---
 Code logo:
   "__________________________________ A fast and precise DFT wavelet code
   |     |     |     |     |     |
   |     |     |     |     |     |      BBBB         i       gggggg
   |_____|_____|_____|_____|_____|     B    B               g
   |     |  :  |  :  |     |     |    B     B        i     g
   |     |-0+--|-0+--|     |     |    B    B         i     g        g
   |_____|__:__|__:__|_____|_____|___ BBBBB          i     g         g
   |  :  |     |     |  :  |     |    B    B         i     g         g
   |--+0-|     |     |-0+--|     |    B     B     iiii     g         g
   |__:__|_____|_____|__:__|_____|    B     B        i      g        g
   |     |  :  |  :  |     |     |    B BBBB        i        g      g
   |     |-0+--|-0+--|     |     |    B        iiiii          gggggg
   |_____|__:__|__:__|_____|_____|__BBBBB
   |     |     |     |  :  |     |                           TTTTTTTTT
   |     |     |     |--+0-|     |  DDDDDD          FFFFF        T
   |_____|_____|_____|__:__|_____| D      D        F        TTTT T
   |     |     |     |  :  |     |D        D      F        T     T
   |     |     |     |--+0-|     |D         D     FFFF     T     T
   |_____|_____|_____|__:__|_____|D___      D     F         T    T
   |     |     |  :  |     |     |D         D     F          TTTTT
   |     |     |--+0-|     |     | D        D     F         T    T
   |_____|_____|__:__|_____|_____|          D     F        T     T
   |     |     |     |     |     |         D               T    T
   |     |     |     |     |     |   DDDDDD       F         TTTT
   |_____|_____|_____|_____|_____|______                    www.bigdft.org   "
 
 Reference Paper                       : The Journal of Chemical Physics 129, 014109 (2008)
<<<<<<< HEAD
 Version Number                        : 1.7.1.10
 Timestamp of this run                 : 2014-01-31 16:02:58.406
 Root process Hostname                 : girofle
 Number of MPI tasks                   :  3
=======
 Version Number                        : 1.7.1.15
 Timestamp of this run                 : 2014-03-26 08:29:07.960
 Root process Hostname                 : phys-comp-03
 Number of MPI tasks                   :  4
>>>>>>> ffa93dbe
 OpenMP parallelization                :  Yes
 Maximal OpenMP threads per MPI task   :  2
 MPI tasks of root process node        :  4
  #------------------------------------------------------------------ Code compiling options
 Compilation options:
   Configure arguments:
     " 'FC=/opt/openmpi-1.6.4/bin/mpif90' 'CC=icc' 'FCFLAGS=-O2 -i_dynamic -msse4.2 
     -heap-arrays 1024 -openmp' 
     '--with-ext-linalg=/opt/intel/composer_xe_2011_sp1.11.339/mkl/lib/intel64/libmkl_scalapa
     ck_lp64.a  -Wl,--start-group  
     /opt/intel/composer_xe_2011_sp1.11.339/mkl/lib/intel64/libmkl_cdft_core.a 
     /opt/intel/composer_xe_2011_sp1.11.339/mkl/lib/intel64/libmkl_intel_lp64.a 
     /opt/intel/composer_xe_2011_sp1.11.339/mkl/lib/intel64/libmkl_intel_thread.a 
     /opt/intel/composer_xe_2011_sp1.11.339/mkl/lib/intel64/libmkl_core.a 
     /opt/intel/composer_xe_2011_sp1.11.339/mkl/lib/intel64/libmkl_blacs_openmpi_lp64.a 
     -Wl,--end-group -openmp -lpthread -lm'"
   Compilers (CC, FC, CXX)             :  [ icc, /opt/openmpi-1.6.4/bin/mpif90, g++ ]
   Compiler flags:
     CFLAGS                            : -g -O2
     FCFLAGS                           : -O2 -i_dynamic -msse4.2 -heap-arrays 1024 -openmp
     CXXFLAGS                          : -g -O2
  #------------------------------------------------------------------------ Input parameters
 radical                               : ohoh
 perf:
   debug                               : No #     debug option
   fftcache                            : 8192 #   cache size for the FFT
   accel                               : NO #     acceleration
   ocl_platform                        : ~ #      Chosen OCL platform
   ocl_devices                         : ~ #      Chosen OCL devices
   blas                                : No #     CUBLAS acceleration
   projrad                             : 15.0 #   Radius of the projector as a function of the maxrad
   exctxpar                            : OP2P #   Exact exchange parallelisation scheme
   ig_diag                             : Yes #    Input guess (T=Direct, F=Iterative) diag. of Ham.
   ig_norbp                            : 5 #      Input guess Orbitals per process for iterative diag.
   ig_blocks: [300, 800] #                        Input guess Block sizes for orthonormalisation
   ig_tol                              : 0.1E-03 # Input guess Tolerance criterion
   methortho                           : 0 #      Orthogonalisation
   rho_commun                          : DEF #    Density communication scheme (DBL, RSC, MIX)
   psolver_groupsize                   : 0 #      Size of Poisson Solver taskgroups (0=nproc)
   psolver_accel                       : 0 #      Acceleration of the Poisson Solver (0=none, 1=CUDA)
   unblock_comms                       : OFF #    Overlap Communications of fields (OFF,DEN,POT)
   linear                              : OFF #    Linear Input Guess approach
   tolsym                              : 0.1E-07 # Tolerance for symmetry detection
   signaling                           : No #     Expose calculation results on Network
   signaltimeout                       : 0 #      Time out on startup for signal connection (in seconds)
   domain                              : ~ #      Domain to add to the hostname to find the IP
   inguess_geopt                       : 0 #      input guess to be used during the optimization
   store_index                         : Yes #    store indices or recalculate them for linear scaling
   verbosity                           : 2 #      verbosity of the output
   outdir                              : ./ #     Writing directory
   psp_onfly                           : Yes #    Calculate pseudopotential projectors on the fly
   pdsyev_blocksize                    : -8 #     SCALAPACK linear scaling blocksize
   pdgemm_blocksize                    : -8 #     SCALAPACK linear scaling blocksize
   maxproc_pdsyev                      : 4 #      SCALAPACK linear scaling max num procs
   maxproc_pdgemm                      : 4 #      SCALAPACK linear scaling max num procs
   ef_interpol_det                     : 0.1E-19 # FOE max determinant of cubic interpolation matrix
   ef_interpol_chargediff              : 0.1E+02 # FOE max charge difference for interpolation
   mixing_after_inputguess             : Yes #    mixing step after linear input guess (T/F)
   iterative_orthogonalization         : No #     iterative_orthogonalization for input guess orbitals
   check_sumrho                        : 2 #      enables linear sumrho check
   experimental_mode                   : No #     activate the experimental mode in linear scaling
   write_orbitals                      : No #     linear scaling write KS orbitals for cubic restart (might take lot of disk space!)
   explicit_locregcenters              : No #     linear scaling explicitely specify localization centers
   calculate_KS_residue                : Yes #    linear scaling calculate Kohn-Sham residue
   intermediate_forces                 : No #     linear scaling calculate intermediate forces
<<<<<<< HEAD
=======
   kappa_conv                          : 0.10000000000000001 # exit kappa for extended input guess (experimental mode)
   evbounds_nsatur                     : 3 #      number of FOE cycles before the eigenvalue bounds are shrinked
   evboundsshrink_nsatur               : 4 #      maximal number of unsuccessful eigenvalue bounds shrinkings
   method_updatekernel                 : 0 #      linear scaling update density kernel during the sup. func. optimization (0 
    #                                              purification, 1 FOE)
   purification_quickreturn            : No #     linear scaling quick return in purification
>>>>>>> ffa93dbe
 dft:
   hgrids: [0.38, 0.38, 0.38] #                   grid spacing in the three directions (bohr)
   rmult: [5.0, 7.0] #                            c(f)rmult*radii_cf(:,1(2))=coarse(fine) atom-based radius
   ixc                                 : 1 #      exchange-correlation parameter (LDA=1,PBE=11)
   ncharge                             : -1 #     charge of the system
   elecfield: [0.0, 0.0, 0.0] #                   electric field (Ex,Ey,Ez)
   nspin                               : 1 #      spin polarization
   mpol                                : 0 #      total magnetic moment
   gnrm_cv                             : 1.00000000000000005E-004 # convergence criterion gradient
   itermax                             : 50 #     max.
   nrepmax                             : 10 #     max.
   ncong                               : 6
   idsx                                : 6 #      wfn. diis history
   dispersion                          : 0 #      dispersion correction potential (values 1,2,3,4,5), 0=none
   inputpsiid                          : 102
   output_wf                           : 0
   output_denspot                      : 1
   rbuf                                : 0.0 #    length of the tail (AU)
   ncongt                              : 30
   norbv                               : 0 #      Davidson subspace dim.
   nvirt                               : 0
   nplot                               : 0
   disablesym                          : Yes #    disable the symmetry detection
 kpt:
   method                              : manual # K-point sampling method
   kpt: #                                         Kpt coordinates
   -  [0., 0., 0.]
   wkpt: [1.] #                                   Kpt weights
   bands                               : No #     For doing band structure calculation
 geopt:
   method                              : none #   Geometry optimisation method
   ncount_cluster_x                    : 1 #      Maximum number of force evaluations
   frac_fluct                          : 1.
   forcemax                            : 0.
   randdis                             : 0. #     random displacement amplitude
   betax                               : 4. #     Stepsize for the geometry optimisation
 mix:
   iscf                                : 0 #      mixing parameters
   itrpmax                             : 1 #      maximum number of diagonalisation iterations
   rpnrm_cv                            : 1e-4 #   stop criterion on the residue of potential or density
   norbsempty                          : 0 #      No. of additional bands
   Tel                                 : 0. #     electronic temperature
   occopt                              : 1 #      smearing method
   alphamix                            : 0. #     Multiplying factors for the mixing
   alphadiis                           : 2. #     Multiplying factors for the electronic DIIS
 sic:
   sic_approach                        : none #   SIC method
   sic_alpha                           : 0. #     SIC downscaling parameter
 tddft:
   tddft_approach                      : none #   TDDFT method
<<<<<<< HEAD
=======
 lin_general:
   hybrid                              : No #     activate the hybrid mode; if activated, only the low accuracy values will be relevant
   nit: [0, 1] #                                  number of iteration with low/high accuracy
   rpnrm_cv: [1.00000000000000006E-009, 5.00000000000000031E-010] # convergence criterion for low/high accuracy
   conf_damping                        : 0.5 #    how the confinement should be decreased, only relevant for hybrid mode; negative -> 
    #                                              automatic
   taylor_order                        : 0 #      order of the Taylor approximation; 0 -> exact
   output_wf                           : 0 #      output basis functions; 0 no output, 1 formatted output, 2 Fortran bin, 3 ETSF
   calc_dipole                         : No #     calculate dipole
   calc_pulay: [No, No] #                         calculate Pulay forces (old/new version)
   subspace_diag                       : No #     diagonalization at the end
 lin_basis:
   nit: [4, 1] #                                  maximal number of iterations in the optimization of the 
    #                                              support functions
   idsx: [0, 0] #                                 DIIS history for optimization of the support function 
    #                                              (low/high accuracy); 0 -> SD
   gnrm_cv: [5.00000000000000024E-005, 1.00000000000000008E-005] # convergence criterion for the optimization of the support functions (low/high accuracy)
   deltae_cv                           : 1.00000000000000005E-004 # total relative energy difference to stop the optimization ('experimental_mode' only)
   gnrm_dyn                            : 1.00000000000000005E-004 # dynamic convergence criterion ('experimental_mode' only)
   fix_basis                           : 9.99999999999999939E-012 # fix the support functions if the density change is below this threshold
   alpha_diis                          : 1.0 #    multiplactor for DIIS
   alpha_sd                            : 1.0 #    initial step size for SD
   nstep_prec                          : 5 #      number of iterations in the preconditioner
 lin_kernel:
   nstep: [6, 10] #                               don't know what this variable stands for...
   nit: [6, 50] #                                 number of iterations in the optimization of the density 
    #                                              kernel
   idsx_coeff: [5, 0] #                           DIIS history for directmin?
   idsx: [0, 0] #                                 mixing method; 0 -> linear mixing, >=1 -> Pulay mixing
   alphamix: [0.90000000000000002, 0.90000000000000002] # mixing parameter (low/high accuracy)
   gnrm_cv_coeff: [5.0000000000000001E-003, 1.00000000000000002E-003] # convergence criterion for directmin (low/high)?
   rpnrm_cv: [1.00000000000000004E-010, 5.00000000000000031E-010] # convergence criterion (change in density/potential) for the kernel optimization
   linear_method                       : DIRMIN # method to optimize the density kernel
   alpha_sd_coeff                      : 0.20000000000000001 # step size for direct minimization?
   alpha_fit_coeff                     : No #     don't know exactly what this means
   eval_range_foe: [-0.5, 0.5] #                  lower and upper bound of the eigenvalue spectrum, will be adjusted 
    #                                              automatically if chosen unproperly
   fscale_foe                          : 5.00000000000000028E-002 # decay length of the error function
   mixing_method                       : DEN #    quantity to be mixed
 lin_basis_params:
   O:
     nbasis                            : 4
     ao_confinement                    : 5.0000000000000001E-003
     confinement: [1.00000000000000002E-003, 0.0]
     rloc: [7.0, 7.0]
     rloc_kernel                       : 7.0
     rloc_kernel_foe                   : 20.0
   H:
     nbasis                            : 1
     ao_confinement                    : 5.0000000000000001E-003
     confinement: [1.00000000000000002E-003, 0.0]
     rloc: [7.0, 7.0]
     rloc_kernel                       : 7.0
     rloc_kernel_foe                   : 20.0
   nbasis                              : 4 #      number of support functions per atom
   ao_confinement                      : 8.3e-3 # prefactor for the input guess confining potential
   confinement: [8.3e-3, 0.0] #                   prefactor for the confining potential (low/high accuracy)
   rloc: [7.0, 7.0] #                             localization radius for the support functions
   rloc_kernel                         : 9.0 #    localization radius for the density kernel
   rloc_kernel_foe                     : 14.0 #   cutoff radius for the FOE matrix vector multiplications
>>>>>>> ffa93dbe
 posinp:
   Units                               : angstroem
   Positions:
   - O: [0.0, 0.0, 0.0]
   - H: [0.98500001430511475, 0.0, 0.0]
   - O: [0.98500001430511475, 1.2000000476837158, 0.0]
   - H: [0.0, 1.2000000476837158, 0.0]
   Properties:
     Format                            : xyz
     Source                            : ohoh
 psppar.O:
   Pseudopotential type                : HGH-K
   Atomic number                       : 8
   No. of Electrons                    : 6
   Pseudopotential XC                  : 1
   Local Pseudo Potential (HGH convention):
     Rloc                              : 0.24762086
     Coefficients (c1 .. c4): [-16.580317969999999, 2.3957009199999999, 0.0, 0.0]
   NonLocal PSP Parameters:
   - Channel (l)                       : 0
     Rloc                              : 0.22178613999999999
     h_ij terms: [18.26691718, 0.0, 0.0, 0.0, 0.0, 0.0]
   - Channel (l)                       : 1
     Rloc                              : 0.25682890000000003
     h_ij terms: [0.0, 0.0, 0.0, 0.0, 0.0, 0.0]
   Source                              : Hard-coded
   Radii of active regions (AU):
     Coarse                            : 1.2155757214997522
     Fine                              : 0.22178613999999999
     Coarse PSP                        : 0.22178613999999999
     Source                            : Hard-coded
 psppar.H:
   Pseudopotential type                : HGH-K
   Atomic number                       : 1
   No. of Electrons                    : 1
   Pseudopotential XC                  : 1
   Local Pseudo Potential (HGH convention):
     Rloc                              : 0.20000000000000001
     Coefficients (c1 .. c4): [-4.1802368000000003, 0.72507482000000001, 0.0, 0.0]
   Source                              : Hard-coded
   Radii of active regions (AU):
     Coarse                            : 1.463418464633951
     Fine                              : 0.20000000000000001
     Coarse PSP                        : 0.20000000000000001
     Source                            : Hard-coded
 #... (file:ohoh.lin)......................................................Linear Parameters
 #|2              number of accuracy levels: either 2 (for low/high accuracy) or 1 (for hybri
 #|0              outer loop iterations (low, high)                                          
 #|4              basis iterations (low, high)                                               
 #|6              kernel iterations (low, high) - directmin only                             
 #|6              density iterations (low, high)                                             
 #|0              DIIS history for basis (low, high)                                         
 #|5              DIIS history for kernel (low, high) - directmin only                       
 #|0              DIIS history for density mixing (low, high)                                
 #|0.9d0    0.9   density mixing parameter (low, high)                                       
 #|1.d-9    5.d-  outer loop convergence (low, high)                                         
<<<<<<< HEAD
 #|5.d-5    1.d-5    1basis convergence (low, high) ; early stop TMB optimization (experiment
=======
 #|5.d-5    1.d-5    1.d-4  basis convergence (low, high) ; early stop TMB optimization, dyna
>>>>>>> ffa93dbe
 #|0.5d0          factor to reduce the confinement. Only used for hybrid mode.               
 #|5.d-3   1.d-   kernel convergence (low, high) - directmin only                            
 #|1.d-10  5.d-10 density convergence (low, high)                                            
 #|1.d-11         convergence criterion on density to fix TMBS                               
 #|100            mixing method: 100 (direct minimization), 101 (simple dens mixing), 102 (si
 #|1.d0     1     initial step size for basis optimization (DIIS, SD)                        
 #|0.2d0          initial step size for kernel update (SD), curve fitting for alpha update - 
 #|-0.5d0   0.5d  lower and upper bound for the eigenvalue spectrum (FOE). Will be adjusted a
 #|5  1           number of iterations in the preconditioner, order of Taylor approximations 
 #|0  1           0-> exact Loewdin, 1-> taylor expansion; in orthoconstraint: correction for
 #|5.d-2          fscale: length scale over which complementary error function decays from 1 
 #|0 F F F F      Output basis functions: 0 no output, 1 formatted output, 2 Fortran bin, 3 E
 #|T F T 0        fragment calculation; calculate transfer_integrals; constrained DFT calcula
 #|O 4 5.0d-3 1.0d-3 0.0d0 7.0 7.0 7.0 20.0  Atom name, number of basis functions per atom, p
 #|H 1 5.0d-3 1.0d-3 0.0d0 7.0 7.0 7.0 20.0  Atom name, number of basis functions per atom, p
 Dictionary for lin:
   lin_general:
     hybrid                            : No
     nit: [0, 1]
     rpnrm_cv: [1.00000000000000006E-009, 5.00000000000000031E-010]
     conf_damping                      : 0.5
     taylor_order                      : 0
     output_wf                         : 0
     calc_dipole                       : No
     calc_pulay: [No, No]
     subspace_diag                     : No
   lin_basis:
     nit: [4, 1]
     idsx: [0, 0]
     gnrm_cv: [5.00000000000000024E-005, 1.00000000000000008E-005]
     deltae_cv                         : 1.00000000000000005E-004
     gnrm_dyn                          : 1.00000000000000005E-004
     alpha_diis                        : 1.0
     alpha_sd                          : 1.0
     nstep_prec                        : 5
   lin_kernel:
     nstep: [6, 10]
     nit: [6, 50]
     idsx_coeff: [5, 0]
     idsx: [0, 0]
     alphamix: [0.90000000000000002, 0.90000000000000002]
     gnrm_cv_coeff: [5.0000000000000001E-003, 1.00000000000000002E-003]
     rpnrm_cv: [1.00000000000000004E-010, 5.00000000000000031E-010]
     linear_method                     : DIRMIN
     alpha_sd_coeff                    : 0.20000000000000001
     alpha_fit_coeff                   : No
     eval_range_foe: [-0.5, 0.5]
     fscale_foe                        : 5.00000000000000028E-002
   lin_basis_params:
     O:
       nbasis                          : 4
       ao_confinement                  : 5.0000000000000001E-003
       confinement: [1.00000000000000002E-003, 0.0]
       rloc: [7.0, 7.0]
       rloc_kernel                     : 7.0
       rloc_kernel_foe                 : 20.0
     H:
       nbasis                          : 1
       ao_confinement                  : 5.0000000000000001E-003
       confinement: [1.00000000000000002E-003, 0.0]
       rloc: [7.0, 7.0]
       rloc_kernel                     : 7.0
       rloc_kernel_foe                 : 20.0
 #... (file:ohoh.frag)...................................................Fragment Parameters
 #|2 2            # number of fragments in reference system, number of fragments in current s
 #|1 oh-          #  reference fragment number i, fragment label                             
 #|2 oh-a         #  reference fragment number i, fragment label                             
 #|1 1 -1         # fragment number j, reference fragment i this corresponds to, charge on th
 #|2 2 0          # fragment number j, reference fragment i this corresponds to, charge on th
 # ==== WARNING: the following lines have not been processed by the parser ====
 #|                                                                                          
 #|                                                                                          
  #--------------------------------------------------------------------------------------- |
 Data Writing directory                : ./data-ohoh/
  #---------------------------------------------------- Input Atomic System (file: ohoh.xyz)
 Atomic System Properties:
   Number of atomic types              :  2
   Number of atoms                     :  4
   Types of atoms                      :  [ O, H ]
   Boundary Conditions                 : Free #Code: F
   Number of Symmetries                :  0
   Space group                         : disabled
  #------------------------------- Geometry optimization Input Parameters (file: ohoh.geopt)
 Geometry Optimization Parameters:
   Maximum steps                       :  1
   Algorithm                           : none
   Random atomic displacement          :  0.0
   Fluctuation in forces               :  1.0
   Maximum in forces                   :  0.0
   Steepest descent step               :  4.0
 Material acceleration                 :  No #iproc=0
  #------------------------------------------------------------------------ Input parameters
 DFT parameters:
   eXchange Correlation:
     XC ID                             :  &ixc  1
     Exchange-Correlation reference    : "XC: Teter 93"
     XC functional implementation      : ABINIT
     Spin polarization                 :  No
 Basis set definition:
   Suggested Grid Spacings (a0)        :  [  0.38,  0.38,  0.38 ]
   Coarse and Fine Radii Multipliers   :  [  5.0,  7.0 ]
 Self-Consistent Cycle Parameters:
   Wavefunction:
     Gradient Norm Threshold           :  &gnrm_cv  1.0E-04
     CG Steps for Preconditioner       :  6
     DIIS History length               :  6
     Max. Wfn Iterations               :  &itermax  50
     Max. Subspace Diagonalizations    :  10
     Input wavefunction policy         : Linear on disk # 102
     Output wavefunction policy        : none # 0
     Output grid policy                : density # 1
     Output grid format                : text # 0
     Virtual orbitals                  :  0
     Number of plotted density orbitals:  0
   Density/Potential:
     Max. Iterations                   :  1
 Post Optimization Parameters:
   Finite-Size Effect estimation:
     Scheduled                         :  No
  #----------------------------------------------------------------------- System Properties
 Properties of atoms in the system:
 - Symbol                              : O #Type No.  01
   No. of Electrons                    :  6
   No. of Atoms                        :  2
   Radii of active regions (AU):
     Coarse                            :  1.21558
     Fine                              :  0.22179
     Coarse PSP                        :  0.55035
     Source                            : PSP File
   Grid Spacing threshold (AU)         :  0.55
   Pseudopotential type                : HGH-K
   Local Pseudo Potential (HGH convention):
     Rloc                              :  0.24762
     Coefficients (c1 .. c4)           :  [ -16.58032,  2.3957,  0.0,  0.0 ]
   NonLocal PSP Parameters:
   - Channel (l)                       :  0
     Rloc                              :  0.22179
     h_ij matrix:
     -  [  18.26692,  0.0,  0.0 ]
     -  [  0.0,  0.0,  0.0 ]
     -  [  0.0,  0.0,  0.0 ]
   No. of projectors                   :  1
   PSP XC                              : "XC: Teter 93"
 - Symbol                              : H #Type No.  02
   No. of Electrons                    :  1
   No. of Atoms                        :  2
   Radii of active regions (AU):
     Coarse                            :  1.46342
<<<<<<< HEAD
     Fine                              :  0.2
     Coarse PSP                        :  0.0
     Source                            : PSP File
   Grid Spacing threshold (AU)         :  0.5
=======
     Fine                              :  0.20000
     Coarse PSP                        :  0.00000
     Source                            : PSP File
   Grid Spacing threshold (AU)         :  0.50
>>>>>>> ffa93dbe
   Pseudopotential type                : HGH-K
   Local Pseudo Potential (HGH convention):
     Rloc                              :  0.2
     Coefficients (c1 .. c4)           :  [ -4.18024,  0.72507,  0.0,  0.0 ]
   No. of projectors                   :  0
   PSP XC                              : "XC: Teter 93"
  #-------------------------------------------------------------------------- Atom Positions
 Atomic positions within the cell (Atomic and Grid Units):
<<<<<<< HEAD
 - O: {AU:  [  7.2393,  7.2262,  7.22 ], GU:  [  19.051,  19.016,  19.0 ]} # 0001
 - H: {AU:  [  9.1007,  7.2262,  7.22 ], GU:  [  23.949,  19.016,  19.0 ]} # 0002
 - O: {AU:  [  9.1007,  9.4938,  7.22 ], GU:  [  23.949,  24.984,  19.0 ]} # 0003
 - H: {AU:  [  7.2393,  9.4938,  7.22 ], GU:  [  19.051,  24.984,  19.0 ]} # 0004
 Rigid Shift Applied (AU)              :  [  7.2393,  7.2262,  7.22 ]
 Atomic structure:
   Units                               : angstroem
   Positions:
   - O: [ 7.23930987,  7.22616428,  7.22] # [  19.05,  19.02,  19.0 ] 0001
   - H: [ 9.10069013,  7.22616428,  7.22] # [  23.95,  19.02,  19.0 ] 0002
   - O: [ 9.10069013,  9.49383572,  7.22] # [  23.95,  24.98,  19.0 ] 0003
   - H: [ 7.23930987,  9.49383572,  7.22] # [  19.05,  24.98,  19.0 ] 0004
   Rigid Shift Applied (AU)            :  [  7.2393,  7.2262,  7.22 ]
=======
 - O: {AU:  [  7.2393,  7.2262,  7.2200 ], GU:  [  19.051,  19.016,  19.000 ]} # 0001
 - H: {AU:  [  9.1007,  7.2262,  7.2200 ], GU:  [  23.949,  19.016,  19.000 ]} # 0002
 - O: {AU:  [  9.1007,  9.4938,  7.2200 ], GU:  [  23.949,  24.984,  19.000 ]} # 0003
 - H: {AU:  [  7.2393,  9.4938,  7.2200 ], GU:  [  19.051,  24.984,  19.000 ]} # 0004
 Rigid Shift Applied (AU)              :  [  7.2393,  7.2262,  7.2200 ]
 Atomic structure:
   Units                               : angstroem
   Positions:
   - O: [ 7.239309870,  7.226164280,  7.220000000] # [  19.05,  19.02,  19.00 ] 0001
   - H: [ 9.100690130,  7.226164280,  7.220000000] # [  23.95,  19.02,  19.00 ] 0002
   - O: [ 9.100690130,  9.493835720,  7.220000000] # [  23.95,  24.98,  19.00 ] 0003
   - H: [ 7.239309870,  9.493835720,  7.220000000] # [  19.05,  24.98,  19.00 ] 0004
   Rigid Shift Applied (AU)            :  [  7.2393,  7.2262,  7.2200 ]
>>>>>>> ffa93dbe
  #------------------------------------------------------------------------- Grid properties
 Box Grid spacings                     :  [  0.38,  0.38,  0.38 ]
 Sizes of the simulation domain:
   AU                                  :  [  16.34,  16.72,  14.44 ]
   Angstroem                           :  [  8.6468,  8.8478,  7.6413 ]
   Grid Spacing Units                  :  [  43,  44,  38 ]
   High resolution region boundaries (GU):
     From                              :  [  15,  15,  15 ]
     To                                :  [  28,  29,  23 ]
 High Res. box is treated separately   :  Yes
  #------------------------------------------------------------------- Kernel Initialization
 Poisson Kernel Initialization:
   MPI tasks                           :  4
   OpenMP threads per MPI task         :  2
 Poisson Kernel Creation:
   Boundary Conditions                 : Free
   Memory Requirements per MPI task:
     Density (MB)                      :  2.97
     Kernel (MB)                       :  3.09
     Full Grid Arrays (MB)             :  11.37
     Load Balancing of calculations:
       Density:
         MPI tasks 0- 3                : 100%
       Kernel:
         MPI tasks 0- 2                : 100%
         MPI task 3                    :  90%
       Complete LB per task            : 1/3 LB_density + 2/3 LB_kernel
 Wavefunctions Descriptors, full simulation domain:
   Coarse resolution grid:
     No. of segments                   :  1413
     No. of points                     :  38862
   Fine resolution grid:
     No. of segments                   :  117
     No. of points                     :  822
  #---------------------------------------------------------------------- Occupation Numbers
 Total Number of Electrons             :  15
 Spin treatment                        : Averaged
  #WARNING: Odd number of electrons, no closed shell system
 Orbitals Repartition:
   MPI tasks  0- 3                     :  2
 Total Number of Orbitals              :  8
 Input Occupation Numbers:
 - Occupation Numbers: {Orbitals No. 1-7:  2.0, Orbital No. 8:  1.0}
 Support function repartition:
   MPI tasks  0- 1                     :  3
   MPI tasks  2- 3                     :  2
 Wavefunctions memory occupation for root MPI process:  0 MB 697 KB 128 B
 NonLocal PSP Projectors Descriptors:
   Creation strategy                   : On-the-fly
   Total number of projectors          :  2
   Total number of components          :  6218
   Percent of zero components          :  36
<<<<<<< HEAD
=======
   Size of workspaces                  :  24888
   Maximum size of masking arrays for a projector:  1122
   Cumulative size of masking arrays   :  2244
>>>>>>> ffa93dbe
  #WARNING: Do not call check_communications in the linear scaling version!
  #-------------------------------------------------------- Estimation of Memory Consumption
 Memory requirements for principal quantities (MiB.KiB):
   Subspace Matrix                     : 0.1 #    (Number of Orbitals: 8)
   Single orbital                      : 0.349 #  (Number of Components: 44616)
   All (distributed) orbitals          : 2.44 #   (Number of Orbitals per MPI task: 2)
   Wavefunction storage size           : 10.217 # (DIIS/SD workspaces included)
   Nonlocal Pseudopotential Arrays     : 0.49
   Full Uncompressed (ISF) grid        : 11.375
   Workspaces storage size             : 0.937
 Accumulated memory requirements during principal run stages (MiB.KiB):
<<<<<<< HEAD
   Kernel calculation                  : 78.396
   Density Construction                : 45.709
   Poisson Solver                      : 51.998
   Hamiltonian application             : 46.435
 Estimated Memory Peak (MB)            :  78
 total elements                        :  100
 non-zero elements                     :  100
 sparsity in %                         :  0.0
=======
   Kernel calculation                  : 59.275
   Density Construction                : 51.605
   Poisson Solver                      : 48.998
   Hamiltonian application             : 52.332
   Orbitals Orthonormalization         : 52.332
 Estimated Memory Peak (MB)            :  59
 NonLocal PSP Projectors Descriptors:
   Creation strategy                   : On-the-fly
   Total number of projectors          :  2
   Total number of components          :  6218
   Percent of zero components          :  36
   Size of workspaces                  :  24888
   Maximum size of masking arrays for a projector:  3366
   Cumulative size of masking arrays   :  6732
>>>>>>> ffa93dbe
 total elements                        :  100
 non-zero elements                     :  100
 sparsity in %                         :  0.0
 total elements                        :  100
 non-zero elements                     :  100
<<<<<<< HEAD
 sparsity in %                         :  0.0
 Checking Compression/Uncompression of sparse matrices:
=======
 sparsity in %                         :  0.00
 Checking Compression/Uncompression of small sparse matrices:
>>>>>>> ffa93dbe
   Tolerances for this check           :  1.00000001335143196E-10
   Maxdiff for compress                :  0.0
   Maxdiff for uncompress              :  0.0
   Tolerances for this check           :  1.00000001335143196E-10
<<<<<<< HEAD
   Maxdiff for compress                :  0.0
   Maxdiff for uncompress              :  0.0
=======
   Maxdiff for compress                :  0.00000000000000000E+00
   Maxdiff for uncompress              :  0.00000000000000000E+00
 check of kernel cutoff radius:
 -  {atom type: O, adjustment required:  Yes, new value:  10.04}
 -  {atom type: H, adjustment required:  Yes, new value:  10.04}
 total elements                        :  100
 non-zero elements                     :  100
 sparsity in %                         :  0.00
 Checking Compression/Uncompression of large sparse matrices:
>>>>>>> ffa93dbe
   Tolerances for this check           :  1.00000001335143196E-10
   Maxdiff for compress                :  0.0
   Maxdiff for uncompress              :  0.0
 Checking operations for potential communication:
   Tolerance for the following test    :  9.999999999999999799E-13
   calculation check, error sum        :  0.0
   Tolerance for the following test    :  1.000000000000000036E-10
   calculation check, error max        :  0.0
 Checking operations for sumrho:
   Tolerance for the following test    :  9.999999999999999988E-15
   transposition check, mean error     :  0.0
   transposition check, max error      :  0.0
   Tolerance for the following test    :  9.999999999999999799E-13
   calculation check, error sum        :  2.766585132127340082E-14
   Tolerance for the following test    :  1.000000000000000036E-10
   calculation check, error max        :  4.54747350886464119E-13
 Ion-Ion interaction energy            :  2.43503129421894E+01
  #---------------------------------------------------------------- Ionic Potential Creation
 Total ionic charge                    : -14.00000000353
 Poisson Solver:
   BC                                  : Free
   Box                                 :  [  117,  119,  107 ]
   MPI tasks                           :  4
  #ALLOCATING KSwfn%orbs%eval... is this correct?
  #--------------------------------------------------------- Reading Wavefunctions from disk
 Input Hamiltonian:
   Overview of the reformatting (several categories may apply):
     No reformatting required          :  0
     Grid spacing has changed          :  0
     Number of coarse grid points has changed:  10
     Number of fine grid points has changed:  10
     Box size has changed              :  8
     Molecule was shifted              :  10
     Molecule was rotated              :  0
   Reading Waves Time:
<<<<<<< HEAD
   -  {Process:  0, Timing:  [  1.009E+01,  5.08 ]}
=======
   -  {Process:  0, Timing:  [  5.62E+00,  3.078E+00 ]}
>>>>>>> ffa93dbe
   nstates_max                         :  8
   ksorbs%norb                         :  8
   tmb%orbs%norb                       :  10
   TMB eigenvalues: [
  {index:  1, value: -5.398147214777E-01}, 
  {index:  2, value: -4.399839849784E-01}, 
  {index:  3, value: -8.530443357213E-02}, 
<<<<<<< HEAD
  {index:  4, value:  1.455691359458E-02}, 
=======
  {index:  4, value:  1.455691359457E-02}, 
>>>>>>> ffa93dbe
  {index:  5, value:  4.573917800343E-02}, 
  {index:  6, value:  4.574008556873E-02}, 
  {index:  7, value:  1.455944989365E-01}, 
  {index:  8, value:  1.455959900519E-01},  #  <-- last occupied orbital
<<<<<<< HEAD
  {index:  9, value:  3.03327767223E-01},  #  <-- first virtual orbital
=======
  {index:  9, value:  3.033277672230E-01},  #  <-- first virtual orbital
>>>>>>> ffa93dbe
  {index:  10, value:  4.117176184189E-01}, 
 ]
    #Eigenvalues and New Occupation Numbers
   Orbitals: [
<<<<<<< HEAD
 {e: -5.398147214777E-01, f:  2.0},  # 00001
 {e: -4.399839849784E-01, f:  2.0},  # 00002
 {e: -8.530443357213E-02, f:  2.0},  # 00003
 {e:  1.455691359458E-02, f:  2.0},  # 00004
 {e:  4.573917800343E-02, f:  2.0},  # 00005
 {e:  4.574008556873E-02, f:  2.0},  # 00006
 {e:  1.455944989365E-01, f:  2.0},  # 00007
 {e:  1.455959900519E-01, f:  1.0}] # 00008
=======
 {e: -5.398147214777E-01, f:  2.0000},  # 00001
 {e: -4.399839849784E-01, f:  2.0000},  # 00002
 {e: -8.530443357213E-02, f:  2.0000},  # 00003
 {e:  1.455691359457E-02, f:  2.0000},  # 00004
 {e:  4.573917800343E-02, f:  2.0000},  # 00005
 {e:  4.574008556873E-02, f:  2.0000},  # 00006
 {e:  1.455944989365E-01, f:  2.0000},  # 00007
 {e:  1.455959900519E-01, f:  1.0000}] # 00008
>>>>>>> ffa93dbe
   communication strategy kernel       : ALLREDUCE
   Total charge                        :  1.499999869796E+01
   Poisson Solver:
     BC                                : Free
     Box                               :  [  117,  119,  107 ]
     MPI tasks                         :  4
 Checking Communications of Minimal Basis:
   Number of coarse and fine DoF (MasterMPI task):  [  10721,  206 ]
   Tolerances for this check: [ 3.05990004085404665E-06,  2.22044604925031308E-15]
   Maxdiff for transpose (checksum)    :  5.82076609134674072E-11
   Maxdiff for untranspose             :  0.0
 Checking Communications of Enlarged Minimal Basis:
   Number of coarse and fine DoF (MasterMPI task):  [  9711,  206 ]
   Tolerances for this check: [ 4.46160005956874883E-06,  2.22044604925031308E-15]
<<<<<<< HEAD
   Maxdiff for transpose (checksum)    :  1.74622982740402222E-10
   Maxdiff for untranspose             :  0.0
=======
   Maxdiff for transpose (checksum)    :  1.16415321826934814E-10
   Maxdiff for untranspose             :  0.00000000000000000E+00
>>>>>>> ffa93dbe
 CDFT infos:
   N                                   :  8.0
   Tr(KW)                              :  7.985301
   Tr(KW)-N                            : -1.469944E-002
   V*(Tr(KW)-N)                        :  7.349719E-004
  #------------------------------------------------------------------- Self-Consistent Cycle
 Ground State Optimization:
 - fake iteration: &it_fake000
   -  &final_fake000  {fake iteration: bridge low accuracy}
    #========================================================= Adjustments for high accuracy
   Locreg increased                    :  No
    #========================================================= support function optimization
 - support function optimization: &it_supfun001
   -  { #-------------------------------------------------------------------------- iter: 1
 target function: ENERGY, Hamiltonian Applied:  Yes, 
<<<<<<< HEAD
 Energies: {Ekin:  1.61725357342E+01, Epot: -1.93535437579E+01, Enl:  1.43030174225}, 
 Orthoconstraint:  Yes,    Preconditioning:  Yes, 
 iter:  1, fnrm:  5.41E-01, Omega: -3.240097853742074E+01, D: -3.24E+01, D best: -3.24E+01, 
 exit criterion: net number of iterations}
   -  &final_supfun001  { #-------------------------------------------------------- iter: 1
 target function: ENERGY, 
 Energies: {Ekin:  1.61725357342E+01, Epot: -1.93535437579E+01, Enl:  1.43030174225}, 
 iter:  1, fnrm:  5.41E-01, Omega: -3.240097853742074E+01, D: -3.24E+01, D best: -3.24E+01}
=======
 Energies: {Ekin:  1.61725357342E+01, Epot: -1.93535437579E+01, Enl:  1.43030174225E+00}, 
 Orthoconstraint:  Yes,    Preconditioning:  Yes, 
 iter:  1, fnrm:  5.41E-01, Omega: -3.240097853742278E+01, D: -3.24E+01, D best: -3.24E+01, 
 exit criterion: net number of iterations}
   -  &final_supfun001  { #-------------------------------------------------------- iter: 1
 target function: ENERGY, 
 Energies: {Ekin:  1.61725357342E+01, Epot: -1.93535437579E+01, Enl:  1.43030174225E+00}, 
 iter:  1, fnrm:  5.41E-01, Omega: -3.240097853742278E+01, D: -3.24E+01, D best: -3.24E+01}
>>>>>>> ffa93dbe
      #Support functions created
    #=================================================================== kernel optimization
 - kernel optimization: &it_kernel001_001
   -  #--------------------------------------------------------------------- kernel iter: 1
     Kernel update:
       max dev from unity              :  3.94E-01
       Hamiltonian application required:  No
       method                          : directmin
       expansion coefficients optimization: &it_coeff001_001_001
       -  { #------------------------------------------------------------------ it coeff: 1
 calculate density kernel, communication strategy: ALLREDUCE, 
 communication strategy kernel: ALLREDUCE, method: DminSD, 
<<<<<<< HEAD
 iter:  1, fnrm:  1.84E-01, eBS:  0.0, D: -3.343, alpha:  1.0E-01}
         -  { #---------------------------------------------------------------- it coeff: 2
 calculate density kernel, communication strategy: ALLREDUCE, 
 communication strategy kernel: ALLREDUCE, method: DminSD, 
 iter:  2, fnrm:  1.82E-01, eBS: -3.34288453306230826, D: -2.634E-03, alpha:  1.0E-01}
         -  { #---------------------------------------------------------------- it coeff: 3
 calculate density kernel, communication strategy: ALLREDUCE, 
 communication strategy kernel: ALLREDUCE, method: DminSD, 
 iter:  3, fnrm:  1.8E-01, eBS: -3.34551813607791004, D: -2.577E-03, alpha:  1.0E-01}
         -  { #---------------------------------------------------------------- it coeff: 4
 calculate density kernel, communication strategy: ALLREDUCE, 
 communication strategy kernel: ALLREDUCE, method: DminSD, 
 iter:  4, fnrm:  1.78E-01, eBS: -3.34809543533567, D: -2.522E-03, alpha:  1.0E-01}
         -  { #---------------------------------------------------------------- it coeff: 5
 calculate density kernel, communication strategy: ALLREDUCE, 
 communication strategy kernel: ALLREDUCE, method: DminSD, 
 iter:  5, fnrm:  1.76E-01, eBS: -3.35061782937111108, D: -2.469E-03, alpha:  1.0E-01}
         -  { #---------------------------------------------------------------- it coeff: 6
 calculate density kernel, communication strategy: ALLREDUCE, 
 communication strategy kernel: ALLREDUCE, method: DminSD, 
 iter:  6, fnrm:  1.74E-01, eBS: -3.35308667834363083, D: -2.417E-03, alpha:  1.0E-01}
         -  { #---------------------------------------------------------------- it coeff: 7
 calculate density kernel, communication strategy: ALLREDUCE, 
 communication strategy kernel: ALLREDUCE, method: DminSD, 
 iter:  7, fnrm:  1.72E-01, eBS: -3.35550330507037398, D: -2.366E-03, alpha:  1.0E-01}
         -  { #---------------------------------------------------------------- it coeff: 8
 calculate density kernel, communication strategy: ALLREDUCE, 
 communication strategy kernel: ALLREDUCE, method: DminSD, 
 iter:  8, fnrm:  1.71E-01, eBS: -3.35786899604132039, D: -2.316E-03, alpha:  1.0E-01}
         -  { #---------------------------------------------------------------- it coeff: 9
 calculate density kernel, communication strategy: ALLREDUCE, 
 communication strategy kernel: ALLREDUCE, method: DminSD, 
 iter:  9, fnrm:  1.69E-01, eBS: -3.3601850024149913, D: -2.268E-03, alpha:  1.0E-01}
         -  { #--------------------------------------------------------------- it coeff: 10
 calculate density kernel, communication strategy: ALLREDUCE, 
 communication strategy kernel: ALLREDUCE, method: DminSD, 
 iter:  10, fnrm:  1.67E-01, eBS: -3.36245254099426205, D: -2.22E-03, alpha:  1.0E-01}
         Coefficients available        :  Yes
       Hamiltonian update: {
 Energies: {EH:  5.62343973574E+01, EXC: -7.79329022851, EvXC: -1.02173242666E+01}, 
  Total charge:  1.499999869633E+01, 
 Poisson Solver: {BC: Free, Box:  [  117,  119,  107 ], MPI tasks:  3}}
        #Eigenvalues and New Occupation Numbers
       Orbitals: [
 {e: -5.398147214777E-01, f:  2.0},  # 00001
 {e: -4.399839849784E-01, f:  2.0},  # 00002
 {e: -8.530443357213E-02, f:  2.0},  # 00003
 {e:  1.455691359458E-02, f:  2.0},  # 00004
 {e:  4.573917800343E-02, f:  2.0},  # 00005
 {e:  4.574008556873E-02, f:  2.0},  # 00006
 {e:  1.455944989365E-01, f:  2.0},  # 00007
 {e:  1.455959900519E-01, f:  1.0}] # 00008
       summary: [ {kernel optimization: DMIN, mixing quantity: DENS, mix hist:  0, 
 iter:  1, delta:  2.5E-07, energy: -3.24260775586666625E+01, D: -3.243E+01, 
          Tr(KW):  7.9729}]
   -  #-------------------------------------------------------------------- kernel iter: 2
       Kernel update:
         max dev from unity            :  3.94E-01
         Hamiltonian application required:  Yes
         method                        : directmin
         expansion coefficients optimization: &it_coeff001_001_002
         -  { #---------------------------------------------------------------- it coeff: 1
 calculate density kernel, communication strategy: ALLREDUCE, 
 communication strategy kernel: ALLREDUCE, method: DminSD, 
 iter:  1, fnrm:  1.55E-01, eBS: -2.9660271815025574, D: -3.413E-01, alpha:  1.0E-01}
         -  { #---------------------------------------------------------------- it coeff: 2
 calculate density kernel, communication strategy: ALLREDUCE, 
 communication strategy kernel: ALLREDUCE, method: DminSD, 
 iter:  2, fnrm:  1.53E-01, eBS: -3.30737357308495916, D: -1.867E-03, alpha:  1.0E-01}
         -  { #---------------------------------------------------------------- it coeff: 3
 calculate density kernel, communication strategy: ALLREDUCE, 
 communication strategy kernel: ALLREDUCE, method: DminSD, 
 iter:  3, fnrm:  1.52E-01, eBS: -3.30924062637501759, D: -1.83E-03, alpha:  1.0E-01}
         -  { #---------------------------------------------------------------- it coeff: 4
 calculate density kernel, communication strategy: ALLREDUCE, 
 communication strategy kernel: ALLREDUCE, method: DminSD, 
 iter:  4, fnrm:  1.5E-01, eBS: -3.31107037341984078, D: -1.793E-03, alpha:  1.0E-01}
         -  { #---------------------------------------------------------------- it coeff: 5
 calculate density kernel, communication strategy: ALLREDUCE, 
 communication strategy kernel: ALLREDUCE, method: DminSD, 
 iter:  5, fnrm:  1.49E-01, eBS: -3.31286369790012314, D: -1.758E-03, alpha:  1.0E-01}
         -  { #---------------------------------------------------------------- it coeff: 6
 calculate density kernel, communication strategy: ALLREDUCE, 
 communication strategy kernel: ALLREDUCE, method: DminSD, 
 iter:  6, fnrm:  1.47E-01, eBS: -3.3146214591481491, D: -1.723E-03, alpha:  1.0E-01}
         -  { #---------------------------------------------------------------- it coeff: 7
 calculate density kernel, communication strategy: ALLREDUCE, 
 communication strategy kernel: ALLREDUCE, method: DminSD, 
 iter:  7, fnrm:  1.46E-01, eBS: -3.31634449287833322, D: -1.689E-03, alpha:  1.0E-01}
         -  { #---------------------------------------------------------------- it coeff: 8
 calculate density kernel, communication strategy: ALLREDUCE, 
 communication strategy kernel: ALLREDUCE, method: DminSD, 
 iter:  8, fnrm:  1.44E-01, eBS: -3.31803361189697288, D: -1.656E-03, alpha:  1.0E-01}
         -  { #---------------------------------------------------------------- it coeff: 9
 calculate density kernel, communication strategy: ALLREDUCE, 
 communication strategy kernel: ALLREDUCE, method: DminSD, 
 iter:  9, fnrm:  1.43E-01, eBS: -3.31968960679167768, D: -1.624E-03, alpha:  1.0E-01}
         -  { #--------------------------------------------------------------- it coeff: 10
 calculate density kernel, communication strategy: ALLREDUCE, 
 communication strategy kernel: ALLREDUCE, method: DminSD, 
 iter:  10, fnrm:  1.41E-01, eBS: -3.32131324660078242, D: -1.592E-03, alpha:  1.0E-01}
         Kohn-Sham residue             :  2.322E-01
         Coefficients available        :  Yes
       alpha                           :  0.11000000000000001
       energydiff                      : -1.71622740446721878E-002
       Hamiltonian update: {
 Energies: {Ekin:  1.61725357342E+01, Epot: -1.93132965091E+01, Enl:  1.43030174225, 
              EH:  5.6295985245E+01,   EXC: -7.80331281492, EvXC: -1.02305724309E+01}, 
    Total charge:  1.499999869548E+01, 
 Poisson Solver: {BC: Free, Box:  [  117,  119,  107 ], MPI tasks:  3}}
        #Eigenvalues and New Occupation Numbers
       Orbitals: [
 {e: -5.398147214777E-01, f:  2.0},  # 00001
 {e: -4.399839849784E-01, f:  2.0},  # 00002
 {e: -8.530443357213E-02, f:  2.0},  # 00003
 {e:  1.455691359458E-02, f:  2.0},  # 00004
 {e:  4.573917800343E-02, f:  2.0},  # 00005
 {e:  4.574008556873E-02, f:  2.0},  # 00006
 {e:  1.455944989365E-01, f:  2.0},  # 00007
 {e:  1.455959900519E-01, f:  1.0}] # 00008
       summary: [ {kernel optimization: DMIN, mixing quantity: DENS, mix hist:  0, 
 iter:  2, delta:  2.28E-07, energy: -3.24432398327113347E+01, D: -1.716E-02, 
          Tr(KW):  7.9616}]
   -  #-------------------------------------------------------------------- kernel iter: 3
       Kernel update:
         max dev from unity            :  3.94E-01
         Hamiltonian application required:  Yes
         method                        : directmin
         expansion coefficients optimization: &it_coeff001_001_003
         -  { #---------------------------------------------------------------- it coeff: 1
 calculate density kernel, communication strategy: ALLREDUCE, 
 communication strategy kernel: ALLREDUCE, method: DminSD, 
 iter:  1, fnrm:  1.31E-01, eBS: -2.92482714594194215, D: -3.53E-01, alpha:  1.1E-01}
         -  { #---------------------------------------------------------------- it coeff: 2
 calculate density kernel, communication strategy: ALLREDUCE, 
 communication strategy kernel: ALLREDUCE, method: DminSD, 
 iter:  2, fnrm:  1.3E-01, eBS: -3.27780852838704462, D: -1.477E-03, alpha:  1.1E-01}
         -  { #---------------------------------------------------------------- it coeff: 3
 calculate density kernel, communication strategy: ALLREDUCE, 
 communication strategy kernel: ALLREDUCE, method: DminSD, 
 iter:  3, fnrm:  1.29E-01, eBS: -3.27928561307789224, D: -1.447E-03, alpha:  1.1E-01}
         -  { #---------------------------------------------------------------- it coeff: 4
 calculate density kernel, communication strategy: ALLREDUCE, 
 communication strategy kernel: ALLREDUCE, method: DminSD, 
 iter:  4, fnrm:  1.27E-01, eBS: -3.28073252155538597, D: -1.417E-03, alpha:  1.1E-01}
         -  { #---------------------------------------------------------------- it coeff: 5
 calculate density kernel, communication strategy: ALLREDUCE, 
 communication strategy kernel: ALLREDUCE, method: DminSD, 
 iter:  5, fnrm:  1.26E-01, eBS: -3.2821499876753526, D: -1.389E-03, alpha:  1.1E-01}
         -  { #---------------------------------------------------------------- it coeff: 6
 calculate density kernel, communication strategy: ALLREDUCE, 
 communication strategy kernel: ALLREDUCE, method: DminSD, 
 iter:  6, fnrm:  1.25E-01, eBS: -3.28353872389638823, D: -1.361E-03, alpha:  1.1E-01}
         -  { #---------------------------------------------------------------- it coeff: 7
 calculate density kernel, communication strategy: ALLREDUCE, 
 communication strategy kernel: ALLREDUCE, method: DminSD, 
 iter:  7, fnrm:  1.23E-01, eBS: -3.28489942200272722, D: -1.333E-03, alpha:  1.1E-01}
         -  { #---------------------------------------------------------------- it coeff: 8
 calculate density kernel, communication strategy: ALLREDUCE, 
 communication strategy kernel: ALLREDUCE, method: DminSD, 
 iter:  8, fnrm:  1.22E-01, eBS: -3.28623275380123792, D: -1.307E-03, alpha:  1.1E-01}
         -  { #---------------------------------------------------------------- it coeff: 9
 calculate density kernel, communication strategy: ALLREDUCE, 
 communication strategy kernel: ALLREDUCE, method: DminSD, 
 iter:  9, fnrm:  1.21E-01, eBS: -3.28753937179333589, D: -1.281E-03, alpha:  1.1E-01}
         -  { #--------------------------------------------------------------- it coeff: 10
 calculate density kernel, communication strategy: ALLREDUCE, 
 communication strategy kernel: ALLREDUCE, method: DminSD, 
 iter:  10, fnrm:  1.2E-01, eBS: -3.28881990982269556, D: -1.255E-03, alpha:  1.1E-01}
         Kohn-Sham residue             :  2.268E-01
         Coefficients available        :  Yes
       alpha                           :  0.12100000000000002
       energydiff                      : -1.36712178432389919E-002
       Hamiltonian update: {
 Energies: {Ekin:  1.61725357342E+01, Epot: -1.92816544244E+01, Enl:  1.43030174225, 
              EH:  5.63445276786E+01,  EXC: -7.81140371562, EvXC: -1.02412699914E+01}, 
    Total charge:  1.499999869517E+01, 
 Poisson Solver: {BC: Free, Box:  [  117,  119,  107 ], MPI tasks:  3}}
        #Eigenvalues and New Occupation Numbers
       Orbitals: [
 {e: -5.398147214777E-01, f:  2.0},  # 00001
 {e: -4.399839849784E-01, f:  2.0},  # 00002
 {e: -8.530443357213E-02, f:  2.0},  # 00003
 {e:  1.455691359458E-02, f:  2.0},  # 00004
 {e:  4.573917800343E-02, f:  2.0},  # 00005
 {e:  4.574008556873E-02, f:  2.0},  # 00006
 {e:  1.455944989365E-01, f:  2.0},  # 00007
 {e:  1.455959900519E-01, f:  1.0}] # 00008
       summary: [ {kernel optimization: DMIN, mixing quantity: DENS, mix hist:  0, 
 iter:  3, delta:  2.05E-07, energy: -3.24569110505545737E+01, D: -1.367E-02, 
          Tr(KW):  7.9502}]
   -  #-------------------------------------------------------------------- kernel iter: 4
       Kernel update:
         max dev from unity            :  3.94E-01
         Hamiltonian application required:  Yes
         method                        : directmin
         expansion coefficients optimization: &it_coeff001_001_004
         -  { #---------------------------------------------------------------- it coeff: 1
 calculate density kernel, communication strategy: ALLREDUCE, 
 communication strategy kernel: ALLREDUCE, method: DminSD, 
 iter:  1, fnrm:  1.12E-01, eBS: -2.8925625899279277, D: -3.644E-01, alpha:  1.21E-01}
         -  { #---------------------------------------------------------------- it coeff: 2
 calculate density kernel, communication strategy: ALLREDUCE, 
 communication strategy kernel: ALLREDUCE, method: DminSD, 
 iter:  2, fnrm:  1.1E-01, eBS: -3.2569994671653637, D: -1.172E-03, alpha:  1.21E-01}
         -  { #---------------------------------------------------------------- it coeff: 3
 calculate density kernel, communication strategy: ALLREDUCE, 
 communication strategy kernel: ALLREDUCE, method: DminSD, 
 iter:  3, fnrm:  1.09E-01, eBS: -3.2581716917262753, D: -1.148E-03, alpha:  1.21E-01}
         -  { #---------------------------------------------------------------- it coeff: 4
 calculate density kernel, communication strategy: ALLREDUCE, 
 communication strategy kernel: ALLREDUCE, method: DminSD, 
 iter:  4, fnrm:  1.08E-01, eBS: -3.25931946922608695, D: -1.124E-03, alpha:  1.21E-01}
         -  { #---------------------------------------------------------------- it coeff: 5
 calculate density kernel, communication strategy: ALLREDUCE, 
 communication strategy kernel: ALLREDUCE, method: DminSD, 
 iter:  5, fnrm:  1.07E-01, eBS: -3.26044340021958412, D: -1.101E-03, alpha:  1.21E-01}
         -  { #---------------------------------------------------------------- it coeff: 6
 calculate density kernel, communication strategy: ALLREDUCE, 
 communication strategy kernel: ALLREDUCE, method: DminSD, 
 iter:  6, fnrm:  1.06E-01, eBS: -3.2615440673931877, D: -1.078E-03, alpha:  1.21E-01}
         -  { #---------------------------------------------------------------- it coeff: 7
 calculate density kernel, communication strategy: ALLREDUCE, 
 communication strategy kernel: ALLREDUCE, method: DminSD, 
 iter:  7, fnrm:  1.05E-01, eBS: -3.26262203620767854, D: -1.056E-03, alpha:  1.21E-01}
         -  { #---------------------------------------------------------------- it coeff: 8
 calculate density kernel, communication strategy: ALLREDUCE, 
 communication strategy kernel: ALLREDUCE, method: DminSD, 
 iter:  8, fnrm:  1.04E-01, eBS: -3.26367785551463818, D: -1.034E-03, alpha:  1.21E-01}
         -  { #---------------------------------------------------------------- it coeff: 9
 calculate density kernel, communication strategy: ALLREDUCE, 
 communication strategy kernel: ALLREDUCE, method: DminSD, 
 iter:  9, fnrm:  1.03E-01, eBS: -3.26471205814774512, D: -1.013E-03, alpha:  1.21E-01}
         -  { #--------------------------------------------------------------- it coeff: 10
 calculate density kernel, communication strategy: ALLREDUCE, 
 communication strategy kernel: ALLREDUCE, method: DminSD, 
 iter:  10, fnrm:  1.02E-01, eBS: -3.26572516149000336, D: -9.925E-04, alpha:  1.21E-01}
         Kohn-Sham residue             :  2.223E-01
         Coefficients available        :  Yes
       alpha                           :  0.13310000000000002
       energydiff                      : -1.09692815201185567E-002
       Hamiltonian update: {
 Energies: {Ekin:  1.61725357342E+01, Epot: -1.92582988068E+01, Enl:  1.43030174225, 
              EH:  5.63802749579E+01,  EXC: -7.81753332011, EvXC: -1.02493774578E+01}, 
    Total charge:  1.499999869533E+01, 
 Poisson Solver: {BC: Free, Box:  [  117,  119,  107 ], MPI tasks:  3}}
        #Eigenvalues and New Occupation Numbers
       Orbitals: [
 {e: -5.398147214777E-01, f:  2.0},  # 00001
 {e: -4.399839849784E-01, f:  2.0},  # 00002
 {e: -8.530443357213E-02, f:  2.0},  # 00003
 {e:  1.455691359458E-02, f:  2.0},  # 00004
 {e:  4.573917800343E-02, f:  2.0},  # 00005
 {e:  4.574008556873E-02, f:  2.0},  # 00006
 {e:  1.455944989365E-01, f:  2.0},  # 00007
 {e:  1.455959900519E-01, f:  1.0}] # 00008
       summary: [ {kernel optimization: DMIN, mixing quantity: DENS, mix hist:  0, 
 iter:  4, delta:  1.82E-07, energy: -3.24678803320746923E+01, D: -1.097E-02, 
          Tr(KW):  7.9391}]
   -  #-------------------------------------------------------------------- kernel iter: 5
       Kernel update:
         max dev from unity            :  3.94E-01
         Hamiltonian application required:  Yes
         method                        : directmin
         expansion coefficients optimization: &it_coeff001_001_005
         -  { #---------------------------------------------------------------- it coeff: 1
 calculate density kernel, communication strategy: ALLREDUCE, 
 communication strategy kernel: ALLREDUCE, method: DminSD, 
 iter:  1, fnrm:  9.5E-02, eBS: -2.86976245401941377, D: -3.743E-01, alpha:  1.331E-01}
         -  { #---------------------------------------------------------------- it coeff: 2
 calculate density kernel, communication strategy: ALLREDUCE, 
 communication strategy kernel: ALLREDUCE, method: DminSD, 
 iter:  2, fnrm:  9.4E-02, eBS: -3.24408179191141155, D: -9.356E-04, alpha:  1.331E-01}
         -  { #---------------------------------------------------------------- it coeff: 3
 calculate density kernel, communication strategy: ALLREDUCE, 
 communication strategy kernel: ALLREDUCE, method: DminSD, 
 iter:  3, fnrm:  9.3E-02, eBS: -3.2450173904625994, D: -9.156E-04, alpha:  1.331E-01}
         -  { #---------------------------------------------------------------- it coeff: 4
 calculate density kernel, communication strategy: ALLREDUCE, 
 communication strategy kernel: ALLREDUCE, method: DminSD, 
 iter:  4, fnrm:  9.2E-02, eBS: -3.24593297673190895, D: -8.961E-04, alpha:  1.331E-01}
         -  { #---------------------------------------------------------------- it coeff: 5
 calculate density kernel, communication strategy: ALLREDUCE, 
 communication strategy kernel: ALLREDUCE, method: DminSD, 
 iter:  5, fnrm:  9.1E-02, eBS: -3.24682904430660546, D: -8.77E-04, alpha:  1.331E-01}
         -  { #---------------------------------------------------------------- it coeff: 6
 calculate density kernel, communication strategy: ALLREDUCE, 
 communication strategy kernel: ALLREDUCE, method: DminSD, 
 iter:  6, fnrm:  9.0E-02, eBS: -3.24770607220513652, D: -8.585E-04, alpha:  1.331E-01}
         -  { #---------------------------------------------------------------- it coeff: 7
 calculate density kernel, communication strategy: ALLREDUCE, 
 communication strategy kernel: ALLREDUCE, method: DminSD, 
 iter:  7, fnrm:  8.91E-02, eBS: -3.24856452540837104, D: -8.403E-04, alpha:  1.331E-01}
         -  { #---------------------------------------------------------------- it coeff: 8
 calculate density kernel, communication strategy: ALLREDUCE, 
 communication strategy kernel: ALLREDUCE, method: DminSD, 
 iter:  8, fnrm:  8.81E-02, eBS: -3.24940485536753965, D: -8.226E-04, alpha:  1.331E-01}
         -  { #---------------------------------------------------------------- it coeff: 9
 calculate density kernel, communication strategy: ALLREDUCE, 
 communication strategy kernel: ALLREDUCE, method: DminSD, 
 iter:  9, fnrm:  8.72E-02, eBS: -3.25022750049016418, D: -8.054E-04, alpha:  1.331E-01}
         -  { #--------------------------------------------------------------- it coeff: 10
 calculate density kernel, communication strategy: ALLREDUCE, 
 communication strategy kernel: ALLREDUCE, method: DminSD, 
 iter:  10, fnrm:  8.63E-02, eBS: -3.25103288660488632, D: -7.885E-04, alpha:  1.331E-01}
         Kohn-Sham residue             :  2.186E-01
         Coefficients available        :  Yes
       alpha                           :  0.14641000000000004
       energydiff                      : -8.86764622691060822E-003
       Hamiltonian update: {
 Energies: {Ekin:  1.61725357342E+01, Epot: -1.92420508264E+01, Enl:  1.43030174225, 
              EH:  5.64049163767E+01,  EXC: -7.82191863508, EvXC: -1.02551811544E+01}, 
    Total charge:  1.499999869586E+01, 
 Poisson Solver: {BC: Free, Box:  [  117,  119,  107 ], MPI tasks:  3}}
        #Eigenvalues and New Occupation Numbers
       Orbitals: [
 {e: -5.398147214777E-01, f:  2.0},  # 00001
 {e: -4.399839849784E-01, f:  2.0},  # 00002
 {e: -8.530443357213E-02, f:  2.0},  # 00003
 {e:  1.455691359458E-02, f:  2.0},  # 00004
 {e:  4.573917800343E-02, f:  2.0},  # 00005
 {e:  4.574008556873E-02, f:  2.0},  # 00006
 {e:  1.455944989365E-01, f:  2.0},  # 00007
 {e:  1.455959900519E-01, f:  1.0}] # 00008
       summary: [ {kernel optimization: DMIN, mixing quantity: DENS, mix hist:  0, 
 iter:  5, delta:  1.62E-07, energy: -3.24767479783016029E+01, D: -8.868E-03, 
          Tr(KW):  7.9283}]
   -  #-------------------------------------------------------------------- kernel iter: 6
       Kernel update:
         max dev from unity            :  3.94E-01
         Hamiltonian application required:  Yes
         method                        : directmin
         expansion coefficients optimization: &it_coeff001_001_006
         -  { #---------------------------------------------------------------- it coeff: 1
 calculate density kernel, communication strategy: ALLREDUCE, 
 communication strategy kernel: ALLREDUCE, method: DminSD, 
 iter:  1, fnrm:  8.12E-02, eBS: -2.85540706308626557, D: -3.824E-01, alpha:  1.464E-01}
         -  { #---------------------------------------------------------------- it coeff: 2
 calculate density kernel, communication strategy: ALLREDUCE, 
 communication strategy kernel: ALLREDUCE, method: DminSD, 
 iter:  2, fnrm:  8.03E-02, eBS: -3.23780194345331962, D: -7.511E-04, alpha:  1.464E-01}
         -  { #---------------------------------------------------------------- it coeff: 3
 calculate density kernel, communication strategy: ALLREDUCE, 
 communication strategy kernel: ALLREDUCE, method: DminSD, 
 iter:  3, fnrm:  7.94E-02, eBS: -3.23855303362480962, D: -7.345E-04, alpha:  1.464E-01}
         -  { #---------------------------------------------------------------- it coeff: 4
 calculate density kernel, communication strategy: ALLREDUCE, 
 communication strategy kernel: ALLREDUCE, method: DminSD, 
 iter:  4, fnrm:  7.85E-02, eBS: -3.23928748813301448, D: -7.182E-04, alpha:  1.464E-01}
         -  { #---------------------------------------------------------------- it coeff: 5
 calculate density kernel, communication strategy: ALLREDUCE, 
 communication strategy kernel: ALLREDUCE, method: DminSD, 
 iter:  5, fnrm:  7.77E-02, eBS: -3.2400057214472886, D: -7.024E-04, alpha:  1.464E-01}
         -  { #---------------------------------------------------------------- it coeff: 6
 calculate density kernel, communication strategy: ALLREDUCE, 
 communication strategy kernel: ALLREDUCE, method: DminSD, 
 iter:  6, fnrm:  7.68E-02, eBS: -3.24070813605566332, D: -6.87E-04, alpha:  1.464E-01}
         -  { #---------------------------------------------------------------- it coeff: 7
 calculate density kernel, communication strategy: ALLREDUCE, 
 communication strategy kernel: ALLREDUCE, method: DminSD, 
 iter:  7, fnrm:  7.6E-02, eBS: -3.2413951228892115, D: -6.719E-04, alpha:  1.464E-01}
         -  { #---------------------------------------------------------------- it coeff: 8
 calculate density kernel, communication strategy: ALLREDUCE, 
 communication strategy kernel: ALLREDUCE, method: DminSD, 
 iter:  8, fnrm:  7.51E-02, eBS: -3.24206706172764703, D: -6.573E-04, alpha:  1.464E-01}
         -  { #---------------------------------------------------------------- it coeff: 9
 calculate density kernel, communication strategy: ALLREDUCE, 
 communication strategy kernel: ALLREDUCE, method: DminSD, 
 iter:  9, fnrm:  7.43E-02, eBS: -3.24272432158728563, D: -6.429E-04, alpha:  1.464E-01}
         -  { #--------------------------------------------------------------- it coeff: 10
 calculate density kernel, communication strategy: ALLREDUCE, 
 communication strategy kernel: ALLREDUCE, method: DminSD, 
 iter:  10, fnrm:  7.35E-02, eBS: -3.24336726109211204, D: -6.29E-04, alpha:  1.464E-01}
         Kohn-Sham residue             :  2.155E-01
         Coefficients available        :  Yes
       alpha                           :  0.16105100000000006
       energydiff                      : -7.21378917155135468E-003
       Hamiltonian update: {
 Energies: {Ekin:  1.61725357342E+01, Epot: -1.9231629066E+01, Enl:  1.43030174225, 
              EH:  5.64203852722E+01,  EXC: -7.82483300127, EvXC: -1.02590418811E+01}, 
    Total charge:  1.499999869668E+01, 
 Poisson Solver: {BC: Free, Box:  [  117,  119,  107 ], MPI tasks:  3}}
        #Eigenvalues and New Occupation Numbers
       Orbitals: [
 {e: -5.398147214777E-01, f:  2.0},  # 00001
 {e: -4.399839849784E-01, f:  2.0},  # 00002
 {e: -8.530443357213E-02, f:  2.0},  # 00003
 {e:  1.455691359458E-02, f:  2.0},  # 00004
 {e:  4.573917800343E-02, f:  2.0},  # 00005
 {e:  4.574008556873E-02, f:  2.0},  # 00006
 {e:  1.455944989365E-01, f:  2.0},  # 00007
 {e:  1.455959900519E-01, f:  1.0}] # 00008
       summary: [ {kernel optimization: DMIN, mixing quantity: DENS, mix hist:  0, 
 iter:  6, delta:  1.45E-07, energy: -3.24839617674731542E+01, D: -7.214E-03, 
          Tr(KW):  7.918}]
   -  #-------------------------------------------------------------------- kernel iter: 7
       Kernel update:
         max dev from unity            :  3.94E-01
         Hamiltonian application required:  Yes
         method                        : directmin
         expansion coefficients optimization: &it_coeff001_001_007
         -  { #---------------------------------------------------------------- it coeff: 1
 calculate density kernel, communication strategy: ALLREDUCE, 
 communication strategy kernel: ALLREDUCE, method: DminSD, 
 iter:  1, fnrm:  6.96E-02, eBS: -2.84809831728513085, D: -3.887E-01, alpha:  1.611E-01}
         -  { #---------------------------------------------------------------- it coeff: 2
 calculate density kernel, communication strategy: ALLREDUCE, 
 communication strategy kernel: ALLREDUCE, method: DminSD, 
 iter:  2, fnrm:  6.87E-02, eBS: -3.23677459797567746, D: -6.052E-04, alpha:  1.611E-01}
         -  { #---------------------------------------------------------------- it coeff: 3
 calculate density kernel, communication strategy: ALLREDUCE, 
 communication strategy kernel: ALLREDUCE, method: DminSD, 
 iter:  3, fnrm:  6.79E-02, eBS: -3.23737977740849647, D: -5.911E-04, alpha:  1.611E-01}
         -  { #---------------------------------------------------------------- it coeff: 4
 calculate density kernel, communication strategy: ALLREDUCE, 
 communication strategy kernel: ALLREDUCE, method: DminSD, 
 iter:  4, fnrm:  6.71E-02, eBS: -3.23797091444082596, D: -5.775E-04, alpha:  1.611E-01}
         -  { #---------------------------------------------------------------- it coeff: 5
 calculate density kernel, communication strategy: ALLREDUCE, 
 communication strategy kernel: ALLREDUCE, method: DminSD, 
 iter:  5, fnrm:  6.64E-02, eBS: -3.23854836825439429, D: -5.641E-04, alpha:  1.611E-01}
         -  { #---------------------------------------------------------------- it coeff: 6
 calculate density kernel, communication strategy: ALLREDUCE, 
 communication strategy kernel: ALLREDUCE, method: DminSD, 
 iter:  6, fnrm:  6.56E-02, eBS: -3.23911248776209515, D: -5.511E-04, alpha:  1.611E-01}
         -  { #---------------------------------------------------------------- it coeff: 7
 calculate density kernel, communication strategy: ALLREDUCE, 
 communication strategy kernel: ALLREDUCE, method: DminSD, 
 iter:  7, fnrm:  6.48E-02, eBS: -3.23966361195392594, D: -5.385E-04, alpha:  1.611E-01}
         -  { #---------------------------------------------------------------- it coeff: 8
 calculate density kernel, communication strategy: ALLREDUCE, 
 communication strategy kernel: ALLREDUCE, method: DminSD, 
 iter:  8, fnrm:  6.41E-02, eBS: -3.24020207022834583, D: -5.261E-04, alpha:  1.611E-01}
         -  { #---------------------------------------------------------------- it coeff: 9
 calculate density kernel, communication strategy: ALLREDUCE, 
 communication strategy kernel: ALLREDUCE, method: DminSD, 
 iter:  9, fnrm:  6.33E-02, eBS: -3.24072818270994922, D: -5.141E-04, alpha:  1.611E-01}
         -  { #--------------------------------------------------------------- it coeff: 10
 calculate density kernel, communication strategy: ALLREDUCE, 
 communication strategy kernel: ALLREDUCE, method: DminSD, 
 iter:  10, fnrm:  6.26E-02, eBS: -3.24124226055401143, D: -5.023E-04, alpha:  1.611E-01}
         Kohn-Sham residue             :  2.128E-01
         Coefficients available        :  Yes
       alpha                           :  0.17715610000000007
       energydiff                      : -5.88648803547897614E-003
       Hamiltonian update: {
 Energies: {Ekin:  1.61725357342E+01, Epot: -1.92257973333E+01, Enl:  1.43030174225, 
              EH:  5.64286049122E+01,  EXC: -7.8265628394, EvXC: -1.02613377748E+01}, 
    Total charge:  1.49999986977E+01, 
 Poisson Solver: {BC: Free, Box:  [  117,  119,  107 ], MPI tasks:  3}}
        #Eigenvalues and New Occupation Numbers
       Orbitals: [
 {e: -5.398147214777E-01, f:  2.0},  # 00001
 {e: -4.399839849784E-01, f:  2.0},  # 00002
 {e: -8.530443357213E-02, f:  2.0},  # 00003
 {e:  1.455691359458E-02, f:  2.0},  # 00004
 {e:  4.573917800343E-02, f:  2.0},  # 00005
 {e:  4.574008556873E-02, f:  2.0},  # 00006
 {e:  1.455944989365E-01, f:  2.0},  # 00007
 {e:  1.455959900519E-01, f:  1.0}] # 00008
       summary: [ {kernel optimization: DMIN, mixing quantity: DENS, mix hist:  0, 
 iter:  7, delta:  1.3E-07, energy: -3.24898482555086332E+01, D: -5.886E-03, 
          Tr(KW):  7.9083}]
   -  #-------------------------------------------------------------------- kernel iter: 8
       Kernel update:
         max dev from unity            :  3.94E-01
         Hamiltonian application required:  Yes
         method                        : directmin
         expansion coefficients optimization: &it_coeff001_001_008
         -  { #---------------------------------------------------------------- it coeff: 1
 calculate density kernel, communication strategy: ALLREDUCE, 
 communication strategy kernel: ALLREDUCE, method: DminSD, 
 iter:  1, fnrm:  5.96E-02, eBS: -2.84633122092134805, D: -3.933E-01, alpha:  1.772E-01}
         -  { #---------------------------------------------------------------- it coeff: 2
 calculate density kernel, communication strategy: ALLREDUCE, 
 communication strategy kernel: ALLREDUCE, method: DminSD, 
 iter:  2, fnrm:  5.88E-02, eBS: -3.2396278776759786, D: -4.875E-04, alpha:  1.772E-01}
         -  { #---------------------------------------------------------------- it coeff: 3
 calculate density kernel, communication strategy: ALLREDUCE, 
 communication strategy kernel: ALLREDUCE, method: DminSD, 
 iter:  3, fnrm:  5.81E-02, eBS: -3.24011538577666602, D: -4.755E-04, alpha:  1.772E-01}
         -  { #---------------------------------------------------------------- it coeff: 4
 calculate density kernel, communication strategy: ALLREDUCE, 
 communication strategy kernel: ALLREDUCE, method: DminSD, 
 iter:  4, fnrm:  5.74E-02, eBS: -3.24059091544543243, D: -4.639E-04, alpha:  1.772E-01}
         -  { #---------------------------------------------------------------- it coeff: 5
 calculate density kernel, communication strategy: ALLREDUCE, 
 communication strategy kernel: ALLREDUCE, method: DminSD, 
 iter:  5, fnrm:  5.67E-02, eBS: -3.24105478759770005, D: -4.525E-04, alpha:  1.772E-01}
         -  { #---------------------------------------------------------------- it coeff: 6
 calculate density kernel, communication strategy: ALLREDUCE, 
 communication strategy kernel: ALLREDUCE, method: DminSD, 
 iter:  6, fnrm:  5.6E-02, eBS: -3.24150731380530122, D: -4.415E-04, alpha:  1.772E-01}
         -  { #---------------------------------------------------------------- it coeff: 7
 calculate density kernel, communication strategy: ALLREDUCE, 
 communication strategy kernel: ALLREDUCE, method: DminSD, 
 iter:  7, fnrm:  5.53E-02, eBS: -3.24194879660181323, D: -4.307E-04, alpha:  1.772E-01}
         -  { #---------------------------------------------------------------- it coeff: 8
 calculate density kernel, communication strategy: ALLREDUCE, 
 communication strategy kernel: ALLREDUCE, method: DminSD, 
 iter:  8, fnrm:  5.46E-02, eBS: -3.24237952977594546, D: -4.203E-04, alpha:  1.772E-01}
         -  { #---------------------------------------------------------------- it coeff: 9
 calculate density kernel, communication strategy: ALLREDUCE, 
 communication strategy kernel: ALLREDUCE, method: DminSD, 
 iter:  9, fnrm:  5.4E-02, eBS: -3.24279979865367984, D: -4.101E-04, alpha:  1.772E-01}
         -  { #--------------------------------------------------------------- it coeff: 10
 calculate density kernel, communication strategy: ALLREDUCE, 
 communication strategy kernel: ALLREDUCE, method: DminSD, 
 iter:  10, fnrm:  5.33E-02, eBS: -3.24320988036958813, D: -4.002E-04, alpha:  1.772E-01}
         Kohn-Sham residue             :  2.105E-01
         Coefficients available        :  Yes
       alpha                           :  0.19487171000000009
       energydiff                      : -4.79675903628873357E-003
       Hamiltonian update: {
 Energies: {Ekin:  1.61725357342E+01, Epot: -1.92234294304E+01, Enl:  1.43030174225, 
              EH:  5.64313640611E+01,  EXC: -7.82738438476, EvXC: -1.02624335695E+01}, 
    Total charge:  1.499999869885E+01, 
 Poisson Solver: {BC: Free, Box:  [  117,  119,  107 ], MPI tasks:  3}}
        #Eigenvalues and New Occupation Numbers
       Orbitals: [
 {e: -5.398147214777E-01, f:  2.0},  # 00001
 {e: -4.399839849784E-01, f:  2.0},  # 00002
 {e: -8.530443357213E-02, f:  2.0},  # 00003
 {e:  1.455691359458E-02, f:  2.0},  # 00004
 {e:  4.573917800343E-02, f:  2.0},  # 00005
 {e:  4.574008556873E-02, f:  2.0},  # 00006
 {e:  1.455944989365E-01, f:  2.0},  # 00007
 {e:  1.455959900519E-01, f:  1.0}] # 00008
       summary: [ {kernel optimization: DMIN, mixing quantity: DENS, mix hist:  0, 
 iter:  8, delta:  1.17E-07, energy: -3.24946450145449219E+01, D: -4.797E-03, 
          Tr(KW):  7.8993}]
   -  #-------------------------------------------------------------------- kernel iter: 9
       Kernel update:
         max dev from unity            :  3.94E-01
         Hamiltonian application required:  Yes
         method                        : directmin
         expansion coefficients optimization: &it_coeff001_001_009
         -  { #---------------------------------------------------------------- it coeff: 1
 calculate density kernel, communication strategy: ALLREDUCE, 
 communication strategy kernel: ALLREDUCE, method: DminSD, 
 iter:  1, fnrm:  5.09E-02, eBS: -2.84864308031165514, D: -3.965E-01, alpha:  1.949E-01}
         -  { #---------------------------------------------------------------- it coeff: 2
 calculate density kernel, communication strategy: ALLREDUCE, 
 communication strategy kernel: ALLREDUCE, method: DminSD, 
 iter:  2, fnrm:  5.02E-02, eBS: -3.24511003553560595, D: -3.908E-04, alpha:  1.949E-01}
         -  { #---------------------------------------------------------------- it coeff: 3
 calculate density kernel, communication strategy: ALLREDUCE, 
 communication strategy kernel: ALLREDUCE, method: DminSD, 
 iter:  3, fnrm:  4.96E-02, eBS: -3.24550079867038432, D: -3.805E-04, alpha:  1.949E-01}
         -  { #---------------------------------------------------------------- it coeff: 4
 calculate density kernel, communication strategy: ALLREDUCE, 
 communication strategy kernel: ALLREDUCE, method: DminSD, 
 iter:  4, fnrm:  4.89E-02, eBS: -3.24588131744457975, D: -3.706E-04, alpha:  1.949E-01}
         -  { #---------------------------------------------------------------- it coeff: 5
 calculate density kernel, communication strategy: ALLREDUCE, 
 communication strategy kernel: ALLREDUCE, method: DminSD, 
 iter:  5, fnrm:  4.83E-02, eBS: -3.24625188425914235, D: -3.609E-04, alpha:  1.949E-01}
         -  { #---------------------------------------------------------------- it coeff: 6
 calculate density kernel, communication strategy: ALLREDUCE, 
 communication strategy kernel: ALLREDUCE, method: DminSD, 
 iter:  6, fnrm:  4.76E-02, eBS: -3.24661278254728991, D: -3.515E-04, alpha:  1.949E-01}
         -  { #---------------------------------------------------------------- it coeff: 7
 calculate density kernel, communication strategy: ALLREDUCE, 
 communication strategy kernel: ALLREDUCE, method: DminSD, 
 iter:  7, fnrm:  4.7E-02, eBS: -3.24696428707419038, D: -3.424E-04, alpha:  1.949E-01}
         -  { #---------------------------------------------------------------- it coeff: 8
 calculate density kernel, communication strategy: ALLREDUCE, 
 communication strategy kernel: ALLREDUCE, method: DminSD, 
 iter:  8, fnrm:  4.64E-02, eBS: -3.24730666422525927, D: -3.335E-04, alpha:  1.949E-01}
         -  { #---------------------------------------------------------------- it coeff: 9
 calculate density kernel, communication strategy: ALLREDUCE, 
 communication strategy kernel: ALLREDUCE, method: DminSD, 
 iter:  9, fnrm:  4.58E-02, eBS: -3.24764017228355861, D: -3.249E-04, alpha:  1.949E-01}
         -  { #--------------------------------------------------------------- it coeff: 10
 calculate density kernel, communication strategy: ALLREDUCE, 
 communication strategy kernel: ALLREDUCE, method: DminSD, 
 iter:  10, fnrm:  4.52E-02, eBS: -3.24796506169685362, D: -3.165E-04, alpha:  1.949E-01}
         Kohn-Sham residue             :  2.085E-01
         Coefficients available        :  Yes
       alpha                           :  0.21435888100000011
       energydiff                      : -3.88469113838141311E-003
       Hamiltonian update: {
 Energies: {Ekin:  1.61725357342E+01, Epot: -1.92235480777E+01, Enl:  1.43030174225, 
              EH:  5.6430235537E+01,   EXC: -7.82754723751, EvXC: -1.0262658856E+01}, 
    Total charge:  1.499999870004E+01, 
 Poisson Solver: {BC: Free, Box:  [  117,  119,  107 ], MPI tasks:  3}}
        #Eigenvalues and New Occupation Numbers
       Orbitals: [
 {e: -5.398147214777E-01, f:  2.0},  # 00001
 {e: -4.399839849784E-01, f:  2.0},  # 00002
 {e: -8.530443357213E-02, f:  2.0},  # 00003
 {e:  1.455691359458E-02, f:  2.0},  # 00004
 {e:  4.573917800343E-02, f:  2.0},  # 00005
 {e:  4.574008556873E-02, f:  2.0},  # 00006
 {e:  1.455944989365E-01, f:  2.0},  # 00007
 {e:  1.455959900519E-01, f:  1.0}] # 00008
       summary: [ {kernel optimization: DMIN, mixing quantity: DENS, mix hist:  0, 
 iter:  9, delta:  1.05E-07, energy: -3.24985297056833033E+01, D: -3.885E-03, 
          Tr(KW):  7.8913}]
   -  #------------------------------------------------------------------- kernel iter: 10
       Kernel update:
         max dev from unity            :  3.94E-01
         Hamiltonian application required:  Yes
         method                        : directmin
         expansion coefficients optimization: &it_coeff001_001_010
         -  { #---------------------------------------------------------------- it coeff: 1
 calculate density kernel, communication strategy: ALLREDUCE, 
 communication strategy kernel: ALLREDUCE, method: DminSD, 
 iter:  1, fnrm:  4.33E-02, eBS: -2.8537187294502786, D: -3.984E-01, alpha:  2.144E-01}
         -  { #---------------------------------------------------------------- it coeff: 2
 calculate density kernel, communication strategy: ALLREDUCE, 
 communication strategy kernel: ALLREDUCE, method: DminSD, 
 iter:  2, fnrm:  4.27E-02, eBS: -3.2521613731211243, D: -3.102E-04, alpha:  2.144E-01}
         -  { #---------------------------------------------------------------- it coeff: 3
 calculate density kernel, communication strategy: ALLREDUCE, 
 communication strategy kernel: ALLREDUCE, method: DminSD, 
 iter:  3, fnrm:  4.21E-02, eBS: -3.25247153699260494, D: -3.015E-04, alpha:  2.144E-01}
         -  { #---------------------------------------------------------------- it coeff: 4
 calculate density kernel, communication strategy: ALLREDUCE, 
 communication strategy kernel: ALLREDUCE, method: DminSD, 
 iter:  4, fnrm:  4.15E-02, eBS: -3.25277299309928436, D: -2.93E-04, alpha:  2.144E-01}
         -  { #---------------------------------------------------------------- it coeff: 5
 calculate density kernel, communication strategy: ALLREDUCE, 
 communication strategy kernel: ALLREDUCE, method: DminSD, 
 iter:  5, fnrm:  4.09E-02, eBS: -3.2530660089786978, D: -2.848E-04, alpha:  2.144E-01}
         -  { #---------------------------------------------------------------- it coeff: 6
 calculate density kernel, communication strategy: ALLREDUCE, 
 communication strategy kernel: ALLREDUCE, method: DminSD, 
 iter:  6, fnrm:  4.03E-02, eBS: -3.25335084331509572, D: -2.769E-04, alpha:  2.144E-01}
         -  { #---------------------------------------------------------------- it coeff: 7
 calculate density kernel, communication strategy: ALLREDUCE, 
 communication strategy kernel: ALLREDUCE, method: DminSD, 
 iter:  7, fnrm:  3.98E-02, eBS: -3.25362774625728601, D: -2.692E-04, alpha:  2.144E-01}
         -  { #---------------------------------------------------------------- it coeff: 8
 calculate density kernel, communication strategy: ALLREDUCE, 
 communication strategy kernel: ALLREDUCE, method: DminSD, 
 iter:  8, fnrm:  3.92E-02, eBS: -3.25389695972369841, D: -2.618E-04, alpha:  2.144E-01}
         -  { #---------------------------------------------------------------- it coeff: 9
 calculate density kernel, communication strategy: ALLREDUCE, 
 communication strategy kernel: ALLREDUCE, method: DminSD, 
 iter:  9, fnrm:  3.87E-02, eBS: -3.25415871769522758, D: -2.545E-04, alpha:  2.144E-01}
         -  { #--------------------------------------------------------------- it coeff: 10
 calculate density kernel, communication strategy: ALLREDUCE, 
 communication strategy kernel: ALLREDUCE, method: DminSD, 
 iter:  10, fnrm:  3.81E-02, eBS: -3.25441324649657293, D: -2.475E-04, alpha:  2.144E-01}
         Kohn-Sham residue             :  2.067E-01
         Coefficients available        :  Yes
       alpha                           :  0.23579476910000013
       energydiff                      : -3.11328100004004682E-003
       Hamiltonian update: {
 Energies: {Ekin:  1.61725357342E+01, Epot: -1.92253451062E+01, Enl:  1.43030174225, 
              EH:  5.64265283747E+01,  EXC: -7.82726365633, EvXC: -1.02622939282E+01}, 
    Total charge:  1.499999870124E+01, 
 Poisson Solver: {BC: Free, Box:  [  117,  119,  107 ], MPI tasks:  3}}
        #Eigenvalues and New Occupation Numbers
       Orbitals: [
 {e: -5.398147214777E-01, f:  2.0},  # 00001
 {e: -4.399839849784E-01, f:  2.0},  # 00002
 {e: -8.530443357213E-02, f:  2.0},  # 00003
 {e:  1.455691359458E-02, f:  2.0},  # 00004
 {e:  4.573917800343E-02, f:  2.0},  # 00005
 {e:  4.574008556873E-02, f:  2.0},  # 00006
 {e:  1.455944989365E-01, f:  2.0},  # 00007
 {e:  1.455959900519E-01, f:  1.0}] # 00008
       summary: [ {kernel optimization: DMIN, mixing quantity: DENS, mix hist:  0, 
 iter:  10, delta:  9.51E-08, energy: -3.25016429866833434E+01, D: -3.113E-03, 
           Tr(KW):  7.8841}]
   -  #------------------------------------------------------------------- kernel iter: 11
       Kernel update:
         max dev from unity            :  3.94E-01
         Hamiltonian application required:  Yes
         method                        : directmin
         expansion coefficients optimization: &it_coeff001_001_011
         -  { #---------------------------------------------------------------- it coeff: 1
 calculate density kernel, communication strategy: ALLREDUCE, 
 communication strategy kernel: ALLREDUCE, method: DminSD, 
 iter:  1, fnrm:  3.66E-02, eBS: -2.86045782599932341, D: -3.995E-01, alpha:  2.358E-01}
         -  { #---------------------------------------------------------------- it coeff: 2
 calculate density kernel, communication strategy: ALLREDUCE, 
 communication strategy kernel: ALLREDUCE, method: DminSD, 
 iter:  2, fnrm:  3.6E-02, eBS: -3.25995074408267982, D: -2.428E-04, alpha:  2.358E-01}
         -  { #---------------------------------------------------------------- it coeff: 3
 calculate density kernel, communication strategy: ALLREDUCE, 
 communication strategy kernel: ALLREDUCE, method: DminSD, 
 iter:  3, fnrm:  3.55E-02, eBS: -3.26019351677234237, D: -2.355E-04, alpha:  2.358E-01}
         -  { #---------------------------------------------------------------- it coeff: 4
 calculate density kernel, communication strategy: ALLREDUCE, 
 communication strategy kernel: ALLREDUCE, method: DminSD, 
 iter:  4, fnrm:  3.49E-02, eBS: -3.26042899023683175, D: -2.284E-04, alpha:  2.358E-01}
         -  { #---------------------------------------------------------------- it coeff: 5
 calculate density kernel, communication strategy: ALLREDUCE, 
 communication strategy kernel: ALLREDUCE, method: DminSD, 
 iter:  5, fnrm:  3.44E-02, eBS: -3.26065740673328852, D: -2.216E-04, alpha:  2.358E-01}
         -  { #---------------------------------------------------------------- it coeff: 6
 calculate density kernel, communication strategy: ALLREDUCE, 
 communication strategy kernel: ALLREDUCE, method: DminSD, 
 iter:  6, fnrm:  3.39E-02, eBS: -3.26087899977711659, D: -2.15E-04, alpha:  2.358E-01}
         -  { #---------------------------------------------------------------- it coeff: 7
 calculate density kernel, communication strategy: ALLREDUCE, 
 communication strategy kernel: ALLREDUCE, method: DminSD, 
 iter:  7, fnrm:  3.34E-02, eBS: -3.26109399448734649, D: -2.086E-04, alpha:  2.358E-01}
         -  { #---------------------------------------------------------------- it coeff: 8
 calculate density kernel, communication strategy: ALLREDUCE, 
 communication strategy kernel: ALLREDUCE, method: DminSD, 
 iter:  8, fnrm:  3.29E-02, eBS: -3.26130260791669091, D: -2.024E-04, alpha:  2.358E-01}
         -  { #---------------------------------------------------------------- it coeff: 9
 calculate density kernel, communication strategy: ALLREDUCE, 
 communication strategy kernel: ALLREDUCE, method: DminSD, 
 iter:  9, fnrm:  3.24E-02, eBS: -3.26150504936696883, D: -1.965E-04, alpha:  2.358E-01}
         -  { #--------------------------------------------------------------- it coeff: 10
 calculate density kernel, communication strategy: ALLREDUCE, 
 communication strategy kernel: ALLREDUCE, method: DminSD, 
 iter:  10, fnrm:  3.19E-02, eBS: -3.26170152069071273, D: -1.907E-04, alpha:  2.358E-01}
         Kohn-Sham residue             :  2.052E-01
         Coefficients available        :  Yes
       alpha                           :  0.25937424601000014
       energydiff                      : -2.46114047597956187E-003
       Hamiltonian update: {
 Energies: {Ekin:  1.61725357342E+01, Epot: -1.92281850111E+01, Enl:  1.43030174225, 
              EH:  5.64212713445E+01,  EXC: -7.82670345223, EvXC: -1.02615630267E+01}, 
    Total charge:  1.49999987024E+01, 
 Poisson Solver: {BC: Free, Box:  [  117,  119,  107 ], MPI tasks:  3}}
        #Eigenvalues and New Occupation Numbers
       Orbitals: [
 {e: -5.398147214777E-01, f:  2.0},  # 00001
 {e: -4.399839849784E-01, f:  2.0},  # 00002
 {e: -8.530443357213E-02, f:  2.0},  # 00003
 {e:  1.455691359458E-02, f:  2.0},  # 00004
 {e:  4.573917800343E-02, f:  2.0},  # 00005
 {e:  4.574008556873E-02, f:  2.0},  # 00006
 {e:  1.455944989365E-01, f:  2.0},  # 00007
 {e:  1.455959900519E-01, f:  1.0}] # 00008
       summary: [ {kernel optimization: DMIN, mixing quantity: DENS, mix hist:  0, 
 iter:  11, delta:  8.58E-08, energy: -3.2504104127159323E+01, D: -2.461E-03, 
           Tr(KW):  7.8777}]
   -  #------------------------------------------------------------------- kernel iter: 12
       Kernel update:
         max dev from unity            :  3.94E-01
         Hamiltonian application required:  Yes
         method                        : directmin
         expansion coefficients optimization: &it_coeff001_001_012
         -  { #---------------------------------------------------------------- it coeff: 1
 calculate density kernel, communication strategy: ALLREDUCE, 
 communication strategy kernel: ALLREDUCE, method: DminSD, 
 iter:  1, fnrm:  3.06E-02, eBS: -2.86800529926520653, D: -3.999E-01, alpha:  2.594E-01}
         -  { #---------------------------------------------------------------- it coeff: 2
 calculate density kernel, communication strategy: ALLREDUCE, 
 communication strategy kernel: ALLREDUCE, method: DminSD, 
 iter:  2, fnrm:  3.01E-02, eBS: -3.26787898881904182, D: -1.868E-04, alpha:  2.594E-01}
         -  { #---------------------------------------------------------------- it coeff: 3
 calculate density kernel, communication strategy: ALLREDUCE, 
 communication strategy kernel: ALLREDUCE, method: DminSD, 
 iter:  3, fnrm:  2.96E-02, eBS: -3.26806578822205651, D: -1.808E-04, alpha:  2.594E-01}
         -  { #---------------------------------------------------------------- it coeff: 4
 calculate density kernel, communication strategy: ALLREDUCE, 
 communication strategy kernel: ALLREDUCE, method: DminSD, 
 iter:  4, fnrm:  2.92E-02, eBS: -3.26824658961292114, D: -1.75E-04, alpha:  2.594E-01}
         -  { #---------------------------------------------------------------- it coeff: 5
 calculate density kernel, communication strategy: ALLREDUCE, 
 communication strategy kernel: ALLREDUCE, method: DminSD, 
 iter:  5, fnrm:  2.87E-02, eBS: -3.26842160770161083, D: -1.694E-04, alpha:  2.594E-01}
         -  { #---------------------------------------------------------------- it coeff: 6
 calculate density kernel, communication strategy: ALLREDUCE, 
 communication strategy kernel: ALLREDUCE, method: DminSD, 
 iter:  6, fnrm:  2.82E-02, eBS: -3.26859104874475559, D: -1.641E-04, alpha:  2.594E-01}
         -  { #---------------------------------------------------------------- it coeff: 7
 calculate density kernel, communication strategy: ALLREDUCE, 
 communication strategy kernel: ALLREDUCE, method: DminSD, 
 iter:  7, fnrm:  2.78E-02, eBS: -3.2687551109146189, D: -1.589E-04, alpha:  2.594E-01}
         -  { #---------------------------------------------------------------- it coeff: 8
 calculate density kernel, communication strategy: ALLREDUCE, 
 communication strategy kernel: ALLREDUCE, method: DminSD, 
 iter:  8, fnrm:  2.73E-02, eBS: -3.26891398464974037, D: -1.539E-04, alpha:  2.594E-01}
         -  { #---------------------------------------------------------------- it coeff: 9
 calculate density kernel, communication strategy: ALLREDUCE, 
 communication strategy kernel: ALLREDUCE, method: DminSD, 
 iter:  9, fnrm:  2.69E-02, eBS: -3.26906785298828728, D: -1.49E-04, alpha:  2.594E-01}
         -  { #--------------------------------------------------------------- it coeff: 10
 calculate density kernel, communication strategy: ALLREDUCE, 
 communication strategy kernel: ALLREDUCE, method: DminSD, 
 iter:  10, fnrm:  2.65E-02, eBS: -3.26921689188516096, D: -1.444E-04, alpha:  2.594E-01}
         Kohn-Sham residue             :  2.039E-01
         Coefficients available        :  Yes
       alpha                           :  0.28531167061100016
       energydiff                      : -1.91562756454999317E-003
       Hamiltonian update: {
 Energies: {Ekin:  1.61725357342E+01, Epot: -1.92315942247E+01, Enl:  1.43030174225, 
              EH:  5.64152243752E+01,  EXC: -7.82599398524, EvXC: -1.02606343277E+01}, 
    Total charge:  1.49999987035E+01, 
 Poisson Solver: {BC: Free, Box:  [  117,  119,  107 ], MPI tasks:  3}}
        #Eigenvalues and New Occupation Numbers
       Orbitals: [
 {e: -5.398147214777E-01, f:  2.0},  # 00001
 {e: -4.399839849784E-01, f:  2.0},  # 00002
 {e: -8.530443357213E-02, f:  2.0},  # 00003
 {e:  1.455691359458E-02, f:  2.0},  # 00004
 {e:  4.573917800343E-02, f:  2.0},  # 00005
 {e:  4.574008556873E-02, f:  2.0},  # 00006
 {e:  1.455944989365E-01, f:  2.0},  # 00007
 {e:  1.455959900519E-01, f:  1.0}] # 00008
       summary: [ {kernel optimization: DMIN, mixing quantity: DENS, mix hist:  0, 
 iter:  12, delta:  7.71E-08, energy: -3.25060197547238729E+01, D: -1.916E-03, 
           Tr(KW):  7.8723}]
   -  #------------------------------------------------------------------- kernel iter: 13
       Kernel update:
         max dev from unity            :  3.94E-01
         Hamiltonian application required:  Yes
         method                        : directmin
         expansion coefficients optimization: &it_coeff001_001_013
         -  { #---------------------------------------------------------------- it coeff: 1
 calculate density kernel, communication strategy: ALLREDUCE, 
 communication strategy kernel: ALLREDUCE, method: DminSD, 
 iter:  1, fnrm:  2.54E-02, eBS: -2.87574866423433306, D: -3.998E-01, alpha:  2.853E-01}
         -  { #---------------------------------------------------------------- it coeff: 2
 calculate density kernel, communication strategy: ALLREDUCE, 
 communication strategy kernel: ALLREDUCE, method: DminSD, 
 iter:  2, fnrm:  2.5E-02, eBS: -3.27555546262052033, D: -1.41E-04, alpha:  2.853E-01}
         -  { #---------------------------------------------------------------- it coeff: 3
 calculate density kernel, communication strategy: ALLREDUCE, 
 communication strategy kernel: ALLREDUCE, method: DminSD, 
 iter:  3, fnrm:  2.45E-02, eBS: -3.27569648175377859, D: -1.362E-04, alpha:  2.853E-01}
         -  { #---------------------------------------------------------------- it coeff: 4
 calculate density kernel, communication strategy: ALLREDUCE, 
 communication strategy kernel: ALLREDUCE, method: DminSD, 
 iter:  4, fnrm:  2.41E-02, eBS: -3.27583268770610303, D: -1.316E-04, alpha:  2.853E-01}
         -  { #---------------------------------------------------------------- it coeff: 5
 calculate density kernel, communication strategy: ALLREDUCE, 
 communication strategy kernel: ALLREDUCE, method: DminSD, 
 iter:  5, fnrm:  2.37E-02, eBS: -3.27596426541732555, D: -1.271E-04, alpha:  2.853E-01}
         -  { #---------------------------------------------------------------- it coeff: 6
 calculate density kernel, communication strategy: ALLREDUCE, 
 communication strategy kernel: ALLREDUCE, method: DminSD, 
 iter:  6, fnrm:  2.33E-02, eBS: -3.27609139192170851, D: -1.228E-04, alpha:  2.853E-01}
         -  { #---------------------------------------------------------------- it coeff: 7
 calculate density kernel, communication strategy: ALLREDUCE, 
 communication strategy kernel: ALLREDUCE, method: DminSD, 
 iter:  7, fnrm:  2.29E-02, eBS: -3.27621423672692913, D: -1.187E-04, alpha:  2.853E-01}
         -  { #---------------------------------------------------------------- it coeff: 8
 calculate density kernel, communication strategy: ALLREDUCE, 
 communication strategy kernel: ALLREDUCE, method: DminSD, 
 iter:  8, fnrm:  2.25E-02, eBS: -3.2763329621721935, D: -1.148E-04, alpha:  2.853E-01}
         -  { #---------------------------------------------------------------- it coeff: 9
 calculate density kernel, communication strategy: ALLREDUCE, 
 communication strategy kernel: ALLREDUCE, method: DminSD, 
 iter:  9, fnrm:  2.21E-02, eBS: -3.27644772376684656, D: -1.109E-04, alpha:  2.853E-01}
         -  { #--------------------------------------------------------------- it coeff: 10
 calculate density kernel, communication strategy: ALLREDUCE, 
 communication strategy kernel: ALLREDUCE, method: DminSD, 
 iter:  10, fnrm:  2.18E-02, eBS: -3.27655867051071947, D: -1.073E-04, alpha:  2.853E-01}
         Kohn-Sham residue             :  2.027E-01
         Coefficients available        :  Yes
       alpha                           :  0.31384283767210019
       energydiff                      : -1.46747298065008636E-003
       Hamiltonian update: {
 Energies: {Ekin:  1.61725357342E+01, Epot: -1.92352395559E+01, Enl:  1.43030174225, 
              EH:  5.64089118883E+01,  EXC: -7.82522426654, EvXC: -1.02596253584E+01}, 
    Total charge:  1.499999870451E+01, 
 Poisson Solver: {BC: Free, Box:  [  117,  119,  107 ], MPI tasks:  3}}
        #Eigenvalues and New Occupation Numbers
       Orbitals: [
 {e: -5.398147214777E-01, f:  2.0},  # 00001
 {e: -4.399839849784E-01, f:  2.0},  # 00002
 {e: -8.530443357213E-02, f:  2.0},  # 00003
 {e:  1.455691359458E-02, f:  2.0},  # 00004
 {e:  4.573917800343E-02, f:  2.0},  # 00005
 {e:  4.574008556873E-02, f:  2.0},  # 00006
 {e:  1.455944989365E-01, f:  2.0},  # 00007
 {e:  1.455959900519E-01, f:  1.0}] # 00008
       summary: [ {kernel optimization: DMIN, mixing quantity: DENS, mix hist:  0, 
 iter:  13, delta:  6.88E-08, energy: -3.2507487227704523E+01, D: -1.467E-03, 
           Tr(KW):  7.8675}]
   -  #------------------------------------------------------------------- kernel iter: 14
       Kernel update:
         max dev from unity            :  3.94E-01
         Hamiltonian application required:  Yes
         method                        : directmin
         expansion coefficients optimization: &it_coeff001_001_014
         -  { #---------------------------------------------------------------- it coeff: 1
 calculate density kernel, communication strategy: ALLREDUCE, 
 communication strategy kernel: ALLREDUCE, method: DminSD, 
 iter:  1, fnrm:  2.09E-02, eBS: -2.88328937336255464, D: -3.995E-01, alpha:  3.138E-01}
         -  { #---------------------------------------------------------------- it coeff: 2
 calculate density kernel, communication strategy: ALLREDUCE, 
 communication strategy kernel: ALLREDUCE, method: DminSD, 
 iter:  2, fnrm:  2.05E-02, eBS: -3.28275691914082657, D: -1.044E-04, alpha:  3.138E-01}
         -  { #---------------------------------------------------------------- it coeff: 3
 calculate density kernel, communication strategy: ALLREDUCE, 
 communication strategy kernel: ALLREDUCE, method: DminSD, 
 iter:  3, fnrm:  2.01E-02, eBS: -3.28286128947915001, D: -1.006E-04, alpha:  3.138E-01}
         -  { #---------------------------------------------------------------- it coeff: 4
 calculate density kernel, communication strategy: ALLREDUCE, 
 communication strategy kernel: ALLREDUCE, method: DminSD, 
 iter:  4, fnrm:  1.97E-02, eBS: -3.28296189473035405, D: -9.699E-05, alpha:  3.138E-01}
         -  { #---------------------------------------------------------------- it coeff: 5
 calculate density kernel, communication strategy: ALLREDUCE, 
 communication strategy kernel: ALLREDUCE, method: DminSD, 
 iter:  5, fnrm:  1.94E-02, eBS: -3.28305888914585964, D: -9.353E-05, alpha:  3.138E-01}
         -  { #---------------------------------------------------------------- it coeff: 6
 calculate density kernel, communication strategy: ALLREDUCE, 
 communication strategy kernel: ALLREDUCE, method: DminSD, 
 iter:  6, fnrm:  1.9E-02, eBS: -3.28315241987076467, D: -9.021E-05, alpha:  3.138E-01}
         -  { #---------------------------------------------------------------- it coeff: 7
 calculate density kernel, communication strategy: ALLREDUCE, 
 communication strategy kernel: ALLREDUCE, method: DminSD, 
 iter:  7, fnrm:  1.87E-02, eBS: -3.28324262731471084, D: -8.702E-05, alpha:  3.138E-01}
         -  { #---------------------------------------------------------------- it coeff: 8
 calculate density kernel, communication strategy: ALLREDUCE, 
 communication strategy kernel: ALLREDUCE, method: DminSD, 
 iter:  8, fnrm:  1.84E-02, eBS: -3.28332964550047857, D: -8.396E-05, alpha:  3.138E-01}
         -  { #---------------------------------------------------------------- it coeff: 9
 calculate density kernel, communication strategy: ALLREDUCE, 
 communication strategy kernel: ALLREDUCE, method: DminSD, 
 iter:  9, fnrm:  1.8E-02, eBS: -3.28341360239172841, D: -8.102E-05, alpha:  3.138E-01}
         -  { #--------------------------------------------------------------- it coeff: 10
 calculate density kernel, communication strategy: ALLREDUCE, 
 communication strategy kernel: ALLREDUCE, method: DminSD, 
 iter:  10, fnrm:  1.77E-02, eBS: -3.2834946202014752, D: -7.82E-05, alpha:  3.138E-01}
         Kohn-Sham residue             :  2.018E-01
         Coefficients available        :  Yes
       alpha                           :  0.34522712143931022
       energydiff                      : -1.10742437078670264E-003
       Hamiltonian update: {
 Energies: {Ekin:  1.61725357342E+01, Epot: -1.92389002436E+01, Enl:  1.43030174225, 
              EH:  5.64026697512E+01,  EXC: -7.82445176481, EvXC: -1.02586119879E+01}, 
    Total charge:  1.499999870542E+01, 
 Poisson Solver: {BC: Free, Box:  [  117,  119,  107 ], MPI tasks:  3}}
        #Eigenvalues and New Occupation Numbers
       Orbitals: [
 {e: -5.398147214777E-01, f:  2.0},  # 00001
 {e: -4.399839849784E-01, f:  2.0},  # 00002
 {e: -8.530443357213E-02, f:  2.0},  # 00003
 {e:  1.455691359458E-02, f:  2.0},  # 00004
 {e:  4.573917800343E-02, f:  2.0},  # 00005
 {e:  4.574008556873E-02, f:  2.0},  # 00006
 {e:  1.455944989365E-01, f:  2.0},  # 00007
 {e:  1.455959900519E-01, f:  1.0}] # 00008
       summary: [ {kernel optimization: DMIN, mixing quantity: DENS, mix hist:  0, 
 iter:  14, delta:  6.08E-08, energy: -3.25085946520753097E+01, D: -1.107E-03, 
           Tr(KW):  7.8635}]
   -  #------------------------------------------------------------------- kernel iter: 15
       Kernel update:
         max dev from unity            :  3.94E-01
         Hamiltonian application required:  Yes
         method                        : directmin
         expansion coefficients optimization: &it_coeff001_001_015
         -  { #---------------------------------------------------------------- it coeff: 1
 calculate density kernel, communication strategy: ALLREDUCE, 
 communication strategy kernel: ALLREDUCE, method: DminSD, 
 iter:  1, fnrm:  1.7E-02, eBS: -2.89039806616515493, D: -3.99E-01, alpha:  3.452E-01}
         -  { #---------------------------------------------------------------- it coeff: 2
 calculate density kernel, communication strategy: ALLREDUCE, 
 communication strategy kernel: ALLREDUCE, method: DminSD, 
 iter:  2, fnrm:  1.66E-02, eBS: -3.28937937308523054, D: -7.575E-05, alpha:  3.452E-01}
         -  { #---------------------------------------------------------------- it coeff: 3
 calculate density kernel, communication strategy: ALLREDUCE, 
 communication strategy kernel: ALLREDUCE, method: DminSD, 
 iter:  3, fnrm:  1.63E-02, eBS: -3.28945511950041602, D: -7.288E-05, alpha:  3.452E-01}
         -  { #---------------------------------------------------------------- it coeff: 4
 calculate density kernel, communication strategy: ALLREDUCE, 
 communication strategy kernel: ALLREDUCE, method: DminSD, 
 iter:  4, fnrm:  1.6E-02, eBS: -3.28952799483296143, D: -7.013E-05, alpha:  3.452E-01}
         -  { #---------------------------------------------------------------- it coeff: 5
 calculate density kernel, communication strategy: ALLREDUCE, 
 communication strategy kernel: ALLREDUCE, method: DminSD, 
 iter:  5, fnrm:  1.57E-02, eBS: -3.28959812356073389, D: -6.75E-05, alpha:  3.452E-01}
         -  { #---------------------------------------------------------------- it coeff: 6
 calculate density kernel, communication strategy: ALLREDUCE, 
 communication strategy kernel: ALLREDUCE, method: DminSD, 
 iter:  6, fnrm:  1.54E-02, eBS: -3.28966562403255258, D: -6.498E-05, alpha:  3.452E-01}
         -  { #---------------------------------------------------------------- it coeff: 7
 calculate density kernel, communication strategy: ALLREDUCE, 
 communication strategy kernel: ALLREDUCE, method: DminSD, 
 iter:  7, fnrm:  1.51E-02, eBS: -3.28973060881345525, D: -6.258E-05, alpha:  3.452E-01}
         -  { #---------------------------------------------------------------- it coeff: 8
 calculate density kernel, communication strategy: ALLREDUCE, 
 communication strategy kernel: ALLREDUCE, method: DminSD, 
 iter:  8, fnrm:  1.48E-02, eBS: -3.28979318500734541, D: -6.027E-05, alpha:  3.452E-01}
         -  { #---------------------------------------------------------------- it coeff: 9
 calculate density kernel, communication strategy: ALLREDUCE, 
 communication strategy kernel: ALLREDUCE, method: DminSD, 
 iter:  9, fnrm:  1.46E-02, eBS: -3.2898534545588265, D: -5.806E-05, alpha:  3.452E-01}
         -  { #--------------------------------------------------------------- it coeff: 10
 calculate density kernel, communication strategy: ALLREDUCE, 
 communication strategy kernel: ALLREDUCE, method: DminSD, 
 iter:  10, fnrm:  1.43E-02, eBS: -3.2899115145358091, D: -5.594E-05, alpha:  3.452E-01}
         Kohn-Sham residue             :  2.009E-01
         Coefficients available        :  Yes
       alpha                           :  0.37974983358324127
       energydiff                      : -8.24872208092131132E-004
       Hamiltonian update: {
 Energies: {Ekin:  1.61725357342E+01, Epot: -1.92424384456E+01, Enl:  1.43030174225, 
              EH:  5.63966965543E+01,  EXC: -7.82371034673, EvXC: -1.02576389205E+01}, 
    Total charge:  1.499999870625E+01, 
 Poisson Solver: {BC: Free, Box:  [  117,  119,  107 ], MPI tasks:  3}}
        #Eigenvalues and New Occupation Numbers
       Orbitals: [
 {e: -5.398147214777E-01, f:  2.0},  # 00001
 {e: -4.399839849784E-01, f:  2.0},  # 00002
 {e: -8.530443357213E-02, f:  2.0},  # 00003
 {e:  1.455691359458E-02, f:  2.0},  # 00004
 {e:  4.573917800343E-02, f:  2.0},  # 00005
 {e:  4.574008556873E-02, f:  2.0},  # 00006
 {e:  1.455944989365E-01, f:  2.0},  # 00007
 {e:  1.455959900519E-01, f:  1.0}] # 00008
       summary: [ {kernel optimization: DMIN, mixing quantity: DENS, mix hist:  0, 
 iter:  15, delta:  5.31E-08, energy: -3.25094195242834019E+01, D: -8.249E-04, 
           Tr(KW):  7.8601}]
   -  #------------------------------------------------------------------- kernel iter: 16
       Kernel update:
         max dev from unity            :  3.94E-01
         Hamiltonian application required:  Yes
         method                        : directmin
         expansion coefficients optimization: &it_coeff001_001_016
         -  { #---------------------------------------------------------------- it coeff: 1
 calculate density kernel, communication strategy: ALLREDUCE, 
 communication strategy kernel: ALLREDUCE, method: DminSD, 
 iter:  1, fnrm:  1.37E-02, eBS: -2.89696448600832879, D: -3.984E-01, alpha:  3.797E-01}
         -  { #---------------------------------------------------------------- it coeff: 2
 calculate density kernel, communication strategy: ALLREDUCE, 
 communication strategy kernel: ALLREDUCE, method: DminSD, 
 iter:  2, fnrm:  1.34E-02, eBS: -3.29539267650125733, D: -5.395E-05, alpha:  3.797E-01}
         -  { #---------------------------------------------------------------- it coeff: 3
 calculate density kernel, communication strategy: ALLREDUCE, 
 communication strategy kernel: ALLREDUCE, method: DminSD, 
 iter:  3, fnrm:  1.31E-02, eBS: -3.29544662532846733, D: -5.181E-05, alpha:  3.797E-01}
         -  { #---------------------------------------------------------------- it coeff: 4
 calculate density kernel, communication strategy: ALLREDUCE, 
 communication strategy kernel: ALLREDUCE, method: DminSD, 
 iter:  4, fnrm:  1.29E-02, eBS: -3.29549843677361487, D: -4.977E-05, alpha:  3.797E-01}
         -  { #---------------------------------------------------------------- it coeff: 5
 calculate density kernel, communication strategy: ALLREDUCE, 
 communication strategy kernel: ALLREDUCE, method: DminSD, 
 iter:  5, fnrm:  1.26E-02, eBS: -3.29554820817386007, D: -4.782E-05, alpha:  3.797E-01}
         -  { #---------------------------------------------------------------- it coeff: 6
 calculate density kernel, communication strategy: ALLREDUCE, 
 communication strategy kernel: ALLREDUCE, method: DminSD, 
 iter:  6, fnrm:  1.24E-02, eBS: -3.29559603178745597, D: -4.596E-05, alpha:  3.797E-01}
         -  { #---------------------------------------------------------------- it coeff: 7
 calculate density kernel, communication strategy: ALLREDUCE, 
 communication strategy kernel: ALLREDUCE, method: DminSD, 
 iter:  7, fnrm:  1.21E-02, eBS: -3.29564199510002487, D: -4.419E-05, alpha:  3.797E-01}
         -  { #---------------------------------------------------------------- it coeff: 8
 calculate density kernel, communication strategy: ALLREDUCE, 
 communication strategy kernel: ALLREDUCE, method: DminSD, 
 iter:  8, fnrm:  1.19E-02, eBS: -3.29568618110934519, D: -4.249E-05, alpha:  3.797E-01}
         -  { #---------------------------------------------------------------- it coeff: 9
 calculate density kernel, communication strategy: ALLREDUCE, 
 communication strategy kernel: ALLREDUCE, method: DminSD, 
 iter:  9, fnrm:  1.17E-02, eBS: -3.29572866859029823, D: -4.086E-05, alpha:  3.797E-01}
         -  { #--------------------------------------------------------------- it coeff: 10
 calculate density kernel, communication strategy: ALLREDUCE, 
 communication strategy kernel: ALLREDUCE, method: DminSD, 
 iter:  10, fnrm:  1.14E-02, eBS: -3.29576953234166048, D: -3.931E-05, alpha:  3.797E-01}
         Kohn-Sham residue             :  2.002E-01
         Coefficients available        :  Yes
       alpha                           :  0.41772481694156544
       energydiff                      : -6.07974901839725135E-004
       Hamiltonian update: {
 Energies: {Ekin:  1.61725357342E+01, Epot: -1.92457724533E+01, Enl:  1.43030174225, 
              EH:  5.63911007811E+01,  EXC: -7.82301791219, EvXC: -1.02567297855E+01}, 
    Total charge:  1.499999870697E+01, 
 Poisson Solver: {BC: Free, Box:  [  117,  119,  107 ], MPI tasks:  3}}
        #Eigenvalues and New Occupation Numbers
       Orbitals: [
 {e: -5.398147214777E-01, f:  2.0},  # 00001
 {e: -4.399839849784E-01, f:  2.0},  # 00002
 {e: -8.530443357213E-02, f:  2.0},  # 00003
 {e:  1.455691359458E-02, f:  2.0},  # 00004
 {e:  4.573917800343E-02, f:  2.0},  # 00005
 {e:  4.574008556873E-02, f:  2.0},  # 00006
 {e:  1.455944989365E-01, f:  2.0},  # 00007
 {e:  1.455959900519E-01, f:  1.0}] # 00008
       summary: [ {kernel optimization: DMIN, mixing quantity: DENS, mix hist:  0, 
 iter:  16, delta:  4.59E-08, energy: -3.25100274991852416E+01, D: -6.08E-04, 
           Tr(KW):  7.8571}]
   -  #------------------------------------------------------------------- kernel iter: 17
       Kernel update:
         max dev from unity            :  3.94E-01
         Hamiltonian application required:  Yes
         method                        : directmin
         expansion coefficients optimization: &it_coeff001_001_017
         -  { #---------------------------------------------------------------- it coeff: 1
 calculate density kernel, communication strategy: ALLREDUCE, 
 communication strategy kernel: ALLREDUCE, method: DminSD, 
 iter:  1, fnrm:  1.09E-02, eBS: -2.90295153354876945, D: -3.979E-01, alpha:  4.177E-01}
         -  { #---------------------------------------------------------------- it coeff: 2
 calculate density kernel, communication strategy: ALLREDUCE, 
 communication strategy kernel: ALLREDUCE, method: DminSD, 
 iter:  2, fnrm:  1.07E-02, eBS: -3.30080464299545007, D: -3.774E-05, alpha:  4.177E-01}
         -  { #---------------------------------------------------------------- it coeff: 3
 calculate density kernel, communication strategy: ALLREDUCE, 
 communication strategy kernel: ALLREDUCE, method: DminSD, 
 iter:  3, fnrm:  1.05E-02, eBS: -3.30084238507033412, D: -3.618E-05, alpha:  4.177E-01}
         -  { #---------------------------------------------------------------- it coeff: 4
 calculate density kernel, communication strategy: ALLREDUCE, 
 communication strategy kernel: ALLREDUCE, method: DminSD, 
 iter:  4, fnrm:  1.02E-02, eBS: -3.30087857003971807, D: -3.47E-05, alpha:  4.177E-01}
         -  { #---------------------------------------------------------------- it coeff: 5
 calculate density kernel, communication strategy: ALLREDUCE, 
 communication strategy kernel: ALLREDUCE, method: DminSD, 
 iter:  5, fnrm:  1.0E-02, eBS: -3.30091327191338912, D: -3.329E-05, alpha:  4.177E-01}
         -  { #---------------------------------------------------------------- it coeff: 6
 calculate density kernel, communication strategy: ALLREDUCE, 
 communication strategy kernel: ALLREDUCE, method: DminSD, 
 iter:  6, fnrm:  9.83E-03, eBS: -3.30094656064071446, D: -3.194E-05, alpha:  4.177E-01}
         -  { #---------------------------------------------------------------- it coeff: 7
 calculate density kernel, communication strategy: ALLREDUCE, 
 communication strategy kernel: ALLREDUCE, method: DminSD, 
 iter:  7, fnrm:  9.63E-03, eBS: -3.30097850237120394, D: -3.066E-05, alpha:  4.177E-01}
         -  { #---------------------------------------------------------------- it coeff: 8
 calculate density kernel, communication strategy: ALLREDUCE, 
 communication strategy kernel: ALLREDUCE, method: DminSD, 
 iter:  8, fnrm:  9.43E-03, eBS: -3.30100915969537612, D: -2.943E-05, alpha:  4.177E-01}
         -  { #---------------------------------------------------------------- it coeff: 9
 calculate density kernel, communication strategy: ALLREDUCE, 
 communication strategy kernel: ALLREDUCE, method: DminSD, 
 iter:  9, fnrm:  9.24E-03, eBS: -3.30103859186765458, D: -2.826E-05, alpha:  4.177E-01}
         -  { #--------------------------------------------------------------- it coeff: 10
 calculate density kernel, communication strategy: ALLREDUCE, 
 communication strategy kernel: ALLREDUCE, method: DminSD, 
 iter:  10, fnrm:  9.06E-03, eBS: -3.3010668550128317, D: -2.715E-05, alpha:  4.177E-01}
         Kohn-Sham residue             :  1.995E-01
         Coefficients available        :  Yes
       alpha                           :  0.45949729863572203
       energydiff                      : -4.4458151221249409E-004
       Hamiltonian update: {
 Energies: {Ekin:  1.61725357342E+01, Epot: -1.92488555487E+01, Enl:  1.43030174225, 
              EH:  5.63859380207E+01,  EXC: -7.82238268522, EvXC: -1.02558954505E+01}, 
    Total charge:  1.49999987076E+01, 
 Poisson Solver: {BC: Free, Box:  [  117,  119,  107 ], MPI tasks:  3}}
        #Eigenvalues and New Occupation Numbers
       Orbitals: [
 {e: -5.398147214777E-01, f:  2.0},  # 00001
 {e: -4.399839849784E-01, f:  2.0},  # 00002
 {e: -8.530443357213E-02, f:  2.0},  # 00003
 {e:  1.455691359458E-02, f:  2.0},  # 00004
 {e:  4.573917800343E-02, f:  2.0},  # 00005
 {e:  4.574008556873E-02, f:  2.0},  # 00006
 {e:  1.455944989365E-01, f:  2.0},  # 00007
 {e:  1.455959900519E-01, f:  1.0}] # 00008
       summary: [ {kernel optimization: DMIN, mixing quantity: DENS, mix hist:  0, 
 iter:  17, delta:  3.91E-08, energy: -3.25104720806974541E+01, D: -4.446E-04, 
           Tr(KW):  7.8547}]
   -  #------------------------------------------------------------------- kernel iter: 18
       Kernel update:
         max dev from unity            :  3.94E-01
         Hamiltonian application required:  Yes
         method                        : directmin
         expansion coefficients optimization: &it_coeff001_001_018
         -  { #---------------------------------------------------------------- it coeff: 1
 calculate density kernel, communication strategy: ALLREDUCE, 
 communication strategy kernel: ALLREDUCE, method: DminSD, 
 iter:  1, fnrm:  8.64E-03, eBS: -2.90835976749790914, D: -3.973E-01, alpha:  4.595E-01}
         -  { #---------------------------------------------------------------- it coeff: 2
 calculate density kernel, communication strategy: ALLREDUCE, 
 communication strategy kernel: ALLREDUCE, method: DminSD, 
 iter:  2, fnrm:  8.45E-03, eBS: -3.30563759829096693, D: -2.595E-05, alpha:  4.595E-01}
         -  { #---------------------------------------------------------------- it coeff: 3
 calculate density kernel, communication strategy: ALLREDUCE, 
 communication strategy kernel: ALLREDUCE, method: DminSD, 
 iter:  3, fnrm:  8.26E-03, eBS: -3.3056635446007836, D: -2.483E-05, alpha:  4.595E-01}
         -  { #---------------------------------------------------------------- it coeff: 4
 calculate density kernel, communication strategy: ALLREDUCE, 
 communication strategy kernel: ALLREDUCE, method: DminSD, 
 iter:  4, fnrm:  8.09E-03, eBS: -3.30568837802366389, D: -2.378E-05, alpha:  4.595E-01}
         -  { #---------------------------------------------------------------- it coeff: 5
 calculate density kernel, communication strategy: ALLREDUCE, 
 communication strategy kernel: ALLREDUCE, method: DminSD, 
 iter:  5, fnrm:  7.91E-03, eBS: -3.30571215354282444, D: -2.277E-05, alpha:  4.595E-01}
         -  { #---------------------------------------------------------------- it coeff: 6
 calculate density kernel, communication strategy: ALLREDUCE, 
 communication strategy kernel: ALLREDUCE, method: DminSD, 
 iter:  6, fnrm:  7.74E-03, eBS: -3.30573492298844362, D: -2.181E-05, alpha:  4.595E-01}
         -  { #---------------------------------------------------------------- it coeff: 7
 calculate density kernel, communication strategy: ALLREDUCE, 
 communication strategy kernel: ALLREDUCE, method: DminSD, 
 iter:  7, fnrm:  7.58E-03, eBS: -3.30575673525219527, D: -2.09E-05, alpha:  4.595E-01}
         -  { #---------------------------------------------------------------- it coeff: 8
 calculate density kernel, communication strategy: ALLREDUCE, 
 communication strategy kernel: ALLREDUCE, method: DminSD, 
 iter:  8, fnrm:  7.42E-03, eBS: -3.30577763648425638, D: -2.003E-05, alpha:  4.595E-01}
         -  { #---------------------------------------------------------------- it coeff: 9
 calculate density kernel, communication strategy: ALLREDUCE, 
 communication strategy kernel: ALLREDUCE, method: DminSD, 
 iter:  9, fnrm:  7.27E-03, eBS: -3.30579767027451643, D: -1.921E-05, alpha:  4.595E-01}
         -  { #--------------------------------------------------------------- it coeff: 10
 calculate density kernel, communication strategy: ALLREDUCE, 
 communication strategy kernel: ALLREDUCE, method: DminSD, 
 iter:  10, fnrm:  7.12E-03, eBS: -3.30581687781951938, D: -1.842E-05, alpha:  4.595E-01}
         Kohn-Sham residue             :  1.99E-01
         Coefficients available        :  Yes
       alpha                           :  0.50544702849929424
       energydiff                      : -3.23292182180523469E-004
       Hamiltonian update: {
 Energies: {Ekin:  1.61725357342E+01, Epot: -1.92516616097E+01, Enl:  1.43030174225, 
              EH:  5.63812358943E+01,  EXC: -7.82180767215, EvXC: -1.02551399123E+01}, 
    Total charge:  1.499999870815E+01, 
 Poisson Solver: {BC: Free, Box:  [  117,  119,  107 ], MPI tasks:  3}}
        #Eigenvalues and New Occupation Numbers
       Orbitals: [
 {e: -5.398147214777E-01, f:  2.0},  # 00001
 {e: -4.399839849784E-01, f:  2.0},  # 00002
 {e: -8.530443357213E-02, f:  2.0},  # 00003
 {e:  1.455691359458E-02, f:  2.0},  # 00004
 {e:  4.573917800343E-02, f:  2.0},  # 00005
 {e:  4.574008556873E-02, f:  2.0},  # 00006
 {e:  1.455944989365E-01, f:  2.0},  # 00007
 {e:  1.455959900519E-01, f:  1.0}] # 00008
       summary: [ {kernel optimization: DMIN, mixing quantity: DENS, mix hist:  0, 
 iter:  18, delta:  3.3E-08, energy: -3.25107953728796346E+01, D: -3.233E-04, 
           Tr(KW):  7.8526}]
   -  #------------------------------------------------------------------- kernel iter: 19
       Kernel update:
         max dev from unity            :  3.94E-01
         Hamiltonian application required:  Yes
         method                        : directmin
         expansion coefficients optimization: &it_coeff001_001_019
         -  { #---------------------------------------------------------------- it coeff: 1
 calculate density kernel, communication strategy: ALLREDUCE, 
 communication strategy kernel: ALLREDUCE, method: DminSD, 
 iter:  1, fnrm:  6.77E-03, eBS: -2.91320466096139308, D: -3.967E-01, alpha:  5.054E-01}
         -  { #---------------------------------------------------------------- it coeff: 2
 calculate density kernel, communication strategy: ALLREDUCE, 
 communication strategy kernel: ALLREDUCE, method: DminSD, 
 iter:  2, fnrm:  6.62E-03, eBS: -3.30991652193300423, D: -1.752E-05, alpha:  5.054E-01}
         -  { #---------------------------------------------------------------- it coeff: 3
 calculate density kernel, communication strategy: ALLREDUCE, 
 communication strategy kernel: ALLREDUCE, method: DminSD, 
 iter:  3, fnrm:  6.47E-03, eBS: -3.30993404031291494, D: -1.674E-05, alpha:  5.054E-01}
         -  { #---------------------------------------------------------------- it coeff: 4
 calculate density kernel, communication strategy: ALLREDUCE, 
 communication strategy kernel: ALLREDUCE, method: DminSD, 
 iter:  4, fnrm:  6.32E-03, eBS: -3.30995077701377172, D: -1.6E-05, alpha:  5.054E-01}
         -  { #---------------------------------------------------------------- it coeff: 5
 calculate density kernel, communication strategy: ALLREDUCE, 
 communication strategy kernel: ALLREDUCE, method: DminSD, 
 iter:  5, fnrm:  6.18E-03, eBS: -3.30996677216006097, D: -1.529E-05, alpha:  5.054E-01}
         -  { #---------------------------------------------------------------- it coeff: 6
 calculate density kernel, communication strategy: ALLREDUCE, 
 communication strategy kernel: ALLREDUCE, method: DminSD, 
 iter:  6, fnrm:  6.05E-03, eBS: -3.30998206347591362, D: -1.462E-05, alpha:  5.054E-01}
         -  { #---------------------------------------------------------------- it coeff: 7
 calculate density kernel, communication strategy: ALLREDUCE, 
 communication strategy kernel: ALLREDUCE, method: DminSD, 
 iter:  7, fnrm:  5.91E-03, eBS: -3.30999668645851752, D: -1.399E-05, alpha:  5.054E-01}
         -  { #---------------------------------------------------------------- it coeff: 8
 calculate density kernel, communication strategy: ALLREDUCE, 
 communication strategy kernel: ALLREDUCE, method: DminSD, 
 iter:  8, fnrm:  5.78E-03, eBS: -3.31001067453604048, D: -1.338E-05, alpha:  5.054E-01}
         -  { #---------------------------------------------------------------- it coeff: 9
 calculate density kernel, communication strategy: ALLREDUCE, 
 communication strategy kernel: ALLREDUCE, method: DminSD, 
 iter:  9, fnrm:  5.66E-03, eBS: -3.31002405921191478, D: -1.281E-05, alpha:  5.054E-01}
         -  { #--------------------------------------------------------------- it coeff: 10
 calculate density kernel, communication strategy: ALLREDUCE, 
 communication strategy kernel: ALLREDUCE, method: DminSD, 
 iter:  10, fnrm:  5.54E-03, eBS: -3.31003687019667181, D: -1.227E-05, alpha:  5.054E-01}
         Kohn-Sham residue             :  1.986E-01
         Coefficients available        :  Yes
       alpha                           :  0.55599173134922375
       energydiff                      : -2.34224587110531957E-004
       Hamiltonian update: {
 Energies: {Ekin:  1.61725357342E+01, Epot: -1.92541768629E+01, Enl:  1.43030174225, 
              EH:  5.63770076849E+01,  EXC: -7.82129333105, EvXC: -1.02544638213E+01}, 
    Total charge:  1.499999870861E+01, 
 Poisson Solver: {BC: Free, Box:  [  117,  119,  107 ], MPI tasks:  3}}
        #Eigenvalues and New Occupation Numbers
       Orbitals: [
 {e: -5.398147214777E-01, f:  2.0},  # 00001
 {e: -4.399839849784E-01, f:  2.0},  # 00002
 {e: -8.530443357213E-02, f:  2.0},  # 00003
 {e:  1.455691359458E-02, f:  2.0},  # 00004
 {e:  4.573917800343E-02, f:  2.0},  # 00005
 {e:  4.574008556873E-02, f:  2.0},  # 00006
 {e:  1.455944989365E-01, f:  2.0},  # 00007
 {e:  1.455959900519E-01, f:  1.0}] # 00008
       summary: [ {kernel optimization: DMIN, mixing quantity: DENS, mix hist:  0, 
 iter:  19, delta:  2.75E-08, energy: -3.25110295974667451E+01, D: -2.342E-04, 
           Tr(KW):  7.8509}]
   -  #------------------------------------------------------------------- kernel iter: 20
       Kernel update:
         max dev from unity            :  3.94E-01
         Hamiltonian application required:  Yes
         method                        : directmin
         expansion coefficients optimization: &it_coeff001_001_020
         -  { #---------------------------------------------------------------- it coeff: 1
 calculate density kernel, communication strategy: ALLREDUCE, 
 communication strategy kernel: ALLREDUCE, method: DminSD, 
 iter:  1, fnrm:  5.26E-03, eBS: -2.91750534502007186, D: -3.962E-01, alpha:  5.56E-01}
         -  { #---------------------------------------------------------------- it coeff: 2
 calculate density kernel, communication strategy: ALLREDUCE, 
 communication strategy kernel: ALLREDUCE, method: DminSD, 
 iter:  2, fnrm:  5.14E-03, eBS: -3.31366556115674271, D: -1.16E-05, alpha:  5.56E-01}
         -  { #---------------------------------------------------------------- it coeff: 3
 calculate density kernel, communication strategy: ALLREDUCE, 
 communication strategy kernel: ALLREDUCE, method: DminSD, 
 iter:  3, fnrm:  5.02E-03, eBS: -3.31367715745328528, D: -1.106E-05, alpha:  5.56E-01}
         -  { #---------------------------------------------------------------- it coeff: 4
 calculate density kernel, communication strategy: ALLREDUCE, 
 communication strategy kernel: ALLREDUCE, method: DminSD, 
 iter:  4, fnrm:  4.9E-03, eBS: -3.31368821418563764, D: -1.055E-05, alpha:  5.56E-01}
         -  { #---------------------------------------------------------------- it coeff: 5
 calculate density kernel, communication strategy: ALLREDUCE, 
 communication strategy kernel: ALLREDUCE, method: DminSD, 
 iter:  5, fnrm:  4.78E-03, eBS: -3.31369876024104304, D: -1.006E-05, alpha:  5.56E-01}
         -  { #---------------------------------------------------------------- it coeff: 6
 calculate density kernel, communication strategy: ALLREDUCE, 
 communication strategy kernel: ALLREDUCE, method: DminSD, 
 iter:  6, fnrm:  4.67E-03, eBS: -3.31370882269595057, D: -9.604E-06, alpha:  5.56E-01}
         -  { #---------------------------------------------------------------- it coeff: 7
 calculate density kernel, communication strategy: ALLREDUCE, 
 communication strategy kernel: ALLREDUCE, method: DminSD, 
 iter:  7, fnrm:  4.57E-03, eBS: -3.3137184269562372, D: -9.17E-06, alpha:  5.56E-01}
         -  { #---------------------------------------------------------------- it coeff: 8
 calculate density kernel, communication strategy: ALLREDUCE, 
 communication strategy kernel: ALLREDUCE, method: DminSD, 
 iter:  8, fnrm:  4.46E-03, eBS: -3.31372759688356711, D: -8.758E-06, alpha:  5.56E-01}
         -  { #---------------------------------------------------------------- it coeff: 9
 calculate density kernel, communication strategy: ALLREDUCE, 
 communication strategy kernel: ALLREDUCE, method: DminSD, 
 iter:  9, fnrm:  4.36E-03, eBS: -3.31373635490953689, D: -8.367E-06, alpha:  5.56E-01}
         -  { #--------------------------------------------------------------- it coeff: 10
 calculate density kernel, communication strategy: ALLREDUCE, 
 communication strategy kernel: ALLREDUCE, method: DminSD, 
 iter:  10, fnrm:  4.26E-03, eBS: -3.31374472213917404, D: -7.996E-06, alpha:  5.56E-01}
         Kohn-Sham residue             :  1.982E-01
         Coefficients available        :  Yes
       alpha                           :  0.61159090448414621
       energydiff                      : -1.6933537462904269E-004
       Hamiltonian update: {
 Energies: {Ekin:  1.61725357342E+01, Epot: -1.92563960958E+01, Enl:  1.43030174225, 
              EH:  5.63732577823E+01,  EXC: -7.82083885975, EvXC: -1.02538661791E+01}, 
    Total charge:  1.499999870899E+01, 
 Poisson Solver: {BC: Free, Box:  [  117,  119,  107 ], MPI tasks:  3}}
        #Eigenvalues and New Occupation Numbers
       Orbitals: [
 {e: -5.398147214777E-01, f:  2.0},  # 00001
 {e: -4.399839849784E-01, f:  2.0},  # 00002
 {e: -8.530443357213E-02, f:  2.0},  # 00003
 {e:  1.455691359458E-02, f:  2.0},  # 00004
 {e:  4.573917800343E-02, f:  2.0},  # 00005
 {e:  4.574008556873E-02, f:  2.0},  # 00006
 {e:  1.455944989365E-01, f:  2.0},  # 00007
 {e:  1.455959900519E-01, f:  1.0}] # 00008
       summary: [ {kernel optimization: DMIN, mixing quantity: DENS, mix hist:  0, 
 iter:  20, delta:  2.26E-08, energy: -3.25111989328413742E+01, D: -1.693E-04, 
           Tr(KW):  7.8494}]
   -  #------------------------------------------------------------------- kernel iter: 21
       Kernel update:
         max dev from unity            :  3.94E-01
         Hamiltonian application required:  Yes
         method                        : directmin
         expansion coefficients optimization: &it_coeff001_001_021
         -  { #---------------------------------------------------------------- it coeff: 1
 calculate density kernel, communication strategy: ALLREDUCE, 
 communication strategy kernel: ALLREDUCE, method: DminSD, 
 iter:  1, fnrm:  4.04E-03, eBS: -2.92128141209816938, D: -3.956E-01, alpha:  6.116E-01}
         -  { #---------------------------------------------------------------- it coeff: 2
 calculate density kernel, communication strategy: ALLREDUCE, 
 communication strategy kernel: ALLREDUCE, method: DminSD, 
 iter:  2, fnrm:  3.94E-03, eBS: -3.31690905502650235, D: -7.505E-06, alpha:  6.116E-01}
         -  { #---------------------------------------------------------------- it coeff: 3
 calculate density kernel, communication strategy: ALLREDUCE, 
 communication strategy kernel: ALLREDUCE, method: DminSD, 
 iter:  3, fnrm:  3.84E-03, eBS: -3.31691655963492282, D: -7.139E-06, alpha:  6.116E-01}
         -  { #---------------------------------------------------------------- it coeff: 4
 calculate density kernel, communication strategy: ALLREDUCE, 
 communication strategy kernel: ALLREDUCE, method: DminSD, 
 iter:  4, fnrm:  3.75E-03, eBS: -3.31692369906962714, D: -6.795E-06, alpha:  6.116E-01}
         -  { #---------------------------------------------------------------- it coeff: 5
 calculate density kernel, communication strategy: ALLREDUCE, 
 communication strategy kernel: ALLREDUCE, method: DminSD, 
 iter:  5, fnrm:  3.66E-03, eBS: -3.31693049388269046, D: -6.469E-06, alpha:  6.116E-01}
         -  { #---------------------------------------------------------------- it coeff: 6
 calculate density kernel, communication strategy: ALLREDUCE, 
 communication strategy kernel: ALLREDUCE, method: DminSD, 
 iter:  6, fnrm:  3.57E-03, eBS: -3.31693696325922094, D: -6.162E-06, alpha:  6.116E-01}
         -  { #---------------------------------------------------------------- it coeff: 7
 calculate density kernel, communication strategy: ALLREDUCE, 
 communication strategy kernel: ALLREDUCE, method: DminSD, 
 iter:  7, fnrm:  3.48E-03, eBS: -3.31694312513320178, D: -5.871E-06, alpha:  6.116E-01}
         -  { #---------------------------------------------------------------- it coeff: 8
 calculate density kernel, communication strategy: ALLREDUCE, 
 communication strategy kernel: ALLREDUCE, method: DminSD, 
 iter:  8, fnrm:  3.4E-03, eBS: -3.31694899629012774, D: -5.596E-06, alpha:  6.116E-01}
         -  { #---------------------------------------------------------------- it coeff: 9
 calculate density kernel, communication strategy: ALLREDUCE, 
 communication strategy kernel: ALLREDUCE, method: DminSD, 
 iter:  9, fnrm:  3.32E-03, eBS: -3.31695459245849378, D: -5.336E-06, alpha:  6.116E-01}
         -  { #--------------------------------------------------------------- it coeff: 10
 calculate density kernel, communication strategy: ALLREDUCE, 
 communication strategy kernel: ALLREDUCE, method: DminSD, 
 iter:  10, fnrm:  3.24E-03, eBS: -3.31695992839158205, D: -5.09E-06, alpha:  6.116E-01}
         Kohn-Sham residue             :  1.98E-01
         Coefficients available        :  Yes
       alpha                           :  0.67274999493256094
       energydiff                      : -1.22361551802896429E-004
       Hamiltonian update: {
 Energies: {Ekin:  1.61725357342E+01, Epot: -1.92583213629E+01, Enl:  1.43030174225, 
              EH:  5.63699826003E+01,  EXC: -7.82044263637, EvXC: -1.02533449154E+01}, 
    Total charge:  1.49999987093E+01, 
 Poisson Solver: {BC: Free, Box:  [  117,  119,  107 ], MPI tasks:  3}}
        #Eigenvalues and New Occupation Numbers
       Orbitals: [
 {e: -5.398147214777E-01, f:  2.0},  # 00001
 {e: -4.399839849784E-01, f:  2.0},  # 00002
 {e: -8.530443357213E-02, f:  2.0},  # 00003
 {e:  1.455691359458E-02, f:  2.0},  # 00004
 {e:  4.573917800343E-02, f:  2.0},  # 00005
 {e:  4.574008556873E-02, f:  2.0},  # 00006
 {e:  1.455944989365E-01, f:  2.0},  # 00007
 {e:  1.455959900519E-01, f:  1.0}] # 00008
       summary: [ {kernel optimization: DMIN, mixing quantity: DENS, mix hist:  0, 
 iter:  21, delta:  1.84E-08, energy: -3.25113212943931771E+01, D: -1.224E-04, 
           Tr(KW):  7.8482}]
   -  #------------------------------------------------------------------- kernel iter: 22
       Kernel update:
         max dev from unity            :  3.94E-01
         Hamiltonian application required:  Yes
         method                        : directmin
         expansion coefficients optimization: &it_coeff001_001_022
         -  { #---------------------------------------------------------------- it coeff: 1
 calculate density kernel, communication strategy: ALLREDUCE, 
 communication strategy kernel: ALLREDUCE, method: DminSD, 
 iter:  1, fnrm:  3.06E-03, eBS: -2.92455391532749154, D: -3.951E-01, alpha:  6.727E-01}
         -  { #---------------------------------------------------------------- it coeff: 2
 calculate density kernel, communication strategy: ALLREDUCE, 
 communication strategy kernel: ALLREDUCE, method: DminSD, 
 iter:  2, fnrm:  2.98E-03, eBS: -3.31967393744379491, D: -4.732E-06, alpha:  6.727E-01}
         -  { #---------------------------------------------------------------- it coeff: 3
 calculate density kernel, communication strategy: ALLREDUCE, 
 communication strategy kernel: ALLREDUCE, method: DminSD, 
 iter:  3, fnrm:  2.91E-03, eBS: -3.31967866969298431, D: -4.491E-06, alpha:  6.727E-01}
         -  { #---------------------------------------------------------------- it coeff: 4
 calculate density kernel, communication strategy: ALLREDUCE, 
 communication strategy kernel: ALLREDUCE, method: DminSD, 
 iter:  4, fnrm:  2.83E-03, eBS: -3.31968316067889724, D: -4.264E-06, alpha:  6.727E-01}
         -  { #---------------------------------------------------------------- it coeff: 5
 calculate density kernel, communication strategy: ALLREDUCE, 
 communication strategy kernel: ALLREDUCE, method: DminSD, 
 iter:  5, fnrm:  2.76E-03, eBS: -3.31968742482261403, D: -4.051E-06, alpha:  6.727E-01}
         -  { #---------------------------------------------------------------- it coeff: 6
 calculate density kernel, communication strategy: ALLREDUCE, 
 communication strategy kernel: ALLREDUCE, method: DminSD, 
 iter:  6, fnrm:  2.69E-03, eBS: -3.31969147550696597, D: -3.85E-06, alpha:  6.727E-01}
         -  { #---------------------------------------------------------------- it coeff: 7
 calculate density kernel, communication strategy: ALLREDUCE, 
 communication strategy kernel: ALLREDUCE, method: DminSD, 
 iter:  7, fnrm:  2.62E-03, eBS: -3.31969532517560539, D: -3.66E-06, alpha:  6.727E-01}
         -  { #---------------------------------------------------------------- it coeff: 8
 calculate density kernel, communication strategy: ALLREDUCE, 
 communication strategy kernel: ALLREDUCE, method: DminSD, 
 iter:  8, fnrm:  2.56E-03, eBS: -3.31969898541886721, D: -3.482E-06, alpha:  6.727E-01}
         -  { #---------------------------------------------------------------- it coeff: 9
 calculate density kernel, communication strategy: ALLREDUCE, 
 communication strategy kernel: ALLREDUCE, method: DminSD, 
 iter:  9, fnrm:  2.5E-03, eBS: -3.31970246704868321, D: -3.313E-06, alpha:  6.727E-01}
         -  { #--------------------------------------------------------------- it coeff: 10
 calculate density kernel, communication strategy: ALLREDUCE, 
 communication strategy kernel: ALLREDUCE, method: DminSD, 
 iter:  10, fnrm:  2.44E-03, eBS: -3.31970578016437701, D: -3.154E-06, alpha:  6.727E-01}
         Kohn-Sham residue             :  1.977E-01
         Coefficients available        :  Yes
       alpha                           :  0.74002499442581704
       energydiff                      : -8.85463124333796259E-005
       Hamiltonian update: {
 Energies: {Ekin:  1.61725357342E+01, Epot: -1.92599615999E+01, Enl:  1.43030174225, 
              EH:  5.6367169912E+01,   EXC: -7.82010227465, EvXC: -1.02528969555E+01}, 
    Total charge:  1.499999870955E+01, 
 Poisson Solver: {BC: Free, Box:  [  117,  119,  107 ], MPI tasks:  3}}
        #Eigenvalues and New Occupation Numbers
       Orbitals: [
 {e: -5.398147214777E-01, f:  2.0},  # 00001
 {e: -4.399839849784E-01, f:  2.0},  # 00002
 {e: -8.530443357213E-02, f:  2.0},  # 00003
 {e:  1.455691359458E-02, f:  2.0},  # 00004
 {e:  4.573917800343E-02, f:  2.0},  # 00005
 {e:  4.574008556873E-02, f:  2.0},  # 00006
 {e:  1.455944989365E-01, f:  2.0},  # 00007
 {e:  1.455959900519E-01, f:  1.0}] # 00008
       summary: [ {kernel optimization: DMIN, mixing quantity: DENS, mix hist:  0, 
 iter:  22, delta:  1.49E-08, energy: -3.25114098407056105E+01, D: -8.855E-05, 
           Tr(KW):  7.8472}]
   -  #------------------------------------------------------------------- kernel iter: 23
       Kernel update:
         max dev from unity            :  3.94E-01
         Hamiltonian application required:  Yes
         method                        : directmin
         expansion coefficients optimization: &it_coeff001_001_023
         -  { #---------------------------------------------------------------- it coeff: 1
 calculate density kernel, communication strategy: ALLREDUCE, 
 communication strategy kernel: ALLREDUCE, method: DminSD, 
 iter:  1, fnrm:  2.29E-03, eBS: -2.92734755178832051, D: -3.946E-01, alpha:  7.4E-01}
         -  { #---------------------------------------------------------------- it coeff: 2
 calculate density kernel, communication strategy: ALLREDUCE, 
 communication strategy kernel: ALLREDUCE, method: DminSD, 
 iter:  2, fnrm:  2.23E-03, eBS: -3.32199167988245492, D: -2.899E-06, alpha:  7.4E-01}
         -  { #---------------------------------------------------------------- it coeff: 3
 calculate density kernel, communication strategy: ALLREDUCE, 
 communication strategy kernel: ALLREDUCE, method: DminSD, 
 iter:  3, fnrm:  2.17E-03, eBS: -3.32199457861959413, D: -2.744E-06, alpha:  7.4E-01}
         -  { #---------------------------------------------------------------- it coeff: 4
 calculate density kernel, communication strategy: ALLREDUCE, 
 communication strategy kernel: ALLREDUCE, method: DminSD, 
 iter:  4, fnrm:  2.11E-03, eBS: -3.32199732261329395, D: -2.599E-06, alpha:  7.4E-01}
         -  { #---------------------------------------------------------------- it coeff: 5
 calculate density kernel, communication strategy: ALLREDUCE, 
 communication strategy kernel: ALLREDUCE, method: DminSD, 
 iter:  5, fnrm:  2.05E-03, eBS: -3.32199992179099501, D: -2.463E-06, alpha:  7.4E-01}
         -  { #---------------------------------------------------------------- it coeff: 6
 calculate density kernel, communication strategy: ALLREDUCE, 
 communication strategy kernel: ALLREDUCE, method: DminSD, 
 iter:  6, fnrm:  2.0E-03, eBS: -3.32200238528743697, D: -2.336E-06, alpha:  7.4E-01}
         -  { #---------------------------------------------------------------- it coeff: 7
 calculate density kernel, communication strategy: ALLREDUCE, 
 communication strategy kernel: ALLREDUCE, method: DminSD, 
 iter:  7, fnrm:  1.95E-03, eBS: -3.32200472153253079, D: -2.217E-06, alpha:  7.4E-01}
         -  { #---------------------------------------------------------------- it coeff: 8
 calculate density kernel, communication strategy: ALLREDUCE, 
 communication strategy kernel: ALLREDUCE, method: DminSD, 
 iter:  8, fnrm:  1.9E-03, eBS: -3.32200693832516336, D: -2.105E-06, alpha:  7.4E-01}
         -  { #---------------------------------------------------------------- it coeff: 9
 calculate density kernel, communication strategy: ALLREDUCE, 
 communication strategy kernel: ALLREDUCE, method: DminSD, 
 iter:  9, fnrm:  1.85E-03, eBS: -3.32200904289593035, D: -1.999E-06, alpha:  7.4E-01}
         -  { #--------------------------------------------------------------- it coeff: 10
 calculate density kernel, communication strategy: ALLREDUCE, 
 communication strategy kernel: ALLREDUCE, method: DminSD, 
 iter:  10, fnrm:  1.8E-03, eBS: -3.32201104196093011, D: -1.9E-06, alpha:  7.4E-01}
         Kohn-Sham residue             :  1.976E-01
         Coefficients available        :  Yes
       alpha                           :  0.81402749386839879
       energydiff                      : -6.430964001680195E-005
       Hamiltonian update: {
 Energies: {Ekin:  1.61725357342E+01, Epot: -1.9261332205E+01, Enl:  1.43030174225, 
              EH:  5.63647983406E+01,  EXC: -7.81981459195, EvXC: -1.02525181729E+01}, 
    Total charge:  1.499999870974E+01, 
 Poisson Solver: {BC: Free, Box:  [  117,  119,  107 ], MPI tasks:  3}}
        #Eigenvalues and New Occupation Numbers
       Orbitals: [
 {e: -5.398147214777E-01, f:  2.0},  # 00001
 {e: -4.399839849784E-01, f:  2.0},  # 00002
 {e: -8.530443357213E-02, f:  2.0},  # 00003
 {e:  1.455691359458E-02, f:  2.0},  # 00004
 {e:  4.573917800343E-02, f:  2.0},  # 00005
 {e:  4.574008556873E-02, f:  2.0},  # 00006
 {e:  1.455944989365E-01, f:  2.0},  # 00007
 {e:  1.455959900519E-01, f:  1.0}] # 00008
       summary: [ {kernel optimization: DMIN, mixing quantity: DENS, mix hist:  0, 
 iter:  23, delta:  1.19E-08, energy: -3.25114741503456273E+01, D: -6.431E-05, 
           Tr(KW):  7.8464}]
   -  #------------------------------------------------------------------- kernel iter: 24
       Kernel update:
         max dev from unity            :  3.94E-01
         Hamiltonian application required:  Yes
         method                        : directmin
         expansion coefficients optimization: &it_coeff001_001_024
         -  { #---------------------------------------------------------------- it coeff: 1
 calculate density kernel, communication strategy: ALLREDUCE, 
 communication strategy kernel: ALLREDUCE, method: DminSD, 
 iter:  1, fnrm:  1.69E-03, eBS: -2.92969233292221976, D: -3.942E-01, alpha:  8.14E-01}
         -  { #---------------------------------------------------------------- it coeff: 2
 calculate density kernel, communication strategy: ALLREDUCE, 
 communication strategy kernel: ALLREDUCE, method: DminSD, 
 iter:  2, fnrm:  1.64E-03, eBS: -3.32389906479698194, D: -1.722E-06, alpha:  8.14E-01}
         -  { #---------------------------------------------------------------- it coeff: 3
 calculate density kernel, communication strategy: ALLREDUCE, 
 communication strategy kernel: ALLREDUCE, method: DminSD, 
 iter:  3, fnrm:  1.59E-03, eBS: -3.32390078635692232, D: -1.626E-06, alpha:  8.14E-01}
         -  { #---------------------------------------------------------------- it coeff: 4
 calculate density kernel, communication strategy: ALLREDUCE, 
 communication strategy kernel: ALLREDUCE, method: DminSD, 
 iter:  4, fnrm:  1.55E-03, eBS: -3.32390241206641157, D: -1.537E-06, alpha:  8.14E-01}
         -  { #---------------------------------------------------------------- it coeff: 5
 calculate density kernel, communication strategy: ALLREDUCE, 
 communication strategy kernel: ALLREDUCE, method: DminSD, 
 iter:  5, fnrm:  1.5E-03, eBS: -3.32390394858502347, D: -1.453E-06, alpha:  8.14E-01}
         -  { #---------------------------------------------------------------- it coeff: 6
 calculate density kernel, communication strategy: ALLREDUCE, 
 communication strategy kernel: ALLREDUCE, method: DminSD, 
 iter:  6, fnrm:  1.46E-03, eBS: -3.32390540196784112, D: -1.376E-06, alpha:  8.14E-01}
         -  { #---------------------------------------------------------------- it coeff: 7
 calculate density kernel, communication strategy: ALLREDUCE, 
 communication strategy kernel: ALLREDUCE, method: DminSD, 
 iter:  7, fnrm:  1.42E-03, eBS: -3.32390677774505372, D: -1.303E-06, alpha:  8.14E-01}
         -  { #---------------------------------------------------------------- it coeff: 8
 calculate density kernel, communication strategy: ALLREDUCE, 
 communication strategy kernel: ALLREDUCE, method: DminSD, 
 iter:  8, fnrm:  1.39E-03, eBS: -3.32390808098644364, D: -1.235E-06, alpha:  8.14E-01}
         -  { #---------------------------------------------------------------- it coeff: 9
 calculate density kernel, communication strategy: ALLREDUCE, 
 communication strategy kernel: ALLREDUCE, method: DminSD, 
 iter:  9, fnrm:  1.35E-03, eBS: -3.32390931635445597, D: -1.172E-06, alpha:  8.14E-01}
         -  { #--------------------------------------------------------------- it coeff: 10
 calculate density kernel, communication strategy: ALLREDUCE, 
 communication strategy kernel: ALLREDUCE, method: DminSD, 
 iter:  10, fnrm:  1.32E-03, eBS: -3.32391048814829304, D: -1.112E-06, alpha:  8.14E-01}
         Kohn-Sham residue             :  1.974E-01
         Coefficients available        :  Yes
       alpha                           :  0.89543024325523879
       energydiff                      : -4.69634948245811756E-005
       Hamiltonian update: {
 Energies: {Ekin:  1.61725357342E+01, Epot: -1.92624542167E+01, Enl:  1.43030174225, 
              EH:  5.63628377091E+01,  EXC: -7.81957563209, EvXC: -1.02522034158E+01}, 
    Total charge:  1.499999870989E+01, 
 Poisson Solver: {BC: Free, Box:  [  117,  119,  107 ], MPI tasks:  3}}
        #Eigenvalues and New Occupation Numbers
       Orbitals: [
 {e: -5.398147214777E-01, f:  2.0},  # 00001
 {e: -4.399839849784E-01, f:  2.0},  # 00002
 {e: -8.530443357213E-02, f:  2.0},  # 00003
 {e:  1.455691359458E-02, f:  2.0},  # 00004
 {e:  4.573917800343E-02, f:  2.0},  # 00005
 {e:  4.574008556873E-02, f:  2.0},  # 00006
 {e:  1.455944989365E-01, f:  2.0},  # 00007
 {e:  1.455959900519E-01, f:  1.0}] # 00008
       summary: [ {kernel optimization: DMIN, mixing quantity: DENS, mix hist:  0, 
 iter:  24, delta:  9.4E-09, energy: -3.25115211138404518E+01, D: -4.696E-05, 
           Tr(KW):  7.8457}]
   -  #------------------------------------------------------------------- kernel iter: 25
       Kernel update:
         max dev from unity            :  3.94E-01
         Hamiltonian application required:  Yes
         method                        : directmin
         expansion coefficients optimization: &it_coeff001_001_025
         -  { #---------------------------------------------------------------- it coeff: 1
 calculate density kernel, communication strategy: ALLREDUCE, 
 communication strategy kernel: ALLREDUCE, method: DminSD, 
 iter:  1, fnrm:  1.22E-03, eBS: -2.9316241306586126, D: -3.938E-01, alpha:  8.954E-01}
         -  { #---------------------------------------------------------------- it coeff: 2
 calculate density kernel, communication strategy: ALLREDUCE, 
 communication strategy kernel: ALLREDUCE, method: DminSD, 
 iter:  2, fnrm:  1.19E-03, eBS: -3.32543775254634877, D: -9.912E-07, alpha:  8.954E-01}
         -  { #---------------------------------------------------------------- it coeff: 3
 calculate density kernel, communication strategy: ALLREDUCE, 
 communication strategy kernel: ALLREDUCE, method: DminSD, 
 iter:  3, fnrm:  1.15E-03, eBS: -3.32543874373350068, D: -9.34E-07, alpha:  8.954E-01}
         -  { #---------------------------------------------------------------- it coeff: 4
 calculate density kernel, communication strategy: ALLREDUCE, 
 communication strategy kernel: ALLREDUCE, method: DminSD, 
 iter:  4, fnrm:  1.12E-03, eBS: -3.32543967777169147, D: -8.812E-07, alpha:  8.954E-01}
         -  { #---------------------------------------------------------------- it coeff: 5
 calculate density kernel, communication strategy: ALLREDUCE, 
 communication strategy kernel: ALLREDUCE, method: DminSD, 
 iter:  5, fnrm:  1.09E-03, eBS: -3.32544055899016344, D: -8.323E-07, alpha:  8.954E-01}
         -  { #---------------------------------------------------------------- it coeff: 6
 calculate density kernel, communication strategy: ALLREDUCE, 
 communication strategy kernel: ALLREDUCE, method: DminSD, 
 iter:  6, fnrm:  1.06E-03, eBS: -3.32544139126133675, D: -7.868E-07, alpha:  8.954E-01}
         -  { #---------------------------------------------------------------- it coeff: 7
 calculate density kernel, communication strategy: ALLREDUCE, 
 communication strategy kernel: ALLREDUCE, method: DminSD, 
 iter:  7, fnrm:  1.03E-03, eBS: -3.32544217807316045, D: -7.445E-07, alpha:  8.954E-01}
         -  { #---------------------------------------------------------------- it coeff: 8
 calculate density kernel, communication strategy: ALLREDUCE, 
 communication strategy kernel: ALLREDUCE, method: DminSD, 
 iter:  8, fnrm:  9.99E-04, eBS: -3.32544292258542384, D: -7.051E-07, alpha:  8.954E-01}
         Kohn-Sham residue             :  1.974E-01
         Coefficients available        :  Yes
       alpha                           :  0.98497326758076276
       energydiff                      : -2.72586957592579893E-005
       Hamiltonian update: {
 Energies: {Ekin:  1.61725357342E+01, Epot: -1.92633530569E+01, Enl:  1.43030174225, 
              EH:  5.63612503422E+01,  EXC: -7.81938078345, EvXC: -1.02519466601E+01}, 
    Total charge:  1.499999870998E+01, 
 Poisson Solver: {BC: Free, Box:  [  117,  119,  107 ], MPI tasks:  3}}
        #Eigenvalues and New Occupation Numbers
       Orbitals: [
 {e: -5.398147214777E-01, f:  2.0},  # 00001
 {e: -4.399839849784E-01, f:  2.0},  # 00002
 {e: -8.530443357213E-02, f:  2.0},  # 00003
 {e:  1.455691359458E-02, f:  2.0},  # 00004
 {e:  4.573917800343E-02, f:  2.0},  # 00005
 {e:  4.574008556873E-02, f:  2.0},  # 00006
 {e:  1.455944989365E-01, f:  2.0},  # 00007
 {e:  1.455959900519E-01, f:  1.0}] # 00008
       summary: [ {kernel optimization: DMIN, mixing quantity: DENS, mix hist:  0, 
 iter:  25, delta:  6.2E-09, energy: -3.25115483725362111E+01, D: -2.726E-05, 
           Tr(KW):  7.8453}]
   -  #------------------------------------------------------------------- kernel iter: 26
       Kernel update:
         max dev from unity            :  3.94E-01
         Hamiltonian application required:  Yes
         method                        : directmin
         expansion coefficients optimization: &it_coeff001_001_026
         -  { #---------------------------------------------------------------- it coeff: 1
 calculate density kernel, communication strategy: ALLREDUCE, 
 communication strategy kernel: ALLREDUCE, method: DminSD, 
 iter:  1, fnrm:  9.32E-04, eBS: -2.93317684921299637, D: -3.932E-01, alpha:  9.85E-01}
         Kohn-Sham residue             :  1.974E-01
         Coefficients available        :  Yes
       alpha                           :  1.0834705943388392
       energydiff                      : -2.37866465369052094E-006
       Hamiltonian update: {
 Energies: {Ekin:  1.61725357342E+01, Epot: -1.92639177909E+01, Enl:  1.43030174225, 
              EH:  5.63602477124E+01,  EXC: -7.81925822914, EvXC: -1.02517851403E+01}, 
    Total charge:  1.499999870999E+01, 
 Poisson Solver: {BC: Free, Box:  [  117,  119,  107 ], MPI tasks:  3}}
        #Eigenvalues and New Occupation Numbers
       Orbitals: [
 {e: -5.398147214777E-01, f:  2.0},  # 00001
 {e: -4.399839849784E-01, f:  2.0},  # 00002
 {e: -8.530443357213E-02, f:  2.0},  # 00003
 {e:  1.455691359458E-02, f:  2.0},  # 00004
 {e:  4.573917800343E-02, f:  2.0},  # 00005
 {e:  4.574008556873E-02, f:  2.0},  # 00006
 {e:  1.455944989365E-01, f:  2.0},  # 00007
 {e:  1.455959900519E-01, f:  1.0}] # 00008
       summary: [ {kernel optimization: DMIN, mixing quantity: DENS, mix hist:  0, 
 iter:  26, delta:  1.21E-09, energy: -3.25115507512008648E+01, D: -2.379E-06, 
           Tr(KW):  7.8453}]
   -  #------------------------------------------------------------------- kernel iter: 27
       Kernel update:
         max dev from unity            :  3.94E-01
         Hamiltonian application required:  Yes
         method                        : directmin
         expansion coefficients optimization: &it_coeff001_001_027
         -  { #---------------------------------------------------------------- it coeff: 1
 calculate density kernel, communication strategy: ALLREDUCE, 
 communication strategy kernel: ALLREDUCE, method: DminSD, 
 iter:  1, fnrm:  8.96E-04, eBS: -2.93414289213249413, D: -3.924E-01, alpha:  1.083}
         Kohn-Sham residue             :  1.973E-01
         Coefficients available        :  Yes
       alpha                           :  1.1918176537727232
       energydiff                      : -2.65789056186349626E-006
       Hamiltonian update: {
 Energies: {Ekin:  1.61725357342E+01, Epot: -1.92640130538E+01, Enl:  1.43030174225, 
              EH:  5.63600802636E+01,  EXC: -7.81923856183, EvXC: -1.02517592323E+01}, 
    Total charge:  1.499999870999E+01, 
 Poisson Solver: {BC: Free, Box:  [  117,  119,  107 ], MPI tasks:  3}}
        #Eigenvalues and New Occupation Numbers
       Orbitals: [
 {e: -5.398147214777E-01, f:  2.0},  # 00001
 {e: -4.399839849784E-01, f:  2.0},  # 00002
 {e: -8.530443357213E-02, f:  2.0},  # 00003
 {e:  1.455691359458E-02, f:  2.0},  # 00004
 {e:  4.573917800343E-02, f:  2.0},  # 00005
 {e:  4.574008556873E-02, f:  2.0},  # 00006
 {e:  1.455944989365E-01, f:  2.0},  # 00007
 {e:  1.455959900519E-01, f:  1.0}] # 00008
       summary: [ {kernel optimization: DMIN, mixing quantity: DENS, mix hist:  0, 
 iter:  27, delta:  7.43E-10, energy: -3.25115534090914267E+01, D: -2.658E-06, 
           Tr(KW):  7.8453}]
   -  #------------------------------------------------------------------- kernel iter: 28
       Kernel update:
         max dev from unity            :  3.94E-01
         Hamiltonian application required:  Yes
         method                        : directmin
         expansion coefficients optimization: &it_coeff001_001_028
         -  { #---------------------------------------------------------------- it coeff: 1
 calculate density kernel, communication strategy: ALLREDUCE, 
 communication strategy kernel: ALLREDUCE, method: DminSD, 
 iter:  1, fnrm:  8.61E-04, eBS: -2.93430675817822406, D: -3.924E-01, alpha:  1.192}
         Kohn-Sham residue             :  1.973E-01
         Coefficients available        :  Yes
       alpha                           :  1.3109994191499956
       energydiff                      : -2.93015015984110505E-006
       Hamiltonian update: {
 Energies: {Ekin:  1.61725357342E+01, Epot: -1.92640648202E+01, Enl:  1.43030174225, 
              EH:  5.6359990053E+01,   EXC: -7.81922834336, EvXC: -1.02517457772E+01}, 
    Total charge:  1.499999871E+01, 
 Poisson Solver: {BC: Free, Box:  [  117,  119,  107 ], MPI tasks:  3}}
        #Eigenvalues and New Occupation Numbers
       Orbitals: [
 {e: -5.398147214777E-01, f:  2.0},  # 00001
 {e: -4.399839849784E-01, f:  2.0},  # 00002
 {e: -8.530443357213E-02, f:  2.0},  # 00003
 {e:  1.455691359458E-02, f:  2.0},  # 00004
 {e:  4.573917800343E-02, f:  2.0},  # 00005
 {e:  4.574008556873E-02, f:  2.0},  # 00006
 {e:  1.455944989365E-01, f:  2.0},  # 00007
 {e:  1.455959900519E-01, f:  1.0}] # 00008
       summary: [ {kernel optimization: DMIN, mixing quantity: DENS, mix hist:  0, 
 iter:  28, delta:  7.36E-10, energy: -3.25115563392415865E+01, D: -2.93E-06, 
           Tr(KW):  7.8452}]
   -  #------------------------------------------------------------------- kernel iter: 29
       Kernel update:
         max dev from unity            :  3.94E-01
         Hamiltonian application required:  Yes
         method                        : directmin
         expansion coefficients optimization: &it_coeff001_001_029
         -  { #---------------------------------------------------------------- it coeff: 1
 calculate density kernel, communication strategy: ALLREDUCE, 
 communication strategy kernel: ALLREDUCE, method: DminSD, 
 iter:  1, fnrm:  8.25E-04, eBS: -2.93439666229022622, D: -3.924E-01, alpha:  1.311}
         Kohn-Sham residue             :  1.973E-01
         Coefficients available        :  Yes
       alpha                           :  1.4420993610649953
       energydiff                      : -3.21183470930463955E-006
       Hamiltonian update: {
 Energies: {Ekin:  1.61725357342E+01, Epot: -1.92641196372E+01, Enl:  1.43030174225, 
              EH:  5.63598936602E+01,  EXC: -7.81921709684, EvXC: -1.02517309617E+01}, 
    Total charge:  1.499999871001E+01, 
 Poisson Solver: {BC: Free, Box:  [  117,  119,  107 ], MPI tasks:  3}}
        #Eigenvalues and New Occupation Numbers
       Orbitals: [
 {e: -5.398147214777E-01, f:  2.0},  # 00001
 {e: -4.399839849784E-01, f:  2.0},  # 00002
 {e: -8.530443357213E-02, f:  2.0},  # 00003
 {e:  1.455691359458E-02, f:  2.0},  # 00004
 {e:  4.573917800343E-02, f:  2.0},  # 00005
 {e:  4.574008556873E-02, f:  2.0},  # 00006
 {e:  1.455944989365E-01, f:  2.0},  # 00007
 {e:  1.455959900519E-01, f:  1.0}] # 00008
       summary: [ {kernel optimization: DMIN, mixing quantity: DENS, mix hist:  0, 
 iter:  29, delta:  7.74E-10, energy: -3.25115595510762958E+01, D: -3.212E-06, 
           Tr(KW):  7.8452}]
   -  #------------------------------------------------------------------- kernel iter: 30
       Kernel update:
         max dev from unity            :  3.94E-01
         Hamiltonian application required:  Yes
         method                        : directmin
         expansion coefficients optimization: &it_coeff001_001_030
         -  { #---------------------------------------------------------------- it coeff: 1
 calculate density kernel, communication strategy: ALLREDUCE, 
 communication strategy kernel: ALLREDUCE, method: DminSD, 
 iter:  1, fnrm:  7.88E-04, eBS: -2.93449269789243017, D: -3.924E-01, alpha:  1.442}
         Kohn-Sham residue             :  1.973E-01
         Coefficients available        :  Yes
       alpha                           :  1.5863092971714949
       energydiff                      : -3.48426394936041106E-006
       Hamiltonian update: {
 Energies: {Ekin:  1.61725357342E+01, Epot: -1.92641822733E+01, Enl:  1.43030174225, 
              EH:  5.63597824591E+01,  EXC: -7.81920373045, EvXC: -1.02517133458E+01}, 
    Total charge:  1.499999871003E+01, 
 Poisson Solver: {BC: Free, Box:  [  117,  119,  107 ], MPI tasks:  3}}
        #Eigenvalues and New Occupation Numbers
       Orbitals: [
 {e: -5.398147214777E-01, f:  2.0},  # 00001
 {e: -4.399839849784E-01, f:  2.0},  # 00002
 {e: -8.530443357213E-02, f:  2.0},  # 00003
 {e:  1.455691359458E-02, f:  2.0},  # 00004
 {e:  4.573917800343E-02, f:  2.0},  # 00005
 {e:  4.574008556873E-02, f:  2.0},  # 00006
 {e:  1.455944989365E-01, f:  2.0},  # 00007
 {e:  1.455959900519E-01, f:  1.0}] # 00008
       summary: [ {kernel optimization: DMIN, mixing quantity: DENS, mix hist:  0, 
 iter:  30, delta:  8.17E-10, energy: -3.25115630353402452E+01, D: -3.484E-06, 
           Tr(KW):  7.8451}]
   -  #------------------------------------------------------------------- kernel iter: 31
       Kernel update:
         max dev from unity            :  3.94E-01
         Hamiltonian application required:  Yes
         method                        : directmin
         expansion coefficients optimization: &it_coeff001_001_031
         -  { #---------------------------------------------------------------- it coeff: 1
 calculate density kernel, communication strategy: ALLREDUCE, 
 communication strategy kernel: ALLREDUCE, method: DminSD, 
 iter:  1, fnrm:  7.49E-04, eBS: -2.93460313384819793, D: -3.924E-01, alpha:  1.586}
         Kohn-Sham residue             :  1.973E-01
         Coefficients available        :  Yes
       alpha                           :  1.7449402268886445
       energydiff                      : -3.73922928531555954E-006
       Hamiltonian update: {
 Energies: {Ekin:  1.61725357342E+01, Epot: -1.92642526562E+01, Enl:  1.43030174225, 
              EH:  5.63596565647E+01,  EXC: -7.81918827712, EvXC: -1.02516929733E+01}, 
    Total charge:  1.499999871004E+01, 
 Poisson Solver: {BC: Free, Box:  [  117,  119,  107 ], MPI tasks:  3}}
        #Eigenvalues and New Occupation Numbers
       Orbitals: [
 {e: -5.398147214777E-01, f:  2.0},  # 00001
 {e: -4.399839849784E-01, f:  2.0},  # 00002
 {e: -8.530443357213E-02, f:  2.0},  # 00003
 {e:  1.455691359458E-02, f:  2.0},  # 00004
 {e:  4.573917800343E-02, f:  2.0},  # 00005
 {e:  4.574008556873E-02, f:  2.0},  # 00006
 {e:  1.455944989365E-01, f:  2.0},  # 00007
 {e:  1.455959900519E-01, f:  1.0}] # 00008
       summary: [ {kernel optimization: DMIN, mixing quantity: DENS, mix hist:  0, 
 iter:  31, delta:  8.59E-10, energy: -3.25115667745695305E+01, D: -3.739E-06, 
           Tr(KW):  7.845}]
   -  #------------------------------------------------------------------- kernel iter: 32
       Kernel update:
         max dev from unity            :  3.94E-01
         Hamiltonian application required:  Yes
         method                        : directmin
         expansion coefficients optimization: &it_coeff001_001_032
         -  { #---------------------------------------------------------------- it coeff: 1
 calculate density kernel, communication strategy: ALLREDUCE, 
 communication strategy kernel: ALLREDUCE, method: DminSD, 
 iter:  1, fnrm:  7.08E-04, eBS: -2.93472784829052236, D: -3.924E-01, alpha:  1.745}
         Kohn-Sham residue             :  1.973E-01
         Coefficients available        :  Yes
       alpha                           :  1.919434249577509
       energydiff                      : -3.97034578725197207E-006
       Hamiltonian update: {
 Energies: {Ekin:  1.61725357342E+01, Epot: -1.92643300002E+01, Enl:  1.43030174225, 
              EH:  5.63595173965E+01,  EXC: -7.81917094325, EvXC: -1.02516701165E+01}, 
    Total charge:  1.499999871005E+01, 
 Poisson Solver: {BC: Free, Box:  [  117,  119,  107 ], MPI tasks:  3}}
        #Eigenvalues and New Occupation Numbers
       Orbitals: [
 {e: -5.398147214777E-01, f:  2.0},  # 00001
 {e: -4.399839849784E-01, f:  2.0},  # 00002
 {e: -8.530443357213E-02, f:  2.0},  # 00003
 {e:  1.455691359458E-02, f:  2.0},  # 00004
 {e:  4.573917800343E-02, f:  2.0},  # 00005
 {e:  4.574008556873E-02, f:  2.0},  # 00006
 {e:  1.455944989365E-01, f:  2.0},  # 00007
 {e:  1.455959900519E-01, f:  1.0}] # 00008
       summary: [ {kernel optimization: DMIN, mixing quantity: DENS, mix hist:  0, 
 iter:  32, delta:  8.99E-10, energy: -3.25115707449153177E+01, D: -3.97E-06, 
           Tr(KW):  7.845}]
   -  #------------------------------------------------------------------- kernel iter: 33
       Kernel update:
         max dev from unity            :  3.94E-01
         Hamiltonian application required:  Yes
         method                        : directmin
         expansion coefficients optimization: &it_coeff001_001_033
         -  { #---------------------------------------------------------------- it coeff: 1
 calculate density kernel, communication strategy: ALLREDUCE, 
 communication strategy kernel: ALLREDUCE, method: DminSD, 
 iter:  1, fnrm:  6.67E-04, eBS: -2.934865463893507, D: -3.924E-01, alpha:  1.919}
         Kohn-Sham residue             :  1.973E-01
         Coefficients available        :  Yes
       alpha                           :  0.95971712478875448
       energydiff                      : -4.17205867364600635E-006
       Hamiltonian update: {
 Energies: {Ekin:  1.61725357342E+01, Epot: -1.9264413314E+01, Enl:  1.43030174225, 
              EH:  5.6359366754E+01,   EXC: -7.81915198555, EvXC: -1.02516451143E+01}, 
    Total charge:  1.499999871006E+01, 
 Poisson Solver: {BC: Free, Box:  [  117,  119,  107 ], MPI tasks:  3}}
        #Eigenvalues and New Occupation Numbers
       Orbitals: [
 {e: -5.398147214777E-01, f:  2.0},  # 00001
 {e: -4.399839849784E-01, f:  2.0},  # 00002
 {e: -8.530443357213E-02, f:  2.0},  # 00003
 {e:  1.455691359458E-02, f:  2.0},  # 00004
 {e:  4.573917800343E-02, f:  2.0},  # 00005
 {e:  4.574008556873E-02, f:  2.0},  # 00006
 {e:  1.455944989365E-01, f:  2.0},  # 00007
 {e:  1.455959900519E-01, f:  1.0}] # 00008
       summary: [ {kernel optimization: DMIN, mixing quantity: DENS, mix hist:  0, 
 iter:  33, delta:  9.35E-10, energy: -3.25115749169739914E+01, D: -4.172E-06, 
           Tr(KW):  7.8449}]
   -  #------------------------------------------------------------------- kernel iter: 34
       Kernel update:
         max dev from unity            :  3.94E-01
         Hamiltonian application required:  Yes
         method                        : directmin
         expansion coefficients optimization: &it_coeff001_001_034
         -  { #---------------------------------------------------------------- it coeff: 1
 calculate density kernel, communication strategy: ALLREDUCE, 
 communication strategy kernel: ALLREDUCE, method: DminSD, 
 iter:  1, fnrm:  6.24E-04, eBS: -2.93501423397033889, D: -3.924E-01, alpha:  9.597E-01}
         Kohn-Sham residue             :  1.973E-01
         Coefficients available        :  Yes
       alpha                           :  1.0556888372676301
       energydiff                      : -1.97462992446162389E-006
       Hamiltonian update: {
 Energies: {Ekin:  1.61725357342E+01, Epot: -1.92645015071E+01, Enl:  1.43030174225, 
              EH:  5.6359206619E+01,   EXC: -7.81913168235, EvXC: -1.0251618334E+01}, 
    Total charge:  1.499999871007E+01, 
 Poisson Solver: {BC: Free, Box:  [  117,  119,  107 ], MPI tasks:  3}}
        #Eigenvalues and New Occupation Numbers
       Orbitals: [
 {e: -5.398147214777E-01, f:  2.0},  # 00001
 {e: -4.399839849784E-01, f:  2.0},  # 00002
 {e: -8.530443357213E-02, f:  2.0},  # 00003
 {e:  1.455691359458E-02, f:  2.0},  # 00004
 {e:  4.573917800343E-02, f:  2.0},  # 00005
 {e:  4.574008556873E-02, f:  2.0},  # 00006
 {e:  1.455944989365E-01, f:  2.0},  # 00007
 {e:  1.455959900519E-01, f:  1.0}] # 00008
       summary: [ {kernel optimization: DMIN, mixing quantity: DENS, mix hist:  0, 
 iter:  34, delta:  4.9E-10, energy: -3.25115768916039158E+01, D: -1.975E-06, 
           Tr(KW):  7.8449}]
   -  &final_kernel001_001  { #--------------------------------------------------- iter: 34
 summary: [ {kernel optimization: DMIN, mixing quantity: DENS, mix hist:  0, 
 iter:  34, delta:  4.9E-10, energy: -3.25115768916039158E+01, D: -1.975E-06, 
           Tr(KW):  7.8449}]}
=======
 iter:  1, fnrm:  1.84E-01, eBS:  0.00000000000000000E+00, D: -3.343E+00, 
          alpha:  1.000E-01}
       -  { #------------------------------------------------------------------ it coeff: 2
 calculate density kernel, communication strategy: ALLREDUCE, 
 communication strategy kernel: ALLREDUCE, method: DminSD, 
 iter:  2, fnrm:  1.82E-01, eBS: -3.34288453304334787E+00, D: -2.634E-03, 
          alpha:  1.000E-01}
       -  { #------------------------------------------------------------------ it coeff: 3
 calculate density kernel, communication strategy: ALLREDUCE, 
 communication strategy kernel: ALLREDUCE, method: DminSD, 
 iter:  3, fnrm:  1.80E-01, eBS: -3.34551813605895143E+00, D: -2.577E-03, 
          alpha:  1.000E-01}
       -  { #------------------------------------------------------------------ it coeff: 4
 calculate density kernel, communication strategy: ALLREDUCE, 
 communication strategy kernel: ALLREDUCE, method: DminSD, 
 iter:  4, fnrm:  1.78E-01, eBS: -3.34809543531669984E+00, D: -2.522E-03, 
          alpha:  1.000E-01}
       -  { #------------------------------------------------------------------ it coeff: 5
 calculate density kernel, communication strategy: ALLREDUCE, 
 communication strategy kernel: ALLREDUCE, method: DminSD, 
 iter:  5, fnrm:  1.76E-01, eBS: -3.35061782935213071E+00, D: -2.469E-03, 
          alpha:  1.000E-01}
       -  { #------------------------------------------------------------------ it coeff: 6
 calculate density kernel, communication strategy: ALLREDUCE, 
 communication strategy kernel: ALLREDUCE, method: DminSD, 
 iter:  6, fnrm:  1.74E-01, eBS: -3.35308667832464646E+00, D: -2.417E-03, 
          alpha:  1.000E-01}
       -  { #------------------------------------------------------------------ it coeff: 7
 calculate density kernel, communication strategy: ALLREDUCE, 
 communication strategy kernel: ALLREDUCE, method: DminSD, 
 iter:  7, fnrm:  1.72E-01, eBS: -3.35550330505138206E+00, D: -2.366E-03, 
          alpha:  1.000E-01}
       -  { #------------------------------------------------------------------ it coeff: 8
 calculate density kernel, communication strategy: ALLREDUCE, 
 communication strategy kernel: ALLREDUCE, method: DminSD, 
 iter:  8, fnrm:  1.71E-01, eBS: -3.35786899602232447E+00, D: -2.316E-03, 
          alpha:  1.000E-01}
       -  { #------------------------------------------------------------------ it coeff: 9
 calculate density kernel, communication strategy: ALLREDUCE, 
 communication strategy kernel: ALLREDUCE, method: DminSD, 
 iter:  9, fnrm:  1.69E-01, eBS: -3.36018500239598961E+00, D: -2.268E-03, 
          alpha:  1.000E-01}
       -  { #----------------------------------------------------------------- it coeff: 10
 calculate density kernel, communication strategy: ALLREDUCE, 
 communication strategy kernel: ALLREDUCE, method: DminSD, 
 iter:  10, fnrm:  1.67E-01, eBS: -3.36245254097525592E+00, D: -2.220E-03, 
           alpha:  1.000E-01}
       Coefficients available          :  Yes
     Hamiltonian update: {
 Energies: {EH:  5.62343973574E+01, EXC: -7.79329022852E+00, EvXC: -1.02173242666E+01}, 
  Total charge:  1.499999869633E+01, 
 Poisson Solver: {BC: Free, Box:  [  117,  119,  107 ], MPI tasks:  4}}
      #Eigenvalues and New Occupation Numbers
     Orbitals: [
 {e: -5.398147214777E-01, f:  2.0000},  # 00001
 {e: -4.399839849784E-01, f:  2.0000},  # 00002
 {e: -8.530443357213E-02, f:  2.0000},  # 00003
 {e:  1.455691359457E-02, f:  2.0000},  # 00004
 {e:  4.573917800343E-02, f:  2.0000},  # 00005
 {e:  4.574008556873E-02, f:  2.0000},  # 00006
 {e:  1.455944989365E-01, f:  2.0000},  # 00007
 {e:  1.455959900519E-01, f:  1.0000}] # 00008
     summary: [ {kernel optimization: DMIN, mixing quantity: DENS, mix hist:  0, 
 iter:  1, delta:  2.25E-07, energy: -3.24260775586686876E+01, D: -3.243E+01, 
          Tr(KW):  7.9729E+00}]
   -  #--------------------------------------------------------------------- kernel iter: 2
     Kernel update:
       max dev from unity              :  3.94E-01
       Hamiltonian application required:  Yes
       method                          : directmin
       expansion coefficients optimization: &it_coeff001_001_002
       -  { #------------------------------------------------------------------ it coeff: 1
 calculate density kernel, communication strategy: ALLREDUCE, 
 communication strategy kernel: ALLREDUCE, method: DminSD, 
 iter:  1, fnrm:  1.55E-01, eBS: -2.96602718148343181E+00, D: -3.413E-01, 
          alpha:  1.000E-01}
       -  { #------------------------------------------------------------------ it coeff: 2
 calculate density kernel, communication strategy: ALLREDUCE, 
 communication strategy kernel: ALLREDUCE, method: DminSD, 
 iter:  2, fnrm:  1.53E-01, eBS: -3.30737357306552582E+00, D: -1.867E-03, 
          alpha:  1.000E-01}
       -  { #------------------------------------------------------------------ it coeff: 3
 calculate density kernel, communication strategy: ALLREDUCE, 
 communication strategy kernel: ALLREDUCE, method: DminSD, 
 iter:  3, fnrm:  1.52E-01, eBS: -3.30924062635558602E+00, D: -1.830E-03, 
          alpha:  1.000E-01}
       -  { #------------------------------------------------------------------ it coeff: 4
 calculate density kernel, communication strategy: ALLREDUCE, 
 communication strategy kernel: ALLREDUCE, method: DminSD, 
 iter:  4, fnrm:  1.50E-01, eBS: -3.31107037340040833E+00, D: -1.793E-03, 
          alpha:  1.000E-01}
       -  { #------------------------------------------------------------------ it coeff: 5
 calculate density kernel, communication strategy: ALLREDUCE, 
 communication strategy kernel: ALLREDUCE, method: DminSD, 
 iter:  5, fnrm:  1.49E-01, eBS: -3.31286369788068624E+00, D: -1.758E-03, 
          alpha:  1.000E-01}
       -  { #------------------------------------------------------------------ it coeff: 6
 calculate density kernel, communication strategy: ALLREDUCE, 
 communication strategy kernel: ALLREDUCE, method: DminSD, 
 iter:  6, fnrm:  1.47E-01, eBS: -3.31462145912870998E+00, D: -1.723E-03, 
          alpha:  1.000E-01}
       -  { #------------------------------------------------------------------ it coeff: 7
 calculate density kernel, communication strategy: ALLREDUCE, 
 communication strategy kernel: ALLREDUCE, method: DminSD, 
 iter:  7, fnrm:  1.46E-01, eBS: -3.31634449285889321E+00, D: -1.689E-03, 
          alpha:  1.000E-01}
       -  { #------------------------------------------------------------------ it coeff: 8
 calculate density kernel, communication strategy: ALLREDUCE, 
 communication strategy kernel: ALLREDUCE, method: DminSD, 
 iter:  8, fnrm:  1.44E-01, eBS: -3.31803361187752976E+00, D: -1.656E-03, 
          alpha:  1.000E-01}
       -  { #------------------------------------------------------------------ it coeff: 9
 calculate density kernel, communication strategy: ALLREDUCE, 
 communication strategy kernel: ALLREDUCE, method: DminSD, 
 iter:  9, fnrm:  1.43E-01, eBS: -3.31968960677223679E+00, D: -1.624E-03, 
          alpha:  1.000E-01}
       -  { #----------------------------------------------------------------- it coeff: 10
 calculate density kernel, communication strategy: ALLREDUCE, 
 communication strategy kernel: ALLREDUCE, method: DminSD, 
 iter:  10, fnrm:  1.41E-01, eBS: -3.32131324658134863E+00, D: -1.592E-03, 
           alpha:  1.000E-01}
       Kohn-Sham residue               :  2.322E-01
       Coefficients available          :  Yes
     alpha                             :  0.11000000000000001
     energydiff                        : -1.71622740445442901E-002
     Hamiltonian update: {
 Energies: {Ekin:  1.61725357342E+01, Epot: -1.93132965091E+01, Enl:  1.43030174225E+00, 
              EH:  5.62959852450E+01,  EXC: -7.80331281493E+00, EvXC: -1.02305724309E+01}, 
    Total charge:  1.499999869548E+01, 
 Poisson Solver: {BC: Free, Box:  [  117,  119,  107 ], MPI tasks:  4}}
      #Eigenvalues and New Occupation Numbers
     Orbitals: [
 {e: -5.398147214777E-01, f:  2.0000},  # 00001
 {e: -4.399839849784E-01, f:  2.0000},  # 00002
 {e: -8.530443357213E-02, f:  2.0000},  # 00003
 {e:  1.455691359457E-02, f:  2.0000},  # 00004
 {e:  4.573917800343E-02, f:  2.0000},  # 00005
 {e:  4.574008556873E-02, f:  2.0000},  # 00006
 {e:  1.455944989365E-01, f:  2.0000},  # 00007
 {e:  1.455959900519E-01, f:  1.0000}] # 00008
     summary: [ {kernel optimization: DMIN, mixing quantity: DENS, mix hist:  0, 
 iter:  2, delta:  2.06E-07, energy: -3.24432398327132319E+01, D: -1.716E-02, 
          Tr(KW):  7.9616E+00}]
   -  #--------------------------------------------------------------------- kernel iter: 3
     Kernel update:
       max dev from unity              :  3.94E-01
       Hamiltonian application required:  Yes
       method                          : directmin
       expansion coefficients optimization: &it_coeff001_001_003
       -  { #------------------------------------------------------------------ it coeff: 1
 calculate density kernel, communication strategy: ALLREDUCE, 
 communication strategy kernel: ALLREDUCE, method: DminSD, 
 iter:  1, fnrm:  1.31E-01, eBS: -2.92482714592239512E+00, D: -3.530E-01, 
          alpha:  1.100E-01}
       -  { #------------------------------------------------------------------ it coeff: 2
 calculate density kernel, communication strategy: ALLREDUCE, 
 communication strategy kernel: ALLREDUCE, method: DminSD, 
 iter:  2, fnrm:  1.30E-01, eBS: -3.27780852836771741E+00, D: -1.477E-03, 
          alpha:  1.100E-01}
       -  { #------------------------------------------------------------------ it coeff: 3
 calculate density kernel, communication strategy: ALLREDUCE, 
 communication strategy kernel: ALLREDUCE, method: DminSD, 
 iter:  3, fnrm:  1.29E-01, eBS: -3.27928561305856769E+00, D: -1.447E-03, 
          alpha:  1.100E-01}
       -  { #------------------------------------------------------------------ it coeff: 4
 calculate density kernel, communication strategy: ALLREDUCE, 
 communication strategy kernel: ALLREDUCE, method: DminSD, 
 iter:  4, fnrm:  1.27E-01, eBS: -3.28073252153606809E+00, D: -1.417E-03, 
          alpha:  1.100E-01}
       -  { #------------------------------------------------------------------ it coeff: 5
 calculate density kernel, communication strategy: ALLREDUCE, 
 communication strategy kernel: ALLREDUCE, method: DminSD, 
 iter:  5, fnrm:  1.26E-01, eBS: -3.28214998765603383E+00, D: -1.389E-03, 
          alpha:  1.100E-01}
       -  { #------------------------------------------------------------------ it coeff: 6
 calculate density kernel, communication strategy: ALLREDUCE, 
 communication strategy kernel: ALLREDUCE, method: DminSD, 
 iter:  6, fnrm:  1.25E-01, eBS: -3.28353872387707213E+00, D: -1.361E-03, 
          alpha:  1.100E-01}
       -  { #------------------------------------------------------------------ it coeff: 7
 calculate density kernel, communication strategy: ALLREDUCE, 
 communication strategy kernel: ALLREDUCE, method: DminSD, 
 iter:  7, fnrm:  1.23E-01, eBS: -3.28489942198341112E+00, D: -1.333E-03, 
          alpha:  1.100E-01}
       -  { #------------------------------------------------------------------ it coeff: 8
 calculate density kernel, communication strategy: ALLREDUCE, 
 communication strategy kernel: ALLREDUCE, method: DminSD, 
 iter:  8, fnrm:  1.22E-01, eBS: -3.28623275378192403E+00, D: -1.307E-03, 
          alpha:  1.100E-01}
       -  { #------------------------------------------------------------------ it coeff: 9
 calculate density kernel, communication strategy: ALLREDUCE, 
 communication strategy kernel: ALLREDUCE, method: DminSD, 
 iter:  9, fnrm:  1.21E-01, eBS: -3.28753937177401934E+00, D: -1.281E-03, 
          alpha:  1.100E-01}
       -  { #----------------------------------------------------------------- it coeff: 10
 calculate density kernel, communication strategy: ALLREDUCE, 
 communication strategy kernel: ALLREDUCE, method: DminSD, 
 iter:  10, fnrm:  1.20E-01, eBS: -3.28881990980339056E+00, D: -1.255E-03, 
           alpha:  1.100E-01}
       Kohn-Sham residue               :  2.268E-01
       Coefficients available          :  Yes
     alpha                             :  0.12100000000000002
     energydiff                        : -1.36712178432034648E-002
     Hamiltonian update: {
 Energies: {Ekin:  1.61725357342E+01, Epot: -1.92816544244E+01, Enl:  1.43030174225E+00, 
              EH:  5.63445276786E+01,  EXC: -7.81140371562E+00, EvXC: -1.02412699914E+01}, 
    Total charge:  1.499999869517E+01, 
 Poisson Solver: {BC: Free, Box:  [  117,  119,  107 ], MPI tasks:  4}}
      #Eigenvalues and New Occupation Numbers
     Orbitals: [
 {e: -5.398147214777E-01, f:  2.0000},  # 00001
 {e: -4.399839849784E-01, f:  2.0000},  # 00002
 {e: -8.530443357213E-02, f:  2.0000},  # 00003
 {e:  1.455691359457E-02, f:  2.0000},  # 00004
 {e:  4.573917800343E-02, f:  2.0000},  # 00005
 {e:  4.574008556873E-02, f:  2.0000},  # 00006
 {e:  1.455944989365E-01, f:  2.0000},  # 00007
 {e:  1.455959900519E-01, f:  1.0000}] # 00008
     summary: [ {kernel optimization: DMIN, mixing quantity: DENS, mix hist:  0, 
 iter:  3, delta:  1.84E-07, energy: -3.24569110505564353E+01, D: -1.367E-02, 
          Tr(KW):  7.9502E+00}]
   -  #--------------------------------------------------------------------- kernel iter: 4
     Kernel update:
       max dev from unity              :  3.94E-01
       Hamiltonian application required:  Yes
       method                          : directmin
       expansion coefficients optimization: &it_coeff001_001_004
       -  { #------------------------------------------------------------------ it coeff: 1
 calculate density kernel, communication strategy: ALLREDUCE, 
 communication strategy kernel: ALLREDUCE, method: DminSD, 
 iter:  1, fnrm:  1.12E-01, eBS: -2.89256258990852899E+00, D: -3.644E-01, 
          alpha:  1.210E-01}
       -  { #------------------------------------------------------------------ it coeff: 2
 calculate density kernel, communication strategy: ALLREDUCE, 
 communication strategy kernel: ALLREDUCE, method: DminSD, 
 iter:  2, fnrm:  1.10E-01, eBS: -3.25699946714625366E+00, D: -1.172E-03, 
          alpha:  1.210E-01}
       -  { #------------------------------------------------------------------ it coeff: 3
 calculate density kernel, communication strategy: ALLREDUCE, 
 communication strategy kernel: ALLREDUCE, method: DminSD, 
 iter:  3, fnrm:  1.09E-01, eBS: -3.25817169170717635E+00, D: -1.148E-03, 
          alpha:  1.210E-01}
       -  { #------------------------------------------------------------------ it coeff: 4
 calculate density kernel, communication strategy: ALLREDUCE, 
 communication strategy kernel: ALLREDUCE, method: DminSD, 
 iter:  4, fnrm:  1.08E-01, eBS: -3.25931946920698667E+00, D: -1.124E-03, 
          alpha:  1.210E-01}
       -  { #------------------------------------------------------------------ it coeff: 5
 calculate density kernel, communication strategy: ALLREDUCE, 
 communication strategy kernel: ALLREDUCE, method: DminSD, 
 iter:  5, fnrm:  1.07E-01, eBS: -3.26044340020048873E+00, D: -1.101E-03, 
          alpha:  1.210E-01}
       -  { #------------------------------------------------------------------ it coeff: 6
 calculate density kernel, communication strategy: ALLREDUCE, 
 communication strategy kernel: ALLREDUCE, method: DminSD, 
 iter:  6, fnrm:  1.06E-01, eBS: -3.26154406737409985E+00, D: -1.078E-03, 
          alpha:  1.210E-01}
       -  { #------------------------------------------------------------------ it coeff: 7
 calculate density kernel, communication strategy: ALLREDUCE, 
 communication strategy kernel: ALLREDUCE, method: DminSD, 
 iter:  7, fnrm:  1.05E-01, eBS: -3.26262203618859470E+00, D: -1.056E-03, 
          alpha:  1.210E-01}
       -  { #------------------------------------------------------------------ it coeff: 8
 calculate density kernel, communication strategy: ALLREDUCE, 
 communication strategy kernel: ALLREDUCE, method: DminSD, 
 iter:  8, fnrm:  1.04E-01, eBS: -3.26367785549555833E+00, D: -1.034E-03, 
          alpha:  1.210E-01}
       -  { #------------------------------------------------------------------ it coeff: 9
 calculate density kernel, communication strategy: ALLREDUCE, 
 communication strategy kernel: ALLREDUCE, method: DminSD, 
 iter:  9, fnrm:  1.03E-01, eBS: -3.26471205812867238E+00, D: -1.013E-03, 
          alpha:  1.210E-01}
       -  { #----------------------------------------------------------------- it coeff: 10
 calculate density kernel, communication strategy: ALLREDUCE, 
 communication strategy kernel: ALLREDUCE, method: DminSD, 
 iter:  10, fnrm:  1.02E-01, eBS: -3.26572516147093683E+00, D: -9.925E-04, 
           alpha:  1.210E-01}
       Kohn-Sham residue               :  2.223E-01
       Coefficients available          :  Yes
     alpha                             :  0.13310000000000002
     energydiff                        : -1.09692815203317195E-002
     Hamiltonian update: {
 Energies: {Ekin:  1.61725357342E+01, Epot: -1.92582988068E+01, Enl:  1.43030174225E+00, 
              EH:  5.63802749579E+01,  EXC: -7.81753332012E+00, EvXC: -1.02493774578E+01}, 
    Total charge:  1.499999869533E+01, 
 Poisson Solver: {BC: Free, Box:  [  117,  119,  107 ], MPI tasks:  4}}
      #Eigenvalues and New Occupation Numbers
     Orbitals: [
 {e: -5.398147214777E-01, f:  2.0000},  # 00001
 {e: -4.399839849784E-01, f:  2.0000},  # 00002
 {e: -8.530443357213E-02, f:  2.0000},  # 00003
 {e:  1.455691359457E-02, f:  2.0000},  # 00004
 {e:  4.573917800343E-02, f:  2.0000},  # 00005
 {e:  4.574008556873E-02, f:  2.0000},  # 00006
 {e:  1.455944989365E-01, f:  2.0000},  # 00007
 {e:  1.455959900519E-01, f:  1.0000}] # 00008
     summary: [ {kernel optimization: DMIN, mixing quantity: DENS, mix hist:  0, 
 iter:  4, delta:  1.64E-07, energy: -3.24678803320767670E+01, D: -1.097E-02, 
          Tr(KW):  7.9391E+00}]
   -  #--------------------------------------------------------------------- kernel iter: 5
     Kernel update:
       max dev from unity              :  3.94E-01
       Hamiltonian application required:  Yes
       method                          : directmin
       expansion coefficients optimization: &it_coeff001_001_005
       -  { #------------------------------------------------------------------ it coeff: 1
 calculate density kernel, communication strategy: ALLREDUCE, 
 communication strategy kernel: ALLREDUCE, method: DminSD, 
 iter:  1, fnrm:  9.50E-02, eBS: -2.86976245400026020E+00, D: -3.743E-01, 
          alpha:  1.331E-01}
       -  { #------------------------------------------------------------------ it coeff: 2
 calculate density kernel, communication strategy: ALLREDUCE, 
 communication strategy kernel: ALLREDUCE, method: DminSD, 
 iter:  2, fnrm:  9.40E-02, eBS: -3.24408179189286416E+00, D: -9.356E-04, 
          alpha:  1.331E-01}
       -  { #------------------------------------------------------------------ it coeff: 3
 calculate density kernel, communication strategy: ALLREDUCE, 
 communication strategy kernel: ALLREDUCE, method: DminSD, 
 iter:  3, fnrm:  9.30E-02, eBS: -3.24501739044405468E+00, D: -9.156E-04, 
          alpha:  1.331E-01}
       -  { #------------------------------------------------------------------ it coeff: 4
 calculate density kernel, communication strategy: ALLREDUCE, 
 communication strategy kernel: ALLREDUCE, method: DminSD, 
 iter:  4, fnrm:  9.20E-02, eBS: -3.24593297671337311E+00, D: -8.961E-04, 
          alpha:  1.331E-01}
       -  { #------------------------------------------------------------------ it coeff: 5
 calculate density kernel, communication strategy: ALLREDUCE, 
 communication strategy kernel: ALLREDUCE, method: DminSD, 
 iter:  5, fnrm:  9.10E-02, eBS: -3.24682904428807362E+00, D: -8.770E-04, 
          alpha:  1.331E-01}
       -  { #------------------------------------------------------------------ it coeff: 6
 calculate density kernel, communication strategy: ALLREDUCE, 
 communication strategy kernel: ALLREDUCE, method: DminSD, 
 iter:  6, fnrm:  9.00E-02, eBS: -3.24770607218661533E+00, D: -8.585E-04, 
          alpha:  1.331E-01}
       -  { #------------------------------------------------------------------ it coeff: 7
 calculate density kernel, communication strategy: ALLREDUCE, 
 communication strategy kernel: ALLREDUCE, method: DminSD, 
 iter:  7, fnrm:  8.91E-02, eBS: -3.24856452538985696E+00, D: -8.403E-04, 
          alpha:  1.331E-01}
       -  { #------------------------------------------------------------------ it coeff: 8
 calculate density kernel, communication strategy: ALLREDUCE, 
 communication strategy kernel: ALLREDUCE, method: DminSD, 
 iter:  8, fnrm:  8.81E-02, eBS: -3.24940485534902823E+00, D: -8.226E-04, 
          alpha:  1.331E-01}
       -  { #------------------------------------------------------------------ it coeff: 9
 calculate density kernel, communication strategy: ALLREDUCE, 
 communication strategy kernel: ALLREDUCE, method: DminSD, 
 iter:  9, fnrm:  8.72E-02, eBS: -3.25022750047166342E+00, D: -8.054E-04, 
          alpha:  1.331E-01}
       -  { #----------------------------------------------------------------- it coeff: 10
 calculate density kernel, communication strategy: ALLREDUCE, 
 communication strategy kernel: ALLREDUCE, method: DminSD, 
 iter:  10, fnrm:  8.63E-02, eBS: -3.25103288658638823E+00, D: -7.885E-04, 
           alpha:  1.331E-01}
       Kohn-Sham residue               :  2.186E-01
       Coefficients available          :  Yes
     alpha                             :  0.14641000000000004
     energydiff                        : -8.86764622698876792E-003
     Hamiltonian update: {
 Energies: {Ekin:  1.61725357342E+01, Epot: -1.92420508264E+01, Enl:  1.43030174225E+00, 
              EH:  5.64049163767E+01,  EXC: -7.82191863508E+00, EvXC: -1.02551811544E+01}, 
    Total charge:  1.499999869586E+01, 
 Poisson Solver: {BC: Free, Box:  [  117,  119,  107 ], MPI tasks:  4}}
      #Eigenvalues and New Occupation Numbers
     Orbitals: [
 {e: -5.398147214777E-01, f:  2.0000},  # 00001
 {e: -4.399839849784E-01, f:  2.0000},  # 00002
 {e: -8.530443357213E-02, f:  2.0000},  # 00003
 {e:  1.455691359457E-02, f:  2.0000},  # 00004
 {e:  4.573917800343E-02, f:  2.0000},  # 00005
 {e:  4.574008556873E-02, f:  2.0000},  # 00006
 {e:  1.455944989365E-01, f:  2.0000},  # 00007
 {e:  1.455959900519E-01, f:  1.0000}] # 00008
     summary: [ {kernel optimization: DMIN, mixing quantity: DENS, mix hist:  0, 
 iter:  5, delta:  1.46E-07, energy: -3.24767479783037558E+01, D: -8.868E-03, 
          Tr(KW):  7.9283E+00}]
   -  #--------------------------------------------------------------------- kernel iter: 6
     Kernel update:
       max dev from unity              :  3.94E-01
       Hamiltonian application required:  Yes
       method                          : directmin
       expansion coefficients optimization: &it_coeff001_001_006
       -  { #------------------------------------------------------------------ it coeff: 1
 calculate density kernel, communication strategy: ALLREDUCE, 
 communication strategy kernel: ALLREDUCE, method: DminSD, 
 iter:  1, fnrm:  8.12E-02, eBS: -2.85540706306769065E+00, D: -3.824E-01, 
          alpha:  1.464E-01}
       -  { #------------------------------------------------------------------ it coeff: 2
 calculate density kernel, communication strategy: ALLREDUCE, 
 communication strategy kernel: ALLREDUCE, method: DminSD, 
 iter:  2, fnrm:  8.03E-02, eBS: -3.23780194343536687E+00, D: -7.511E-04, 
          alpha:  1.464E-01}
       -  { #------------------------------------------------------------------ it coeff: 3
 calculate density kernel, communication strategy: ALLREDUCE, 
 communication strategy kernel: ALLREDUCE, method: DminSD, 
 iter:  3, fnrm:  7.94E-02, eBS: -3.23855303360686575E+00, D: -7.345E-04, 
          alpha:  1.464E-01}
       -  { #------------------------------------------------------------------ it coeff: 4
 calculate density kernel, communication strategy: ALLREDUCE, 
 communication strategy kernel: ALLREDUCE, method: DminSD, 
 iter:  4, fnrm:  7.85E-02, eBS: -3.23928748811507461E+00, D: -7.182E-04, 
          alpha:  1.464E-01}
       -  { #------------------------------------------------------------------ it coeff: 5
 calculate density kernel, communication strategy: ALLREDUCE, 
 communication strategy kernel: ALLREDUCE, method: DminSD, 
 iter:  5, fnrm:  7.77E-02, eBS: -3.24000572142935894E+00, D: -7.024E-04, 
          alpha:  1.464E-01}
       -  { #------------------------------------------------------------------ it coeff: 6
 calculate density kernel, communication strategy: ALLREDUCE, 
 communication strategy kernel: ALLREDUCE, method: DminSD, 
 iter:  6, fnrm:  7.68E-02, eBS: -3.24070813603774788E+00, D: -6.870E-04, 
          alpha:  1.464E-01}
       -  { #------------------------------------------------------------------ it coeff: 7
 calculate density kernel, communication strategy: ALLREDUCE, 
 communication strategy kernel: ALLREDUCE, method: DminSD, 
 iter:  7, fnrm:  7.60E-02, eBS: -3.24139512287130049E+00, D: -6.719E-04, 
          alpha:  1.464E-01}
       -  { #------------------------------------------------------------------ it coeff: 8
 calculate density kernel, communication strategy: ALLREDUCE, 
 communication strategy kernel: ALLREDUCE, method: DminSD, 
 iter:  8, fnrm:  7.51E-02, eBS: -3.24206706170974446E+00, D: -6.573E-04, 
          alpha:  1.464E-01}
       -  { #------------------------------------------------------------------ it coeff: 9
 calculate density kernel, communication strategy: ALLREDUCE, 
 communication strategy kernel: ALLREDUCE, method: DminSD, 
 iter:  9, fnrm:  7.43E-02, eBS: -3.24272432156939061E+00, D: -6.429E-04, 
          alpha:  1.464E-01}
       -  { #----------------------------------------------------------------- it coeff: 10
 calculate density kernel, communication strategy: ALLREDUCE, 
 communication strategy kernel: ALLREDUCE, method: DminSD, 
 iter:  10, fnrm:  7.35E-02, eBS: -3.24336726107422457E+00, D: -6.290E-04, 
           alpha:  1.464E-01}
       Kohn-Sham residue               :  2.155E-01
       Coefficients available          :  Yes
     alpha                             :  0.16105100000000006
     energydiff                        : -7.21378917157267097E-003
     Hamiltonian update: {
 Energies: {Ekin:  1.61725357342E+01, Epot: -1.92316290660E+01, Enl:  1.43030174225E+00, 
              EH:  5.64203852722E+01,  EXC: -7.82483300128E+00, EvXC: -1.02590418811E+01}, 
    Total charge:  1.499999869668E+01, 
 Poisson Solver: {BC: Free, Box:  [  117,  119,  107 ], MPI tasks:  4}}
      #Eigenvalues and New Occupation Numbers
     Orbitals: [
 {e: -5.398147214777E-01, f:  2.0000},  # 00001
 {e: -4.399839849784E-01, f:  2.0000},  # 00002
 {e: -8.530443357213E-02, f:  2.0000},  # 00003
 {e:  1.455691359457E-02, f:  2.0000},  # 00004
 {e:  4.573917800343E-02, f:  2.0000},  # 00005
 {e:  4.574008556873E-02, f:  2.0000},  # 00006
 {e:  1.455944989365E-01, f:  2.0000},  # 00007
 {e:  1.455959900519E-01, f:  1.0000}] # 00008
     summary: [ {kernel optimization: DMIN, mixing quantity: DENS, mix hist:  0, 
 iter:  6, delta:  1.30E-07, energy: -3.24839617674753285E+01, D: -7.214E-03, 
          Tr(KW):  7.9180E+00}]
   -  #--------------------------------------------------------------------- kernel iter: 7
     Kernel update:
       max dev from unity              :  3.94E-01
       Hamiltonian application required:  Yes
       method                          : directmin
       expansion coefficients optimization: &it_coeff001_001_007
       -  { #------------------------------------------------------------------ it coeff: 1
 calculate density kernel, communication strategy: ALLREDUCE, 
 communication strategy kernel: ALLREDUCE, method: DminSD, 
 iter:  1, fnrm:  6.96E-02, eBS: -2.84809831726716567E+00, D: -3.887E-01, 
          alpha:  1.611E-01}
       -  { #------------------------------------------------------------------ it coeff: 2
 calculate density kernel, communication strategy: ALLREDUCE, 
 communication strategy kernel: ALLREDUCE, method: DminSD, 
 iter:  2, fnrm:  6.87E-02, eBS: -3.23677459795868439E+00, D: -6.052E-04, 
          alpha:  1.611E-01}
       -  { #------------------------------------------------------------------ it coeff: 3
 calculate density kernel, communication strategy: ALLREDUCE, 
 communication strategy kernel: ALLREDUCE, method: DminSD, 
 iter:  3, fnrm:  6.79E-02, eBS: -3.23737977739150828E+00, D: -5.911E-04, 
          alpha:  1.611E-01}
       -  { #------------------------------------------------------------------ it coeff: 4
 calculate density kernel, communication strategy: ALLREDUCE, 
 communication strategy kernel: ALLREDUCE, method: DminSD, 
 iter:  4, fnrm:  6.71E-02, eBS: -3.23797091442384799E+00, D: -5.775E-04, 
          alpha:  1.611E-01}
       -  { #------------------------------------------------------------------ it coeff: 5
 calculate density kernel, communication strategy: ALLREDUCE, 
 communication strategy kernel: ALLREDUCE, method: DminSD, 
 iter:  5, fnrm:  6.64E-02, eBS: -3.23854836823742120E+00, D: -5.641E-04, 
          alpha:  1.611E-01}
       -  { #------------------------------------------------------------------ it coeff: 6
 calculate density kernel, communication strategy: ALLREDUCE, 
 communication strategy kernel: ALLREDUCE, method: DminSD, 
 iter:  6, fnrm:  6.56E-02, eBS: -3.23911248774513227E+00, D: -5.511E-04, 
          alpha:  1.611E-01}
       -  { #------------------------------------------------------------------ it coeff: 7
 calculate density kernel, communication strategy: ALLREDUCE, 
 communication strategy kernel: ALLREDUCE, method: DminSD, 
 iter:  7, fnrm:  6.48E-02, eBS: -3.23966361193696883E+00, D: -5.385E-04, 
          alpha:  1.611E-01}
       -  { #------------------------------------------------------------------ it coeff: 8
 calculate density kernel, communication strategy: ALLREDUCE, 
 communication strategy kernel: ALLREDUCE, method: DminSD, 
 iter:  8, fnrm:  6.41E-02, eBS: -3.24020207021140072E+00, D: -5.261E-04, 
          alpha:  1.611E-01}
       -  { #------------------------------------------------------------------ it coeff: 9
 calculate density kernel, communication strategy: ALLREDUCE, 
 communication strategy kernel: ALLREDUCE, method: DminSD, 
 iter:  9, fnrm:  6.33E-02, eBS: -3.24072818269300988E+00, D: -5.141E-04, 
          alpha:  1.611E-01}
       -  { #----------------------------------------------------------------- it coeff: 10
 calculate density kernel, communication strategy: ALLREDUCE, 
 communication strategy kernel: ALLREDUCE, method: DminSD, 
 iter:  10, fnrm:  6.26E-02, eBS: -3.24124226053708409E+00, D: -5.023E-04, 
           alpha:  1.611E-01}
       Kohn-Sham residue               :  2.128E-01
       Coefficients available          :  Yes
     alpha                             :  0.17715610000000007
     energydiff                        : -5.88648803596925063E-003
     Hamiltonian update: {
 Energies: {Ekin:  1.61725357342E+01, Epot: -1.92257973333E+01, Enl:  1.43030174225E+00, 
              EH:  5.64286049122E+01,  EXC: -7.82656283940E+00, EvXC: -1.02613377748E+01}, 
    Total charge:  1.499999869770E+01, 
 Poisson Solver: {BC: Free, Box:  [  117,  119,  107 ], MPI tasks:  4}}
      #Eigenvalues and New Occupation Numbers
     Orbitals: [
 {e: -5.398147214777E-01, f:  2.0000},  # 00001
 {e: -4.399839849784E-01, f:  2.0000},  # 00002
 {e: -8.530443357213E-02, f:  2.0000},  # 00003
 {e:  1.455691359457E-02, f:  2.0000},  # 00004
 {e:  4.573917800343E-02, f:  2.0000},  # 00005
 {e:  4.574008556873E-02, f:  2.0000},  # 00006
 {e:  1.455944989365E-01, f:  2.0000},  # 00007
 {e:  1.455959900519E-01, f:  1.0000}] # 00008
     summary: [ {kernel optimization: DMIN, mixing quantity: DENS, mix hist:  0, 
 iter:  7, delta:  1.17E-07, energy: -3.24898482555112977E+01, D: -5.886E-03, 
          Tr(KW):  7.9083E+00}]
   -  #--------------------------------------------------------------------- kernel iter: 8
     Kernel update:
       max dev from unity              :  3.94E-01
       Hamiltonian application required:  Yes
       method                          : directmin
       expansion coefficients optimization: &it_coeff001_001_008
       -  { #------------------------------------------------------------------ it coeff: 1
 calculate density kernel, communication strategy: ALLREDUCE, 
 communication strategy kernel: ALLREDUCE, method: DminSD, 
 iter:  1, fnrm:  5.96E-02, eBS: -2.84633122090435497E+00, D: -3.933E-01, 
          alpha:  1.772E-01}
       -  { #------------------------------------------------------------------ it coeff: 2
 calculate density kernel, communication strategy: ALLREDUCE, 
 communication strategy kernel: ALLREDUCE, method: DminSD, 
 iter:  2, fnrm:  5.88E-02, eBS: -3.23962787765969118E+00, D: -4.875E-04, 
          alpha:  1.772E-01}
       -  { #------------------------------------------------------------------ it coeff: 3
 calculate density kernel, communication strategy: ALLREDUCE, 
 communication strategy kernel: ALLREDUCE, method: DminSD, 
 iter:  3, fnrm:  5.81E-02, eBS: -3.24011538576038838E+00, D: -4.755E-04, 
          alpha:  1.772E-01}
       -  { #------------------------------------------------------------------ it coeff: 4
 calculate density kernel, communication strategy: ALLREDUCE, 
 communication strategy kernel: ALLREDUCE, method: DminSD, 
 iter:  4, fnrm:  5.74E-02, eBS: -3.24059091542915700E+00, D: -4.639E-04, 
          alpha:  1.772E-01}
       -  { #------------------------------------------------------------------ it coeff: 5
 calculate density kernel, communication strategy: ALLREDUCE, 
 communication strategy kernel: ALLREDUCE, method: DminSD, 
 iter:  5, fnrm:  5.67E-02, eBS: -3.24105478758143617E+00, D: -4.525E-04, 
          alpha:  1.772E-01}
       -  { #------------------------------------------------------------------ it coeff: 6
 calculate density kernel, communication strategy: ALLREDUCE, 
 communication strategy kernel: ALLREDUCE, method: DminSD, 
 iter:  6, fnrm:  5.60E-02, eBS: -3.24150731378905244E+00, D: -4.415E-04, 
          alpha:  1.772E-01}
       -  { #------------------------------------------------------------------ it coeff: 7
 calculate density kernel, communication strategy: ALLREDUCE, 
 communication strategy kernel: ALLREDUCE, method: DminSD, 
 iter:  7, fnrm:  5.53E-02, eBS: -3.24194879658556845E+00, D: -4.307E-04, 
          alpha:  1.772E-01}
       -  { #------------------------------------------------------------------ it coeff: 8
 calculate density kernel, communication strategy: ALLREDUCE, 
 communication strategy kernel: ALLREDUCE, method: DminSD, 
 iter:  8, fnrm:  5.46E-02, eBS: -3.24237952975970511E+00, D: -4.203E-04, 
          alpha:  1.772E-01}
       -  { #------------------------------------------------------------------ it coeff: 9
 calculate density kernel, communication strategy: ALLREDUCE, 
 communication strategy kernel: ALLREDUCE, method: DminSD, 
 iter:  9, fnrm:  5.40E-02, eBS: -3.24279979863745282E+00, D: -4.101E-04, 
          alpha:  1.772E-01}
       -  { #----------------------------------------------------------------- it coeff: 10
 calculate density kernel, communication strategy: ALLREDUCE, 
 communication strategy kernel: ALLREDUCE, method: DminSD, 
 iter:  10, fnrm:  5.33E-02, eBS: -3.24320988035337043E+00, D: -4.002E-04, 
           alpha:  1.772E-01}
       Kohn-Sham residue               :  2.105E-01
       Coefficients available          :  Yes
     alpha                             :  0.19487171000000009
     energydiff                        : -4.7967590360897816E-003
     Hamiltonian update: {
 Energies: {Ekin:  1.61725357342E+01, Epot: -1.92234294304E+01, Enl:  1.43030174225E+00, 
              EH:  5.64313640612E+01,  EXC: -7.82738438476E+00, EvXC: -1.02624335695E+01}, 
    Total charge:  1.499999869885E+01, 
 Poisson Solver: {BC: Free, Box:  [  117,  119,  107 ], MPI tasks:  4}}
      #Eigenvalues and New Occupation Numbers
     Orbitals: [
 {e: -5.398147214777E-01, f:  2.0000},  # 00001
 {e: -4.399839849784E-01, f:  2.0000},  # 00002
 {e: -8.530443357213E-02, f:  2.0000},  # 00003
 {e:  1.455691359457E-02, f:  2.0000},  # 00004
 {e:  4.573917800343E-02, f:  2.0000},  # 00005
 {e:  4.574008556873E-02, f:  2.0000},  # 00006
 {e:  1.455944989365E-01, f:  2.0000},  # 00007
 {e:  1.455959900519E-01, f:  1.0000}] # 00008
     summary: [ {kernel optimization: DMIN, mixing quantity: DENS, mix hist:  0, 
 iter:  8, delta:  1.05E-07, energy: -3.24946450145473875E+01, D: -4.797E-03, 
          Tr(KW):  7.8993E+00}]
   -  #--------------------------------------------------------------------- kernel iter: 9
     Kernel update:
       max dev from unity              :  3.94E-01
       Hamiltonian application required:  Yes
       method                          : directmin
       expansion coefficients optimization: &it_coeff001_001_009
       -  { #------------------------------------------------------------------ it coeff: 1
 calculate density kernel, communication strategy: ALLREDUCE, 
 communication strategy kernel: ALLREDUCE, method: DminSD, 
 iter:  1, fnrm:  5.09E-02, eBS: -2.84864308029536772E+00, D: -3.965E-01, 
          alpha:  1.949E-01}
       -  { #------------------------------------------------------------------ it coeff: 2
 calculate density kernel, communication strategy: ALLREDUCE, 
 communication strategy kernel: ALLREDUCE, method: DminSD, 
 iter:  2, fnrm:  5.02E-02, eBS: -3.24511003552035504E+00, D: -3.908E-04, 
          alpha:  1.949E-01}
       -  { #------------------------------------------------------------------ it coeff: 3
 calculate density kernel, communication strategy: ALLREDUCE, 
 communication strategy kernel: ALLREDUCE, method: DminSD, 
 iter:  3, fnrm:  4.96E-02, eBS: -3.24550079865514185E+00, D: -3.805E-04, 
          alpha:  1.949E-01}
       -  { #------------------------------------------------------------------ it coeff: 4
 calculate density kernel, communication strategy: ALLREDUCE, 
 communication strategy kernel: ALLREDUCE, method: DminSD, 
 iter:  4, fnrm:  4.89E-02, eBS: -3.24588131742934749E+00, D: -3.706E-04, 
          alpha:  1.949E-01}
       -  { #------------------------------------------------------------------ it coeff: 5
 calculate density kernel, communication strategy: ALLREDUCE, 
 communication strategy kernel: ALLREDUCE, method: DminSD, 
 iter:  5, fnrm:  4.83E-02, eBS: -3.24625188424391276E+00, D: -3.609E-04, 
          alpha:  1.949E-01}
       -  { #------------------------------------------------------------------ it coeff: 6
 calculate density kernel, communication strategy: ALLREDUCE, 
 communication strategy kernel: ALLREDUCE, method: DminSD, 
 iter:  6, fnrm:  4.76E-02, eBS: -3.24661278253206831E+00, D: -3.515E-04, 
          alpha:  1.949E-01}
       -  { #------------------------------------------------------------------ it coeff: 7
 calculate density kernel, communication strategy: ALLREDUCE, 
 communication strategy kernel: ALLREDUCE, method: DminSD, 
 iter:  7, fnrm:  4.70E-02, eBS: -3.24696428705897855E+00, D: -3.424E-04, 
          alpha:  1.949E-01}
       -  { #------------------------------------------------------------------ it coeff: 8
 calculate density kernel, communication strategy: ALLREDUCE, 
 communication strategy kernel: ALLREDUCE, method: DminSD, 
 iter:  8, fnrm:  4.64E-02, eBS: -3.24730666421005409E+00, D: -3.335E-04, 
          alpha:  1.949E-01}
       -  { #------------------------------------------------------------------ it coeff: 9
 calculate density kernel, communication strategy: ALLREDUCE, 
 communication strategy kernel: ALLREDUCE, method: DminSD, 
 iter:  9, fnrm:  4.58E-02, eBS: -3.24764017226836232E+00, D: -3.249E-04, 
          alpha:  1.949E-01}
       -  { #----------------------------------------------------------------- it coeff: 10
 calculate density kernel, communication strategy: ALLREDUCE, 
 communication strategy kernel: ALLREDUCE, method: DminSD, 
 iter:  10, fnrm:  4.52E-02, eBS: -3.24796506168166710E+00, D: -3.165E-04, 
           alpha:  1.949E-01}
       Kohn-Sham residue               :  2.085E-01
       Coefficients available          :  Yes
     alpha                             :  0.21435888100000011
     energydiff                        : -3.88469113855194337E-003
     Hamiltonian update: {
 Energies: {Ekin:  1.61725357342E+01, Epot: -1.92235480777E+01, Enl:  1.43030174225E+00, 
              EH:  5.64302355370E+01,  EXC: -7.82754723751E+00, EvXC: -1.02626588561E+01}, 
    Total charge:  1.499999870004E+01, 
 Poisson Solver: {BC: Free, Box:  [  117,  119,  107 ], MPI tasks:  4}}
      #Eigenvalues and New Occupation Numbers
     Orbitals: [
 {e: -5.398147214777E-01, f:  2.0000},  # 00001
 {e: -4.399839849784E-01, f:  2.0000},  # 00002
 {e: -8.530443357213E-02, f:  2.0000},  # 00003
 {e:  1.455691359457E-02, f:  2.0000},  # 00004
 {e:  4.573917800343E-02, f:  2.0000},  # 00005
 {e:  4.574008556873E-02, f:  2.0000},  # 00006
 {e:  1.455944989365E-01, f:  2.0000},  # 00007
 {e:  1.455959900519E-01, f:  1.0000}] # 00008
     summary: [ {kernel optimization: DMIN, mixing quantity: DENS, mix hist:  0, 
 iter:  9, delta:  9.47E-08, energy: -3.24985297056859395E+01, D: -3.885E-03, 
          Tr(KW):  7.8913E+00}]
   -  #-------------------------------------------------------------------- kernel iter: 10
     Kernel update:
       max dev from unity              :  3.94E-01
       Hamiltonian application required:  Yes
       method                          : directmin
       expansion coefficients optimization: &it_coeff001_001_010
       -  { #------------------------------------------------------------------ it coeff: 1
 calculate density kernel, communication strategy: ALLREDUCE, 
 communication strategy kernel: ALLREDUCE, method: DminSD, 
 iter:  1, fnrm:  4.33E-02, eBS: -2.85371872943502014E+00, D: -3.984E-01, 
          alpha:  2.144E-01}
       -  { #------------------------------------------------------------------ it coeff: 2
 calculate density kernel, communication strategy: ALLREDUCE, 
 communication strategy kernel: ALLREDUCE, method: DminSD, 
 iter:  2, fnrm:  4.27E-02, eBS: -3.25216137310698894E+00, D: -3.102E-04, 
          alpha:  2.144E-01}
       -  { #------------------------------------------------------------------ it coeff: 3
 calculate density kernel, communication strategy: ALLREDUCE, 
 communication strategy kernel: ALLREDUCE, method: DminSD, 
 iter:  3, fnrm:  4.21E-02, eBS: -3.25247153697847757E+00, D: -3.015E-04, 
          alpha:  2.144E-01}
       -  { #------------------------------------------------------------------ it coeff: 4
 calculate density kernel, communication strategy: ALLREDUCE, 
 communication strategy kernel: ALLREDUCE, method: DminSD, 
 iter:  4, fnrm:  4.15E-02, eBS: -3.25277299308516810E+00, D: -2.930E-04, 
          alpha:  2.144E-01}
       -  { #------------------------------------------------------------------ it coeff: 5
 calculate density kernel, communication strategy: ALLREDUCE, 
 communication strategy kernel: ALLREDUCE, method: DminSD, 
 iter:  5, fnrm:  4.09E-02, eBS: -3.25306600896458908E+00, D: -2.848E-04, 
          alpha:  2.144E-01}
       -  { #------------------------------------------------------------------ it coeff: 6
 calculate density kernel, communication strategy: ALLREDUCE, 
 communication strategy kernel: ALLREDUCE, method: DminSD, 
 iter:  6, fnrm:  4.03E-02, eBS: -3.25335084330099278E+00, D: -2.769E-04, 
          alpha:  2.144E-01}
       -  { #------------------------------------------------------------------ it coeff: 7
 calculate density kernel, communication strategy: ALLREDUCE, 
 communication strategy kernel: ALLREDUCE, method: DminSD, 
 iter:  7, fnrm:  3.98E-02, eBS: -3.25362774624319240E+00, D: -2.692E-04, 
          alpha:  2.144E-01}
       -  { #------------------------------------------------------------------ it coeff: 8
 calculate density kernel, communication strategy: ALLREDUCE, 
 communication strategy kernel: ALLREDUCE, method: DminSD, 
 iter:  8, fnrm:  3.92E-02, eBS: -3.25389695970961146E+00, D: -2.618E-04, 
          alpha:  2.144E-01}
       -  { #------------------------------------------------------------------ it coeff: 9
 calculate density kernel, communication strategy: ALLREDUCE, 
 communication strategy kernel: ALLREDUCE, method: DminSD, 
 iter:  9, fnrm:  3.87E-02, eBS: -3.25415871768115128E+00, D: -2.545E-04, 
          alpha:  2.144E-01}
       -  { #----------------------------------------------------------------- it coeff: 10
 calculate density kernel, communication strategy: ALLREDUCE, 
 communication strategy kernel: ALLREDUCE, method: DminSD, 
 iter:  10, fnrm:  3.81E-02, eBS: -3.25441324648250330E+00, D: -2.475E-04, 
           alpha:  2.144E-01}
       Kohn-Sham residue               :  2.067E-01
       Coefficients available          :  Yes
     alpha                             :  0.23579476910000013
     energydiff                        : -3.11328100005425767E-003
     Hamiltonian update: {
 Energies: {Ekin:  1.61725357342E+01, Epot: -1.92253451062E+01, Enl:  1.43030174225E+00, 
              EH:  5.64265283747E+01,  EXC: -7.82726365633E+00, EvXC: -1.02622939282E+01}, 
    Total charge:  1.499999870124E+01, 
 Poisson Solver: {BC: Free, Box:  [  117,  119,  107 ], MPI tasks:  4}}
      #Eigenvalues and New Occupation Numbers
     Orbitals: [
 {e: -5.398147214777E-01, f:  2.0000},  # 00001
 {e: -4.399839849784E-01, f:  2.0000},  # 00002
 {e: -8.530443357213E-02, f:  2.0000},  # 00003
 {e:  1.455691359457E-02, f:  2.0000},  # 00004
 {e:  4.573917800343E-02, f:  2.0000},  # 00005
 {e:  4.574008556873E-02, f:  2.0000},  # 00006
 {e:  1.455944989365E-01, f:  2.0000},  # 00007
 {e:  1.455959900519E-01, f:  1.0000}] # 00008
     summary: [ {kernel optimization: DMIN, mixing quantity: DENS, mix hist:  0, 
 iter:  10, delta:  8.56E-08, energy: -3.25016429866859937E+01, D: -3.113E-03, 
           Tr(KW):  7.8841E+00}]
   -  #-------------------------------------------------------------------- kernel iter: 11
     Kernel update:
       max dev from unity              :  3.94E-01
       Hamiltonian application required:  Yes
       method                          : directmin
       expansion coefficients optimization: &it_coeff001_001_011
       -  { #------------------------------------------------------------------ it coeff: 1
 calculate density kernel, communication strategy: ALLREDUCE, 
 communication strategy kernel: ALLREDUCE, method: DminSD, 
 iter:  1, fnrm:  3.66E-02, eBS: -2.86045782598517651E+00, D: -3.995E-01, 
          alpha:  2.358E-01}
       -  { #------------------------------------------------------------------ it coeff: 2
 calculate density kernel, communication strategy: ALLREDUCE, 
 communication strategy kernel: ALLREDUCE, method: DminSD, 
 iter:  2, fnrm:  3.60E-02, eBS: -3.25995074406956098E+00, D: -2.428E-04, 
          alpha:  2.358E-01}
       -  { #------------------------------------------------------------------ it coeff: 3
 calculate density kernel, communication strategy: ALLREDUCE, 
 communication strategy kernel: ALLREDUCE, method: DminSD, 
 iter:  3, fnrm:  3.55E-02, eBS: -3.26019351675922664E+00, D: -2.355E-04, 
          alpha:  2.358E-01}
       -  { #------------------------------------------------------------------ it coeff: 4
 calculate density kernel, communication strategy: ALLREDUCE, 
 communication strategy kernel: ALLREDUCE, method: DminSD, 
 iter:  4, fnrm:  3.49E-02, eBS: -3.26042899022372090E+00, D: -2.284E-04, 
          alpha:  2.358E-01}
       -  { #------------------------------------------------------------------ it coeff: 5
 calculate density kernel, communication strategy: ALLREDUCE, 
 communication strategy kernel: ALLREDUCE, method: DminSD, 
 iter:  5, fnrm:  3.44E-02, eBS: -3.26065740672018745E+00, D: -2.216E-04, 
          alpha:  2.358E-01}
       -  { #------------------------------------------------------------------ it coeff: 6
 calculate density kernel, communication strategy: ALLREDUCE, 
 communication strategy kernel: ALLREDUCE, method: DminSD, 
 iter:  6, fnrm:  3.39E-02, eBS: -3.26087899976401818E+00, D: -2.150E-04, 
          alpha:  2.358E-01}
       -  { #------------------------------------------------------------------ it coeff: 7
 calculate density kernel, communication strategy: ALLREDUCE, 
 communication strategy kernel: ALLREDUCE, method: DminSD, 
 iter:  7, fnrm:  3.34E-02, eBS: -3.26109399447426274E+00, D: -2.086E-04, 
          alpha:  2.358E-01}
       -  { #------------------------------------------------------------------ it coeff: 8
 calculate density kernel, communication strategy: ALLREDUCE, 
 communication strategy kernel: ALLREDUCE, method: DminSD, 
 iter:  8, fnrm:  3.29E-02, eBS: -3.26130260790361159E+00, D: -2.024E-04, 
          alpha:  2.358E-01}
       -  { #------------------------------------------------------------------ it coeff: 9
 calculate density kernel, communication strategy: ALLREDUCE, 
 communication strategy kernel: ALLREDUCE, method: DminSD, 
 iter:  9, fnrm:  3.24E-02, eBS: -3.26150504935389440E+00, D: -1.965E-04, 
          alpha:  2.358E-01}
       -  { #----------------------------------------------------------------- it coeff: 10
 calculate density kernel, communication strategy: ALLREDUCE, 
 communication strategy kernel: ALLREDUCE, method: DminSD, 
 iter:  10, fnrm:  3.19E-02, eBS: -3.26170152067764807E+00, D: -1.907E-04, 
           alpha:  2.358E-01}
       Kohn-Sham residue               :  2.052E-01
       Coefficients available          :  Yes
     alpha                             :  0.25937424601000014
     energydiff                        : -2.46114047633483324E-003
     Hamiltonian update: {
 Energies: {Ekin:  1.61725357342E+01, Epot: -1.92281850111E+01, Enl:  1.43030174225E+00, 
              EH:  5.64212713445E+01,  EXC: -7.82670345223E+00, EvXC: -1.02615630267E+01}, 
    Total charge:  1.499999870240E+01, 
 Poisson Solver: {BC: Free, Box:  [  117,  119,  107 ], MPI tasks:  4}}
      #Eigenvalues and New Occupation Numbers
     Orbitals: [
 {e: -5.398147214777E-01, f:  2.0000},  # 00001
 {e: -4.399839849784E-01, f:  2.0000},  # 00002
 {e: -8.530443357213E-02, f:  2.0000},  # 00003
 {e:  1.455691359457E-02, f:  2.0000},  # 00004
 {e:  4.573917800343E-02, f:  2.0000},  # 00005
 {e:  4.574008556873E-02, f:  2.0000},  # 00006
 {e:  1.455944989365E-01, f:  2.0000},  # 00007
 {e:  1.455959900519E-01, f:  1.0000}] # 00008
     summary: [ {kernel optimization: DMIN, mixing quantity: DENS, mix hist:  0, 
 iter:  11, delta:  7.72E-08, energy: -3.25041041271623286E+01, D: -2.461E-03, 
           Tr(KW):  7.8777E+00}]
   -  #-------------------------------------------------------------------- kernel iter: 12
     Kernel update:
       max dev from unity              :  3.94E-01
       Hamiltonian application required:  Yes
       method                          : directmin
       expansion coefficients optimization: &it_coeff001_001_012
       -  { #------------------------------------------------------------------ it coeff: 1
 calculate density kernel, communication strategy: ALLREDUCE, 
 communication strategy kernel: ALLREDUCE, method: DminSD, 
 iter:  1, fnrm:  3.06E-02, eBS: -2.86800529925206682E+00, D: -3.999E-01, 
          alpha:  2.594E-01}
       -  { #------------------------------------------------------------------ it coeff: 2
 calculate density kernel, communication strategy: ALLREDUCE, 
 communication strategy kernel: ALLREDUCE, method: DminSD, 
 iter:  2, fnrm:  3.01E-02, eBS: -3.26787898880673788E+00, D: -1.868E-04, 
          alpha:  2.594E-01}
       -  { #------------------------------------------------------------------ it coeff: 3
 calculate density kernel, communication strategy: ALLREDUCE, 
 communication strategy kernel: ALLREDUCE, method: DminSD, 
 iter:  3, fnrm:  2.96E-02, eBS: -3.26806578820975346E+00, D: -1.808E-04, 
          alpha:  2.594E-01}
       -  { #------------------------------------------------------------------ it coeff: 4
 calculate density kernel, communication strategy: ALLREDUCE, 
 communication strategy kernel: ALLREDUCE, method: DminSD, 
 iter:  4, fnrm:  2.92E-02, eBS: -3.26824658960062564E+00, D: -1.750E-04, 
          alpha:  2.594E-01}
       -  { #------------------------------------------------------------------ it coeff: 5
 calculate density kernel, communication strategy: ALLREDUCE, 
 communication strategy kernel: ALLREDUCE, method: DminSD, 
 iter:  5, fnrm:  2.87E-02, eBS: -3.26842160768932288E+00, D: -1.694E-04, 
          alpha:  2.594E-01}
       -  { #------------------------------------------------------------------ it coeff: 6
 calculate density kernel, communication strategy: ALLREDUCE, 
 communication strategy kernel: ALLREDUCE, method: DminSD, 
 iter:  6, fnrm:  2.82E-02, eBS: -3.26859104873246853E+00, D: -1.641E-04, 
          alpha:  2.594E-01}
       -  { #------------------------------------------------------------------ it coeff: 7
 calculate density kernel, communication strategy: ALLREDUCE, 
 communication strategy kernel: ALLREDUCE, method: DminSD, 
 iter:  7, fnrm:  2.78E-02, eBS: -3.26875511090233806E+00, D: -1.589E-04, 
          alpha:  2.594E-01}
       -  { #------------------------------------------------------------------ it coeff: 8
 calculate density kernel, communication strategy: ALLREDUCE, 
 communication strategy kernel: ALLREDUCE, method: DminSD, 
 iter:  8, fnrm:  2.73E-02, eBS: -3.26891398463746174E+00, D: -1.539E-04, 
          alpha:  2.594E-01}
       -  { #------------------------------------------------------------------ it coeff: 9
 calculate density kernel, communication strategy: ALLREDUCE, 
 communication strategy kernel: ALLREDUCE, method: DminSD, 
 iter:  9, fnrm:  2.69E-02, eBS: -3.26906785297601354E+00, D: -1.490E-04, 
          alpha:  2.594E-01}
       -  { #----------------------------------------------------------------- it coeff: 10
 calculate density kernel, communication strategy: ALLREDUCE, 
 communication strategy kernel: ALLREDUCE, method: DminSD, 
 iter:  10, fnrm:  2.65E-02, eBS: -3.26921689187289211E+00, D: -1.444E-04, 
           alpha:  2.594E-01}
       Kohn-Sham residue               :  2.039E-01
       Coefficients available          :  Yes
     alpha                             :  0.28531167061100016
     energydiff                        : -1.91562756421603808E-003
     Hamiltonian update: {
 Energies: {Ekin:  1.61725357342E+01, Epot: -1.92315942247E+01, Enl:  1.43030174225E+00, 
              EH:  5.64152243752E+01,  EXC: -7.82599398524E+00, EvXC: -1.02606343277E+01}, 
    Total charge:  1.499999870350E+01, 
 Poisson Solver: {BC: Free, Box:  [  117,  119,  107 ], MPI tasks:  4}}
      #Eigenvalues and New Occupation Numbers
     Orbitals: [
 {e: -5.398147214777E-01, f:  2.0000},  # 00001
 {e: -4.399839849784E-01, f:  2.0000},  # 00002
 {e: -8.530443357213E-02, f:  2.0000},  # 00003
 {e:  1.455691359457E-02, f:  2.0000},  # 00004
 {e:  4.573917800343E-02, f:  2.0000},  # 00005
 {e:  4.574008556873E-02, f:  2.0000},  # 00006
 {e:  1.455944989365E-01, f:  2.0000},  # 00007
 {e:  1.455959900519E-01, f:  1.0000}] # 00008
     summary: [ {kernel optimization: DMIN, mixing quantity: DENS, mix hist:  0, 
 iter:  12, delta:  6.94E-08, energy: -3.25060197547265446E+01, D: -1.916E-03, 
           Tr(KW):  7.8723E+00}]
   -  #-------------------------------------------------------------------- kernel iter: 13
     Kernel update:
       max dev from unity              :  3.94E-01
       Hamiltonian application required:  Yes
       method                          : directmin
       expansion coefficients optimization: &it_coeff001_001_013
       -  { #------------------------------------------------------------------ it coeff: 1
 calculate density kernel, communication strategy: ALLREDUCE, 
 communication strategy kernel: ALLREDUCE, method: DminSD, 
 iter:  1, fnrm:  2.54E-02, eBS: -2.87574866422199360E+00, D: -3.998E-01, 
          alpha:  2.853E-01}
       -  { #------------------------------------------------------------------ it coeff: 2
 calculate density kernel, communication strategy: ALLREDUCE, 
 communication strategy kernel: ALLREDUCE, method: DminSD, 
 iter:  2, fnrm:  2.50E-02, eBS: -3.27555546260919073E+00, D: -1.410E-04, 
          alpha:  2.853E-01}
       -  { #------------------------------------------------------------------ it coeff: 3
 calculate density kernel, communication strategy: ALLREDUCE, 
 communication strategy kernel: ALLREDUCE, method: DminSD, 
 iter:  3, fnrm:  2.45E-02, eBS: -3.27569648174245565E+00, D: -1.362E-04, 
          alpha:  2.853E-01}
       -  { #------------------------------------------------------------------ it coeff: 4
 calculate density kernel, communication strategy: ALLREDUCE, 
 communication strategy kernel: ALLREDUCE, method: DminSD, 
 iter:  4, fnrm:  2.41E-02, eBS: -3.27583268769477964E+00, D: -1.316E-04, 
          alpha:  2.853E-01}
       -  { #------------------------------------------------------------------ it coeff: 5
 calculate density kernel, communication strategy: ALLREDUCE, 
 communication strategy kernel: ALLREDUCE, method: DminSD, 
 iter:  5, fnrm:  2.37E-02, eBS: -3.27596426540600572E+00, D: -1.271E-04, 
          alpha:  2.853E-01}
       -  { #------------------------------------------------------------------ it coeff: 6
 calculate density kernel, communication strategy: ALLREDUCE, 
 communication strategy kernel: ALLREDUCE, method: DminSD, 
 iter:  6, fnrm:  2.33E-02, eBS: -3.27609139191039578E+00, D: -1.228E-04, 
          alpha:  2.853E-01}
       -  { #------------------------------------------------------------------ it coeff: 7
 calculate density kernel, communication strategy: ALLREDUCE, 
 communication strategy kernel: ALLREDUCE, method: DminSD, 
 iter:  7, fnrm:  2.29E-02, eBS: -3.27621423671562484E+00, D: -1.187E-04, 
          alpha:  2.853E-01}
       -  { #------------------------------------------------------------------ it coeff: 8
 calculate density kernel, communication strategy: ALLREDUCE, 
 communication strategy kernel: ALLREDUCE, method: DminSD, 
 iter:  8, fnrm:  2.25E-02, eBS: -3.27633296216089009E+00, D: -1.148E-04, 
          alpha:  2.853E-01}
       -  { #------------------------------------------------------------------ it coeff: 9
 calculate density kernel, communication strategy: ALLREDUCE, 
 communication strategy kernel: ALLREDUCE, method: DminSD, 
 iter:  9, fnrm:  2.21E-02, eBS: -3.27644772375554671E+00, D: -1.109E-04, 
          alpha:  2.853E-01}
       -  { #----------------------------------------------------------------- it coeff: 10
 calculate density kernel, communication strategy: ALLREDUCE, 
 communication strategy kernel: ALLREDUCE, method: DminSD, 
 iter:  10, fnrm:  2.18E-02, eBS: -3.27655867049942229E+00, D: -1.073E-04, 
           alpha:  2.853E-01}
       Kohn-Sham residue               :  2.027E-01
       Coefficients available          :  Yes
     alpha                             :  0.31384283767210019
     energydiff                        : -1.46747298057192666E-003
     Hamiltonian update: {
 Energies: {Ekin:  1.61725357342E+01, Epot: -1.92352395559E+01, Enl:  1.43030174225E+00, 
              EH:  5.64089118884E+01,  EXC: -7.82522426654E+00, EvXC: -1.02596253584E+01}, 
    Total charge:  1.499999870451E+01, 
 Poisson Solver: {BC: Free, Box:  [  117,  119,  107 ], MPI tasks:  4}}
      #Eigenvalues and New Occupation Numbers
     Orbitals: [
 {e: -5.398147214777E-01, f:  2.0000},  # 00001
 {e: -4.399839849784E-01, f:  2.0000},  # 00002
 {e: -8.530443357213E-02, f:  2.0000},  # 00003
 {e:  1.455691359457E-02, f:  2.0000},  # 00004
 {e:  4.573917800343E-02, f:  2.0000},  # 00005
 {e:  4.574008556873E-02, f:  2.0000},  # 00006
 {e:  1.455944989365E-01, f:  2.0000},  # 00007
 {e:  1.455959900519E-01, f:  1.0000}] # 00008
     summary: [ {kernel optimization: DMIN, mixing quantity: DENS, mix hist:  0, 
 iter:  13, delta:  6.19E-08, energy: -3.25074872277071165E+01, D: -1.467E-03, 
           Tr(KW):  7.8675E+00}]
   -  #-------------------------------------------------------------------- kernel iter: 14
     Kernel update:
       max dev from unity              :  3.94E-01
       Hamiltonian application required:  Yes
       method                          : directmin
       expansion coefficients optimization: &it_coeff001_001_014
       -  { #------------------------------------------------------------------ it coeff: 1
 calculate density kernel, communication strategy: ALLREDUCE, 
 communication strategy kernel: ALLREDUCE, method: DminSD, 
 iter:  1, fnrm:  2.09E-02, eBS: -2.88328937335118063E+00, D: -3.995E-01, 
          alpha:  3.138E-01}
       -  { #------------------------------------------------------------------ it coeff: 2
 calculate density kernel, communication strategy: ALLREDUCE, 
 communication strategy kernel: ALLREDUCE, method: DminSD, 
 iter:  2, fnrm:  2.05E-02, eBS: -3.28275691913032386E+00, D: -1.044E-04, 
          alpha:  3.138E-01}
       -  { #------------------------------------------------------------------ it coeff: 3
 calculate density kernel, communication strategy: ALLREDUCE, 
 communication strategy kernel: ALLREDUCE, method: DminSD, 
 iter:  3, fnrm:  2.01E-02, eBS: -3.28286128946864686E+00, D: -1.006E-04, 
          alpha:  3.138E-01}
       -  { #------------------------------------------------------------------ it coeff: 4
 calculate density kernel, communication strategy: ALLREDUCE, 
 communication strategy kernel: ALLREDUCE, method: DminSD, 
 iter:  4, fnrm:  1.97E-02, eBS: -3.28296189471986111E+00, D: -9.699E-05, 
          alpha:  3.138E-01}
       -  { #------------------------------------------------------------------ it coeff: 5
 calculate density kernel, communication strategy: ALLREDUCE, 
 communication strategy kernel: ALLREDUCE, method: DminSD, 
 iter:  5, fnrm:  1.94E-02, eBS: -3.28305888913536803E+00, D: -9.353E-05, 
          alpha:  3.138E-01}
       -  { #------------------------------------------------------------------ it coeff: 6
 calculate density kernel, communication strategy: ALLREDUCE, 
 communication strategy kernel: ALLREDUCE, method: DminSD, 
 iter:  6, fnrm:  1.90E-02, eBS: -3.28315241986026818E+00, D: -9.021E-05, 
          alpha:  3.138E-01}
       -  { #------------------------------------------------------------------ it coeff: 7
 calculate density kernel, communication strategy: ALLREDUCE, 
 communication strategy kernel: ALLREDUCE, method: DminSD, 
 iter:  7, fnrm:  1.87E-02, eBS: -3.28324262730422323E+00, D: -8.702E-05, 
          alpha:  3.138E-01}
       -  { #------------------------------------------------------------------ it coeff: 8
 calculate density kernel, communication strategy: ALLREDUCE, 
 communication strategy kernel: ALLREDUCE, method: DminSD, 
 iter:  8, fnrm:  1.84E-02, eBS: -3.28332964548999007E+00, D: -8.396E-05, 
          alpha:  3.138E-01}
       -  { #------------------------------------------------------------------ it coeff: 9
 calculate density kernel, communication strategy: ALLREDUCE, 
 communication strategy kernel: ALLREDUCE, method: DminSD, 
 iter:  9, fnrm:  1.80E-02, eBS: -3.28341360238124125E+00, D: -8.102E-05, 
          alpha:  3.138E-01}
       -  { #----------------------------------------------------------------- it coeff: 10
 calculate density kernel, communication strategy: ALLREDUCE, 
 communication strategy kernel: ALLREDUCE, method: DminSD, 
 iter:  10, fnrm:  1.77E-02, eBS: -3.28349462019098759E+00, D: -7.820E-05, 
           alpha:  3.138E-01}
       Kohn-Sham residue               :  2.018E-01
       Coefficients available          :  Yes
     alpha                             :  0.34522712143931022
     energydiff                        : -1.10742437084354606E-003
     Hamiltonian update: {
 Energies: {Ekin:  1.61725357342E+01, Epot: -1.92389002435E+01, Enl:  1.43030174225E+00, 
              EH:  5.64026697512E+01,  EXC: -7.82445176481E+00, EvXC: -1.02586119879E+01}, 
    Total charge:  1.499999870543E+01, 
 Poisson Solver: {BC: Free, Box:  [  117,  119,  107 ], MPI tasks:  4}}
      #Eigenvalues and New Occupation Numbers
     Orbitals: [
 {e: -5.398147214777E-01, f:  2.0000},  # 00001
 {e: -4.399839849784E-01, f:  2.0000},  # 00002
 {e: -8.530443357213E-02, f:  2.0000},  # 00003
 {e:  1.455691359457E-02, f:  2.0000},  # 00004
 {e:  4.573917800343E-02, f:  2.0000},  # 00005
 {e:  4.574008556873E-02, f:  2.0000},  # 00006
 {e:  1.455944989365E-01, f:  2.0000},  # 00007
 {e:  1.455959900519E-01, f:  1.0000}] # 00008
     summary: [ {kernel optimization: DMIN, mixing quantity: DENS, mix hist:  0, 
 iter:  14, delta:  5.47E-08, energy: -3.25085946520779601E+01, D: -1.107E-03, 
           Tr(KW):  7.8635E+00}]
   -  #-------------------------------------------------------------------- kernel iter: 15
     Kernel update:
       max dev from unity              :  3.94E-01
       Hamiltonian application required:  Yes
       method                          : directmin
       expansion coefficients optimization: &it_coeff001_001_015
       -  { #------------------------------------------------------------------ it coeff: 1
 calculate density kernel, communication strategy: ALLREDUCE, 
 communication strategy kernel: ALLREDUCE, method: DminSD, 
 iter:  1, fnrm:  1.70E-02, eBS: -2.89039806615459760E+00, D: -3.990E-01, 
          alpha:  3.452E-01}
       -  { #------------------------------------------------------------------ it coeff: 2
 calculate density kernel, communication strategy: ALLREDUCE, 
 communication strategy kernel: ALLREDUCE, method: DminSD, 
 iter:  2, fnrm:  1.66E-02, eBS: -3.28937937307537531E+00, D: -7.575E-05, 
          alpha:  3.452E-01}
       -  { #------------------------------------------------------------------ it coeff: 3
 calculate density kernel, communication strategy: ALLREDUCE, 
 communication strategy kernel: ALLREDUCE, method: DminSD, 
 iter:  3, fnrm:  1.63E-02, eBS: -3.28945511949056169E+00, D: -7.288E-05, 
          alpha:  3.452E-01}
       -  { #------------------------------------------------------------------ it coeff: 4
 calculate density kernel, communication strategy: ALLREDUCE, 
 communication strategy kernel: ALLREDUCE, method: DminSD, 
 iter:  4, fnrm:  1.60E-02, eBS: -3.28952799482311331E+00, D: -7.013E-05, 
          alpha:  3.452E-01}
       -  { #------------------------------------------------------------------ it coeff: 5
 calculate density kernel, communication strategy: ALLREDUCE, 
 communication strategy kernel: ALLREDUCE, method: DminSD, 
 iter:  5, fnrm:  1.57E-02, eBS: -3.28959812355088133E+00, D: -6.750E-05, 
          alpha:  3.452E-01}
       -  { #------------------------------------------------------------------ it coeff: 6
 calculate density kernel, communication strategy: ALLREDUCE, 
 communication strategy kernel: ALLREDUCE, method: DminSD, 
 iter:  6, fnrm:  1.54E-02, eBS: -3.28966562402270313E+00, D: -6.498E-05, 
          alpha:  3.452E-01}
       -  { #------------------------------------------------------------------ it coeff: 7
 calculate density kernel, communication strategy: ALLREDUCE, 
 communication strategy kernel: ALLREDUCE, method: DminSD, 
 iter:  7, fnrm:  1.51E-02, eBS: -3.28973060880360224E+00, D: -6.258E-05, 
          alpha:  3.452E-01}
       -  { #------------------------------------------------------------------ it coeff: 8
 calculate density kernel, communication strategy: ALLREDUCE, 
 communication strategy kernel: ALLREDUCE, method: DminSD, 
 iter:  8, fnrm:  1.48E-02, eBS: -3.28979318499749729E+00, D: -6.027E-05, 
          alpha:  3.452E-01}
       -  { #------------------------------------------------------------------ it coeff: 9
 calculate density kernel, communication strategy: ALLREDUCE, 
 communication strategy kernel: ALLREDUCE, method: DminSD, 
 iter:  9, fnrm:  1.46E-02, eBS: -3.28985345454898459E+00, D: -5.806E-05, 
          alpha:  3.452E-01}
       -  { #----------------------------------------------------------------- it coeff: 10
 calculate density kernel, communication strategy: ALLREDUCE, 
 communication strategy kernel: ALLREDUCE, method: DminSD, 
 iter:  10, fnrm:  1.43E-02, eBS: -3.28991151452596320E+00, D: -5.594E-05, 
           alpha:  3.452E-01}
       Kohn-Sham residue               :  2.009E-01
       Coefficients available          :  Yes
     alpha                             :  0.37974983358324127
     energydiff                        : -8.24872208291083098E-004
     Hamiltonian update: {
 Energies: {Ekin:  1.61725357342E+01, Epot: -1.92424384456E+01, Enl:  1.43030174225E+00, 
              EH:  5.63966965543E+01,  EXC: -7.82371034673E+00, EvXC: -1.02576389205E+01}, 
    Total charge:  1.499999870625E+01, 
 Poisson Solver: {BC: Free, Box:  [  117,  119,  107 ], MPI tasks:  4}}
      #Eigenvalues and New Occupation Numbers
     Orbitals: [
 {e: -5.398147214777E-01, f:  2.0000},  # 00001
 {e: -4.399839849784E-01, f:  2.0000},  # 00002
 {e: -8.530443357213E-02, f:  2.0000},  # 00003
 {e:  1.455691359457E-02, f:  2.0000},  # 00004
 {e:  4.573917800343E-02, f:  2.0000},  # 00005
 {e:  4.574008556873E-02, f:  2.0000},  # 00006
 {e:  1.455944989365E-01, f:  2.0000},  # 00007
 {e:  1.455959900519E-01, f:  1.0000}] # 00008
     summary: [ {kernel optimization: DMIN, mixing quantity: DENS, mix hist:  0, 
 iter:  15, delta:  4.78E-08, energy: -3.25094195242862511E+01, D: -8.249E-04, 
           Tr(KW):  7.8601E+00}]
   -  #-------------------------------------------------------------------- kernel iter: 16
     Kernel update:
       max dev from unity              :  3.94E-01
       Hamiltonian application required:  Yes
       method                          : directmin
       expansion coefficients optimization: &it_coeff001_001_016
       -  { #------------------------------------------------------------------ it coeff: 1
 calculate density kernel, communication strategy: ALLREDUCE, 
 communication strategy kernel: ALLREDUCE, method: DminSD, 
 iter:  1, fnrm:  1.37E-02, eBS: -2.89696448599840917E+00, D: -3.984E-01, 
          alpha:  3.797E-01}
       -  { #------------------------------------------------------------------ it coeff: 2
 calculate density kernel, communication strategy: ALLREDUCE, 
 communication strategy kernel: ALLREDUCE, method: DminSD, 
 iter:  2, fnrm:  1.34E-02, eBS: -3.29539267649197676E+00, D: -5.395E-05, 
          alpha:  3.797E-01}
       -  { #------------------------------------------------------------------ it coeff: 3
 calculate density kernel, communication strategy: ALLREDUCE, 
 communication strategy kernel: ALLREDUCE, method: DminSD, 
 iter:  3, fnrm:  1.31E-02, eBS: -3.29544662531919386E+00, D: -5.181E-05, 
          alpha:  3.797E-01}
       -  { #------------------------------------------------------------------ it coeff: 4
 calculate density kernel, communication strategy: ALLREDUCE, 
 communication strategy kernel: ALLREDUCE, method: DminSD, 
 iter:  4, fnrm:  1.29E-02, eBS: -3.29549843676433962E+00, D: -4.977E-05, 
          alpha:  3.797E-01}
       -  { #------------------------------------------------------------------ it coeff: 5
 calculate density kernel, communication strategy: ALLREDUCE, 
 communication strategy kernel: ALLREDUCE, method: DminSD, 
 iter:  5, fnrm:  1.26E-02, eBS: -3.29554820816458705E+00, D: -4.782E-05, 
          alpha:  3.797E-01}
       -  { #------------------------------------------------------------------ it coeff: 6
 calculate density kernel, communication strategy: ALLREDUCE, 
 communication strategy kernel: ALLREDUCE, method: DminSD, 
 iter:  6, fnrm:  1.24E-02, eBS: -3.29559603177817895E+00, D: -4.596E-05, 
          alpha:  3.797E-01}
       -  { #------------------------------------------------------------------ it coeff: 7
 calculate density kernel, communication strategy: ALLREDUCE, 
 communication strategy kernel: ALLREDUCE, method: DminSD, 
 iter:  7, fnrm:  1.21E-02, eBS: -3.29564199509075451E+00, D: -4.419E-05, 
          alpha:  3.797E-01}
       -  { #------------------------------------------------------------------ it coeff: 8
 calculate density kernel, communication strategy: ALLREDUCE, 
 communication strategy kernel: ALLREDUCE, method: DminSD, 
 iter:  8, fnrm:  1.19E-02, eBS: -3.29568618110006950E+00, D: -4.249E-05, 
          alpha:  3.797E-01}
       -  { #------------------------------------------------------------------ it coeff: 9
 calculate density kernel, communication strategy: ALLREDUCE, 
 communication strategy kernel: ALLREDUCE, method: DminSD, 
 iter:  9, fnrm:  1.17E-02, eBS: -3.29572866858102520E+00, D: -4.086E-05, 
          alpha:  3.797E-01}
       -  { #----------------------------------------------------------------- it coeff: 10
 calculate density kernel, communication strategy: ALLREDUCE, 
 communication strategy kernel: ALLREDUCE, method: DminSD, 
 iter:  10, fnrm:  1.14E-02, eBS: -3.29576953233238301E+00, D: -3.931E-05, 
           alpha:  3.797E-01}
       Kohn-Sham residue               :  2.002E-01
       Coefficients available          :  Yes
     alpha                             :  0.41772481694156544
     energydiff                        : -6.07974901804197998E-004
     Hamiltonian update: {
 Energies: {Ekin:  1.61725357342E+01, Epot: -1.92457724533E+01, Enl:  1.43030174225E+00, 
              EH:  5.63911007811E+01,  EXC: -7.82301791220E+00, EvXC: -1.02567297855E+01}, 
    Total charge:  1.499999870697E+01, 
 Poisson Solver: {BC: Free, Box:  [  117,  119,  107 ], MPI tasks:  4}}
      #Eigenvalues and New Occupation Numbers
     Orbitals: [
 {e: -5.398147214777E-01, f:  2.0000},  # 00001
 {e: -4.399839849784E-01, f:  2.0000},  # 00002
 {e: -8.530443357213E-02, f:  2.0000},  # 00003
 {e:  1.455691359457E-02, f:  2.0000},  # 00004
 {e:  4.573917800343E-02, f:  2.0000},  # 00005
 {e:  4.574008556873E-02, f:  2.0000},  # 00006
 {e:  1.455944989365E-01, f:  2.0000},  # 00007
 {e:  1.455959900519E-01, f:  1.0000}] # 00008
     summary: [ {kernel optimization: DMIN, mixing quantity: DENS, mix hist:  0, 
 iter:  16, delta:  4.13E-08, energy: -3.25100274991880553E+01, D: -6.080E-04, 
           Tr(KW):  7.8571E+00}]
   -  #-------------------------------------------------------------------- kernel iter: 17
     Kernel update:
       max dev from unity              :  3.94E-01
       Hamiltonian application required:  Yes
       method                          : directmin
       expansion coefficients optimization: &it_coeff001_001_017
       -  { #------------------------------------------------------------------ it coeff: 1
 calculate density kernel, communication strategy: ALLREDUCE, 
 communication strategy kernel: ALLREDUCE, method: DminSD, 
 iter:  1, fnrm:  1.09E-02, eBS: -2.90295153353941959E+00, D: -3.979E-01, 
          alpha:  4.177E-01}
       -  { #------------------------------------------------------------------ it coeff: 2
 calculate density kernel, communication strategy: ALLREDUCE, 
 communication strategy kernel: ALLREDUCE, method: DminSD, 
 iter:  2, fnrm:  1.07E-02, eBS: -3.30080464298667087E+00, D: -3.774E-05, 
          alpha:  4.177E-01}
       -  { #------------------------------------------------------------------ it coeff: 3
 calculate density kernel, communication strategy: ALLREDUCE, 
 communication strategy kernel: ALLREDUCE, method: DminSD, 
 iter:  3, fnrm:  1.05E-02, eBS: -3.30084238506155447E+00, D: -3.618E-05, 
          alpha:  4.177E-01}
       -  { #------------------------------------------------------------------ it coeff: 4
 calculate density kernel, communication strategy: ALLREDUCE, 
 communication strategy kernel: ALLREDUCE, method: DminSD, 
 iter:  4, fnrm:  1.02E-02, eBS: -3.30087857003093621E+00, D: -3.470E-05, 
          alpha:  4.177E-01}
       -  { #------------------------------------------------------------------ it coeff: 5
 calculate density kernel, communication strategy: ALLREDUCE, 
 communication strategy kernel: ALLREDUCE, method: DminSD, 
 iter:  5, fnrm:  1.00E-02, eBS: -3.30091327190460948E+00, D: -3.329E-05, 
          alpha:  4.177E-01}
       -  { #------------------------------------------------------------------ it coeff: 6
 calculate density kernel, communication strategy: ALLREDUCE, 
 communication strategy kernel: ALLREDUCE, method: DminSD, 
 iter:  6, fnrm:  9.83E-03, eBS: -3.30094656063193614E+00, D: -3.194E-05, 
          alpha:  4.177E-01}
       -  { #------------------------------------------------------------------ it coeff: 7
 calculate density kernel, communication strategy: ALLREDUCE, 
 communication strategy kernel: ALLREDUCE, method: DminSD, 
 iter:  7, fnrm:  9.63E-03, eBS: -3.30097850236242207E+00, D: -3.066E-05, 
          alpha:  4.177E-01}
       -  { #------------------------------------------------------------------ it coeff: 8
 calculate density kernel, communication strategy: ALLREDUCE, 
 communication strategy kernel: ALLREDUCE, method: DminSD, 
 iter:  8, fnrm:  9.43E-03, eBS: -3.30100915968659603E+00, D: -2.943E-05, 
          alpha:  4.177E-01}
       -  { #------------------------------------------------------------------ it coeff: 9
 calculate density kernel, communication strategy: ALLREDUCE, 
 communication strategy kernel: ALLREDUCE, method: DminSD, 
 iter:  9, fnrm:  9.24E-03, eBS: -3.30103859185887227E+00, D: -2.826E-05, 
          alpha:  4.177E-01}
       -  { #----------------------------------------------------------------- it coeff: 10
 calculate density kernel, communication strategy: ALLREDUCE, 
 communication strategy kernel: ALLREDUCE, method: DminSD, 
 iter:  10, fnrm:  9.06E-03, eBS: -3.30106685500405295E+00, D: -2.715E-05, 
           alpha:  4.177E-01}
       Kohn-Sham residue               :  1.995E-01
       Coefficients available          :  Yes
     alpha                             :  0.45949729863572203
     energydiff                        : -4.44581512503816612E-004
     Hamiltonian update: {
 Energies: {Ekin:  1.61725357342E+01, Epot: -1.92488555486E+01, Enl:  1.43030174225E+00, 
              EH:  5.63859380207E+01,  EXC: -7.82238268522E+00, EvXC: -1.02558954505E+01}, 
    Total charge:  1.499999870760E+01, 
 Poisson Solver: {BC: Free, Box:  [  117,  119,  107 ], MPI tasks:  4}}
      #Eigenvalues and New Occupation Numbers
     Orbitals: [
 {e: -5.398147214777E-01, f:  2.0000},  # 00001
 {e: -4.399839849784E-01, f:  2.0000},  # 00002
 {e: -8.530443357213E-02, f:  2.0000},  # 00003
 {e:  1.455691359457E-02, f:  2.0000},  # 00004
 {e:  4.573917800343E-02, f:  2.0000},  # 00005
 {e:  4.574008556873E-02, f:  2.0000},  # 00006
 {e:  1.455944989365E-01, f:  2.0000},  # 00007
 {e:  1.455959900519E-01, f:  1.0000}] # 00008
     summary: [ {kernel optimization: DMIN, mixing quantity: DENS, mix hist:  0, 
 iter:  17, delta:  3.52E-08, energy: -3.25104720807005592E+01, D: -4.446E-04, 
           Tr(KW):  7.8547E+00}]
   -  #-------------------------------------------------------------------- kernel iter: 18
     Kernel update:
       max dev from unity              :  3.94E-01
       Hamiltonian application required:  Yes
       method                          : directmin
       expansion coefficients optimization: &it_coeff001_001_018
       -  { #------------------------------------------------------------------ it coeff: 1
 calculate density kernel, communication strategy: ALLREDUCE, 
 communication strategy kernel: ALLREDUCE, method: DminSD, 
 iter:  1, fnrm:  8.64E-03, eBS: -2.90835976748905622E+00, D: -3.973E-01, 
          alpha:  4.595E-01}
       -  { #------------------------------------------------------------------ it coeff: 2
 calculate density kernel, communication strategy: ALLREDUCE, 
 communication strategy kernel: ALLREDUCE, method: DminSD, 
 iter:  2, fnrm:  8.45E-03, eBS: -3.30563759828250303E+00, D: -2.595E-05, 
          alpha:  4.595E-01}
       -  { #------------------------------------------------------------------ it coeff: 3
 calculate density kernel, communication strategy: ALLREDUCE, 
 communication strategy kernel: ALLREDUCE, method: DminSD, 
 iter:  3, fnrm:  8.26E-03, eBS: -3.30566354459232059E+00, D: -2.483E-05, 
          alpha:  4.595E-01}
       -  { #------------------------------------------------------------------ it coeff: 4
 calculate density kernel, communication strategy: ALLREDUCE, 
 communication strategy kernel: ALLREDUCE, method: DminSD, 
 iter:  4, fnrm:  8.09E-03, eBS: -3.30568837801519644E+00, D: -2.378E-05, 
          alpha:  4.595E-01}
       -  { #------------------------------------------------------------------ it coeff: 5
 calculate density kernel, communication strategy: ALLREDUCE, 
 communication strategy kernel: ALLREDUCE, method: DminSD, 
 iter:  5, fnrm:  7.91E-03, eBS: -3.30571215353435655E+00, D: -2.277E-05, 
          alpha:  4.595E-01}
       -  { #------------------------------------------------------------------ it coeff: 6
 calculate density kernel, communication strategy: ALLREDUCE, 
 communication strategy kernel: ALLREDUCE, method: DminSD, 
 iter:  6, fnrm:  7.74E-03, eBS: -3.30573492297997618E+00, D: -2.181E-05, 
          alpha:  4.595E-01}
       -  { #------------------------------------------------------------------ it coeff: 7
 calculate density kernel, communication strategy: ALLREDUCE, 
 communication strategy kernel: ALLREDUCE, method: DminSD, 
 iter:  7, fnrm:  7.58E-03, eBS: -3.30575673524372826E+00, D: -2.090E-05, 
          alpha:  4.595E-01}
       -  { #------------------------------------------------------------------ it coeff: 8
 calculate density kernel, communication strategy: ALLREDUCE, 
 communication strategy kernel: ALLREDUCE, method: DminSD, 
 iter:  8, fnrm:  7.42E-03, eBS: -3.30577763647578848E+00, D: -2.003E-05, 
          alpha:  4.595E-01}
       -  { #------------------------------------------------------------------ it coeff: 9
 calculate density kernel, communication strategy: ALLREDUCE, 
 communication strategy kernel: ALLREDUCE, method: DminSD, 
 iter:  9, fnrm:  7.27E-03, eBS: -3.30579767026604543E+00, D: -1.921E-05, 
          alpha:  4.595E-01}
       -  { #----------------------------------------------------------------- it coeff: 10
 calculate density kernel, communication strategy: ALLREDUCE, 
 communication strategy kernel: ALLREDUCE, method: DminSD, 
 iter:  10, fnrm:  7.12E-03, eBS: -3.30581687781104971E+00, D: -1.842E-05, 
           alpha:  4.595E-01}
       Kohn-Sham residue               :  1.990E-01
       Coefficients available          :  Yes
     alpha                             :  0.50544702849929424
     energydiff                        : -3.23292182073942058E-004
     Hamiltonian update: {
 Energies: {Ekin:  1.61725357342E+01, Epot: -1.92516616097E+01, Enl:  1.43030174225E+00, 
              EH:  5.63812358943E+01,  EXC: -7.82180767215E+00, EvXC: -1.02551399124E+01}, 
    Total charge:  1.499999870815E+01, 
 Poisson Solver: {BC: Free, Box:  [  117,  119,  107 ], MPI tasks:  4}}
      #Eigenvalues and New Occupation Numbers
     Orbitals: [
 {e: -5.398147214777E-01, f:  2.0000},  # 00001
 {e: -4.399839849784E-01, f:  2.0000},  # 00002
 {e: -8.530443357213E-02, f:  2.0000},  # 00003
 {e:  1.455691359457E-02, f:  2.0000},  # 00004
 {e:  4.573917800343E-02, f:  2.0000},  # 00005
 {e:  4.574008556873E-02, f:  2.0000},  # 00006
 {e:  1.455944989365E-01, f:  2.0000},  # 00007
 {e:  1.455959900519E-01, f:  1.0000}] # 00008
     summary: [ {kernel optimization: DMIN, mixing quantity: DENS, mix hist:  0, 
 iter:  18, delta:  2.97E-08, energy: -3.25107953728826331E+01, D: -3.233E-04, 
           Tr(KW):  7.8526E+00}]
   -  #-------------------------------------------------------------------- kernel iter: 19
     Kernel update:
       max dev from unity              :  3.94E-01
       Hamiltonian application required:  Yes
       method                          : directmin
       expansion coefficients optimization: &it_coeff001_001_019
       -  { #------------------------------------------------------------------ it coeff: 1
 calculate density kernel, communication strategy: ALLREDUCE, 
 communication strategy kernel: ALLREDUCE, method: DminSD, 
 iter:  1, fnrm:  6.77E-03, eBS: -2.91320466095285457E+00, D: -3.967E-01, 
          alpha:  5.054E-01}
       -  { #------------------------------------------------------------------ it coeff: 2
 calculate density kernel, communication strategy: ALLREDUCE, 
 communication strategy kernel: ALLREDUCE, method: DminSD, 
 iter:  2, fnrm:  6.62E-03, eBS: -3.30991652192471442E+00, D: -1.752E-05, 
          alpha:  5.054E-01}
       -  { #------------------------------------------------------------------ it coeff: 3
 calculate density kernel, communication strategy: ALLREDUCE, 
 communication strategy kernel: ALLREDUCE, method: DminSD, 
 iter:  3, fnrm:  6.47E-03, eBS: -3.30993404030462335E+00, D: -1.674E-05, 
          alpha:  5.054E-01}
       -  { #------------------------------------------------------------------ it coeff: 4
 calculate density kernel, communication strategy: ALLREDUCE, 
 communication strategy kernel: ALLREDUCE, method: DminSD, 
 iter:  4, fnrm:  6.32E-03, eBS: -3.30995077700548279E+00, D: -1.600E-05, 
          alpha:  5.054E-01}
       -  { #------------------------------------------------------------------ it coeff: 5
 calculate density kernel, communication strategy: ALLREDUCE, 
 communication strategy kernel: ALLREDUCE, method: DminSD, 
 iter:  5, fnrm:  6.18E-03, eBS: -3.30996677215177293E+00, D: -1.529E-05, 
          alpha:  5.054E-01}
       -  { #------------------------------------------------------------------ it coeff: 6
 calculate density kernel, communication strategy: ALLREDUCE, 
 communication strategy kernel: ALLREDUCE, method: DminSD, 
 iter:  6, fnrm:  6.05E-03, eBS: -3.30998206346761936E+00, D: -1.462E-05, 
          alpha:  5.054E-01}
       -  { #------------------------------------------------------------------ it coeff: 7
 calculate density kernel, communication strategy: ALLREDUCE, 
 communication strategy kernel: ALLREDUCE, method: DminSD, 
 iter:  7, fnrm:  5.91E-03, eBS: -3.30999668645021838E+00, D: -1.399E-05, 
          alpha:  5.054E-01}
       -  { #------------------------------------------------------------------ it coeff: 8
 calculate density kernel, communication strategy: ALLREDUCE, 
 communication strategy kernel: ALLREDUCE, method: DminSD, 
 iter:  8, fnrm:  5.78E-03, eBS: -3.31001067452774578E+00, D: -1.338E-05, 
          alpha:  5.054E-01}
       -  { #------------------------------------------------------------------ it coeff: 9
 calculate density kernel, communication strategy: ALLREDUCE, 
 communication strategy kernel: ALLREDUCE, method: DminSD, 
 iter:  9, fnrm:  5.66E-03, eBS: -3.31002405920361920E+00, D: -1.281E-05, 
          alpha:  5.054E-01}
       -  { #----------------------------------------------------------------- it coeff: 10
 calculate density kernel, communication strategy: ALLREDUCE, 
 communication strategy kernel: ALLREDUCE, method: DminSD, 
 iter:  10, fnrm:  5.54E-03, eBS: -3.31003687018838022E+00, D: -1.227E-05, 
           alpha:  5.054E-01}
       Kohn-Sham residue               :  1.986E-01
       Coefficients available          :  Yes
     alpha                             :  0.55599173134922375
     energydiff                        : -2.3422458704658311E-004
     Hamiltonian update: {
 Energies: {Ekin:  1.61725357342E+01, Epot: -1.92541768629E+01, Enl:  1.43030174225E+00, 
              EH:  5.63770076849E+01,  EXC: -7.82129333106E+00, EvXC: -1.02544638213E+01}, 
    Total charge:  1.499999870861E+01, 
 Poisson Solver: {BC: Free, Box:  [  117,  119,  107 ], MPI tasks:  4}}
      #Eigenvalues and New Occupation Numbers
     Orbitals: [
 {e: -5.398147214777E-01, f:  2.0000},  # 00001
 {e: -4.399839849784E-01, f:  2.0000},  # 00002
 {e: -8.530443357213E-02, f:  2.0000},  # 00003
 {e:  1.455691359457E-02, f:  2.0000},  # 00004
 {e:  4.573917800343E-02, f:  2.0000},  # 00005
 {e:  4.574008556873E-02, f:  2.0000},  # 00006
 {e:  1.455944989365E-01, f:  2.0000},  # 00007
 {e:  1.455959900519E-01, f:  1.0000}] # 00008
     summary: [ {kernel optimization: DMIN, mixing quantity: DENS, mix hist:  0, 
 iter:  19, delta:  2.47E-08, energy: -3.25110295974696797E+01, D: -2.342E-04, 
           Tr(KW):  7.8509E+00}]
   -  #-------------------------------------------------------------------- kernel iter: 20
     Kernel update:
       max dev from unity              :  3.94E-01
       Hamiltonian application required:  Yes
       method                          : directmin
       expansion coefficients optimization: &it_coeff001_001_020
       -  { #------------------------------------------------------------------ it coeff: 1
 calculate density kernel, communication strategy: ALLREDUCE, 
 communication strategy kernel: ALLREDUCE, method: DminSD, 
 iter:  1, fnrm:  5.26E-03, eBS: -2.91750534501170655E+00, D: -3.962E-01, 
          alpha:  5.560E-01}
       -  { #------------------------------------------------------------------ it coeff: 2
 calculate density kernel, communication strategy: ALLREDUCE, 
 communication strategy kernel: ALLREDUCE, method: DminSD, 
 iter:  2, fnrm:  5.14E-03, eBS: -3.31366556114863453E+00, D: -1.160E-05, 
          alpha:  5.560E-01}
       -  { #------------------------------------------------------------------ it coeff: 3
 calculate density kernel, communication strategy: ALLREDUCE, 
 communication strategy kernel: ALLREDUCE, method: DminSD, 
 iter:  3, fnrm:  5.02E-03, eBS: -3.31367715744517755E+00, D: -1.106E-05, 
          alpha:  5.560E-01}
       -  { #------------------------------------------------------------------ it coeff: 4
 calculate density kernel, communication strategy: ALLREDUCE, 
 communication strategy kernel: ALLREDUCE, method: DminSD, 
 iter:  4, fnrm:  4.90E-03, eBS: -3.31368821417753345E+00, D: -1.055E-05, 
          alpha:  5.560E-01}
       -  { #------------------------------------------------------------------ it coeff: 5
 calculate density kernel, communication strategy: ALLREDUCE, 
 communication strategy kernel: ALLREDUCE, method: DminSD, 
 iter:  5, fnrm:  4.78E-03, eBS: -3.31369876023293353E+00, D: -1.006E-05, 
          alpha:  5.560E-01}
       -  { #------------------------------------------------------------------ it coeff: 6
 calculate density kernel, communication strategy: ALLREDUCE, 
 communication strategy kernel: ALLREDUCE, method: DminSD, 
 iter:  6, fnrm:  4.67E-03, eBS: -3.31370882268783973E+00, D: -9.604E-06, 
          alpha:  5.560E-01}
       -  { #------------------------------------------------------------------ it coeff: 7
 calculate density kernel, communication strategy: ALLREDUCE, 
 communication strategy kernel: ALLREDUCE, method: DminSD, 
 iter:  7, fnrm:  4.57E-03, eBS: -3.31371842694812990E+00, D: -9.170E-06, 
          alpha:  5.560E-01}
       -  { #------------------------------------------------------------------ it coeff: 8
 calculate density kernel, communication strategy: ALLREDUCE, 
 communication strategy kernel: ALLREDUCE, method: DminSD, 
 iter:  8, fnrm:  4.46E-03, eBS: -3.31372759687545759E+00, D: -8.758E-06, 
          alpha:  5.560E-01}
       -  { #------------------------------------------------------------------ it coeff: 9
 calculate density kernel, communication strategy: ALLREDUCE, 
 communication strategy kernel: ALLREDUCE, method: DminSD, 
 iter:  9, fnrm:  4.36E-03, eBS: -3.31373635490142604E+00, D: -8.367E-06, 
          alpha:  5.560E-01}
       -  { #----------------------------------------------------------------- it coeff: 10
 calculate density kernel, communication strategy: ALLREDUCE, 
 communication strategy kernel: ALLREDUCE, method: DminSD, 
 iter:  10, fnrm:  4.26E-03, eBS: -3.31374472213105919E+00, D: -7.996E-06, 
           alpha:  5.560E-01}
       Kohn-Sham residue               :  1.982E-01
       Coefficients available          :  Yes
     alpha                             :  0.61159090448414621
     energydiff                        : -1.6933537462904269E-004
     Hamiltonian update: {
 Energies: {Ekin:  1.61725357342E+01, Epot: -1.92563960958E+01, Enl:  1.43030174225E+00, 
              EH:  5.63732577823E+01,  EXC: -7.82083885975E+00, EvXC: -1.02538661791E+01}, 
    Total charge:  1.499999870899E+01, 
 Poisson Solver: {BC: Free, Box:  [  117,  119,  107 ], MPI tasks:  4}}
      #Eigenvalues and New Occupation Numbers
     Orbitals: [
 {e: -5.398147214777E-01, f:  2.0000},  # 00001
 {e: -4.399839849784E-01, f:  2.0000},  # 00002
 {e: -8.530443357213E-02, f:  2.0000},  # 00003
 {e:  1.455691359457E-02, f:  2.0000},  # 00004
 {e:  4.573917800343E-02, f:  2.0000},  # 00005
 {e:  4.574008556873E-02, f:  2.0000},  # 00006
 {e:  1.455944989365E-01, f:  2.0000},  # 00007
 {e:  1.455959900519E-01, f:  1.0000}] # 00008
     summary: [ {kernel optimization: DMIN, mixing quantity: DENS, mix hist:  0, 
 iter:  20, delta:  2.04E-08, energy: -3.25111989328443087E+01, D: -1.693E-04, 
           Tr(KW):  7.8494E+00}]
   -  #-------------------------------------------------------------------- kernel iter: 21
     Kernel update:
       max dev from unity              :  3.94E-01
       Hamiltonian application required:  Yes
       method                          : directmin
       expansion coefficients optimization: &it_coeff001_001_021
       -  { #------------------------------------------------------------------ it coeff: 1
 calculate density kernel, communication strategy: ALLREDUCE, 
 communication strategy kernel: ALLREDUCE, method: DminSD, 
 iter:  1, fnrm:  4.04E-03, eBS: -2.92128141208998526E+00, D: -3.956E-01, 
          alpha:  6.116E-01}
       -  { #------------------------------------------------------------------ it coeff: 2
 calculate density kernel, communication strategy: ALLREDUCE, 
 communication strategy kernel: ALLREDUCE, method: DminSD, 
 iter:  2, fnrm:  3.94E-03, eBS: -3.31690905501849631E+00, D: -7.505E-06, 
          alpha:  6.116E-01}
       -  { #------------------------------------------------------------------ it coeff: 3
 calculate density kernel, communication strategy: ALLREDUCE, 
 communication strategy kernel: ALLREDUCE, method: DminSD, 
 iter:  3, fnrm:  3.84E-03, eBS: -3.31691655962691456E+00, D: -7.139E-06, 
          alpha:  6.116E-01}
       -  { #------------------------------------------------------------------ it coeff: 4
 calculate density kernel, communication strategy: ALLREDUCE, 
 communication strategy kernel: ALLREDUCE, method: DminSD, 
 iter:  4, fnrm:  3.75E-03, eBS: -3.31692369906162288E+00, D: -6.795E-06, 
          alpha:  6.116E-01}
       -  { #------------------------------------------------------------------ it coeff: 5
 calculate density kernel, communication strategy: ALLREDUCE, 
 communication strategy kernel: ALLREDUCE, method: DminSD, 
 iter:  5, fnrm:  3.66E-03, eBS: -3.31693049387467909E+00, D: -6.469E-06, 
          alpha:  6.116E-01}
       -  { #------------------------------------------------------------------ it coeff: 6
 calculate density kernel, communication strategy: ALLREDUCE, 
 communication strategy kernel: ALLREDUCE, method: DminSD, 
 iter:  6, fnrm:  3.57E-03, eBS: -3.31693696325121312E+00, D: -6.162E-06, 
          alpha:  6.116E-01}
       -  { #------------------------------------------------------------------ it coeff: 7
 calculate density kernel, communication strategy: ALLREDUCE, 
 communication strategy kernel: ALLREDUCE, method: DminSD, 
 iter:  7, fnrm:  3.48E-03, eBS: -3.31694312512518863E+00, D: -5.871E-06, 
          alpha:  6.116E-01}
       -  { #------------------------------------------------------------------ it coeff: 8
 calculate density kernel, communication strategy: ALLREDUCE, 
 communication strategy kernel: ALLREDUCE, method: DminSD, 
 iter:  8, fnrm:  3.40E-03, eBS: -3.31694899628211815E+00, D: -5.596E-06, 
          alpha:  6.116E-01}
       -  { #------------------------------------------------------------------ it coeff: 9
 calculate density kernel, communication strategy: ALLREDUCE, 
 communication strategy kernel: ALLREDUCE, method: DminSD, 
 iter:  9, fnrm:  3.32E-03, eBS: -3.31695459245048152E+00, D: -5.336E-06, 
          alpha:  6.116E-01}
       -  { #----------------------------------------------------------------- it coeff: 10
 calculate density kernel, communication strategy: ALLREDUCE, 
 communication strategy kernel: ALLREDUCE, method: DminSD, 
 iter:  10, fnrm:  3.24E-03, eBS: -3.31695992838357068E+00, D: -5.090E-06, 
           alpha:  6.116E-01}
       Kohn-Sham residue               :  1.980E-01
       Coefficients available          :  Yes
     alpha                             :  0.67274999493256094
     energydiff                        : -1.2236155161104989E-004
     Hamiltonian update: {
 Energies: {Ekin:  1.61725357342E+01, Epot: -1.92583213629E+01, Enl:  1.43030174225E+00, 
              EH:  5.63699826003E+01,  EXC: -7.82044263637E+00, EvXC: -1.02533449154E+01}, 
    Total charge:  1.499999870930E+01, 
 Poisson Solver: {BC: Free, Box:  [  117,  119,  107 ], MPI tasks:  4}}
      #Eigenvalues and New Occupation Numbers
     Orbitals: [
 {e: -5.398147214777E-01, f:  2.0000},  # 00001
 {e: -4.399839849784E-01, f:  2.0000},  # 00002
 {e: -8.530443357213E-02, f:  2.0000},  # 00003
 {e:  1.455691359457E-02, f:  2.0000},  # 00004
 {e:  4.573917800343E-02, f:  2.0000},  # 00005
 {e:  4.574008556873E-02, f:  2.0000},  # 00006
 {e:  1.455944989365E-01, f:  2.0000},  # 00007
 {e:  1.455959900519E-01, f:  1.0000}] # 00008
     summary: [ {kernel optimization: DMIN, mixing quantity: DENS, mix hist:  0, 
 iter:  21, delta:  1.66E-08, energy: -3.25113212943959198E+01, D: -1.224E-04, 
           Tr(KW):  7.8482E+00}]
   -  #-------------------------------------------------------------------- kernel iter: 22
     Kernel update:
       max dev from unity              :  3.94E-01
       Hamiltonian application required:  Yes
       method                          : directmin
       expansion coefficients optimization: &it_coeff001_001_022
       -  { #------------------------------------------------------------------ it coeff: 1
 calculate density kernel, communication strategy: ALLREDUCE, 
 communication strategy kernel: ALLREDUCE, method: DminSD, 
 iter:  1, fnrm:  3.06E-03, eBS: -2.92455391531940556E+00, D: -3.951E-01, 
          alpha:  6.727E-01}
       -  { #------------------------------------------------------------------ it coeff: 2
 calculate density kernel, communication strategy: ALLREDUCE, 
 communication strategy kernel: ALLREDUCE, method: DminSD, 
 iter:  2, fnrm:  2.98E-03, eBS: -3.31967393743589634E+00, D: -4.732E-06, 
          alpha:  6.727E-01}
       -  { #------------------------------------------------------------------ it coeff: 3
 calculate density kernel, communication strategy: ALLREDUCE, 
 communication strategy kernel: ALLREDUCE, method: DminSD, 
 iter:  3, fnrm:  2.91E-03, eBS: -3.31967866968508485E+00, D: -4.491E-06, 
          alpha:  6.727E-01}
       -  { #------------------------------------------------------------------ it coeff: 4
 calculate density kernel, communication strategy: ALLREDUCE, 
 communication strategy kernel: ALLREDUCE, method: DminSD, 
 iter:  4, fnrm:  2.83E-03, eBS: -3.31968316067099956E+00, D: -4.264E-06, 
          alpha:  6.727E-01}
       -  { #------------------------------------------------------------------ it coeff: 5
 calculate density kernel, communication strategy: ALLREDUCE, 
 communication strategy kernel: ALLREDUCE, method: DminSD, 
 iter:  5, fnrm:  2.76E-03, eBS: -3.31968742481470880E+00, D: -4.051E-06, 
          alpha:  6.727E-01}
       -  { #------------------------------------------------------------------ it coeff: 6
 calculate density kernel, communication strategy: ALLREDUCE, 
 communication strategy kernel: ALLREDUCE, method: DminSD, 
 iter:  6, fnrm:  2.69E-03, eBS: -3.31969147549906340E+00, D: -3.850E-06, 
          alpha:  6.727E-01}
       -  { #------------------------------------------------------------------ it coeff: 7
 calculate density kernel, communication strategy: ALLREDUCE, 
 communication strategy kernel: ALLREDUCE, method: DminSD, 
 iter:  7, fnrm:  2.62E-03, eBS: -3.31969532516770505E+00, D: -3.660E-06, 
          alpha:  6.727E-01}
       -  { #------------------------------------------------------------------ it coeff: 8
 calculate density kernel, communication strategy: ALLREDUCE, 
 communication strategy kernel: ALLREDUCE, method: DminSD, 
 iter:  8, fnrm:  2.56E-03, eBS: -3.31969898541096953E+00, D: -3.482E-06, 
          alpha:  6.727E-01}
       -  { #------------------------------------------------------------------ it coeff: 9
 calculate density kernel, communication strategy: ALLREDUCE, 
 communication strategy kernel: ALLREDUCE, method: DminSD, 
 iter:  9, fnrm:  2.50E-03, eBS: -3.31970246704078065E+00, D: -3.313E-06, 
          alpha:  6.727E-01}
       -  { #----------------------------------------------------------------- it coeff: 10
 calculate density kernel, communication strategy: ALLREDUCE, 
 communication strategy kernel: ALLREDUCE, method: DminSD, 
 iter:  10, fnrm:  2.44E-03, eBS: -3.31970578015647622E+00, D: -3.154E-06, 
           alpha:  6.727E-01}
       Kohn-Sham residue               :  1.977E-01
       Coefficients available          :  Yes
     alpha                             :  0.74002499442581704
     energydiff                        : -8.85463124902230447E-005
     Hamiltonian update: {
 Energies: {Ekin:  1.61725357342E+01, Epot: -1.92599615999E+01, Enl:  1.43030174225E+00, 
              EH:  5.63671699120E+01,  EXC: -7.82010227465E+00, EvXC: -1.02528969555E+01}, 
    Total charge:  1.499999870955E+01, 
 Poisson Solver: {BC: Free, Box:  [  117,  119,  107 ], MPI tasks:  4}}
      #Eigenvalues and New Occupation Numbers
     Orbitals: [
 {e: -5.398147214777E-01, f:  2.0000},  # 00001
 {e: -4.399839849784E-01, f:  2.0000},  # 00002
 {e: -8.530443357213E-02, f:  2.0000},  # 00003
 {e:  1.455691359457E-02, f:  2.0000},  # 00004
 {e:  4.573917800343E-02, f:  2.0000},  # 00005
 {e:  4.574008556873E-02, f:  2.0000},  # 00006
 {e:  1.455944989365E-01, f:  2.0000},  # 00007
 {e:  1.455959900519E-01, f:  1.0000}] # 00008
     summary: [ {kernel optimization: DMIN, mixing quantity: DENS, mix hist:  0, 
 iter:  22, delta:  1.34E-08, energy: -3.25114098407084100E+01, D: -8.855E-05, 
           Tr(KW):  7.8472E+00}]
   -  #-------------------------------------------------------------------- kernel iter: 23
     Kernel update:
       max dev from unity              :  3.94E-01
       Hamiltonian application required:  Yes
       method                          : directmin
       expansion coefficients optimization: &it_coeff001_001_023
       -  { #------------------------------------------------------------------ it coeff: 1
 calculate density kernel, communication strategy: ALLREDUCE, 
 communication strategy kernel: ALLREDUCE, method: DminSD, 
 iter:  1, fnrm:  2.29E-03, eBS: -2.92734755178033801E+00, D: -3.946E-01, 
          alpha:  7.400E-01}
       -  { #------------------------------------------------------------------ it coeff: 2
 calculate density kernel, communication strategy: ALLREDUCE, 
 communication strategy kernel: ALLREDUCE, method: DminSD, 
 iter:  2, fnrm:  2.23E-03, eBS: -3.32199167987468647E+00, D: -2.899E-06, 
          alpha:  7.400E-01}
       -  { #------------------------------------------------------------------ it coeff: 3
 calculate density kernel, communication strategy: ALLREDUCE, 
 communication strategy kernel: ALLREDUCE, method: DminSD, 
 iter:  3, fnrm:  2.17E-03, eBS: -3.32199457861182257E+00, D: -2.744E-06, 
          alpha:  7.400E-01}
       -  { #------------------------------------------------------------------ it coeff: 4
 calculate density kernel, communication strategy: ALLREDUCE, 
 communication strategy kernel: ALLREDUCE, method: DminSD, 
 iter:  4, fnrm:  2.11E-03, eBS: -3.32199732260552949E+00, D: -2.599E-06, 
          alpha:  7.400E-01}
       -  { #------------------------------------------------------------------ it coeff: 5
 calculate density kernel, communication strategy: ALLREDUCE, 
 communication strategy kernel: ALLREDUCE, method: DminSD, 
 iter:  5, fnrm:  2.05E-03, eBS: -3.32199992178322878E+00, D: -2.463E-06, 
          alpha:  7.400E-01}
       -  { #------------------------------------------------------------------ it coeff: 6
 calculate density kernel, communication strategy: ALLREDUCE, 
 communication strategy kernel: ALLREDUCE, method: DminSD, 
 iter:  6, fnrm:  2.00E-03, eBS: -3.32200238527966896E+00, D: -2.336E-06, 
          alpha:  7.400E-01}
       -  { #------------------------------------------------------------------ it coeff: 7
 calculate density kernel, communication strategy: ALLREDUCE, 
 communication strategy kernel: ALLREDUCE, method: DminSD, 
 iter:  7, fnrm:  1.95E-03, eBS: -3.32200472152476234E+00, D: -2.217E-06, 
          alpha:  7.400E-01}
       -  { #------------------------------------------------------------------ it coeff: 8
 calculate density kernel, communication strategy: ALLREDUCE, 
 communication strategy kernel: ALLREDUCE, method: DminSD, 
 iter:  8, fnrm:  1.90E-03, eBS: -3.32200693831739624E+00, D: -2.105E-06, 
          alpha:  7.400E-01}
       -  { #------------------------------------------------------------------ it coeff: 9
 calculate density kernel, communication strategy: ALLREDUCE, 
 communication strategy kernel: ALLREDUCE, method: DminSD, 
 iter:  9, fnrm:  1.85E-03, eBS: -3.32200904288816101E+00, D: -1.999E-06, 
          alpha:  7.400E-01}
       -  { #----------------------------------------------------------------- it coeff: 10
 calculate density kernel, communication strategy: ALLREDUCE, 
 communication strategy kernel: ALLREDUCE, method: DminSD, 
 iter:  10, fnrm:  1.80E-03, eBS: -3.32201104195316255E+00, D: -1.900E-06, 
           alpha:  7.400E-01}
       Kohn-Sham residue               :  1.976E-01
       Coefficients available          :  Yes
     alpha                             :  0.81402749386839879
     energydiff                        : -6.43096399244313943E-005
     Hamiltonian update: {
 Energies: {Ekin:  1.61725357342E+01, Epot: -1.92613322050E+01, Enl:  1.43030174225E+00, 
              EH:  5.63647983406E+01,  EXC: -7.81981459195E+00, EvXC: -1.02525181729E+01}, 
    Total charge:  1.499999870974E+01, 
 Poisson Solver: {BC: Free, Box:  [  117,  119,  107 ], MPI tasks:  4}}
      #Eigenvalues and New Occupation Numbers
     Orbitals: [
 {e: -5.398147214777E-01, f:  2.0000},  # 00001
 {e: -4.399839849784E-01, f:  2.0000},  # 00002
 {e: -8.530443357213E-02, f:  2.0000},  # 00003
 {e:  1.455691359457E-02, f:  2.0000},  # 00004
 {e:  4.573917800343E-02, f:  2.0000},  # 00005
 {e:  4.574008556873E-02, f:  2.0000},  # 00006
 {e:  1.455944989365E-01, f:  2.0000},  # 00007
 {e:  1.455959900519E-01, f:  1.0000}] # 00008
     summary: [ {kernel optimization: DMIN, mixing quantity: DENS, mix hist:  0, 
 iter:  23, delta:  1.07E-08, energy: -3.25114741503483344E+01, D: -6.431E-05, 
           Tr(KW):  7.8464E+00}]
   -  #-------------------------------------------------------------------- kernel iter: 24
     Kernel update:
       max dev from unity              :  3.94E-01
       Hamiltonian application required:  Yes
       method                          : directmin
       expansion coefficients optimization: &it_coeff001_001_024
       -  { #------------------------------------------------------------------ it coeff: 1
 calculate density kernel, communication strategy: ALLREDUCE, 
 communication strategy kernel: ALLREDUCE, method: DminSD, 
 iter:  1, fnrm:  1.69E-03, eBS: -2.92969233291437270E+00, D: -3.942E-01, 
          alpha:  8.140E-01}
       -  { #------------------------------------------------------------------ it coeff: 2
 calculate density kernel, communication strategy: ALLREDUCE, 
 communication strategy kernel: ALLREDUCE, method: DminSD, 
 iter:  2, fnrm:  1.64E-03, eBS: -3.32389906478910069E+00, D: -1.722E-06, 
          alpha:  8.140E-01}
       -  { #------------------------------------------------------------------ it coeff: 3
 calculate density kernel, communication strategy: ALLREDUCE, 
 communication strategy kernel: ALLREDUCE, method: DminSD, 
 iter:  3, fnrm:  1.59E-03, eBS: -3.32390078634903752E+00, D: -1.626E-06, 
          alpha:  8.140E-01}
       -  { #------------------------------------------------------------------ it coeff: 4
 calculate density kernel, communication strategy: ALLREDUCE, 
 communication strategy kernel: ALLREDUCE, method: DminSD, 
 iter:  4, fnrm:  1.55E-03, eBS: -3.32390241205852144E+00, D: -1.537E-06, 
          alpha:  8.140E-01}
       -  { #------------------------------------------------------------------ it coeff: 5
 calculate density kernel, communication strategy: ALLREDUCE, 
 communication strategy kernel: ALLREDUCE, method: DminSD, 
 iter:  5, fnrm:  1.50E-03, eBS: -3.32390394857713645E+00, D: -1.453E-06, 
          alpha:  8.140E-01}
       -  { #------------------------------------------------------------------ it coeff: 6
 calculate density kernel, communication strategy: ALLREDUCE, 
 communication strategy kernel: ALLREDUCE, method: DminSD, 
 iter:  6, fnrm:  1.46E-03, eBS: -3.32390540195995543E+00, D: -1.376E-06, 
          alpha:  8.140E-01}
       -  { #------------------------------------------------------------------ it coeff: 7
 calculate density kernel, communication strategy: ALLREDUCE, 
 communication strategy kernel: ALLREDUCE, method: DminSD, 
 iter:  7, fnrm:  1.42E-03, eBS: -3.32390677773716314E+00, D: -1.303E-06, 
          alpha:  8.140E-01}
       -  { #------------------------------------------------------------------ it coeff: 8
 calculate density kernel, communication strategy: ALLREDUCE, 
 communication strategy kernel: ALLREDUCE, method: DminSD, 
 iter:  8, fnrm:  1.39E-03, eBS: -3.32390808097855484E+00, D: -1.235E-06, 
          alpha:  8.140E-01}
       -  { #------------------------------------------------------------------ it coeff: 9
 calculate density kernel, communication strategy: ALLREDUCE, 
 communication strategy kernel: ALLREDUCE, method: DminSD, 
 iter:  9, fnrm:  1.35E-03, eBS: -3.32390931634656894E+00, D: -1.172E-06, 
          alpha:  8.140E-01}
       -  { #----------------------------------------------------------------- it coeff: 10
 calculate density kernel, communication strategy: ALLREDUCE, 
 communication strategy kernel: ALLREDUCE, method: DminSD, 
 iter:  10, fnrm:  1.32E-03, eBS: -3.32391048814040779E+00, D: -1.112E-06, 
           alpha:  8.140E-01}
       Kohn-Sham residue               :  1.974E-01
       Coefficients available          :  Yes
     alpha                             :  0.89543024325523879
     energydiff                        : -4.69634951016928426E-005
     Hamiltonian update: {
 Energies: {Ekin:  1.61725357342E+01, Epot: -1.92624542167E+01, Enl:  1.43030174225E+00, 
              EH:  5.63628377091E+01,  EXC: -7.81957563210E+00, EvXC: -1.02522034158E+01}, 
    Total charge:  1.499999870989E+01, 
 Poisson Solver: {BC: Free, Box:  [  117,  119,  107 ], MPI tasks:  4}}
      #Eigenvalues and New Occupation Numbers
     Orbitals: [
 {e: -5.398147214777E-01, f:  2.0000},  # 00001
 {e: -4.399839849784E-01, f:  2.0000},  # 00002
 {e: -8.530443357213E-02, f:  2.0000},  # 00003
 {e:  1.455691359457E-02, f:  2.0000},  # 00004
 {e:  4.573917800343E-02, f:  2.0000},  # 00005
 {e:  4.574008556873E-02, f:  2.0000},  # 00006
 {e:  1.455944989365E-01, f:  2.0000},  # 00007
 {e:  1.455959900519E-01, f:  1.0000}] # 00008
     summary: [ {kernel optimization: DMIN, mixing quantity: DENS, mix hist:  0, 
 iter:  24, delta:  8.46E-09, energy: -3.25115211138434361E+01, D: -4.696E-05, 
           Tr(KW):  7.8457E+00}]
   -  #-------------------------------------------------------------------- kernel iter: 25
     Kernel update:
       max dev from unity              :  3.94E-01
       Hamiltonian application required:  Yes
       method                          : directmin
       expansion coefficients optimization: &it_coeff001_001_025
       -  { #------------------------------------------------------------------ it coeff: 1
 calculate density kernel, communication strategy: ALLREDUCE, 
 communication strategy kernel: ALLREDUCE, method: DminSD, 
 iter:  1, fnrm:  1.22E-03, eBS: -2.93162413065064875E+00, D: -3.938E-01, 
          alpha:  8.954E-01}
       -  { #------------------------------------------------------------------ it coeff: 2
 calculate density kernel, communication strategy: ALLREDUCE, 
 communication strategy kernel: ALLREDUCE, method: DminSD, 
 iter:  2, fnrm:  1.19E-03, eBS: -3.32543775253831120E+00, D: -9.912E-07, 
          alpha:  8.954E-01}
       -  { #------------------------------------------------------------------ it coeff: 3
 calculate density kernel, communication strategy: ALLREDUCE, 
 communication strategy kernel: ALLREDUCE, method: DminSD, 
 iter:  3, fnrm:  1.15E-03, eBS: -3.32543874372546622E+00, D: -9.340E-07, 
          alpha:  8.954E-01}
       -  { #------------------------------------------------------------------ it coeff: 4
 calculate density kernel, communication strategy: ALLREDUCE, 
 communication strategy kernel: ALLREDUCE, method: DminSD, 
 iter:  4, fnrm:  1.12E-03, eBS: -3.32543967776365879E+00, D: -8.812E-07, 
          alpha:  8.954E-01}
       -  { #------------------------------------------------------------------ it coeff: 5
 calculate density kernel, communication strategy: ALLREDUCE, 
 communication strategy kernel: ALLREDUCE, method: DminSD, 
 iter:  5, fnrm:  1.09E-03, eBS: -3.32544055898213387E+00, D: -8.323E-07, 
          alpha:  8.954E-01}
       -  { #------------------------------------------------------------------ it coeff: 6
 calculate density kernel, communication strategy: ALLREDUCE, 
 communication strategy kernel: ALLREDUCE, method: DminSD, 
 iter:  6, fnrm:  1.06E-03, eBS: -3.32544139125330274E+00, D: -7.868E-07, 
          alpha:  8.954E-01}
       -  { #------------------------------------------------------------------ it coeff: 7
 calculate density kernel, communication strategy: ALLREDUCE, 
 communication strategy kernel: ALLREDUCE, method: DminSD, 
 iter:  7, fnrm:  1.03E-03, eBS: -3.32544217806513132E+00, D: -7.445E-07, 
          alpha:  8.954E-01}
       -  { #------------------------------------------------------------------ it coeff: 8
 calculate density kernel, communication strategy: ALLREDUCE, 
 communication strategy kernel: ALLREDUCE, method: DminSD, 
 iter:  8, fnrm:  9.99E-04, eBS: -3.32544292257739071E+00, D: -7.051E-07, 
          alpha:  8.954E-01}
       Kohn-Sham residue               :  1.974E-01
       Coefficients available          :  Yes
     alpha                             :  0.98497326758076276
     energydiff                        : -2.72586954679354676E-005
     Hamiltonian update: {
 Energies: {Ekin:  1.61725357342E+01, Epot: -1.92633530569E+01, Enl:  1.43030174225E+00, 
              EH:  5.63612503422E+01,  EXC: -7.81938078345E+00, EvXC: -1.02519466601E+01}, 
    Total charge:  1.499999870998E+01, 
 Poisson Solver: {BC: Free, Box:  [  117,  119,  107 ], MPI tasks:  4}}
      #Eigenvalues and New Occupation Numbers
     Orbitals: [
 {e: -5.398147214777E-01, f:  2.0000},  # 00001
 {e: -4.399839849784E-01, f:  2.0000},  # 00002
 {e: -8.530443357213E-02, f:  2.0000},  # 00003
 {e:  1.455691359457E-02, f:  2.0000},  # 00004
 {e:  4.573917800343E-02, f:  2.0000},  # 00005
 {e:  4.574008556873E-02, f:  2.0000},  # 00006
 {e:  1.455944989365E-01, f:  2.0000},  # 00007
 {e:  1.455959900519E-01, f:  1.0000}] # 00008
     summary: [ {kernel optimization: DMIN, mixing quantity: DENS, mix hist:  0, 
 iter:  25, delta:  5.58E-09, energy: -3.25115483725389041E+01, D: -2.726E-05, 
           Tr(KW):  7.8453E+00}]
   -  #-------------------------------------------------------------------- kernel iter: 26
     Kernel update:
       max dev from unity              :  3.94E-01
       Hamiltonian application required:  Yes
       method                          : directmin
       expansion coefficients optimization: &it_coeff001_001_026
       -  { #------------------------------------------------------------------ it coeff: 1
 calculate density kernel, communication strategy: ALLREDUCE, 
 communication strategy kernel: ALLREDUCE, method: DminSD, 
 iter:  1, fnrm:  9.32E-04, eBS: -2.93317684920488375E+00, D: -3.932E-01, 
          alpha:  9.850E-01}
       Kohn-Sham residue               :  1.974E-01
       Coefficients available          :  Yes
     alpha                             :  1.0834705943388392
     energydiff                        : -2.37866483132620488E-006
     Hamiltonian update: {
 Energies: {Ekin:  1.61725357342E+01, Epot: -1.92639177909E+01, Enl:  1.43030174225E+00, 
              EH:  5.63602477124E+01,  EXC: -7.81925822914E+00, EvXC: -1.02517851403E+01}, 
    Total charge:  1.499999870999E+01, 
 Poisson Solver: {BC: Free, Box:  [  117,  119,  107 ], MPI tasks:  4}}
      #Eigenvalues and New Occupation Numbers
     Orbitals: [
 {e: -5.398147214777E-01, f:  2.0000},  # 00001
 {e: -4.399839849784E-01, f:  2.0000},  # 00002
 {e: -8.530443357213E-02, f:  2.0000},  # 00003
 {e:  1.455691359457E-02, f:  2.0000},  # 00004
 {e:  4.573917800343E-02, f:  2.0000},  # 00005
 {e:  4.574008556873E-02, f:  2.0000},  # 00006
 {e:  1.455944989365E-01, f:  2.0000},  # 00007
 {e:  1.455959900519E-01, f:  1.0000}] # 00008
     summary: [ {kernel optimization: DMIN, mixing quantity: DENS, mix hist:  0, 
 iter:  26, delta:  1.09E-09, energy: -3.25115507512037354E+01, D: -2.379E-06, 
           Tr(KW):  7.8453E+00}]
   -  #-------------------------------------------------------------------- kernel iter: 27
     Kernel update:
       max dev from unity              :  3.94E-01
       Hamiltonian application required:  Yes
       method                          : directmin
       expansion coefficients optimization: &it_coeff001_001_027
       -  { #------------------------------------------------------------------ it coeff: 1
 calculate density kernel, communication strategy: ALLREDUCE, 
 communication strategy kernel: ALLREDUCE, method: DminSD, 
 iter:  1, fnrm:  8.96E-04, eBS: -2.93414289212433577E+00, D: -3.924E-01, 
          alpha:  1.083E+00}
       Kohn-Sham residue               :  1.973E-01
       Coefficients available          :  Yes
     alpha                             :  1.1918176537727232
     energydiff                        : -2.65789061160148776E-006
     Hamiltonian update: {
 Energies: {Ekin:  1.61725357342E+01, Epot: -1.92640130538E+01, Enl:  1.43030174225E+00, 
              EH:  5.63600802636E+01,  EXC: -7.81923856183E+00, EvXC: -1.02517592323E+01}, 
    Total charge:  1.499999870999E+01, 
 Poisson Solver: {BC: Free, Box:  [  117,  119,  107 ], MPI tasks:  4}}
      #Eigenvalues and New Occupation Numbers
     Orbitals: [
 {e: -5.398147214777E-01, f:  2.0000},  # 00001
 {e: -4.399839849784E-01, f:  2.0000},  # 00002
 {e: -8.530443357213E-02, f:  2.0000},  # 00003
 {e:  1.455691359457E-02, f:  2.0000},  # 00004
 {e:  4.573917800343E-02, f:  2.0000},  # 00005
 {e:  4.574008556873E-02, f:  2.0000},  # 00006
 {e:  1.455944989365E-01, f:  2.0000},  # 00007
 {e:  1.455959900519E-01, f:  1.0000}] # 00008
     summary: [ {kernel optimization: DMIN, mixing quantity: DENS, mix hist:  0, 
 iter:  27, delta:  6.69E-10, energy: -3.25115534090943470E+01, D: -2.658E-06, 
           Tr(KW):  7.8453E+00}]
   -  #-------------------------------------------------------------------- kernel iter: 28
     Kernel update:
       max dev from unity              :  3.94E-01
       Hamiltonian application required:  Yes
       method                          : directmin
       expansion coefficients optimization: &it_coeff001_001_028
       -  { #------------------------------------------------------------------ it coeff: 1
 calculate density kernel, communication strategy: ALLREDUCE, 
 communication strategy kernel: ALLREDUCE, method: DminSD, 
 iter:  1, fnrm:  8.61E-04, eBS: -2.93430675817014519E+00, D: -3.924E-01, 
          alpha:  1.192E+00}
       Kohn-Sham residue               :  1.973E-01
       Coefficients available          :  Yes
     alpha                             :  1.3109994191499956
     energydiff                        : -2.93014986851858339E-006
     Hamiltonian update: {
 Energies: {Ekin:  1.61725357342E+01, Epot: -1.92640648202E+01, Enl:  1.43030174225E+00, 
              EH:  5.63599900530E+01,  EXC: -7.81922834337E+00, EvXC: -1.02517457772E+01}, 
    Total charge:  1.499999871000E+01, 
 Poisson Solver: {BC: Free, Box:  [  117,  119,  107 ], MPI tasks:  4}}
      #Eigenvalues and New Occupation Numbers
     Orbitals: [
 {e: -5.398147214777E-01, f:  2.0000},  # 00001
 {e: -4.399839849784E-01, f:  2.0000},  # 00002
 {e: -8.530443357213E-02, f:  2.0000},  # 00003
 {e:  1.455691359457E-02, f:  2.0000},  # 00004
 {e:  4.573917800343E-02, f:  2.0000},  # 00005
 {e:  4.574008556873E-02, f:  2.0000},  # 00006
 {e:  1.455944989365E-01, f:  2.0000},  # 00007
 {e:  1.455959900519E-01, f:  1.0000}] # 00008
     summary: [ {kernel optimization: DMIN, mixing quantity: DENS, mix hist:  0, 
 iter:  28, delta:  6.62E-10, energy: -3.25115563392442155E+01, D: -2.930E-06, 
           Tr(KW):  7.8452E+00}]
   -  #-------------------------------------------------------------------- kernel iter: 29
     Kernel update:
       max dev from unity              :  3.94E-01
       Hamiltonian application required:  Yes
       method                          : directmin
       expansion coefficients optimization: &it_coeff001_001_029
       -  { #------------------------------------------------------------------ it coeff: 1
 calculate density kernel, communication strategy: ALLREDUCE, 
 communication strategy kernel: ALLREDUCE, method: DminSD, 
 iter:  1, fnrm:  8.25E-04, eBS: -2.93439666228213447E+00, D: -3.924E-01, 
          alpha:  1.311E+00}
       Kohn-Sham residue               :  1.973E-01
       Coefficients available          :  Yes
     alpha                             :  1.4420993610649953
     energydiff                        : -3.21183504325972535E-006
     Hamiltonian update: {
 Energies: {Ekin:  1.61725357342E+01, Epot: -1.92641196372E+01, Enl:  1.43030174225E+00, 
              EH:  5.63598936602E+01,  EXC: -7.81921709684E+00, EvXC: -1.02517309617E+01}, 
    Total charge:  1.499999871001E+01, 
 Poisson Solver: {BC: Free, Box:  [  117,  119,  107 ], MPI tasks:  4}}
      #Eigenvalues and New Occupation Numbers
     Orbitals: [
 {e: -5.398147214777E-01, f:  2.0000},  # 00001
 {e: -4.399839849784E-01, f:  2.0000},  # 00002
 {e: -8.530443357213E-02, f:  2.0000},  # 00003
 {e:  1.455691359457E-02, f:  2.0000},  # 00004
 {e:  4.573917800343E-02, f:  2.0000},  # 00005
 {e:  4.574008556873E-02, f:  2.0000},  # 00006
 {e:  1.455944989365E-01, f:  2.0000},  # 00007
 {e:  1.455959900519E-01, f:  1.0000}] # 00008
     summary: [ {kernel optimization: DMIN, mixing quantity: DENS, mix hist:  0, 
 iter:  29, delta:  6.97E-10, energy: -3.25115595510792588E+01, D: -3.212E-06, 
           Tr(KW):  7.8452E+00}]
   -  #-------------------------------------------------------------------- kernel iter: 30
     Kernel update:
       max dev from unity              :  3.94E-01
       Hamiltonian application required:  Yes
       method                          : directmin
       expansion coefficients optimization: &it_coeff001_001_030
       -  { #------------------------------------------------------------------ it coeff: 1
 calculate density kernel, communication strategy: ALLREDUCE, 
 communication strategy kernel: ALLREDUCE, method: DminSD, 
 iter:  1, fnrm:  7.88E-04, eBS: -2.93449269788426248E+00, D: -3.924E-01, 
          alpha:  1.442E+00}
       Kohn-Sham residue               :  1.973E-01
       Coefficients available          :  Yes
     alpha                             :  1.5863092971714949
     energydiff                        : -3.48426387120071013E-006
     Hamiltonian update: {
 Energies: {Ekin:  1.61725357342E+01, Epot: -1.92641822733E+01, Enl:  1.43030174225E+00, 
              EH:  5.63597824591E+01,  EXC: -7.81920373045E+00, EvXC: -1.02517133458E+01}, 
    Total charge:  1.499999871003E+01, 
 Poisson Solver: {BC: Free, Box:  [  117,  119,  107 ], MPI tasks:  4}}
      #Eigenvalues and New Occupation Numbers
     Orbitals: [
 {e: -5.398147214777E-01, f:  2.0000},  # 00001
 {e: -4.399839849784E-01, f:  2.0000},  # 00002
 {e: -8.530443357213E-02, f:  2.0000},  # 00003
 {e:  1.455691359457E-02, f:  2.0000},  # 00004
 {e:  4.573917800343E-02, f:  2.0000},  # 00005
 {e:  4.574008556873E-02, f:  2.0000},  # 00006
 {e:  1.455944989365E-01, f:  2.0000},  # 00007
 {e:  1.455959900519E-01, f:  1.0000}] # 00008
     summary: [ {kernel optimization: DMIN, mixing quantity: DENS, mix hist:  0, 
 iter:  30, delta:  7.35E-10, energy: -3.25115630353431300E+01, D: -3.484E-06, 
           Tr(KW):  7.8451E+00}]
   -  #-------------------------------------------------------------------- kernel iter: 31
     Kernel update:
       max dev from unity              :  3.94E-01
       Hamiltonian application required:  Yes
       method                          : directmin
       expansion coefficients optimization: &it_coeff001_001_031
       -  { #------------------------------------------------------------------ it coeff: 1
 calculate density kernel, communication strategy: ALLREDUCE, 
 communication strategy kernel: ALLREDUCE, method: DminSD, 
 iter:  1, fnrm:  7.49E-04, eBS: -2.93460313384015858E+00, D: -3.924E-01, 
          alpha:  1.586E+00}
       Kohn-Sham residue               :  1.973E-01
       Coefficients available          :  Yes
     alpha                             :  1.7449402268886445
     energydiff                        : -3.73922906504731145E-006
     Hamiltonian update: {
 Energies: {Ekin:  1.61725357342E+01, Epot: -1.92642526562E+01, Enl:  1.43030174225E+00, 
              EH:  5.63596565647E+01,  EXC: -7.81918827713E+00, EvXC: -1.02516929733E+01}, 
    Total charge:  1.499999871004E+01, 
 Poisson Solver: {BC: Free, Box:  [  117,  119,  107 ], MPI tasks:  4}}
      #Eigenvalues and New Occupation Numbers
     Orbitals: [
 {e: -5.398147214777E-01, f:  2.0000},  # 00001
 {e: -4.399839849784E-01, f:  2.0000},  # 00002
 {e: -8.530443357213E-02, f:  2.0000},  # 00003
 {e:  1.455691359457E-02, f:  2.0000},  # 00004
 {e:  4.573917800343E-02, f:  2.0000},  # 00005
 {e:  4.574008556873E-02, f:  2.0000},  # 00006
 {e:  1.455944989365E-01, f:  2.0000},  # 00007
 {e:  1.455959900519E-01, f:  1.0000}] # 00008
     summary: [ {kernel optimization: DMIN, mixing quantity: DENS, mix hist:  0, 
 iter:  31, delta:  7.73E-10, energy: -3.25115667745721950E+01, D: -3.739E-06, 
           Tr(KW):  7.8450E+00}]
   -  #-------------------------------------------------------------------- kernel iter: 32
     Kernel update:
       max dev from unity              :  3.94E-01
       Hamiltonian application required:  Yes
       method                          : directmin
       expansion coefficients optimization: &it_coeff001_001_032
       -  { #------------------------------------------------------------------ it coeff: 1
 calculate density kernel, communication strategy: ALLREDUCE, 
 communication strategy kernel: ALLREDUCE, method: DminSD, 
 iter:  1, fnrm:  7.08E-04, eBS: -2.93472784828240751E+00, D: -3.924E-01, 
          alpha:  1.745E+00}
       Kohn-Sham residue               :  1.973E-01
       Coefficients available          :  Yes
     alpha                             :  1.919434249577509
     energydiff                        : -3.97034592936051922E-006
     Hamiltonian update: {
 Energies: {Ekin:  1.61725357342E+01, Epot: -1.92643300002E+01, Enl:  1.43030174225E+00, 
              EH:  5.63595173965E+01,  EXC: -7.81917094325E+00, EvXC: -1.02516701165E+01}, 
    Total charge:  1.499999871005E+01, 
 Poisson Solver: {BC: Free, Box:  [  117,  119,  107 ], MPI tasks:  4}}
      #Eigenvalues and New Occupation Numbers
     Orbitals: [
 {e: -5.398147214777E-01, f:  2.0000},  # 00001
 {e: -4.399839849784E-01, f:  2.0000},  # 00002
 {e: -8.530443357213E-02, f:  2.0000},  # 00003
 {e:  1.455691359457E-02, f:  2.0000},  # 00004
 {e:  4.573917800343E-02, f:  2.0000},  # 00005
 {e:  4.574008556873E-02, f:  2.0000},  # 00006
 {e:  1.455944989365E-01, f:  2.0000},  # 00007
 {e:  1.455959900519E-01, f:  1.0000}] # 00008
     summary: [ {kernel optimization: DMIN, mixing quantity: DENS, mix hist:  0, 
 iter:  32, delta:  8.09E-10, energy: -3.25115707449181244E+01, D: -3.970E-06, 
           Tr(KW):  7.8450E+00}]
   -  #-------------------------------------------------------------------- kernel iter: 33
     Kernel update:
       max dev from unity              :  3.94E-01
       Hamiltonian application required:  Yes
       method                          : directmin
       expansion coefficients optimization: &it_coeff001_001_033
       -  { #------------------------------------------------------------------ it coeff: 1
 calculate density kernel, communication strategy: ALLREDUCE, 
 communication strategy kernel: ALLREDUCE, method: DminSD, 
 iter:  1, fnrm:  6.67E-04, eBS: -2.93486546388534286E+00, D: -3.924E-01, 
          alpha:  1.919E+00}
       Kohn-Sham residue               :  1.973E-01
       Coefficients available          :  Yes
     alpha                             :  0.95971712478875448
     energydiff                        : -4.17205848890489506E-006
     Hamiltonian update: {
 Energies: {Ekin:  1.61725357342E+01, Epot: -1.92644133140E+01, Enl:  1.43030174225E+00, 
              EH:  5.63593667540E+01,  EXC: -7.81915198555E+00, EvXC: -1.02516451143E+01}, 
    Total charge:  1.499999871006E+01, 
 Poisson Solver: {BC: Free, Box:  [  117,  119,  107 ], MPI tasks:  4}}
      #Eigenvalues and New Occupation Numbers
     Orbitals: [
 {e: -5.398147214777E-01, f:  2.0000},  # 00001
 {e: -4.399839849784E-01, f:  2.0000},  # 00002
 {e: -8.530443357213E-02, f:  2.0000},  # 00003
 {e:  1.455691359457E-02, f:  2.0000},  # 00004
 {e:  4.573917800343E-02, f:  2.0000},  # 00005
 {e:  4.574008556873E-02, f:  2.0000},  # 00006
 {e:  1.455944989365E-01, f:  2.0000},  # 00007
 {e:  1.455959900519E-01, f:  1.0000}] # 00008
     summary: [ {kernel optimization: DMIN, mixing quantity: DENS, mix hist:  0, 
 iter:  33, delta:  8.41E-10, energy: -3.25115749169766133E+01, D: -4.172E-06, 
           Tr(KW):  7.8449E+00}]
   -  #-------------------------------------------------------------------- kernel iter: 34
     Kernel update:
       max dev from unity              :  3.94E-01
       Hamiltonian application required:  Yes
       method                          : directmin
       expansion coefficients optimization: &it_coeff001_001_034
       -  { #------------------------------------------------------------------ it coeff: 1
 calculate density kernel, communication strategy: ALLREDUCE, 
 communication strategy kernel: ALLREDUCE, method: DminSD, 
 iter:  1, fnrm:  6.24E-04, eBS: -2.93501423396211614E+00, D: -3.924E-01, 
          alpha:  9.597E-01}
       Kohn-Sham residue               :  1.973E-01
       Coefficients available          :  Yes
     alpha                             :  1.0556888372676301
     energydiff                        : -1.97463008788645311E-006
     Hamiltonian update: {
 Energies: {Ekin:  1.61725357342E+01, Epot: -1.92645015071E+01, Enl:  1.43030174225E+00, 
              EH:  5.63592066190E+01,  EXC: -7.81913168235E+00, EvXC: -1.02516183340E+01}, 
    Total charge:  1.499999871007E+01, 
 Poisson Solver: {BC: Free, Box:  [  117,  119,  107 ], MPI tasks:  4}}
      #Eigenvalues and New Occupation Numbers
     Orbitals: [
 {e: -5.398147214777E-01, f:  2.0000},  # 00001
 {e: -4.399839849784E-01, f:  2.0000},  # 00002
 {e: -8.530443357213E-02, f:  2.0000},  # 00003
 {e:  1.455691359457E-02, f:  2.0000},  # 00004
 {e:  4.573917800343E-02, f:  2.0000},  # 00005
 {e:  4.574008556873E-02, f:  2.0000},  # 00006
 {e:  1.455944989365E-01, f:  2.0000},  # 00007
 {e:  1.455959900519E-01, f:  1.0000}] # 00008
     summary: [ {kernel optimization: DMIN, mixing quantity: DENS, mix hist:  0, 
 iter:  34, delta:  4.41E-10, energy: -3.25115768916067012E+01, D: -1.975E-06, 
           Tr(KW):  7.8449E+00}]
   -  &final_kernel001_001  { #--------------------------------------------------- iter: 34
 summary: [ {kernel optimization: DMIN, mixing quantity: DENS, mix hist:  0, 
 iter:  34, delta:  4.41E-10, energy: -3.25115768916067012E+01, D: -1.975E-06, 
           Tr(KW):  7.8449E+00}]}
>>>>>>> ffa93dbe
   Poisson Solver:
     BC                                : Free
     Box                               :  [  117,  119,  107 ]
     MPI tasks                         :  4
    #=================================================================== kernel optimization
 - kernel optimization: &it_kernel001_002
   -  #--------------------------------------------------------------------- kernel iter: 1
     Kernel update:
       max dev from unity              :  3.94E-01
       Hamiltonian application required:  Yes
       method                          : directmin
       expansion coefficients optimization: &it_coeff001_002_001
       -  { #------------------------------------------------------------------ it coeff: 1
 calculate density kernel, communication strategy: ALLREDUCE, 
 communication strategy kernel: ALLREDUCE, method: DminSD, 
<<<<<<< HEAD
 iter:  1, fnrm:  1.8E-01, eBS: -2.9351698664143866, D: -8.069E-01, alpha:  1.0E-01}
         -  { #---------------------------------------------------------------- it coeff: 2
 calculate density kernel, communication strategy: ALLREDUCE, 
 communication strategy kernel: ALLREDUCE, method: DminSD, 
 iter:  2, fnrm:  1.78E-01, eBS: -3.74204702580831938, D: -2.531E-03, alpha:  1.0E-01}
         -  { #---------------------------------------------------------------- it coeff: 3
 calculate density kernel, communication strategy: ALLREDUCE, 
 communication strategy kernel: ALLREDUCE, method: DminSD, 
 iter:  3, fnrm:  1.76E-01, eBS: -3.7445778136080845, D: -2.474E-03, alpha:  1.0E-01}
         -  { #---------------------------------------------------------------- it coeff: 4
 calculate density kernel, communication strategy: ALLREDUCE, 
 communication strategy kernel: ALLREDUCE, method: DminSD, 
 iter:  4, fnrm:  1.74E-01, eBS: -3.74705208627287645, D: -2.419E-03, alpha:  1.0E-01}
         -  { #---------------------------------------------------------------- it coeff: 5
 calculate density kernel, communication strategy: ALLREDUCE, 
 communication strategy kernel: ALLREDUCE, method: DminSD, 
 iter:  5, fnrm:  1.72E-01, eBS: -3.74947130704889409, D: -2.366E-03, alpha:  1.0E-01}
         -  { #---------------------------------------------------------------- it coeff: 6
 calculate density kernel, communication strategy: ALLREDUCE, 
 communication strategy kernel: ALLREDUCE, method: DminSD, 
 iter:  6, fnrm:  1.71E-01, eBS: -3.75183689716859359, D: -2.313E-03, alpha:  1.0E-01}
         -  { #---------------------------------------------------------------- it coeff: 7
 calculate density kernel, communication strategy: ALLREDUCE, 
 communication strategy kernel: ALLREDUCE, method: DminSD, 
 iter:  7, fnrm:  1.69E-01, eBS: -3.7541502370468578, D: -2.262E-03, alpha:  1.0E-01}
         -  { #---------------------------------------------------------------- it coeff: 8
 calculate density kernel, communication strategy: ALLREDUCE, 
 communication strategy kernel: ALLREDUCE, method: DminSD, 
 iter:  8, fnrm:  1.67E-01, eBS: -3.75641266745274738, D: -2.213E-03, alpha:  1.0E-01}
         -  { #---------------------------------------------------------------- it coeff: 9
 calculate density kernel, communication strategy: ALLREDUCE, 
 communication strategy kernel: ALLREDUCE, method: DminSD, 
 iter:  9, fnrm:  1.65E-01, eBS: -3.75862549065639406, D: -2.164E-03, alpha:  1.0E-01}
         -  { #--------------------------------------------------------------- it coeff: 10
 calculate density kernel, communication strategy: ALLREDUCE, 
 communication strategy kernel: ALLREDUCE, method: DminSD, 
 iter:  10, fnrm:  1.63E-01, eBS: -3.76078997155051642, D: -2.117E-03, alpha:  1.0E-01}
         Kohn-Sham residue             :  2.387E-01
         Coefficients available        :  Yes
       Hamiltonian update: {
 Energies: {Ekin:  1.61725357342E+01, Epot: -1.93535437579E+01, Enl:  1.43030174225, 
              EH:  5.62343973574E+01,  EXC: -7.79329022851, EvXC: -1.02173242666E+01}, 
    Total charge:  1.499999869623E+01, 
 Poisson Solver: {BC: Free, Box:  [  117,  119,  107 ], MPI tasks:  3}}
        #Eigenvalues and New Occupation Numbers
       Orbitals: [
 {e: -5.398147214777E-01, f:  2.0},  # 00001
 {e: -4.399839849784E-01, f:  2.0},  # 00002
 {e: -8.530443357213E-02, f:  2.0},  # 00003
 {e:  1.455691359458E-02, f:  2.0},  # 00004
 {e:  4.573917800343E-02, f:  2.0},  # 00005
 {e:  4.574008556873E-02, f:  2.0},  # 00006
 {e:  1.455944989365E-01, f:  2.0},  # 00007
 {e:  1.455959900519E-01, f:  1.0}] # 00008
       summary: [ {kernel optimization: DMIN, mixing quantity: DENS, mix hist:  0, 
 iter:  1, delta:  2.43E-07, energy: -3.24252667193617015E+01, D:  8.631E-02, 
          Tr(KW):  7.9769}]
   -  #-------------------------------------------------------------------- kernel iter: 2
       Kernel update:
         max dev from unity            :  3.94E-01
         Hamiltonian application required:  Yes
         method                        : directmin
         expansion coefficients optimization: &it_coeff001_002_002
         -  { #---------------------------------------------------------------- it coeff: 1
 calculate density kernel, communication strategy: ALLREDUCE, 
 communication strategy kernel: ALLREDUCE, method: DminSD, 
 iter:  1, fnrm:  1.51E-01, eBS: -2.96521634219758567, D: -7.381E-01, alpha:  1.0E-01}
         -  { #---------------------------------------------------------------- it coeff: 2
 calculate density kernel, communication strategy: ALLREDUCE, 
 communication strategy kernel: ALLREDUCE, method: DminSD, 
 iter:  2, fnrm:  1.5E-01, eBS: -3.7033572221882558, D: -1.783E-03, alpha:  1.0E-01}
         -  { #---------------------------------------------------------------- it coeff: 3
 calculate density kernel, communication strategy: ALLREDUCE, 
 communication strategy kernel: ALLREDUCE, method: DminSD, 
 iter:  3, fnrm:  1.48E-01, eBS: -3.70514029881591744, D: -1.746E-03, alpha:  1.0E-01}
         -  { #---------------------------------------------------------------- it coeff: 4
 calculate density kernel, communication strategy: ALLREDUCE, 
 communication strategy kernel: ALLREDUCE, method: DminSD, 
 iter:  4, fnrm:  1.47E-01, eBS: -3.7068861384581222, D: -1.71E-03, alpha:  1.0E-01}
         -  { #---------------------------------------------------------------- it coeff: 5
 calculate density kernel, communication strategy: ALLREDUCE, 
 communication strategy kernel: ALLREDUCE, method: DminSD, 
 iter:  5, fnrm:  1.45E-01, eBS: -3.70859566046742017, D: -1.674E-03, alpha:  1.0E-01}
         -  { #---------------------------------------------------------------- it coeff: 6
 calculate density kernel, communication strategy: ALLREDUCE, 
 communication strategy kernel: ALLREDUCE, method: DminSD, 
 iter:  6, fnrm:  1.44E-01, eBS: -3.71026975772238465, D: -1.64E-03, alpha:  1.0E-01}
         -  { #---------------------------------------------------------------- it coeff: 7
 calculate density kernel, communication strategy: ALLREDUCE, 
 communication strategy kernel: ALLREDUCE, method: DminSD, 
 iter:  7, fnrm:  1.42E-01, eBS: -3.71190929746102771, D: -1.606E-03, alpha:  1.0E-01}
         -  { #---------------------------------------------------------------- it coeff: 8
 calculate density kernel, communication strategy: ALLREDUCE, 
 communication strategy kernel: ALLREDUCE, method: DminSD, 
 iter:  8, fnrm:  1.41E-01, eBS: -3.71351512208913936, D: -1.573E-03, alpha:  1.0E-01}
         -  { #---------------------------------------------------------------- it coeff: 9
 calculate density kernel, communication strategy: ALLREDUCE, 
 communication strategy kernel: ALLREDUCE, method: DminSD, 
 iter:  9, fnrm:  1.39E-01, eBS: -3.71508804996397268, D: -1.541E-03, alpha:  1.0E-01}
         -  { #--------------------------------------------------------------- it coeff: 10
 calculate density kernel, communication strategy: ALLREDUCE, 
 communication strategy kernel: ALLREDUCE, method: DminSD, 
 iter:  10, fnrm:  1.38E-01, eBS: -3.71662887615379844, D: -1.509E-03, alpha:  1.0E-01}
         Kohn-Sham residue             :  2.325E-01
         Coefficients available        :  Yes
       alpha                           :  0.11000000000000001
       energydiff                      : -1.65909015732808029E-002
       Hamiltonian update: {
 Energies: {Ekin:  1.61725357342E+01, Epot: -1.93124018847E+01, Enl:  1.43030174225, 
              EH:  5.62983053027E+01,  EXC: -7.80361501945, EvXC: -1.02309718822E+01}, 
    Total charge:  1.499999869526E+01, 
 Poisson Solver: {BC: Free, Box:  [  117,  119,  107 ], MPI tasks:  3}}
        #Eigenvalues and New Occupation Numbers
       Orbitals: [
 {e: -5.398147214777E-01, f:  2.0},  # 00001
 {e: -4.399839849784E-01, f:  2.0},  # 00002
 {e: -8.530443357213E-02, f:  2.0},  # 00003
 {e:  1.455691359458E-02, f:  2.0},  # 00004
 {e:  4.573917800343E-02, f:  2.0},  # 00005
 {e:  4.574008556873E-02, f:  2.0},  # 00006
 {e:  1.455944989365E-01, f:  2.0},  # 00007
 {e:  1.455959900519E-01, f:  1.0}] # 00008
       summary: [ {kernel optimization: DMIN, mixing quantity: DENS, mix hist:  0, 
 iter:  2, delta:  2.21E-07, energy: -3.24418576209349823E+01, D: -1.659E-02, 
          Tr(KW):  7.9692}]
   -  #-------------------------------------------------------------------- kernel iter: 3
       Kernel update:
         max dev from unity            :  3.94E-01
         Hamiltonian application required:  Yes
         method                        : directmin
         expansion coefficients optimization: &it_coeff001_002_003
         -  { #---------------------------------------------------------------- it coeff: 1
 calculate density kernel, communication strategy: ALLREDUCE, 
 communication strategy kernel: ALLREDUCE, method: DminSD, 
 iter:  1, fnrm:  1.28E-01, eBS: -2.92122212314851648, D: -7.492E-01, alpha:  1.1E-01}
         -  { #---------------------------------------------------------------- it coeff: 2
 calculate density kernel, communication strategy: ALLREDUCE, 
 communication strategy kernel: ALLREDUCE, method: DminSD, 
 iter:  2, fnrm:  1.27E-01, eBS: -3.67045674008940193, D: -1.404E-03, alpha:  1.1E-01}
         -  { #---------------------------------------------------------------- it coeff: 3
 calculate density kernel, communication strategy: ALLREDUCE, 
 communication strategy kernel: ALLREDUCE, method: DminSD, 
 iter:  3, fnrm:  1.25E-01, eBS: -3.67186029140135606, D: -1.374E-03, alpha:  1.1E-01}
         -  { #---------------------------------------------------------------- it coeff: 4
 calculate density kernel, communication strategy: ALLREDUCE, 
 communication strategy kernel: ALLREDUCE, method: DminSD, 
 iter:  4, fnrm:  1.24E-01, eBS: -3.6732338782888827, D: -1.344E-03, alpha:  1.1E-01}
         -  { #---------------------------------------------------------------- it coeff: 5
 calculate density kernel, communication strategy: ALLREDUCE, 
 communication strategy kernel: ALLREDUCE, method: DminSD, 
 iter:  5, fnrm:  1.23E-01, eBS: -3.67457825972191454, D: -1.316E-03, alpha:  1.1E-01}
         -  { #---------------------------------------------------------------- it coeff: 6
 calculate density kernel, communication strategy: ALLREDUCE, 
 communication strategy kernel: ALLREDUCE, method: DminSD, 
 iter:  6, fnrm:  1.21E-01, eBS: -3.67589417156655385, D: -1.288E-03, alpha:  1.1E-01}
         -  { #---------------------------------------------------------------- it coeff: 7
 calculate density kernel, communication strategy: ALLREDUCE, 
 communication strategy kernel: ALLREDUCE, method: DminSD, 
 iter:  7, fnrm:  1.2E-01, eBS: -3.67718232740148077, D: -1.261E-03, alpha:  1.1E-01}
         -  { #---------------------------------------------------------------- it coeff: 8
 calculate density kernel, communication strategy: ALLREDUCE, 
 communication strategy kernel: ALLREDUCE, method: DminSD, 
 iter:  8, fnrm:  1.19E-01, eBS: -3.6784434193035862, D: -1.235E-03, alpha:  1.1E-01}
         -  { #---------------------------------------------------------------- it coeff: 9
 calculate density kernel, communication strategy: ALLREDUCE, 
 communication strategy kernel: ALLREDUCE, method: DminSD, 
 iter:  9, fnrm:  1.18E-01, eBS: -3.67967811860406302, D: -1.209E-03, alpha:  1.1E-01}
         -  { #--------------------------------------------------------------- it coeff: 10
 calculate density kernel, communication strategy: ALLREDUCE, 
 communication strategy kernel: ALLREDUCE, method: DminSD, 
 iter:  10, fnrm:  1.16E-01, eBS: -3.68088707661581438, D: -1.184E-03, alpha:  1.1E-01}
         Kohn-Sham residue             :  2.273E-01
         Coefficients available        :  Yes
       alpha                           :  0.12100000000000002
       energydiff                      : -1.32037776184574795E-002
       Hamiltonian update: {
 Energies: {Ekin:  1.61725357342E+01, Epot: -1.92796152087E+01, Enl:  1.43030174225, 
              EH:  5.63495282217E+01,  EXC: -7.8120741497, EvXC: -1.02421560061E+01}, 
    Total charge:  1.499999869481E+01, 
 Poisson Solver: {BC: Free, Box:  [  117,  119,  107 ], MPI tasks:  3}}
        #Eigenvalues and New Occupation Numbers
       Orbitals: [
 {e: -5.398147214777E-01, f:  2.0},  # 00001
 {e: -4.399839849784E-01, f:  2.0},  # 00002
 {e: -8.530443357213E-02, f:  2.0},  # 00003
 {e:  1.455691359458E-02, f:  2.0},  # 00004
 {e:  4.573917800343E-02, f:  2.0},  # 00005
 {e:  4.574008556873E-02, f:  2.0},  # 00006
 {e:  1.455944989365E-01, f:  2.0},  # 00007
 {e:  1.455959900519E-01, f:  1.0}] # 00008
       summary: [ {kernel optimization: DMIN, mixing quantity: DENS, mix hist:  0, 
 iter:  3, delta:  1.97E-07, energy: -3.24550613985534397E+01, D: -1.32E-02, 
          Tr(KW):  7.9614}]
   -  #-------------------------------------------------------------------- kernel iter: 4
       Kernel update:
         max dev from unity            :  3.94E-01
         Hamiltonian application required:  Yes
         method                        : directmin
         expansion coefficients optimization: &it_coeff001_002_004
         -  { #---------------------------------------------------------------- it coeff: 1
 calculate density kernel, communication strategy: ALLREDUCE, 
 communication strategy kernel: ALLREDUCE, method: DminSD, 
 iter:  1, fnrm:  1.09E-01, eBS: -2.88592797551075009, D: -7.603E-01, alpha:  1.21E-01}
         -  { #---------------------------------------------------------------- it coeff: 2
 calculate density kernel, communication strategy: ALLREDUCE, 
 communication strategy kernel: ALLREDUCE, method: DminSD, 
 iter:  2, fnrm:  1.07E-01, eBS: -3.64620752864506592, D: -1.109E-03, alpha:  1.21E-01}
         -  { #---------------------------------------------------------------- it coeff: 3
 calculate density kernel, communication strategy: ALLREDUCE, 
 communication strategy kernel: ALLREDUCE, method: DminSD, 
 iter:  3, fnrm:  1.06E-01, eBS: -3.64731670109409478, D: -1.085E-03, alpha:  1.21E-01}
         -  { #---------------------------------------------------------------- it coeff: 4
 calculate density kernel, communication strategy: ALLREDUCE, 
 communication strategy kernel: ALLREDUCE, method: DminSD, 
 iter:  4, fnrm:  1.05E-01, eBS: -3.64840172185351186, D: -1.061E-03, alpha:  1.21E-01}
         -  { #---------------------------------------------------------------- it coeff: 5
 calculate density kernel, communication strategy: ALLREDUCE, 
 communication strategy kernel: ALLREDUCE, method: DminSD, 
 iter:  5, fnrm:  1.04E-01, eBS: -3.64946320769319721, D: -1.039E-03, alpha:  1.21E-01}
         -  { #---------------------------------------------------------------- it coeff: 6
 calculate density kernel, communication strategy: ALLREDUCE, 
 communication strategy kernel: ALLREDUCE, method: DminSD, 
 iter:  6, fnrm:  1.03E-01, eBS: -3.65050175626212603, D: -1.016E-03, alpha:  1.21E-01}
         -  { #---------------------------------------------------------------- it coeff: 7
 calculate density kernel, communication strategy: ALLREDUCE, 
 communication strategy kernel: ALLREDUCE, method: DminSD, 
 iter:  7, fnrm:  1.02E-01, eBS: -3.65151794680597153, D: -9.944E-04, alpha:  1.21E-01}
         -  { #---------------------------------------------------------------- it coeff: 8
 calculate density kernel, communication strategy: ALLREDUCE, 
 communication strategy kernel: ALLREDUCE, method: DminSD, 
 iter:  8, fnrm:  1.01E-01, eBS: -3.65251234085404608, D: -9.731E-04, alpha:  1.21E-01}
         -  { #---------------------------------------------------------------- it coeff: 9
 calculate density kernel, communication strategy: ALLREDUCE, 
 communication strategy kernel: ALLREDUCE, method: DminSD, 
 iter:  9, fnrm:  9.95E-02, eBS: -3.65348548287706087, D: -9.524E-04, alpha:  1.21E-01}
         -  { #--------------------------------------------------------------- it coeff: 10
 calculate density kernel, communication strategy: ALLREDUCE, 
 communication strategy kernel: ALLREDUCE, method: DminSD, 
 iter:  10, fnrm:  9.84E-02, eBS: -3.65443790091681686, D: -9.322E-04, alpha:  1.21E-01}
         Kohn-Sham residue             :  2.23E-01
         Coefficients available        :  Yes
       alpha                           :  0.13310000000000002
       energydiff                      : -1.05977672152448577E-002
       Hamiltonian update: {
 Energies: {Ekin:  1.61725357342E+01, Epot: -1.9254944785E+01, Enl:  1.43030174225, 
              EH:  5.6388176152E+01,   EXC: -7.81861276527, EvXC: -1.02508038152E+01}, 
    Total charge:  1.499999869482E+01, 
 Poisson Solver: {BC: Free, Box:  [  117,  119,  107 ], MPI tasks:  3}}
        #Eigenvalues and New Occupation Numbers
       Orbitals: [
 {e: -5.398147214777E-01, f:  2.0},  # 00001
 {e: -4.399839849784E-01, f:  2.0},  # 00002
 {e: -8.530443357213E-02, f:  2.0},  # 00003
 {e:  1.455691359458E-02, f:  2.0},  # 00004
 {e:  4.573917800343E-02, f:  2.0},  # 00005
 {e:  4.574008556873E-02, f:  2.0},  # 00006
 {e:  1.455944989365E-01, f:  2.0},  # 00007
 {e:  1.455959900519E-01, f:  1.0}] # 00008
       summary: [ {kernel optimization: DMIN, mixing quantity: DENS, mix hist:  0, 
 iter:  4, delta:  1.75E-07, energy: -3.24656591657686846E+01, D: -1.06E-02, 
          Tr(KW):  7.9538}]
   -  #-------------------------------------------------------------------- kernel iter: 5
       Kernel update:
         max dev from unity            :  3.94E-01
         Hamiltonian application required:  Yes
         method                        : directmin
         expansion coefficients optimization: &it_coeff001_002_005
         -  { #---------------------------------------------------------------- it coeff: 1
 calculate density kernel, communication strategy: ALLREDUCE, 
 communication strategy kernel: ALLREDUCE, method: DminSD, 
 iter:  1, fnrm:  9.23E-02, eBS: -2.85998700594706579, D: -7.699E-01, alpha:  1.331E-01}
         -  { #---------------------------------------------------------------- it coeff: 2
 calculate density kernel, communication strategy: ALLREDUCE, 
 communication strategy kernel: ALLREDUCE, method: DminSD, 
 iter:  2, fnrm:  9.13E-02, eBS: -3.62988751704988211, D: -8.826E-04, alpha:  1.331E-01}
         -  { #---------------------------------------------------------------- it coeff: 3
 calculate density kernel, communication strategy: ALLREDUCE, 
 communication strategy kernel: ALLREDUCE, method: DminSD, 
 iter:  3, fnrm:  9.03E-02, eBS: -3.63077007087287607, D: -8.629E-04, alpha:  1.331E-01}
         -  { #---------------------------------------------------------------- it coeff: 4
 calculate density kernel, communication strategy: ALLREDUCE, 
 communication strategy kernel: ALLREDUCE, method: DminSD, 
 iter:  4, fnrm:  8.93E-02, eBS: -3.63163294166583928, D: -8.437E-04, alpha:  1.331E-01}
         -  { #---------------------------------------------------------------- it coeff: 5
 calculate density kernel, communication strategy: ALLREDUCE, 
 communication strategy kernel: ALLREDUCE, method: DminSD, 
 iter:  5, fnrm:  8.83E-02, eBS: -3.63247663258922771, D: -8.25E-04, alpha:  1.331E-01}
         -  { #---------------------------------------------------------------- it coeff: 6
 calculate density kernel, communication strategy: ALLREDUCE, 
 communication strategy kernel: ALLREDUCE, method: DminSD, 
 iter:  6, fnrm:  8.73E-02, eBS: -3.63330163138875628, D: -8.068E-04, alpha:  1.331E-01}
         -  { #---------------------------------------------------------------- it coeff: 7
 calculate density kernel, communication strategy: ALLREDUCE, 
 communication strategy kernel: ALLREDUCE, method: DminSD, 
 iter:  7, fnrm:  8.63E-02, eBS: -3.63410841097947479, D: -7.89E-04, alpha:  1.331E-01}
         -  { #---------------------------------------------------------------- it coeff: 8
 calculate density kernel, communication strategy: ALLREDUCE, 
 communication strategy kernel: ALLREDUCE, method: DminSD, 
 iter:  8, fnrm:  8.54E-02, eBS: -3.63489743000333032, D: -7.717E-04, alpha:  1.331E-01}
         -  { #---------------------------------------------------------------- it coeff: 9
 calculate density kernel, communication strategy: ALLREDUCE, 
 communication strategy kernel: ALLREDUCE, method: DminSD, 
 iter:  9, fnrm:  8.44E-02, eBS: -3.63566913336149966, D: -7.548E-04, alpha:  1.331E-01}
         -  { #--------------------------------------------------------------- it coeff: 10
 calculate density kernel, communication strategy: ALLREDUCE, 
 communication strategy kernel: ALLREDUCE, method: DminSD, 
 iter:  10, fnrm:  8.35E-02, eBS: -3.63642395272284391, D: -7.384E-04, alpha:  1.331E-01}
         Kohn-Sham residue             :  2.195E-01
         Coefficients available        :  Yes
       alpha                           :  0.14641000000000004
       energydiff                      : -8.58079194640737342E-003
       Hamiltonian update: {
 Energies: {Ekin:  1.61725357342E+01, Epot: -1.92373020159E+01, Enl:  1.43030174225, 
              EH:  5.6415785092E+01,   EXC: -7.82342050853, EvXC: -1.02571655077E+01}, 
    Total charge:  1.499999869522E+01, 
 Poisson Solver: {BC: Free, Box:  [  117,  119,  107 ], MPI tasks:  3}}
        #Eigenvalues and New Occupation Numbers
       Orbitals: [
 {e: -5.398147214777E-01, f:  2.0},  # 00001
 {e: -4.399839849784E-01, f:  2.0},  # 00002
 {e: -8.530443357213E-02, f:  2.0},  # 00003
 {e:  1.455691359458E-02, f:  2.0},  # 00004
 {e:  4.573917800343E-02, f:  2.0},  # 00005
 {e:  4.574008556873E-02, f:  2.0},  # 00006
 {e:  1.455944989365E-01, f:  2.0},  # 00007
 {e:  1.455959900519E-01, f:  1.0}] # 00008
       summary: [ {kernel optimization: DMIN, mixing quantity: DENS, mix hist:  0, 
 iter:  5, delta:  1.55E-07, energy: -3.2474239957715092E+01, D: -8.581E-03, 
          Tr(KW):  7.9465}]
   -  #-------------------------------------------------------------------- kernel iter: 6
       Kernel update:
         max dev from unity            :  3.94E-01
         Hamiltonian application required:  Yes
         method                        : directmin
         expansion coefficients optimization: &it_coeff001_002_006
         -  { #---------------------------------------------------------------- it coeff: 1
 calculate density kernel, communication strategy: ALLREDUCE, 
 communication strategy kernel: ALLREDUCE, method: DminSD, 
 iter:  1, fnrm:  7.88E-02, eBS: -2.84251280703966325, D: -7.779E-01, alpha:  1.464E-01}
         -  { #---------------------------------------------------------------- it coeff: 2
 calculate density kernel, communication strategy: ALLREDUCE, 
 communication strategy kernel: ALLREDUCE, method: DminSD, 
 iter:  2, fnrm:  7.79E-02, eBS: -3.62037257473269936, D: -7.072E-04, alpha:  1.464E-01}
         -  { #---------------------------------------------------------------- it coeff: 3
 calculate density kernel, communication strategy: ALLREDUCE, 
 communication strategy kernel: ALLREDUCE, method: DminSD, 
 iter:  3, fnrm:  7.7E-02, eBS: -3.62107977404083137, D: -6.909E-04, alpha:  1.464E-01}
         -  { #---------------------------------------------------------------- it coeff: 4
 calculate density kernel, communication strategy: ALLREDUCE, 
 communication strategy kernel: ALLREDUCE, method: DminSD, 
 iter:  4, fnrm:  7.61E-02, eBS: -3.62177066555027594, D: -6.75E-04, alpha:  1.464E-01}
         -  { #---------------------------------------------------------------- it coeff: 5
 calculate density kernel, communication strategy: ALLREDUCE, 
 communication strategy kernel: ALLREDUCE, method: DminSD, 
 iter:  5, fnrm:  7.53E-02, eBS: -3.62244566887811326, D: -6.595E-04, alpha:  1.464E-01}
         -  { #---------------------------------------------------------------- it coeff: 6
 calculate density kernel, communication strategy: ALLREDUCE, 
 communication strategy kernel: ALLREDUCE, method: DminSD, 
 iter:  6, fnrm:  7.44E-02, eBS: -3.62310519112658369, D: -6.444E-04, alpha:  1.464E-01}
         -  { #---------------------------------------------------------------- it coeff: 7
 calculate density kernel, communication strategy: ALLREDUCE, 
 communication strategy kernel: ALLREDUCE, method: DminSD, 
 iter:  7, fnrm:  7.35E-02, eBS: -3.62374962733997386, D: -6.297E-04, alpha:  1.464E-01}
         -  { #---------------------------------------------------------------- it coeff: 8
 calculate density kernel, communication strategy: ALLREDUCE, 
 communication strategy kernel: ALLREDUCE, method: DminSD, 
 iter:  8, fnrm:  7.27E-02, eBS: -3.62437936094081925, D: -6.154E-04, alpha:  1.464E-01}
         -  { #---------------------------------------------------------------- it coeff: 9
 calculate density kernel, communication strategy: ALLREDUCE, 
 communication strategy kernel: ALLREDUCE, method: DminSD, 
 iter:  9, fnrm:  7.19E-02, eBS: -3.62499476414642174, D: -6.014E-04, alpha:  1.464E-01}
         -  { #--------------------------------------------------------------- it coeff: 10
 calculate density kernel, communication strategy: ALLREDUCE, 
 communication strategy kernel: ALLREDUCE, method: DminSD, 
 iter:  10, fnrm:  7.1E-02, eBS: -3.62559619836683789, D: -5.878E-04, alpha:  1.464E-01}
         Kohn-Sham residue             :  2.164E-01
         Coefficients available        :  Yes
       alpha                           :  0.16105100000000006
       energydiff                      : -6.99781996541304352E-003
       Hamiltonian update: {
 Energies: {Ekin:  1.61725357342E+01, Epot: -1.92254908361E+01, Enl:  1.43030174225, 
              EH:  5.64341445169E+01,  EXC: -7.82674560215, EvXC: -1.02615687284E+01}, 
    Total charge:  1.499999869591E+01, 
 Poisson Solver: {BC: Free, Box:  [  117,  119,  107 ], MPI tasks:  3}}
        #Eigenvalues and New Occupation Numbers
       Orbitals: [
 {e: -5.398147214777E-01, f:  2.0},  # 00001
 {e: -4.399839849784E-01, f:  2.0},  # 00002
 {e: -8.530443357213E-02, f:  2.0},  # 00003
 {e:  1.455691359458E-02, f:  2.0},  # 00004
 {e:  4.573917800343E-02, f:  2.0},  # 00005
 {e:  4.574008556873E-02, f:  2.0},  # 00006
 {e:  1.455944989365E-01, f:  2.0},  # 00007
 {e:  1.455959900519E-01, f:  1.0}] # 00008
       summary: [ {kernel optimization: DMIN, mixing quantity: DENS, mix hist:  0, 
 iter:  6, delta:  1.38E-07, energy: -3.2481237777680505E+01, D: -6.998E-03, 
          Tr(KW):  7.9395}]
   -  #-------------------------------------------------------------------- kernel iter: 7
       Kernel update:
         max dev from unity            :  3.94E-01
         Hamiltonian application required:  Yes
         method                        : directmin
         expansion coefficients optimization: &it_coeff001_002_007
         -  { #---------------------------------------------------------------- it coeff: 1
 calculate density kernel, communication strategy: ALLREDUCE, 
 communication strategy kernel: ALLREDUCE, method: DminSD, 
 iter:  1, fnrm:  6.75E-02, eBS: -2.83222932925559157, D: -7.842E-01, alpha:  1.611E-01}
         -  { #---------------------------------------------------------------- it coeff: 2
 calculate density kernel, communication strategy: ALLREDUCE, 
 communication strategy kernel: ALLREDUCE, method: DminSD, 
 iter:  2, fnrm:  6.67E-02, eBS: -3.61638286074476678, D: -5.694E-04, alpha:  1.611E-01}
         -  { #---------------------------------------------------------------- it coeff: 3
 calculate density kernel, communication strategy: ALLREDUCE, 
 communication strategy kernel: ALLREDUCE, method: DminSD, 
 iter:  3, fnrm:  6.59E-02, eBS: -3.61695222562599028, D: -5.556E-04, alpha:  1.611E-01}
         -  { #---------------------------------------------------------------- it coeff: 4
 calculate density kernel, communication strategy: ALLREDUCE, 
 communication strategy kernel: ALLREDUCE, method: DminSD, 
 iter:  4, fnrm:  6.51E-02, eBS: -3.61750785410505582, D: -5.423E-04, alpha:  1.611E-01}
         -  { #---------------------------------------------------------------- it coeff: 5
 calculate density kernel, communication strategy: ALLREDUCE, 
 communication strategy kernel: ALLREDUCE, method: DminSD, 
 iter:  5, fnrm:  6.43E-02, eBS: -3.61805010784364889, D: -5.292E-04, alpha:  1.611E-01}
         -  { #---------------------------------------------------------------- it coeff: 6
 calculate density kernel, communication strategy: ALLREDUCE, 
 communication strategy kernel: ALLREDUCE, method: DminSD, 
 iter:  6, fnrm:  6.35E-02, eBS: -3.61857933790874053, D: -5.165E-04, alpha:  1.611E-01}
         -  { #---------------------------------------------------------------- it coeff: 7
 calculate density kernel, communication strategy: ALLREDUCE, 
 communication strategy kernel: ALLREDUCE, method: DminSD, 
 iter:  7, fnrm:  6.27E-02, eBS: -3.61909588513576175, D: -5.042E-04, alpha:  1.611E-01}
         -  { #---------------------------------------------------------------- it coeff: 8
 calculate density kernel, communication strategy: ALLREDUCE, 
 communication strategy kernel: ALLREDUCE, method: DminSD, 
 iter:  8, fnrm:  6.2E-02, eBS: -3.61960008047628978, D: -4.922E-04, alpha:  1.611E-01}
         -  { #---------------------------------------------------------------- it coeff: 9
 calculate density kernel, communication strategy: ALLREDUCE, 
 communication strategy kernel: ALLREDUCE, method: DminSD, 
 iter:  9, fnrm:  6.12E-02, eBS: -3.62009224533119411, D: -4.804E-04, alpha:  1.611E-01}
         -  { #--------------------------------------------------------------- it coeff: 10
 calculate density kernel, communication strategy: ALLREDUCE, 
 communication strategy kernel: ALLREDUCE, method: DminSD, 
 iter:  10, fnrm:  6.05E-02, eBS: -3.62057269187002317, D: -4.69E-04, alpha:  1.611E-01}
         Kohn-Sham residue             :  2.138E-01
         Coefficients available        :  Yes
       alpha                           :  0.17715610000000007
       energydiff                      : -5.72699404020937664E-003
       Hamiltonian update: {
 Energies: {Ekin:  1.61725357342E+01, Epot: -1.9218347843E+01, Enl:  1.43030174225, 
              EH:  5.64450561611E+01,  EXC: -7.82885371332, EvXC: -1.02643642254E+01}, 
    Total charge:  1.499999869682E+01, 
 Poisson Solver: {BC: Free, Box:  [  117,  119,  107 ], MPI tasks:  3}}
        #Eigenvalues and New Occupation Numbers
       Orbitals: [
 {e: -5.398147214777E-01, f:  2.0},  # 00001
 {e: -4.399839849784E-01, f:  2.0},  # 00002
 {e: -8.530443357213E-02, f:  2.0},  # 00003
 {e:  1.455691359458E-02, f:  2.0},  # 00004
 {e:  4.573917800343E-02, f:  2.0},  # 00005
 {e:  4.574008556873E-02, f:  2.0},  # 00006
 {e:  1.455944989365E-01, f:  2.0},  # 00007
 {e:  1.455959900519E-01, f:  1.0}] # 00008
       summary: [ {kernel optimization: DMIN, mixing quantity: DENS, mix hist:  0, 
 iter:  7, delta:  1.23E-07, energy: -3.24869647717207144E+01, D: -5.727E-03, 
          Tr(KW):  7.9331}]
   -  #-------------------------------------------------------------------- kernel iter: 8
       Kernel update:
         max dev from unity            :  3.94E-01
         Hamiltonian application required:  Yes
         method                        : directmin
         expansion coefficients optimization: &it_coeff001_002_008
         -  { #---------------------------------------------------------------- it coeff: 1
 calculate density kernel, communication strategy: ALLREDUCE, 
 communication strategy kernel: ALLREDUCE, method: DminSD, 
 iter:  1, fnrm:  5.78E-02, eBS: -2.82773206483602157, D: -7.889E-01, alpha:  1.772E-01}
         -  { #---------------------------------------------------------------- it coeff: 2
 calculate density kernel, communication strategy: ALLREDUCE, 
 communication strategy kernel: ALLREDUCE, method: DminSD, 
 iter:  2, fnrm:  5.71E-02, eBS: -3.61661991568784114, D: -4.586E-04, alpha:  1.772E-01}
         -  { #---------------------------------------------------------------- it coeff: 3
 calculate density kernel, communication strategy: ALLREDUCE, 
 communication strategy kernel: ALLREDUCE, method: DminSD, 
 iter:  3, fnrm:  5.63E-02, eBS: -3.61707853375302912, D: -4.469E-04, alpha:  1.772E-01}
         -  { #---------------------------------------------------------------- it coeff: 4
 calculate density kernel, communication strategy: ALLREDUCE, 
 communication strategy kernel: ALLREDUCE, method: DminSD, 
 iter:  4, fnrm:  5.56E-02, eBS: -3.61752544871252546, D: -4.355E-04, alpha:  1.772E-01}
         -  { #---------------------------------------------------------------- it coeff: 5
 calculate density kernel, communication strategy: ALLREDUCE, 
 communication strategy kernel: ALLREDUCE, method: DminSD, 
 iter:  5, fnrm:  5.49E-02, eBS: -3.61796098243125552, D: -4.245E-04, alpha:  1.772E-01}
         -  { #---------------------------------------------------------------- it coeff: 6
 calculate density kernel, communication strategy: ALLREDUCE, 
 communication strategy kernel: ALLREDUCE, method: DminSD, 
 iter:  6, fnrm:  5.42E-02, eBS: -3.61838544722538025, D: -4.137E-04, alpha:  1.772E-01}
         -  { #---------------------------------------------------------------- it coeff: 7
 calculate density kernel, communication strategy: ALLREDUCE, 
 communication strategy kernel: ALLREDUCE, method: DminSD, 
 iter:  7, fnrm:  5.35E-02, eBS: -3.61879914617548515, D: -4.032E-04, alpha:  1.772E-01}
         -  { #---------------------------------------------------------------- it coeff: 8
 calculate density kernel, communication strategy: ALLREDUCE, 
 communication strategy kernel: ALLREDUCE, method: DminSD, 
 iter:  8, fnrm:  5.28E-02, eBS: -3.61920237342779139, D: -3.93E-04, alpha:  1.772E-01}
         -  { #---------------------------------------------------------------- it coeff: 9
 calculate density kernel, communication strategy: ALLREDUCE, 
 communication strategy kernel: ALLREDUCE, method: DminSD, 
 iter:  9, fnrm:  5.22E-02, eBS: -3.61959541448399946, D: -3.831E-04, alpha:  1.772E-01}
         -  { #--------------------------------------------------------------- it coeff: 10
 calculate density kernel, communication strategy: ALLREDUCE, 
 communication strategy kernel: ALLREDUCE, method: DminSD, 
 iter:  10, fnrm:  5.15E-02, eBS: -3.61997854648024564, D: -3.735E-04, alpha:  1.772E-01}
         Kohn-Sham residue             :  2.116E-01
         Coefficients available        :  Yes
       alpha                           :  0.19487171000000009
       energydiff                      : -4.68041144678466026E-003
       Hamiltonian update: {
 Energies: {Ekin:  1.61725357342E+01, Epot: -1.92148011318E+01, Enl:  1.43030174225, 
              EH:  5.64502197119E+01,  EXC: -7.83000625246, EvXC: -1.02658971719E+01}, 
    Total charge:  1.499999869787E+01, 
 Poisson Solver: {BC: Free, Box:  [  117,  119,  107 ], MPI tasks:  3}}
        #Eigenvalues and New Occupation Numbers
       Orbitals: [
 {e: -5.398147214777E-01, f:  2.0},  # 00001
 {e: -4.399839849784E-01, f:  2.0},  # 00002
 {e: -8.530443357213E-02, f:  2.0},  # 00003
 {e:  1.455691359458E-02, f:  2.0},  # 00004
 {e:  4.573917800343E-02, f:  2.0},  # 00005
 {e:  4.574008556873E-02, f:  2.0},  # 00006
 {e:  1.455944989365E-01, f:  2.0},  # 00007
 {e:  1.455959900519E-01, f:  1.0}] # 00008
       summary: [ {kernel optimization: DMIN, mixing quantity: DENS, mix hist:  0, 
 iter:  8, delta:  1.11E-07, energy: -3.24916451831674991E+01, D: -4.68E-03, 
          Tr(KW):  7.9272}]
   -  #-------------------------------------------------------------------- kernel iter: 9
       Kernel update:
         max dev from unity            :  3.94E-01
         Hamiltonian application required:  Yes
         method                        : directmin
         expansion coefficients optimization: &it_coeff001_002_009
         -  { #---------------------------------------------------------------- it coeff: 1
 calculate density kernel, communication strategy: ALLREDUCE, 
 communication strategy kernel: ALLREDUCE, method: DminSD, 
 iter:  1, fnrm:  4.94E-02, eBS: -2.8276293328865334, D: -7.922E-01, alpha:  1.949E-01}
         -  { #---------------------------------------------------------------- it coeff: 2
 calculate density kernel, communication strategy: ALLREDUCE, 
 communication strategy kernel: ALLREDUCE, method: DminSD, 
 iter:  2, fnrm:  4.87E-02, eBS: -3.61986875937040153, D: -3.677E-04, alpha:  1.949E-01}
         -  { #---------------------------------------------------------------- it coeff: 3
 calculate density kernel, communication strategy: ALLREDUCE, 
 communication strategy kernel: ALLREDUCE, method: DminSD, 
 iter:  3, fnrm:  4.81E-02, eBS: -3.62023644414683909, D: -3.577E-04, alpha:  1.949E-01}
         -  { #---------------------------------------------------------------- it coeff: 4
 calculate density kernel, communication strategy: ALLREDUCE, 
 communication strategy kernel: ALLREDUCE, method: DminSD, 
 iter:  4, fnrm:  4.74E-02, eBS: -3.62059412750647702, D: -3.48E-04, alpha:  1.949E-01}
         -  { #---------------------------------------------------------------- it coeff: 5
 calculate density kernel, communication strategy: ALLREDUCE, 
 communication strategy kernel: ALLREDUCE, method: DminSD, 
 iter:  5, fnrm:  4.68E-02, eBS: -3.62094210184985688, D: -3.385E-04, alpha:  1.949E-01}
         -  { #---------------------------------------------------------------- it coeff: 6
 calculate density kernel, communication strategy: ALLREDUCE, 
 communication strategy kernel: ALLREDUCE, method: DminSD, 
 iter:  6, fnrm:  4.61E-02, eBS: -3.62128065047106151, D: -3.294E-04, alpha:  1.949E-01}
         -  { #---------------------------------------------------------------- it coeff: 7
 calculate density kernel, communication strategy: ALLREDUCE, 
 communication strategy kernel: ALLREDUCE, method: DminSD, 
 iter:  7, fnrm:  4.55E-02, eBS: -3.62161004786090412, D: -3.205E-04, alpha:  1.949E-01}
         -  { #---------------------------------------------------------------- it coeff: 8
 calculate density kernel, communication strategy: ALLREDUCE, 
 communication strategy kernel: ALLREDUCE, method: DminSD, 
 iter:  8, fnrm:  4.49E-02, eBS: -3.62193055999909852, D: -3.119E-04, alpha:  1.949E-01}
         -  { #---------------------------------------------------------------- it coeff: 9
 calculate density kernel, communication strategy: ALLREDUCE, 
 communication strategy kernel: ALLREDUCE, method: DminSD, 
 iter:  9, fnrm:  4.43E-02, eBS: -3.62224244463589828, D: -3.035E-04, alpha:  1.949E-01}
         -  { #--------------------------------------------------------------- it coeff: 10
 calculate density kernel, communication strategy: ALLREDUCE, 
 communication strategy kernel: ALLREDUCE, method: DminSD, 
 iter:  10, fnrm:  4.37E-02, eBS: -3.62254595156354631, D: -2.954E-04, alpha:  1.949E-01}
         Kohn-Sham residue             :  2.096E-01
         Coefficients available        :  Yes
       alpha                           :  0.21435888100000011
       energydiff                      : -3.80036682448547936E-003
       Hamiltonian update: {
 Energies: {Ekin:  1.61725357342E+01, Epot: -1.92139056038E+01, Enl:  1.43030174225, 
              EH:  5.64511575455E+01,  EXC: -7.83044480357, EvXC: -1.02664865874E+01}, 
    Total charge:  1.4999998699E+01, 
 Poisson Solver: {BC: Free, Box:  [  117,  119,  107 ], MPI tasks:  3}}
        #Eigenvalues and New Occupation Numbers
       Orbitals: [
 {e: -5.398147214777E-01, f:  2.0},  # 00001
 {e: -4.399839849784E-01, f:  2.0},  # 00002
 {e: -8.530443357213E-02, f:  2.0},  # 00003
 {e:  1.455691359458E-02, f:  2.0},  # 00004
 {e:  4.573917800343E-02, f:  2.0},  # 00005
 {e:  4.574008556873E-02, f:  2.0},  # 00006
 {e:  1.455944989365E-01, f:  2.0},  # 00007
 {e:  1.455959900519E-01, f:  1.0}] # 00008
       summary: [ {kernel optimization: DMIN, mixing quantity: DENS, mix hist:  0, 
 iter:  9, delta:  9.99E-08, energy: -3.24954455499919845E+01, D: -3.8E-03, Tr(KW):  7.922}]
   -  #------------------------------------------------------------------- kernel iter: 10
       Kernel update:
         max dev from unity            :  3.94E-01
         Hamiltonian application required:  Yes
         method                        : directmin
         expansion coefficients optimization: &it_coeff001_002_010
         -  { #---------------------------------------------------------------- it coeff: 1
 calculate density kernel, communication strategy: ALLREDUCE, 
 communication strategy kernel: ALLREDUCE, method: DminSD, 
 iter:  1, fnrm:  4.2E-02, eBS: -2.83064273050965287, D: -7.944E-01, alpha:  2.144E-01}
         -  { #---------------------------------------------------------------- it coeff: 2
 calculate density kernel, communication strategy: ALLREDUCE, 
 communication strategy kernel: ALLREDUCE, method: DminSD, 
 iter:  2, fnrm:  4.14E-02, eBS: -3.62506983213568956, D: -2.919E-04, alpha:  2.144E-01}
         -  { #---------------------------------------------------------------- it coeff: 3
 calculate density kernel, communication strategy: ALLREDUCE, 
 communication strategy kernel: ALLREDUCE, method: DminSD, 
 iter:  3, fnrm:  4.08E-02, eBS: -3.62536171969833143, D: -2.834E-04, alpha:  2.144E-01}
         -  { #---------------------------------------------------------------- it coeff: 4
 calculate density kernel, communication strategy: ALLREDUCE, 
 communication strategy kernel: ALLREDUCE, method: DminSD, 
 iter:  4, fnrm:  4.02E-02, eBS: -3.62564511128826883, D: -2.752E-04, alpha:  2.144E-01}
         -  { #---------------------------------------------------------------- it coeff: 5
 calculate density kernel, communication strategy: ALLREDUCE, 
 communication strategy kernel: ALLREDUCE, method: DminSD, 
 iter:  5, fnrm:  3.96E-02, eBS: -3.62592027371850101, D: -2.672E-04, alpha:  2.144E-01}
         -  { #---------------------------------------------------------------- it coeff: 6
 calculate density kernel, communication strategy: ALLREDUCE, 
 communication strategy kernel: ALLREDUCE, method: DminSD, 
 iter:  6, fnrm:  3.9E-02, eBS: -3.62618746485488019, D: -2.595E-04, alpha:  2.144E-01}
         -  { #---------------------------------------------------------------- it coeff: 7
 calculate density kernel, communication strategy: ALLREDUCE, 
 communication strategy kernel: ALLREDUCE, method: DminSD, 
 iter:  7, fnrm:  3.85E-02, eBS: -3.62644693393596995, D: -2.52E-04, alpha:  2.144E-01}
         -  { #---------------------------------------------------------------- it coeff: 8
 calculate density kernel, communication strategy: ALLREDUCE, 
 communication strategy kernel: ALLREDUCE, method: DminSD, 
 iter:  8, fnrm:  3.79E-02, eBS: -3.62669892188066312, D: -2.447E-04, alpha:  2.144E-01}
         -  { #---------------------------------------------------------------- it coeff: 9
 calculate density kernel, communication strategy: ALLREDUCE, 
 communication strategy kernel: ALLREDUCE, method: DminSD, 
 iter:  9, fnrm:  3.74E-02, eBS: -3.626943661583927, D: -2.377E-04, alpha:  2.144E-01}
         -  { #--------------------------------------------------------------- it coeff: 10
 calculate density kernel, communication strategy: ALLREDUCE, 
 communication strategy kernel: ALLREDUCE, method: DminSD, 
 iter:  10, fnrm:  3.68E-02, eBS: -3.62718137820129716, D: -2.309E-04, alpha:  2.144E-01}
         Kohn-Sham residue             :  2.079E-01
         Coefficients available        :  Yes
       alpha                           :  0.23579476910000013
       energydiff                      : -3.05246530020752971E-003
       Hamiltonian update: {
 Energies: {Ekin:  1.61725357342E+01, Epot: -1.92148626495E+01, Enl:  1.43030174225, 
              EH:  5.64491677518E+01,  EXC: -7.83038040572, EvXC: -1.02664111657E+01}, 
    Total charge:  1.499999870014E+01, 
 Poisson Solver: {BC: Free, Box:  [  117,  119,  107 ], MPI tasks:  3}}
        #Eigenvalues and New Occupation Numbers
       Orbitals: [
 {e: -5.398147214777E-01, f:  2.0},  # 00001
 {e: -4.399839849784E-01, f:  2.0},  # 00002
 {e: -8.530443357213E-02, f:  2.0},  # 00003
 {e:  1.455691359458E-02, f:  2.0},  # 00004
 {e:  4.573917800343E-02, f:  2.0},  # 00005
 {e:  4.574008556873E-02, f:  2.0},  # 00006
 {e:  1.455944989365E-01, f:  2.0},  # 00007
 {e:  1.455959900519E-01, f:  1.0}] # 00008
       summary: [ {kernel optimization: DMIN, mixing quantity: DENS, mix hist:  0, 
 iter:  10, delta:  9.04E-08, energy: -3.24984980152921921E+01, D: -3.052E-03, 
           Tr(KW):  7.9174}]
   -  #------------------------------------------------------------------- kernel iter: 11
       Kernel update:
         max dev from unity            :  3.94E-01
         Hamiltonian application required:  Yes
         method                        : directmin
         expansion coefficients optimization: &it_coeff001_002_011
         -  { #---------------------------------------------------------------- it coeff: 1
 calculate density kernel, communication strategy: ALLREDUCE, 
 communication strategy kernel: ALLREDUCE, method: DminSD, 
 iter:  1, fnrm:  3.55E-02, eBS: -2.83567396564587337, D: -7.957E-01, alpha:  2.358E-01}
         -  { #---------------------------------------------------------------- it coeff: 2
 calculate density kernel, communication strategy: ALLREDUCE, 
 communication strategy kernel: ALLREDUCE, method: DminSD, 
 iter:  2, fnrm:  3.49E-02, eBS: -3.63136035614839336, D: -2.284E-04, alpha:  2.358E-01}
         -  { #---------------------------------------------------------------- it coeff: 3
 calculate density kernel, communication strategy: ALLREDUCE, 
 communication strategy kernel: ALLREDUCE, method: DminSD, 
 iter:  3, fnrm:  3.44E-02, eBS: -3.6315887695720237, D: -2.213E-04, alpha:  2.358E-01}
         -  { #---------------------------------------------------------------- it coeff: 4
 calculate density kernel, communication strategy: ALLREDUCE, 
 communication strategy kernel: ALLREDUCE, method: DminSD, 
 iter:  4, fnrm:  3.38E-02, eBS: -3.63181006604666923, D: -2.144E-04, alpha:  2.358E-01}
         -  { #---------------------------------------------------------------- it coeff: 5
 calculate density kernel, communication strategy: ALLREDUCE, 
 communication strategy kernel: ALLREDUCE, method: DminSD, 
 iter:  5, fnrm:  3.33E-02, eBS: -3.63202448647857912, D: -2.078E-04, alpha:  2.358E-01}
         -  { #---------------------------------------------------------------- it coeff: 6
 calculate density kernel, communication strategy: ALLREDUCE, 
 communication strategy kernel: ALLREDUCE, method: DminSD, 
 iter:  6, fnrm:  3.28E-02, eBS: -3.63223226298312607, D: -2.014E-04, alpha:  2.358E-01}
         -  { #---------------------------------------------------------------- it coeff: 7
 calculate density kernel, communication strategy: ALLREDUCE, 
 communication strategy kernel: ALLREDUCE, method: DminSD, 
 iter:  7, fnrm:  3.23E-02, eBS: -3.63243361923142549, D: -1.952E-04, alpha:  2.358E-01}
         -  { #---------------------------------------------------------------- it coeff: 8
 calculate density kernel, communication strategy: ALLREDUCE, 
 communication strategy kernel: ALLREDUCE, method: DminSD, 
 iter:  8, fnrm:  3.18E-02, eBS: -3.63262877078188406, D: -1.892E-04, alpha:  2.358E-01}
         -  { #---------------------------------------------------------------- it coeff: 9
 calculate density kernel, communication strategy: ALLREDUCE, 
 communication strategy kernel: ALLREDUCE, method: DminSD, 
 iter:  9, fnrm:  3.13E-02, eBS: -3.63281792539750548, D: -1.834E-04, alpha:  2.358E-01}
         -  { #--------------------------------------------------------------- it coeff: 10
 calculate density kernel, communication strategy: ALLREDUCE, 
 communication strategy kernel: ALLREDUCE, method: DminSD, 
 iter:  10, fnrm:  3.08E-02, eBS: -3.63300128334960348, D: -1.778E-04, alpha:  2.358E-01}
         Kohn-Sham residue             :  2.064E-01
         Coefficients available        :  Yes
       alpha                           :  0.25937424601000014
       energydiff                      : -2.41771006602675698E-003
       Hamiltonian update: {
 Energies: {Ekin:  1.61725357342E+01, Epot: -1.92170264239E+01, Enl:  1.43030174225, 
              EH:  5.64453029254E+01,  EXC: -7.82998751404, EvXC: -1.0265901288E+01}, 
    Total charge:  1.499999870126E+01, 
 Poisson Solver: {BC: Free, Box:  [  117,  119,  107 ], MPI tasks:  3}}
        #Eigenvalues and New Occupation Numbers
       Orbitals: [
 {e: -5.398147214777E-01, f:  2.0},  # 00001
 {e: -4.399839849784E-01, f:  2.0},  # 00002
 {e: -8.530443357213E-02, f:  2.0},  # 00003
 {e:  1.455691359458E-02, f:  2.0},  # 00004
 {e:  4.573917800343E-02, f:  2.0},  # 00005
 {e:  4.574008556873E-02, f:  2.0},  # 00006
 {e:  1.455944989365E-01, f:  2.0},  # 00007
 {e:  1.455959900519E-01, f:  1.0}] # 00008
       summary: [ {kernel optimization: DMIN, mixing quantity: DENS, mix hist:  0, 
 iter:  11, delta:  8.17E-08, energy: -3.25009157253582188E+01, D: -2.418E-03, 
           Tr(KW):  7.9134}]
   -  #------------------------------------------------------------------- kernel iter: 12
       Kernel update:
         max dev from unity            :  3.94E-01
         Hamiltonian application required:  Yes
         method                        : directmin
         expansion coefficients optimization: &it_coeff001_002_012
         -  { #---------------------------------------------------------------- it coeff: 1
 calculate density kernel, communication strategy: ALLREDUCE, 
 communication strategy kernel: ALLREDUCE, method: DminSD, 
 iter:  1, fnrm:  2.97E-02, eBS: -2.84183951609608032, D: -7.962E-01, alpha:  2.594E-01}
         -  { #---------------------------------------------------------------- it coeff: 2
 calculate density kernel, communication strategy: ALLREDUCE, 
 communication strategy kernel: ALLREDUCE, method: DminSD, 
 iter:  2, fnrm:  2.92E-02, eBS: -3.63808658584284039, D: -1.756E-04, alpha:  2.594E-01}
         -  { #---------------------------------------------------------------- it coeff: 3
 calculate density kernel, communication strategy: ALLREDUCE, 
 communication strategy kernel: ALLREDUCE, method: DminSD, 
 iter:  3, fnrm:  2.87E-02, eBS: -3.63826217845352629, D: -1.697E-04, alpha:  2.594E-01}
         -  { #---------------------------------------------------------------- it coeff: 4
 calculate density kernel, communication strategy: ALLREDUCE, 
 communication strategy kernel: ALLREDUCE, method: DminSD, 
 iter:  4, fnrm:  2.82E-02, eBS: -3.63843192714402575, D: -1.641E-04, alpha:  2.594E-01}
         -  { #---------------------------------------------------------------- it coeff: 5
 calculate density kernel, communication strategy: ALLREDUCE, 
 communication strategy kernel: ALLREDUCE, method: DminSD, 
 iter:  5, fnrm:  2.78E-02, eBS: -3.63859604477239751, D: -1.587E-04, alpha:  2.594E-01}
         -  { #---------------------------------------------------------------- it coeff: 6
 calculate density kernel, communication strategy: ALLREDUCE, 
 communication strategy kernel: ALLREDUCE, method: DminSD, 
 iter:  6, fnrm:  2.73E-02, eBS: -3.63875473574536468, D: -1.535E-04, alpha:  2.594E-01}
         -  { #---------------------------------------------------------------- it coeff: 7
 calculate density kernel, communication strategy: ALLREDUCE, 
 communication strategy kernel: ALLREDUCE, method: DminSD, 
 iter:  7, fnrm:  2.69E-02, eBS: -3.63890819638662144, D: -1.484E-04, alpha:  2.594E-01}
         -  { #---------------------------------------------------------------- it coeff: 8
 calculate density kernel, communication strategy: ALLREDUCE, 
 communication strategy kernel: ALLREDUCE, method: DminSD, 
 iter:  8, fnrm:  2.64E-02, eBS: -3.63905661528711377, D: -1.436E-04, alpha:  2.594E-01}
         -  { #---------------------------------------------------------------- it coeff: 9
 calculate density kernel, communication strategy: ALLREDUCE, 
 communication strategy kernel: ALLREDUCE, method: DminSD, 
 iter:  9, fnrm:  2.6E-02, eBS: -3.63920017363827064, D: -1.389E-04, alpha:  2.594E-01}
         -  { #--------------------------------------------------------------- it coeff: 10
 calculate density kernel, communication strategy: ALLREDUCE, 
 communication strategy kernel: ALLREDUCE, method: DminSD, 
 iter:  10, fnrm:  2.56E-02, eBS: -3.63933904554924137, D: -1.344E-04, alpha:  2.594E-01}
         Kohn-Sham residue             :  2.051E-01
         Coefficients available        :  Yes
       alpha                           :  0.28531167061100016
       energydiff                      : -1.88526719054493697E-003
       Hamiltonian update: {
 Energies: {Ekin:  1.61725357342E+01, Epot: -1.92198984293E+01, Enl:  1.43030174225, 
              EH:  5.64403723245E+01,  EXC: -7.82940233465, EvXC: -1.02651368167E+01}, 
    Total charge:  1.499999870232E+01, 
 Poisson Solver: {BC: Free, Box:  [  117,  119,  107 ], MPI tasks:  3}}
        #Eigenvalues and New Occupation Numbers
       Orbitals: [
 {e: -5.398147214777E-01, f:  2.0},  # 00001
 {e: -4.399839849784E-01, f:  2.0},  # 00002
 {e: -8.530443357213E-02, f:  2.0},  # 00003
 {e:  1.455691359458E-02, f:  2.0},  # 00004
 {e:  4.573917800343E-02, f:  2.0},  # 00005
 {e:  4.574008556873E-02, f:  2.0},  # 00006
 {e:  1.455944989365E-01, f:  2.0},  # 00007
 {e:  1.455959900519E-01, f:  1.0}] # 00008
       summary: [ {kernel optimization: DMIN, mixing quantity: DENS, mix hist:  0, 
 iter:  12, delta:  7.35E-08, energy: -3.25028009925487638E+01, D: -1.885E-03, 
           Tr(KW):  7.91}]
   -  #------------------------------------------------------------------- kernel iter: 13
       Kernel update:
         max dev from unity            :  3.94E-01
         Hamiltonian application required:  Yes
         method                        : directmin
         expansion coefficients optimization: &it_coeff001_002_013
         -  { #---------------------------------------------------------------- it coeff: 1
 calculate density kernel, communication strategy: ALLREDUCE, 
 communication strategy kernel: ALLREDUCE, method: DminSD, 
 iter:  1, fnrm:  2.46E-02, eBS: -2.84847609229143295, D: -7.963E-01, alpha:  2.853E-01}
         -  { #---------------------------------------------------------------- it coeff: 2
 calculate density kernel, communication strategy: ALLREDUCE, 
 communication strategy kernel: ALLREDUCE, method: DminSD, 
 iter:  2, fnrm:  2.42E-02, eBS: -3.64479131839112114, D: -1.323E-04, alpha:  2.853E-01}
         -  { #---------------------------------------------------------------- it coeff: 3
 calculate density kernel, communication strategy: ALLREDUCE, 
 communication strategy kernel: ALLREDUCE, method: DminSD, 
 iter:  3, fnrm:  2.38E-02, eBS: -3.64492362751464771, D: -1.276E-04, alpha:  2.853E-01}
         -  { #---------------------------------------------------------------- it coeff: 4
 calculate density kernel, communication strategy: ALLREDUCE, 
 communication strategy kernel: ALLREDUCE, method: DminSD, 
 iter:  4, fnrm:  2.33E-02, eBS: -3.64505125087493331, D: -1.231E-04, alpha:  2.853E-01}
         -  { #---------------------------------------------------------------- it coeff: 5
 calculate density kernel, communication strategy: ALLREDUCE, 
 communication strategy kernel: ALLREDUCE, method: DminSD, 
 iter:  5, fnrm:  2.29E-02, eBS: -3.64517437125636823, D: -1.188E-04, alpha:  2.853E-01}
         -  { #---------------------------------------------------------------- it coeff: 6
 calculate density kernel, communication strategy: ALLREDUCE, 
 communication strategy kernel: ALLREDUCE, method: DminSD, 
 iter:  6, fnrm:  2.25E-02, eBS: -3.64529316359216171, D: -1.146E-04, alpha:  2.853E-01}
         -  { #---------------------------------------------------------------- it coeff: 7
 calculate density kernel, communication strategy: ALLREDUCE, 
 communication strategy kernel: ALLREDUCE, method: DminSD, 
 iter:  7, fnrm:  2.21E-02, eBS: -3.64540779533937664, D: -1.106E-04, alpha:  2.853E-01}
         -  { #---------------------------------------------------------------- it coeff: 8
 calculate density kernel, communication strategy: ALLREDUCE, 
 communication strategy kernel: ALLREDUCE, method: DminSD, 
 iter:  8, fnrm:  2.17E-02, eBS: -3.64551842683354854, D: -1.068E-04, alpha:  2.853E-01}
         -  { #---------------------------------------------------------------- it coeff: 9
 calculate density kernel, communication strategy: ALLREDUCE, 
 communication strategy kernel: ALLREDUCE, method: DminSD, 
 iter:  9, fnrm:  2.13E-02, eBS: -3.64562521162413367, D: -1.031E-04, alpha:  2.853E-01}
         -  { #--------------------------------------------------------------- it coeff: 10
 calculate density kernel, communication strategy: ALLREDUCE, 
 communication strategy kernel: ALLREDUCE, method: DminSD, 
 iter:  10, fnrm:  2.1E-02, eBS: -3.64572829679204169, D: -9.953E-05, alpha:  2.853E-01}
         Kohn-Sham residue             :  2.04E-01
         Coefficients available        :  Yes
       alpha                           :  0.31384283767210019
       energydiff                      : -1.44701587095141804E-003
       Hamiltonian update: {
 Energies: {Ekin:  1.61725357342E+01, Epot: -1.92231126247E+01, Enl:  1.43030174225, 
              EH:  5.64349634889E+01,  EXC: -7.82872489591, EvXC: -1.02642498293E+01}, 
    Total charge:  1.499999870331E+01, 
 Poisson Solver: {BC: Free, Box:  [  117,  119,  107 ], MPI tasks:  3}}
        #Eigenvalues and New Occupation Numbers
       Orbitals: [
 {e: -5.398147214777E-01, f:  2.0},  # 00001
 {e: -4.399839849784E-01, f:  2.0},  # 00002
 {e: -8.530443357213E-02, f:  2.0},  # 00003
 {e:  1.455691359458E-02, f:  2.0},  # 00004
 {e:  4.573917800343E-02, f:  2.0},  # 00005
 {e:  4.574008556873E-02, f:  2.0},  # 00006
 {e:  1.455944989365E-01, f:  2.0},  # 00007
 {e:  1.455959900519E-01, f:  1.0}] # 00008
       summary: [ {kernel optimization: DMIN, mixing quantity: DENS, mix hist:  0, 
 iter:  13, delta:  6.57E-08, energy: -3.25042480084197152E+01, D: -1.447E-03, 
           Tr(KW):  7.9071}]
   -  #------------------------------------------------------------------- kernel iter: 14
       Kernel update:
         max dev from unity            :  3.94E-01
         Hamiltonian application required:  Yes
         method                        : directmin
         expansion coefficients optimization: &it_coeff001_002_014
         -  { #---------------------------------------------------------------- it coeff: 1
 calculate density kernel, communication strategy: ALLREDUCE, 
 communication strategy kernel: ALLREDUCE, method: DminSD, 
 iter:  1, fnrm:  2.02E-02, eBS: -2.85512239512450261, D: -7.961E-01, alpha:  3.138E-01}
         -  { #---------------------------------------------------------------- it coeff: 2
 calculate density kernel, communication strategy: ALLREDUCE, 
 communication strategy kernel: ALLREDUCE, method: DminSD, 
 iter:  2, fnrm:  1.98E-02, eBS: -3.65118371839137268, D: -9.76E-05, alpha:  3.138E-01}
         -  { #---------------------------------------------------------------- it coeff: 3
 calculate density kernel, communication strategy: ALLREDUCE, 
 communication strategy kernel: ALLREDUCE, method: DminSD, 
 iter:  3, fnrm:  1.94E-02, eBS: -3.65128132082847667, D: -9.394E-05, alpha:  3.138E-01}
         -  { #---------------------------------------------------------------- it coeff: 4
 calculate density kernel, communication strategy: ALLREDUCE, 
 communication strategy kernel: ALLREDUCE, method: DminSD, 
 iter:  4, fnrm:  1.91E-02, eBS: -3.651375261320982, D: -9.043E-05, alpha:  3.138E-01}
         -  { #---------------------------------------------------------------- it coeff: 5
 calculate density kernel, communication strategy: ALLREDUCE, 
 communication strategy kernel: ALLREDUCE, method: DminSD, 
 iter:  5, fnrm:  1.87E-02, eBS: -3.65146569188771108, D: -8.707E-05, alpha:  3.138E-01}
         -  { #---------------------------------------------------------------- it coeff: 6
 calculate density kernel, communication strategy: ALLREDUCE, 
 communication strategy kernel: ALLREDUCE, method: DminSD, 
 iter:  6, fnrm:  1.84E-02, eBS: -3.65155275754022313, D: -8.384E-05, alpha:  3.138E-01}
         -  { #---------------------------------------------------------------- it coeff: 7
 calculate density kernel, communication strategy: ALLREDUCE, 
 communication strategy kernel: ALLREDUCE, method: DminSD, 
 iter:  7, fnrm:  1.8E-02, eBS: -3.65163659664567408, D: -8.074E-05, alpha:  3.138E-01}
         -  { #---------------------------------------------------------------- it coeff: 8
 calculate density kernel, communication strategy: ALLREDUCE, 
 communication strategy kernel: ALLREDUCE, method: DminSD, 
 iter:  8, fnrm:  1.77E-02, eBS: -3.65171734126800374, D: -7.778E-05, alpha:  3.138E-01}
         -  { #---------------------------------------------------------------- it coeff: 9
 calculate density kernel, communication strategy: ALLREDUCE, 
 communication strategy kernel: ALLREDUCE, method: DminSD, 
 iter:  9, fnrm:  1.74E-02, eBS: -3.65179511748901087, D: -7.493E-05, alpha:  3.138E-01}
         -  { #--------------------------------------------------------------- it coeff: 10
 calculate density kernel, communication strategy: ALLREDUCE, 
 communication strategy kernel: ALLREDUCE, method: DminSD, 
 iter:  10, fnrm:  1.7E-02, eBS: -3.65187004571068474, D: -7.22E-05, alpha:  3.138E-01}
         Kohn-Sham residue             :  2.03E-01
         Coefficients available        :  Yes
       alpha                           :  0.34522712143931022
       energydiff                      : -1.0943349204524111E-003
       Hamiltonian update: {
 Energies: {Ekin:  1.61725357342E+01, Epot: -1.92264140779E+01, Enl:  1.43030174225, 
              EH:  5.64294775173E+01,  EXC: -7.82802387499, EvXC: -1.02633309966E+01}, 
    Total charge:  1.49999987042E+01, 
 Poisson Solver: {BC: Free, Box:  [  117,  119,  107 ], MPI tasks:  3}}
        #Eigenvalues and New Occupation Numbers
       Orbitals: [
 {e: -5.398147214777E-01, f:  2.0},  # 00001
 {e: -4.399839849784E-01, f:  2.0},  # 00002
 {e: -8.530443357213E-02, f:  2.0},  # 00003
 {e:  1.455691359458E-02, f:  2.0},  # 00004
 {e:  4.573917800343E-02, f:  2.0},  # 00005
 {e:  4.574008556873E-02, f:  2.0},  # 00006
 {e:  1.455944989365E-01, f:  2.0},  # 00007
 {e:  1.455959900519E-01, f:  1.0}] # 00008
       summary: [ {kernel optimization: DMIN, mixing quantity: DENS, mix hist:  0, 
 iter:  14, delta:  5.81E-08, energy: -3.25053423433401676E+01, D: -1.094E-03, 
           Tr(KW):  7.9046}]
   -  #------------------------------------------------------------------- kernel iter: 15
       Kernel update:
         max dev from unity            :  3.94E-01
         Hamiltonian application required:  Yes
         method                        : directmin
         expansion coefficients optimization: &it_coeff001_002_015
         -  { #---------------------------------------------------------------- it coeff: 1
 calculate density kernel, communication strategy: ALLREDUCE, 
 communication strategy kernel: ALLREDUCE, method: DminSD, 
 iter:  1, fnrm:  1.64E-02, eBS: -2.86148488983265947, D: -7.956E-01, alpha:  3.452E-01}
         -  { #---------------------------------------------------------------- it coeff: 2
 calculate density kernel, communication strategy: ALLREDUCE, 
 communication strategy kernel: ALLREDUCE, method: DminSD, 
 iter:  2, fnrm:  1.61E-02, eBS: -3.65710007952387661, D: -7.046E-05, alpha:  3.452E-01}
         -  { #---------------------------------------------------------------- it coeff: 3
 calculate density kernel, communication strategy: ALLREDUCE, 
 communication strategy kernel: ALLREDUCE, method: DminSD, 
 iter:  3, fnrm:  1.57E-02, eBS: -3.65717054386560037, D: -6.768E-05, alpha:  3.452E-01}
         -  { #---------------------------------------------------------------- it coeff: 4
 calculate density kernel, communication strategy: ALLREDUCE, 
 communication strategy kernel: ALLREDUCE, method: DminSD, 
 iter:  4, fnrm:  1.54E-02, eBS: -3.65723821950822225, D: -6.501E-05, alpha:  3.452E-01}
         -  { #---------------------------------------------------------------- it coeff: 5
 calculate density kernel, communication strategy: ALLREDUCE, 
 communication strategy kernel: ALLREDUCE, method: DminSD, 
 iter:  5, fnrm:  1.51E-02, eBS: -3.6573032288037437, D: -6.246E-05, alpha:  3.452E-01}
         -  { #---------------------------------------------------------------- it coeff: 6
 calculate density kernel, communication strategy: ALLREDUCE, 
 communication strategy kernel: ALLREDUCE, method: DminSD, 
 iter:  6, fnrm:  1.48E-02, eBS: -3.65736568810534202, D: -6.002E-05, alpha:  3.452E-01}
         -  { #---------------------------------------------------------------- it coeff: 7
 calculate density kernel, communication strategy: ALLREDUCE, 
 communication strategy kernel: ALLREDUCE, method: DminSD, 
 iter:  7, fnrm:  1.45E-02, eBS: -3.65742570810038892, D: -5.769E-05, alpha:  3.452E-01}
         -  { #---------------------------------------------------------------- it coeff: 8
 calculate density kernel, communication strategy: ALLREDUCE, 
 communication strategy kernel: ALLREDUCE, method: DminSD, 
 iter:  8, fnrm:  1.42E-02, eBS: -3.65748339412205148, D: -5.545E-05, alpha:  3.452E-01}
         -  { #---------------------------------------------------------------- it coeff: 9
 calculate density kernel, communication strategy: ALLREDUCE, 
 communication strategy kernel: ALLREDUCE, method: DminSD, 
 iter:  9, fnrm:  1.4E-02, eBS: -3.65753884644108496, D: -5.331E-05, alpha:  3.452E-01}
         -  { #--------------------------------------------------------------- it coeff: 10
 calculate density kernel, communication strategy: ALLREDUCE, 
 communication strategy kernel: ALLREDUCE, method: DminSD, 
 iter:  10, fnrm:  1.37E-02, eBS: -3.6575921605393189, D: -5.127E-05, alpha:  3.452E-01}
         Kohn-Sham residue             :  2.022E-01
         Coefficients available        :  Yes
       alpha                           :  0.37974983358324127
       energydiff                      : -8.1696327286806536E-004
       Hamiltonian update: {
 Energies: {Ekin:  1.61725357342E+01, Epot: -1.92296347451E+01, Enl:  1.43030174225, 
              EH:  5.64241708917E+01,  EXC: -7.82734296847, EvXC: -1.02624380021E+01}, 
    Total charge:  1.499999870501E+01, 
 Poisson Solver: {BC: Free, Box:  [  117,  119,  107 ], MPI tasks:  3}}
        #Eigenvalues and New Occupation Numbers
       Orbitals: [
 {e: -5.398147214777E-01, f:  2.0},  # 00001
 {e: -4.399839849784E-01, f:  2.0},  # 00002
 {e: -8.530443357213E-02, f:  2.0},  # 00003
 {e:  1.455691359458E-02, f:  2.0},  # 00004
 {e:  4.573917800343E-02, f:  2.0},  # 00005
 {e:  4.574008556873E-02, f:  2.0},  # 00006
 {e:  1.455944989365E-01, f:  2.0},  # 00007
 {e:  1.455959900519E-01, f:  1.0}] # 00008
       summary: [ {kernel optimization: DMIN, mixing quantity: DENS, mix hist:  0, 
 iter:  15, delta:  5.08E-08, energy: -3.25061593066130357E+01, D: -8.17E-04, 
           Tr(KW):  7.9025}]
   -  #------------------------------------------------------------------- kernel iter: 16
       Kernel update:
         max dev from unity            :  3.94E-01
         Hamiltonian application required:  Yes
         method                        : directmin
         expansion coefficients optimization: &it_coeff001_002_016
         -  { #---------------------------------------------------------------- it coeff: 1
 calculate density kernel, communication strategy: ALLREDUCE, 
 communication strategy kernel: ALLREDUCE, method: DminSD, 
 iter:  1, fnrm:  1.31E-02, eBS: -2.86739639079225617, D: -7.951E-01, alpha:  3.797E-01}
         -  { #---------------------------------------------------------------- it coeff: 2
 calculate density kernel, communication strategy: ALLREDUCE, 
 communication strategy kernel: ALLREDUCE, method: DminSD, 
 iter:  2, fnrm:  1.29E-02, eBS: -3.6624639805061574, D: -4.979E-05, alpha:  3.797E-01}
         -  { #---------------------------------------------------------------- it coeff: 3
 calculate density kernel, communication strategy: ALLREDUCE, 
 communication strategy kernel: ALLREDUCE, method: DminSD, 
 iter:  3, fnrm:  1.26E-02, eBS: -3.66251377312899695, D: -4.772E-05, alpha:  3.797E-01}
         -  { #---------------------------------------------------------------- it coeff: 4
 calculate density kernel, communication strategy: ALLREDUCE, 
 communication strategy kernel: ALLREDUCE, method: DminSD, 
 iter:  4, fnrm:  1.23E-02, eBS: -3.66256149421455657, D: -4.574E-05, alpha:  3.797E-01}
         -  { #---------------------------------------------------------------- it coeff: 5
 calculate density kernel, communication strategy: ALLREDUCE, 
 communication strategy kernel: ALLREDUCE, method: DminSD, 
 iter:  5, fnrm:  1.21E-02, eBS: -3.66260723917686626, D: -4.386E-05, alpha:  3.797E-01}
         -  { #---------------------------------------------------------------- it coeff: 6
 calculate density kernel, communication strategy: ALLREDUCE, 
 communication strategy kernel: ALLREDUCE, method: DminSD, 
 iter:  6, fnrm:  1.18E-02, eBS: -3.66265109849871529, D: -4.206E-05, alpha:  3.797E-01}
         -  { #---------------------------------------------------------------- it coeff: 7
 calculate density kernel, communication strategy: ALLREDUCE, 
 communication strategy kernel: ALLREDUCE, method: DminSD, 
 iter:  7, fnrm:  1.16E-02, eBS: -3.66269315802215134, D: -4.034E-05, alpha:  3.797E-01}
         -  { #---------------------------------------------------------------- it coeff: 8
 calculate density kernel, communication strategy: ALLREDUCE, 
 communication strategy kernel: ALLREDUCE, method: DminSD, 
 iter:  8, fnrm:  1.13E-02, eBS: -3.66273349921906055, D: -3.87E-05, alpha:  3.797E-01}
         -  { #---------------------------------------------------------------- it coeff: 9
 calculate density kernel, communication strategy: ALLREDUCE, 
 communication strategy kernel: ALLREDUCE, method: DminSD, 
 iter:  9, fnrm:  1.11E-02, eBS: -3.66277219944341237, D: -3.713E-05, alpha:  3.797E-01}
         -  { #--------------------------------------------------------------- it coeff: 10
 calculate density kernel, communication strategy: ALLREDUCE, 
 communication strategy kernel: ALLREDUCE, method: DminSD, 
 iter:  10, fnrm:  1.09E-02, eBS: -3.66280933216668458, D: -3.564E-05, alpha:  3.797E-01}
         Kohn-Sham residue             :  2.015E-01
         Coefficients available        :  Yes
       alpha                           :  0.41772481694156544
       energydiff                      : -6.03334863363613749E-004
       Hamiltonian update: {
 Energies: {Ekin:  1.61725357342E+01, Epot: -1.92326699359E+01, Enl:  1.43030174225, 
              EH:  5.64191967431E+01,  EXC: -7.82670757594, EvXC: -1.0261604376E+01}, 
    Total charge:  1.499999870571E+01, 
 Poisson Solver: {BC: Free, Box:  [  117,  119,  107 ], MPI tasks:  3}}
        #Eigenvalues and New Occupation Numbers
       Orbitals: [
 {e: -5.398147214777E-01, f:  2.0},  # 00001
 {e: -4.399839849784E-01, f:  2.0},  # 00002
 {e: -8.530443357213E-02, f:  2.0},  # 00003
 {e:  1.455691359458E-02, f:  2.0},  # 00004
 {e:  4.573917800343E-02, f:  2.0},  # 00005
 {e:  4.574008556873E-02, f:  2.0},  # 00006
 {e:  1.455944989365E-01, f:  2.0},  # 00007
 {e:  1.455959900519E-01, f:  1.0}] # 00008
       summary: [ {kernel optimization: DMIN, mixing quantity: DENS, mix hist:  0, 
 iter:  16, delta:  4.37E-08, energy: -3.25067626414763993E+01, D: -6.033E-04, 
           Tr(KW):  7.9007}]
   -  #------------------------------------------------------------------- kernel iter: 17
       Kernel update:
         max dev from unity            :  3.94E-01
         Hamiltonian application required:  Yes
         method                        : directmin
         expansion coefficients optimization: &it_coeff001_002_017
         -  { #---------------------------------------------------------------- it coeff: 1
 calculate density kernel, communication strategy: ALLREDUCE, 
 communication strategy kernel: ALLREDUCE, method: DminSD, 
 iter:  1, fnrm:  1.04E-02, eBS: -2.87277564056275914, D: -7.945E-01, alpha:  4.177E-01}
         -  { #---------------------------------------------------------------- it coeff: 2
 calculate density kernel, communication strategy: ALLREDUCE, 
 communication strategy kernel: ALLREDUCE, method: DminSD, 
 iter:  2, fnrm:  1.02E-02, eBS: -3.66725236053984638, D: -3.444E-05, alpha:  4.177E-01}
         -  { #---------------------------------------------------------------- it coeff: 3
 calculate density kernel, communication strategy: ALLREDUCE, 
 communication strategy kernel: ALLREDUCE, method: DminSD, 
 iter:  3, fnrm:  9.98E-03, eBS: -3.6672868018667546, D: -3.294E-05, alpha:  4.177E-01}
         -  { #---------------------------------------------------------------- it coeff: 4
 calculate density kernel, communication strategy: ALLREDUCE, 
 communication strategy kernel: ALLREDUCE, method: DminSD, 
 iter:  4, fnrm:  9.76E-03, eBS: -3.66731973956391721, D: -3.151E-05, alpha:  4.177E-01}
         -  { #---------------------------------------------------------------- it coeff: 5
 calculate density kernel, communication strategy: ALLREDUCE, 
 communication strategy kernel: ALLREDUCE, method: DminSD, 
 iter:  5, fnrm:  9.55E-03, eBS: -3.66735124592946615, D: -3.014E-05, alpha:  4.177E-01}
         -  { #---------------------------------------------------------------- it coeff: 6
 calculate density kernel, communication strategy: ALLREDUCE, 
 communication strategy kernel: ALLREDUCE, method: DminSD, 
 iter:  6, fnrm:  9.34E-03, eBS: -3.66738138935696423, D: -2.885E-05, alpha:  4.177E-01}
         -  { #---------------------------------------------------------------- it coeff: 7
 calculate density kernel, communication strategy: ALLREDUCE, 
 communication strategy kernel: ALLREDUCE, method: DminSD, 
 iter:  7, fnrm:  9.14E-03, eBS: -3.66741023457718818, D: -2.761E-05, alpha:  4.177E-01}
         -  { #---------------------------------------------------------------- it coeff: 8
 calculate density kernel, communication strategy: ALLREDUCE, 
 communication strategy kernel: ALLREDUCE, method: DminSD, 
 iter:  8, fnrm:  8.94E-03, eBS: -3.6674378428823613, D: -2.643E-05, alpha:  4.177E-01}
         -  { #---------------------------------------------------------------- it coeff: 9
 calculate density kernel, communication strategy: ALLREDUCE, 
 communication strategy kernel: ALLREDUCE, method: DminSD, 
 iter:  9, fnrm:  8.75E-03, eBS: -3.66746427233429317, D: -2.531E-05, alpha:  4.177E-01}
         -  { #--------------------------------------------------------------- it coeff: 10
 calculate density kernel, communication strategy: ALLREDUCE, 
 communication strategy kernel: ALLREDUCE, method: DminSD, 
 iter:  10, fnrm:  8.56E-03, eBS: -3.66748957795797592, D: -2.423E-05, alpha:  4.177E-01}
         Kohn-Sham residue             :  2.009E-01
         Coefficients available        :  Yes
       alpha                           :  0.45949729863572203
       energydiff                      : -4.4162090544119792E-004
       Hamiltonian update: {
 Energies: {Ekin:  1.61725357342E+01, Epot: -1.92354582609E+01, Enl:  1.43030174225, 
              EH:  5.64146399777E+01,  EXC: -7.82613078408, EvXC: -1.02608474036E+01}, 
    Total charge:  1.499999870633E+01, 
 Poisson Solver: {BC: Free, Box:  [  117,  119,  107 ], MPI tasks:  3}}
        #Eigenvalues and New Occupation Numbers
       Orbitals: [
 {e: -5.398147214777E-01, f:  2.0},  # 00001
 {e: -4.399839849784E-01, f:  2.0},  # 00002
 {e: -8.530443357213E-02, f:  2.0},  # 00003
 {e:  1.455691359458E-02, f:  2.0},  # 00004
 {e:  4.573917800343E-02, f:  2.0},  # 00005
 {e:  4.574008556873E-02, f:  2.0},  # 00006
 {e:  1.455944989365E-01, f:  2.0},  # 00007
 {e:  1.455959900519E-01, f:  1.0}] # 00008
       summary: [ {kernel optimization: DMIN, mixing quantity: DENS, mix hist:  0, 
 iter:  17, delta:  3.72E-08, energy: -3.25072042623818405E+01, D: -4.416E-04, 
           Tr(KW):  7.8992}]
   -  #------------------------------------------------------------------- kernel iter: 18
       Kernel update:
         max dev from unity            :  3.94E-01
         Hamiltonian application required:  Yes
         method                        : directmin
         expansion coefficients optimization: &it_coeff001_002_018
         -  { #---------------------------------------------------------------- it coeff: 1
 calculate density kernel, communication strategy: ALLREDUCE, 
 communication strategy kernel: ALLREDUCE, method: DminSD, 
 iter:  1, fnrm:  8.2E-03, eBS: -2.87759384641982852, D: -7.939E-01, alpha:  4.595E-01}
         -  { #---------------------------------------------------------------- it coeff: 2
 calculate density kernel, communication strategy: ALLREDUCE, 
 communication strategy kernel: ALLREDUCE, method: DminSD, 
 iter:  2, fnrm:  8.01E-03, eBS: -3.67147097309114745, D: -2.331E-05, alpha:  4.595E-01}
         -  { #---------------------------------------------------------------- it coeff: 3
 calculate density kernel, communication strategy: ALLREDUCE, 
 communication strategy kernel: ALLREDUCE, method: DminSD, 
 iter:  3, fnrm:  7.82E-03, eBS: -3.67149427992453825, D: -2.224E-05, alpha:  4.595E-01}
         -  { #---------------------------------------------------------------- it coeff: 4
 calculate density kernel, communication strategy: ALLREDUCE, 
 communication strategy kernel: ALLREDUCE, method: DminSD, 
 iter:  4, fnrm:  7.64E-03, eBS: -3.67151651842804227, D: -2.122E-05, alpha:  4.595E-01}
         -  { #---------------------------------------------------------------- it coeff: 5
 calculate density kernel, communication strategy: ALLREDUCE, 
 communication strategy kernel: ALLREDUCE, method: DminSD, 
 iter:  5, fnrm:  7.47E-03, eBS: -3.67153774204017136, D: -2.026E-05, alpha:  4.595E-01}
         -  { #---------------------------------------------------------------- it coeff: 6
 calculate density kernel, communication strategy: ALLREDUCE, 
 communication strategy kernel: ALLREDUCE, method: DminSD, 
 iter:  6, fnrm:  7.3E-03, eBS: -3.67155800120659492, D: -1.934E-05, alpha:  4.595E-01}
         -  { #---------------------------------------------------------------- it coeff: 7
 calculate density kernel, communication strategy: ALLREDUCE, 
 communication strategy kernel: ALLREDUCE, method: DminSD, 
 iter:  7, fnrm:  7.13E-03, eBS: -3.67157734357319843, D: -1.847E-05, alpha:  4.595E-01}
         -  { #---------------------------------------------------------------- it coeff: 8
 calculate density kernel, communication strategy: ALLREDUCE, 
 communication strategy kernel: ALLREDUCE, method: DminSD, 
 iter:  8, fnrm:  6.97E-03, eBS: -3.67159581416435898, D: -1.764E-05, alpha:  4.595E-01}
         -  { #---------------------------------------------------------------- it coeff: 9
 calculate density kernel, communication strategy: ALLREDUCE, 
 communication strategy kernel: ALLREDUCE, method: DminSD, 
 iter:  9, fnrm:  6.81E-03, eBS: -3.67161345554786989, D: -1.685E-05, alpha:  4.595E-01}
         -  { #--------------------------------------------------------------- it coeff: 10
 calculate density kernel, communication strategy: ALLREDUCE, 
 communication strategy kernel: ALLREDUCE, method: DminSD, 
 iter:  10, fnrm:  6.66E-03, eBS: -3.67163030798778767, D: -1.61E-05, alpha:  4.595E-01}
         Kohn-Sham residue             :  2.003E-01
         Coefficients available        :  Yes
       alpha                           :  0.50544702849929424
       energydiff                      : -3.2081306348175076E-004
       Hamiltonian update: {
 Energies: {Ekin:  1.61725357342E+01, Epot: -1.92379665625E+01, Enl:  1.43030174225, 
              EH:  5.64105432734E+01,  EXC: -7.8256180376, EvXC: -1.02601742975E+01}, 
    Total charge:  1.499999870686E+01, 
 Poisson Solver: {BC: Free, Box:  [  117,  119,  107 ], MPI tasks:  3}}
        #Eigenvalues and New Occupation Numbers
       Orbitals: [
 {e: -5.398147214777E-01, f:  2.0},  # 00001
 {e: -4.399839849784E-01, f:  2.0},  # 00002
 {e: -8.530443357213E-02, f:  2.0},  # 00003
 {e:  1.455691359458E-02, f:  2.0},  # 00004
 {e:  4.573917800343E-02, f:  2.0},  # 00005
 {e:  4.574008556873E-02, f:  2.0},  # 00006
 {e:  1.455944989365E-01, f:  2.0},  # 00007
 {e:  1.455959900519E-01, f:  1.0}] # 00008
       summary: [ {kernel optimization: DMIN, mixing quantity: DENS, mix hist:  0, 
 iter:  18, delta:  3.11E-08, energy: -3.25075250754453222E+01, D: -3.208E-04, 
           Tr(KW):  7.898}]
   -  #------------------------------------------------------------------- kernel iter: 19
       Kernel update:
         max dev from unity            :  3.94E-01
         Hamiltonian application required:  Yes
         method                        : directmin
         expansion coefficients optimization: &it_coeff001_002_019
         -  { #---------------------------------------------------------------- it coeff: 1
 calculate density kernel, communication strategy: ALLREDUCE, 
 communication strategy kernel: ALLREDUCE, method: DminSD, 
 iter:  1, fnrm:  6.37E-03, eBS: -2.88185100413937301, D: -7.933E-01, alpha:  5.054E-01}
         -  { #---------------------------------------------------------------- it coeff: 2
 calculate density kernel, communication strategy: ALLREDUCE, 
 communication strategy kernel: ALLREDUCE, method: DminSD, 
 iter:  2, fnrm:  6.21E-03, eBS: -3.67513952137937583, D: -1.54E-05, alpha:  5.054E-01}
         -  { #---------------------------------------------------------------- it coeff: 3
 calculate density kernel, communication strategy: ALLREDUCE, 
 communication strategy kernel: ALLREDUCE, method: DminSD, 
 iter:  3, fnrm:  6.06E-03, eBS: -3.67515492581708481, D: -1.466E-05, alpha:  5.054E-01}
         -  { #---------------------------------------------------------------- it coeff: 4
 calculate density kernel, communication strategy: ALLREDUCE, 
 communication strategy kernel: ALLREDUCE, method: DminSD, 
 iter:  4, fnrm:  5.91E-03, eBS: -3.67516958662655258, D: -1.396E-05, alpha:  5.054E-01}
         -  { #---------------------------------------------------------------- it coeff: 5
 calculate density kernel, communication strategy: ALLREDUCE, 
 communication strategy kernel: ALLREDUCE, method: DminSD, 
 iter:  5, fnrm:  5.77E-03, eBS: -3.6751835424974133, D: -1.329E-05, alpha:  5.054E-01}
         -  { #---------------------------------------------------------------- it coeff: 6
 calculate density kernel, communication strategy: ALLREDUCE, 
 communication strategy kernel: ALLREDUCE, method: DminSD, 
 iter:  6, fnrm:  5.63E-03, eBS: -3.67519682988369123, D: -1.265E-05, alpha:  5.054E-01}
         -  { #---------------------------------------------------------------- it coeff: 7
 calculate density kernel, communication strategy: ALLREDUCE, 
 communication strategy kernel: ALLREDUCE, method: DminSD, 
 iter:  7, fnrm:  5.49E-03, eBS: -3.67520948315275753, D: -1.205E-05, alpha:  5.054E-01}
         -  { #---------------------------------------------------------------- it coeff: 8
 calculate density kernel, communication strategy: ALLREDUCE, 
 communication strategy kernel: ALLREDUCE, method: DminSD, 
 iter:  8, fnrm:  5.36E-03, eBS: -3.67522153472254853, D: -1.148E-05, alpha:  5.054E-01}
         -  { #---------------------------------------------------------------- it coeff: 9
 calculate density kernel, communication strategy: ALLREDUCE, 
 communication strategy kernel: ALLREDUCE, method: DminSD, 
 iter:  9, fnrm:  5.23E-03, eBS: -3.67523301518797885, D: -1.094E-05, alpha:  5.054E-01}
         -  { #--------------------------------------------------------------- it coeff: 10
 calculate density kernel, communication strategy: ALLREDUCE, 
 communication strategy kernel: ALLREDUCE, method: DminSD, 
 iter:  10, fnrm:  5.11E-03, eBS: -3.67524395343772881, D: -1.042E-05, alpha:  5.054E-01}
         Kohn-Sham residue             :  1.999E-01
         Coefficients available        :  Yes
       alpha                           :  0.55599173134922375
       energydiff                      : -2.31448381796894864E-004
       Hamiltonian update: {
 Energies: {Ekin:  1.61725357342E+01, Epot: -1.92401799314E+01, Enl:  1.43030174225, 
              EH:  5.64069237318E+01,  EXC: -7.82517033137, EvXC: -1.02595864122E+01}, 
    Total charge:  1.49999987073E+01, 
 Poisson Solver: {BC: Free, Box:  [  117,  119,  107 ], MPI tasks:  3}}
        #Eigenvalues and New Occupation Numbers
       Orbitals: [
 {e: -5.398147214777E-01, f:  2.0},  # 00001
 {e: -4.399839849784E-01, f:  2.0},  # 00002
 {e: -8.530443357213E-02, f:  2.0},  # 00003
 {e:  1.455691359458E-02, f:  2.0},  # 00004
 {e:  4.573917800343E-02, f:  2.0},  # 00005
 {e:  4.574008556873E-02, f:  2.0},  # 00006
 {e:  1.455944989365E-01, f:  2.0},  # 00007
 {e:  1.455959900519E-01, f:  1.0}] # 00008
       summary: [ {kernel optimization: DMIN, mixing quantity: DENS, mix hist:  0, 
 iter:  19, delta:  2.57E-08, energy: -3.25077565238271191E+01, D: -2.314E-04, 
           Tr(KW):  7.8969}]
   -  #------------------------------------------------------------------- kernel iter: 20
       Kernel update:
         max dev from unity            :  3.94E-01
         Hamiltonian application required:  Yes
         method                        : directmin
         expansion coefficients optimization: &it_coeff001_002_020
         -  { #---------------------------------------------------------------- it coeff: 1
 calculate density kernel, communication strategy: ALLREDUCE, 
 communication strategy kernel: ALLREDUCE, method: DminSD, 
 iter:  1, fnrm:  4.88E-03, eBS: -2.88556181500447639, D: -7.927E-01, alpha:  5.56E-01}
         -  { #---------------------------------------------------------------- it coeff: 2
 calculate density kernel, communication strategy: ALLREDUCE, 
 communication strategy kernel: ALLREDUCE, method: DminSD, 
 iter:  2, fnrm:  4.75E-03, eBS: -3.6782845122500305, D: -9.912E-06, alpha:  5.56E-01}
         -  { #---------------------------------------------------------------- it coeff: 3
 calculate density kernel, communication strategy: ALLREDUCE, 
 communication strategy kernel: ALLREDUCE, method: DminSD, 
 iter:  3, fnrm:  4.63E-03, eBS: -3.67829442455172639, D: -9.406E-06, alpha:  5.56E-01}
         -  { #---------------------------------------------------------------- it coeff: 4
 calculate density kernel, communication strategy: ALLREDUCE, 
 communication strategy kernel: ALLREDUCE, method: DminSD, 
 iter:  4, fnrm:  4.51E-03, eBS: -3.67830383025528285, D: -8.927E-06, alpha:  5.56E-01}
         -  { #---------------------------------------------------------------- it coeff: 5
 calculate density kernel, communication strategy: ALLREDUCE, 
 communication strategy kernel: ALLREDUCE, method: DminSD, 
 iter:  5, fnrm:  4.39E-03, eBS: -3.67831275688158188, D: -8.473E-06, alpha:  5.56E-01}
         -  { #---------------------------------------------------------------- it coeff: 6
 calculate density kernel, communication strategy: ALLREDUCE, 
 communication strategy kernel: ALLREDUCE, method: DminSD, 
 iter:  6, fnrm:  4.28E-03, eBS: -3.67832123031142633, D: -8.045E-06, alpha:  5.56E-01}
         -  { #---------------------------------------------------------------- it coeff: 7
 calculate density kernel, communication strategy: ALLREDUCE, 
 communication strategy kernel: ALLREDUCE, method: DminSD, 
 iter:  7, fnrm:  4.17E-03, eBS: -3.67832927489813599, D: -7.639E-06, alpha:  5.56E-01}
         -  { #---------------------------------------------------------------- it coeff: 8
 calculate density kernel, communication strategy: ALLREDUCE, 
 communication strategy kernel: ALLREDUCE, method: DminSD, 
 iter:  8, fnrm:  4.06E-03, eBS: -3.67833691357077486, D: -7.254E-06, alpha:  5.56E-01}
         -  { #---------------------------------------------------------------- it coeff: 9
 calculate density kernel, communication strategy: ALLREDUCE, 
 communication strategy kernel: ALLREDUCE, method: DminSD, 
 iter:  9, fnrm:  3.96E-03, eBS: -3.67834416792892815, D: -6.89E-06, alpha:  5.56E-01}
         -  { #--------------------------------------------------------------- it coeff: 10
 calculate density kernel, communication strategy: ALLREDUCE, 
 communication strategy kernel: ALLREDUCE, method: DminSD, 
 iter:  10, fnrm:  3.86E-03, eBS: -3.67835105833001785, D: -6.546E-06, alpha:  5.56E-01}
         Kohn-Sham residue             :  1.996E-01
         Coefficients available        :  Yes
       alpha                           :  0.61159090448414621
       energydiff                      : -1.65869133610385688E-004
       Hamiltonian update: {
 Energies: {Ekin:  1.61725357342E+01, Epot: -1.92420958535E+01, Enl:  1.43030174225, 
              EH:  5.64037820035E+01,  EXC: -7.82478611656, EvXC: -1.02590817588E+01}, 
    Total charge:  1.499999870766E+01, 
 Poisson Solver: {BC: Free, Box:  [  117,  119,  107 ], MPI tasks:  3}}
        #Eigenvalues and New Occupation Numbers
       Orbitals: [
 {e: -5.398147214777E-01, f:  2.0},  # 00001
 {e: -4.399839849784E-01, f:  2.0},  # 00002
 {e: -8.530443357213E-02, f:  2.0},  # 00003
 {e:  1.455691359458E-02, f:  2.0},  # 00004
 {e:  4.573917800343E-02, f:  2.0},  # 00005
 {e:  4.574008556873E-02, f:  2.0},  # 00006
 {e:  1.455944989365E-01, f:  2.0},  # 00007
 {e:  1.455959900519E-01, f:  1.0}] # 00008
       summary: [ {kernel optimization: DMIN, mixing quantity: DENS, mix hist:  0, 
 iter:  20, delta:  2.08E-08, energy: -3.25079223929607295E+01, D: -1.659E-04, 
           Tr(KW):  7.8961}]
   -  #------------------------------------------------------------------- kernel iter: 21
       Kernel update:
         max dev from unity            :  3.94E-01
         Hamiltonian application required:  Yes
         method                        : directmin
         expansion coefficients optimization: &it_coeff001_002_021
         -  { #---------------------------------------------------------------- it coeff: 1
 calculate density kernel, communication strategy: ALLREDUCE, 
 communication strategy kernel: ALLREDUCE, method: DminSD, 
 iter:  1, fnrm:  3.68E-03, eBS: -2.88874897389203689, D: -7.922E-01, alpha:  6.116E-01}
         -  { #---------------------------------------------------------------- it coeff: 2
 calculate density kernel, communication strategy: ALLREDUCE, 
 communication strategy kernel: ALLREDUCE, method: DminSD, 
 iter:  2, fnrm:  3.58E-03, eBS: -3.68093695199585103, D: -6.18E-06, alpha:  6.116E-01}
         -  { #---------------------------------------------------------------- it coeff: 3
 calculate density kernel, communication strategy: ALLREDUCE, 
 communication strategy kernel: ALLREDUCE, method: DminSD, 
 iter:  3, fnrm:  3.48E-03, eBS: -3.68094313171036447, D: -5.843E-06, alpha:  6.116E-01}
         -  { #---------------------------------------------------------------- it coeff: 4
 calculate density kernel, communication strategy: ALLREDUCE, 
 communication strategy kernel: ALLREDUCE, method: DminSD, 
 iter:  4, fnrm:  3.38E-03, eBS: -3.68094897482997885, D: -5.526E-06, alpha:  6.116E-01}
         -  { #---------------------------------------------------------------- it coeff: 5
 calculate density kernel, communication strategy: ALLREDUCE, 
 communication strategy kernel: ALLREDUCE, method: DminSD, 
 iter:  5, fnrm:  3.29E-03, eBS: -3.68095450059316498, D: -5.226E-06, alpha:  6.116E-01}
         -  { #---------------------------------------------------------------- it coeff: 6
 calculate density kernel, communication strategy: ALLREDUCE, 
 communication strategy kernel: ALLREDUCE, method: DminSD, 
 iter:  6, fnrm:  3.2E-03, eBS: -3.68095972704906593, D: -4.944E-06, alpha:  6.116E-01}
         -  { #---------------------------------------------------------------- it coeff: 7
 calculate density kernel, communication strategy: ALLREDUCE, 
 communication strategy kernel: ALLREDUCE, method: DminSD, 
 iter:  7, fnrm:  3.11E-03, eBS: -3.6809646711418802, D: -4.678E-06, alpha:  6.116E-01}
         -  { #---------------------------------------------------------------- it coeff: 8
 calculate density kernel, communication strategy: ALLREDUCE, 
 communication strategy kernel: ALLREDUCE, method: DminSD, 
 iter:  8, fnrm:  3.03E-03, eBS: -3.68096934878788673, D: -4.426E-06, alpha:  6.116E-01}
         -  { #---------------------------------------------------------------- it coeff: 9
 calculate density kernel, communication strategy: ALLREDUCE, 
 communication strategy kernel: ALLREDUCE, method: DminSD, 
 iter:  9, fnrm:  2.95E-03, eBS: -3.68097377494581135, D: -4.189E-06, alpha:  6.116E-01}
         -  { #--------------------------------------------------------------- it coeff: 10
 calculate density kernel, communication strategy: ALLREDUCE, 
 communication strategy kernel: ALLREDUCE, method: DminSD, 
 iter:  10, fnrm:  2.87E-03, eBS: -3.6809779636814115, D: -3.965E-06, alpha:  6.116E-01}
         Kohn-Sham residue             :  1.993E-01
         Coefficients available        :  Yes
       alpha                           :  0.67274999493256094
       energydiff                      : -1.18116957530389755E-004
       Hamiltonian update: {
 Energies: {Ekin:  1.61725357342E+01, Epot: -1.92437210825E+01, Enl:  1.43030174225, 
              EH:  5.64011065435E+01,  EXC: -7.82446229491, EvXC: -1.02586563133E+01}, 
    Total charge:  1.499999870796E+01, 
 Poisson Solver: {BC: Free, Box:  [  117,  119,  107 ], MPI tasks:  3}}
        #Eigenvalues and New Occupation Numbers
       Orbitals: [
 {e: -5.398147214777E-01, f:  2.0},  # 00001
 {e: -4.399839849784E-01, f:  2.0},  # 00002
 {e: -8.530443357213E-02, f:  2.0},  # 00003
 {e:  1.455691359458E-02, f:  2.0},  # 00004
 {e:  4.573917800343E-02, f:  2.0},  # 00005
 {e:  4.574008556873E-02, f:  2.0},  # 00006
 {e:  1.455944989365E-01, f:  2.0},  # 00007
 {e:  1.455959900519E-01, f:  1.0}] # 00008
       summary: [ {kernel optimization: DMIN, mixing quantity: DENS, mix hist:  0, 
 iter:  21, delta:  1.66E-08, energy: -3.25080405099182599E+01, D: -1.181E-04, 
           Tr(KW):  7.8954}]
   -  #------------------------------------------------------------------- kernel iter: 22
       Kernel update:
         max dev from unity            :  3.94E-01
         Hamiltonian application required:  Yes
         method                        : directmin
         expansion coefficients optimization: &it_coeff001_002_022
         -  { #---------------------------------------------------------------- it coeff: 1
 calculate density kernel, communication strategy: ALLREDUCE, 
 communication strategy kernel: ALLREDUCE, method: DminSD, 
 iter:  1, fnrm:  2.73E-03, eBS: -2.89144092695073596, D: -7.917E-01, alpha:  6.727E-01}
         -  { #---------------------------------------------------------------- it coeff: 2
 calculate density kernel, communication strategy: ALLREDUCE, 
 communication strategy kernel: ALLREDUCE, method: DminSD, 
 iter:  2, fnrm:  2.65E-03, eBS: -3.68313226242753844, D: -3.709E-06, alpha:  6.727E-01}
         -  { #---------------------------------------------------------------- it coeff: 3
 calculate density kernel, communication strategy: ALLREDUCE, 
 communication strategy kernel: ALLREDUCE, method: DminSD, 
 iter:  3, fnrm:  2.57E-03, eBS: -3.68313597188141761, D: -3.493E-06, alpha:  6.727E-01}
         -  { #---------------------------------------------------------------- it coeff: 4
 calculate density kernel, communication strategy: ALLREDUCE, 
 communication strategy kernel: ALLREDUCE, method: DminSD, 
 iter:  4, fnrm:  2.49E-03, eBS: -3.683139464554396, D: -3.289E-06, alpha:  6.727E-01}
         -  { #---------------------------------------------------------------- it coeff: 5
 calculate density kernel, communication strategy: ALLREDUCE, 
 communication strategy kernel: ALLREDUCE, method: DminSD, 
 iter:  5, fnrm:  2.42E-03, eBS: -3.68314275361367027, D: -3.098E-06, alpha:  6.727E-01}
         -  { #---------------------------------------------------------------- it coeff: 6
 calculate density kernel, communication strategy: ALLREDUCE, 
 communication strategy kernel: ALLREDUCE, method: DminSD, 
 iter:  6, fnrm:  2.35E-03, eBS: -3.68314585137174255, D: -2.918E-06, alpha:  6.727E-01}
         -  { #---------------------------------------------------------------- it coeff: 7
 calculate density kernel, communication strategy: ALLREDUCE, 
 communication strategy kernel: ALLREDUCE, method: DminSD, 
 iter:  7, fnrm:  2.28E-03, eBS: -3.68314876935005842, D: -2.749E-06, alpha:  6.727E-01}
         -  { #---------------------------------------------------------------- it coeff: 8
 calculate density kernel, communication strategy: ALLREDUCE, 
 communication strategy kernel: ALLREDUCE, method: DminSD, 
 iter:  8, fnrm:  2.21E-03, eBS: -3.68315151833656751, D: -2.59E-06, alpha:  6.727E-01}
         -  { #---------------------------------------------------------------- it coeff: 9
 calculate density kernel, communication strategy: ALLREDUCE, 
 communication strategy kernel: ALLREDUCE, method: DminSD, 
 iter:  9, fnrm:  2.15E-03, eBS: -3.68315410843800395, D: -2.441E-06, alpha:  6.727E-01}
         -  { #--------------------------------------------------------------- it coeff: 10
 calculate density kernel, communication strategy: ALLREDUCE, 
 communication strategy kernel: ALLREDUCE, method: DminSD, 
 iter:  10, fnrm:  2.08E-03, eBS: -3.68315654912755219, D: -2.3E-06, alpha:  6.727E-01}
         Kohn-Sham residue             :  1.99E-01
         Coefficients available        :  Yes
       alpha                           :  0.74002499442581704
       energydiff                      : -8.36406532087607957E-005
       Hamiltonian update: {
 Energies: {Ekin:  1.61725357342E+01, Epot: -1.9245069926E+01, Enl:  1.43030174225, 
              EH:  5.63988754345E+01,  EXC: -7.82419468675, EvXC: -1.02583046285E+01}, 
    Total charge:  1.499999870819E+01, 
 Poisson Solver: {BC: Free, Box:  [  117,  119,  107 ], MPI tasks:  3}}
        #Eigenvalues and New Occupation Numbers
       Orbitals: [
 {e: -5.398147214777E-01, f:  2.0},  # 00001
 {e: -4.399839849784E-01, f:  2.0},  # 00002
 {e: -8.530443357213E-02, f:  2.0},  # 00003
 {e:  1.455691359458E-02, f:  2.0},  # 00004
 {e:  4.573917800343E-02, f:  2.0},  # 00005
 {e:  4.574008556873E-02, f:  2.0},  # 00006
 {e:  1.455944989365E-01, f:  2.0},  # 00007
 {e:  1.455959900519E-01, f:  1.0}] # 00008
       summary: [ {kernel optimization: DMIN, mixing quantity: DENS, mix hist:  0, 
 iter:  22, delta:  1.3E-08, energy: -3.25081241505714686E+01, D: -8.364E-05, 
           Tr(KW):  7.8949}]
   -  #------------------------------------------------------------------- kernel iter: 23
       Kernel update:
         max dev from unity            :  3.94E-01
         Hamiltonian application required:  Yes
         method                        : directmin
         expansion coefficients optimization: &it_coeff001_002_023
         -  { #---------------------------------------------------------------- it coeff: 1
 calculate density kernel, communication strategy: ALLREDUCE, 
 communication strategy kernel: ALLREDUCE, method: DminSD, 
 iter:  1, fnrm:  1.97E-03, eBS: -2.89367159992155631, D: -7.912E-01, alpha:  7.4E-01}
         -  { #---------------------------------------------------------------- it coeff: 2
 calculate density kernel, communication strategy: ALLREDUCE, 
 communication strategy kernel: ALLREDUCE, method: DminSD, 
 iter:  2, fnrm:  1.91E-03, eBS: -3.68491063067288094, D: -2.128E-06, alpha:  7.4E-01}
         -  { #---------------------------------------------------------------- it coeff: 3
 calculate density kernel, communication strategy: ALLREDUCE, 
 communication strategy kernel: ALLREDUCE, method: DminSD, 
 iter:  3, fnrm:  1.85E-03, eBS: -3.68491275911008032, D: -1.994E-06, alpha:  7.4E-01}
         -  { #---------------------------------------------------------------- it coeff: 4
 calculate density kernel, communication strategy: ALLREDUCE, 
 communication strategy kernel: ALLREDUCE, method: DminSD, 
 iter:  4, fnrm:  1.79E-03, eBS: -3.68491475333183782, D: -1.869E-06, alpha:  7.4E-01}
         -  { #---------------------------------------------------------------- it coeff: 5
 calculate density kernel, communication strategy: ALLREDUCE, 
 communication strategy kernel: ALLREDUCE, method: DminSD, 
 iter:  5, fnrm:  1.73E-03, eBS: -3.68491662209222071, D: -1.751E-06, alpha:  7.4E-01}
         -  { #---------------------------------------------------------------- it coeff: 6
 calculate density kernel, communication strategy: ALLREDUCE, 
 communication strategy kernel: ALLREDUCE, method: DminSD, 
 iter:  6, fnrm:  1.68E-03, eBS: -3.68491837353906782, D: -1.642E-06, alpha:  7.4E-01}
         -  { #---------------------------------------------------------------- it coeff: 7
 calculate density kernel, communication strategy: ALLREDUCE, 
 communication strategy kernel: ALLREDUCE, method: DminSD, 
 iter:  7, fnrm:  1.63E-03, eBS: -3.68492001526242952, D: -1.539E-06, alpha:  7.4E-01}
         -  { #---------------------------------------------------------------- it coeff: 8
 calculate density kernel, communication strategy: ALLREDUCE, 
 communication strategy kernel: ALLREDUCE, method: DminSD, 
 iter:  8, fnrm:  1.57E-03, eBS: -3.68492155433784285, D: -1.443E-06, alpha:  7.4E-01}
         -  { #---------------------------------------------------------------- it coeff: 9
 calculate density kernel, communication strategy: ALLREDUCE, 
 communication strategy kernel: ALLREDUCE, method: DminSD, 
 iter:  9, fnrm:  1.52E-03, eBS: -3.68492299736525553, D: -1.353E-06, alpha:  7.4E-01}
         -  { #--------------------------------------------------------------- it coeff: 10
 calculate density kernel, communication strategy: ALLREDUCE, 
 communication strategy kernel: ALLREDUCE, method: DminSD, 
 iter:  10, fnrm:  1.48E-03, eBS: -3.6849243505041569, D: -1.269E-06, alpha:  7.4E-01}
         Kohn-Sham residue             :  1.989E-01
         Coefficients available        :  Yes
       alpha                           :  0.81402749386839879
       energydiff                      : -5.89747416555042037E-005
       Hamiltonian update: {
 Energies: {Ekin:  1.61725357342E+01, Epot: -1.92461630205E+01, Enl:  1.43030174225, 
              EH:  5.63970574711E+01,  EXC: -7.82397826729, EvXC: -1.02580201418E+01}, 
    Total charge:  1.499999870837E+01, 
 Poisson Solver: {BC: Free, Box:  [  117,  119,  107 ], MPI tasks:  3}}
        #Eigenvalues and New Occupation Numbers
       Orbitals: [
 {e: -5.398147214777E-01, f:  2.0},  # 00001
 {e: -4.399839849784E-01, f:  2.0},  # 00002
 {e: -8.530443357213E-02, f:  2.0},  # 00003
 {e:  1.455691359458E-02, f:  2.0},  # 00004
 {e:  4.573917800343E-02, f:  2.0},  # 00005
 {e:  4.574008556873E-02, f:  2.0},  # 00006
 {e:  1.455944989365E-01, f:  2.0},  # 00007
 {e:  1.455959900519E-01, f:  1.0}] # 00008
       summary: [ {kernel optimization: DMIN, mixing quantity: DENS, mix hist:  0, 
 iter:  23, delta:  9.96E-09, energy: -3.25081831253131242E+01, D: -5.897E-05, 
           Tr(KW):  7.8945}]
   -  #------------------------------------------------------------------- kernel iter: 24
       Kernel update:
         max dev from unity            :  3.94E-01
         Hamiltonian application required:  Yes
         method                        : directmin
         expansion coefficients optimization: &it_coeff001_002_024
         -  { #---------------------------------------------------------------- it coeff: 1
 calculate density kernel, communication strategy: ALLREDUCE, 
 communication strategy kernel: ALLREDUCE, method: DminSD, 
 iter:  1, fnrm:  1.39E-03, eBS: -2.89548047091778837, D: -7.908E-01, alpha:  8.14E-01}
         -  { #---------------------------------------------------------------- it coeff: 2
 calculate density kernel, communication strategy: ALLREDUCE, 
 communication strategy kernel: ALLREDUCE, method: DminSD, 
 iter:  2, fnrm:  1.35E-03, eBS: -3.68631685967948419, D: -1.159E-06, alpha:  8.14E-01}
         -  { #---------------------------------------------------------------- it coeff: 3
 calculate density kernel, communication strategy: ALLREDUCE, 
 communication strategy kernel: ALLREDUCE, method: DminSD, 
 iter:  3, fnrm:  1.3E-03, eBS: -3.68631801822632532, D: -1.079E-06, alpha:  8.14E-01}
         -  { #---------------------------------------------------------------- it coeff: 4
 calculate density kernel, communication strategy: ALLREDUCE, 
 communication strategy kernel: ALLREDUCE, method: DminSD, 
 iter:  4, fnrm:  1.25E-03, eBS: -3.68631909765189114, D: -1.006E-06, alpha:  8.14E-01}
         -  { #---------------------------------------------------------------- it coeff: 5
 calculate density kernel, communication strategy: ALLREDUCE, 
 communication strategy kernel: ALLREDUCE, method: DminSD, 
 iter:  5, fnrm:  1.21E-03, eBS: -3.68632010354851136, D: -9.375E-07, alpha:  8.14E-01}
         -  { #---------------------------------------------------------------- it coeff: 6
 calculate density kernel, communication strategy: ALLREDUCE, 
 communication strategy kernel: ALLREDUCE, method: DminSD, 
 iter:  6, fnrm:  1.17E-03, eBS: -3.68632104108841574, D: -8.74E-07, alpha:  8.14E-01}
         -  { #---------------------------------------------------------------- it coeff: 7
 calculate density kernel, communication strategy: ALLREDUCE, 
 communication strategy kernel: ALLREDUCE, method: DminSD, 
 iter:  7, fnrm:  1.13E-03, eBS: -3.68632191506077911, D: -8.148E-07, alpha:  8.14E-01}
         -  { #---------------------------------------------------------------- it coeff: 8
 calculate density kernel, communication strategy: ALLREDUCE, 
 communication strategy kernel: ALLREDUCE, method: DminSD, 
 iter:  8, fnrm:  1.09E-03, eBS: -3.68632272990416787, D: -7.598E-07, alpha:  8.14E-01}
         -  { #---------------------------------------------------------------- it coeff: 9
 calculate density kernel, communication strategy: ALLREDUCE, 
 communication strategy kernel: ALLREDUCE, method: DminSD, 
 iter:  9, fnrm:  1.05E-03, eBS: -3.68632348973526636, D: -7.086E-07, alpha:  8.14E-01}
         -  { #--------------------------------------------------------------- it coeff: 10
 calculate density kernel, communication strategy: ALLREDUCE, 
 communication strategy kernel: ALLREDUCE, method: DminSD, 
 iter:  10, fnrm:  1.02E-03, eBS: -3.68632419837453096, D: -6.61E-07, alpha:  8.14E-01}
         Kohn-Sham residue             :  1.987E-01
         Coefficients available        :  Yes
       alpha                           :  0.89543024325523879
       energydiff                      : -4.14758181008778593E-005
       Hamiltonian update: {
 Energies: {Ekin:  1.61725357342E+01, Epot: -1.92470260811E+01, Enl:  1.43030174225, 
              EH:  5.63956134363E+01,  EXC: -7.82380735159, EvXC: -1.02577954154E+01}, 
    Total charge:  1.499999870851E+01, 
 Poisson Solver: {BC: Free, Box:  [  117,  119,  107 ], MPI tasks:  3}}
        #Eigenvalues and New Occupation Numbers
       Orbitals: [
 {e: -5.398147214777E-01, f:  2.0},  # 00001
 {e: -4.399839849784E-01, f:  2.0},  # 00002
 {e: -8.530443357213E-02, f:  2.0},  # 00003
 {e:  1.455691359458E-02, f:  2.0},  # 00004
 {e:  4.573917800343E-02, f:  2.0},  # 00005
 {e:  4.574008556873E-02, f:  2.0},  # 00006
 {e:  1.455944989365E-01, f:  2.0},  # 00007
 {e:  1.455959900519E-01, f:  1.0}] # 00008
       summary: [ {kernel optimization: DMIN, mixing quantity: DENS, mix hist:  0, 
 iter:  24, delta:  7.45E-09, energy: -3.2508224601131225E+01, D: -4.148E-05, 
           Tr(KW):  7.8941}]
   -  #------------------------------------------------------------------- kernel iter: 25
       Kernel update:
         max dev from unity            :  3.94E-01
         Hamiltonian application required:  Yes
         method                        : directmin
         expansion coefficients optimization: &it_coeff001_002_025
         -  { #---------------------------------------------------------------- it coeff: 1
 calculate density kernel, communication strategy: ALLREDUCE, 
 communication strategy kernel: ALLREDUCE, method: DminSD, 
 iter:  1, fnrm:  9.55E-04, eBS: -2.89691217078854191, D: -7.905E-01, alpha:  8.954E-01}
         Kohn-Sham residue             :  1.987E-01
         Coefficients available        :  Yes
       alpha                           :  0.98497326758076276
       energydiff                      : -2.69862140811483187E-006
       Hamiltonian update: {
 Energies: {Ekin:  1.61725357342E+01, Epot: -1.92476884246E+01, Enl:  1.43030174225, 
              EH:  5.63944979565E+01,  EXC: -7.82367581314, EvXC: -1.02576224225E+01}, 
    Total charge:  1.499999870852E+01, 
 Poisson Solver: {BC: Free, Box:  [  117,  119,  107 ], MPI tasks:  3}}
        #Eigenvalues and New Occupation Numbers
       Orbitals: [
 {e: -5.398147214777E-01, f:  2.0},  # 00001
 {e: -4.399839849784E-01, f:  2.0},  # 00002
 {e: -8.530443357213E-02, f:  2.0},  # 00003
 {e:  1.455691359458E-02, f:  2.0},  # 00004
 {e:  4.573917800343E-02, f:  2.0},  # 00005
 {e:  4.574008556873E-02, f:  2.0},  # 00006
 {e:  1.455944989365E-01, f:  2.0},  # 00007
 {e:  1.455959900519E-01, f:  1.0}] # 00008
       summary: [ {kernel optimization: DMIN, mixing quantity: DENS, mix hist:  0, 
 iter:  25, delta:  1.29E-09, energy: -3.25082272997526331E+01, D: -2.699E-06, 
           Tr(KW):  7.8941}]
   -  #------------------------------------------------------------------- kernel iter: 26
       Kernel update:
         max dev from unity            :  3.94E-01
         Hamiltonian application required:  Yes
         method                        : directmin
         expansion coefficients optimization: &it_coeff001_002_026
         -  { #---------------------------------------------------------------- it coeff: 1
 calculate density kernel, communication strategy: ALLREDUCE, 
 communication strategy kernel: ALLREDUCE, method: DminSD, 
 iter:  1, fnrm:  9.15E-04, eBS: -2.89798889474459376, D: -7.896E-01, alpha:  9.85E-01}
         Kohn-Sham residue             :  1.987E-01
         Coefficients available        :  Yes
       alpha                           :  1.0834705943388392
       energydiff                      : -2.91509692118552266E-006
       Hamiltonian update: {
 Energies: {Ekin:  1.61725357342E+01, Epot: -1.92477952061E+01, Enl:  1.43030174225, 
              EH:  5.63943200033E+01,  EXC: -7.8236555634, EvXC: -1.02575958073E+01}, 
    Total charge:  1.499999870853E+01, 
 Poisson Solver: {BC: Free, Box:  [  117,  119,  107 ], MPI tasks:  3}}
        #Eigenvalues and New Occupation Numbers
       Orbitals: [
 {e: -5.398147214777E-01, f:  2.0},  # 00001
 {e: -4.399839849784E-01, f:  2.0},  # 00002
 {e: -8.530443357213E-02, f:  2.0},  # 00003
 {e:  1.455691359458E-02, f:  2.0},  # 00004
 {e:  4.573917800343E-02, f:  2.0},  # 00005
 {e:  4.574008556873E-02, f:  2.0},  # 00006
 {e:  1.455944989365E-01, f:  2.0},  # 00007
 {e:  1.455959900519E-01, f:  1.0}] # 00008
       summary: [ {kernel optimization: DMIN, mixing quantity: DENS, mix hist:  0, 
 iter:  26, delta:  7.05E-10, energy: -3.25082302148495543E+01, D: -2.915E-06, 
           Tr(KW):  7.8941}]
   -  #------------------------------------------------------------------- kernel iter: 27
       Kernel update:
         max dev from unity            :  3.94E-01
         Hamiltonian application required:  Yes
         method                        : directmin
         expansion coefficients optimization: &it_coeff001_002_027
         -  { #---------------------------------------------------------------- it coeff: 1
 calculate density kernel, communication strategy: ALLREDUCE, 
 communication strategy kernel: ALLREDUCE, method: DminSD, 
 iter:  1, fnrm:  8.75E-04, eBS: -2.89816339764996878, D: -7.895E-01, alpha:  1.083}
         Kohn-Sham residue             :  1.987E-01
         Coefficients available        :  Yes
       alpha                           :  1.1918176537727232
       energydiff                      : -3.15853191068526939E-006
       Hamiltonian update: {
 Energies: {Ekin:  1.61725357342E+01, Epot: -1.92478489016E+01, Enl:  1.43030174225, 
              EH:  5.63942316533E+01,  EXC: -7.82364595031, EvXC: -1.02575831824E+01}, 
    Total charge:  1.499999870854E+01, 
 Poisson Solver: {BC: Free, Box:  [  117,  119,  107 ], MPI tasks:  3}}
        #Eigenvalues and New Occupation Numbers
       Orbitals: [
 {e: -5.398147214777E-01, f:  2.0},  # 00001
 {e: -4.399839849784E-01, f:  2.0},  # 00002
 {e: -8.530443357213E-02, f:  2.0},  # 00003
 {e:  1.455691359458E-02, f:  2.0},  # 00004
 {e:  4.573917800343E-02, f:  2.0},  # 00005
 {e:  4.574008556873E-02, f:  2.0},  # 00006
 {e:  1.455944989365E-01, f:  2.0},  # 00007
 {e:  1.455959900519E-01, f:  1.0}] # 00008
       summary: [ {kernel optimization: DMIN, mixing quantity: DENS, mix hist:  0, 
 iter:  27, delta:  6.75E-10, energy: -3.2508233373381465E+01, D: -3.159E-06, 
           Tr(KW):  7.8941}]
   -  #------------------------------------------------------------------- kernel iter: 28
       Kernel update:
         max dev from unity            :  3.94E-01
         Hamiltonian application required:  Yes
         method                        : directmin
         expansion coefficients optimization: &it_coeff001_002_028
         -  { #---------------------------------------------------------------- it coeff: 1
 calculate density kernel, communication strategy: ALLREDUCE, 
 communication strategy kernel: ALLREDUCE, method: DminSD, 
 iter:  1, fnrm:  8.33E-04, eBS: -2.89825189429844965, D: -7.895E-01, alpha:  1.192}
         Kohn-Sham residue             :  1.987E-01
         Coefficients available        :  Yes
       alpha                           :  1.3109994191499956
       energydiff                      : -3.41264691883225169E-006
       Hamiltonian update: {
 Energies: {Ekin:  1.61725357342E+01, Epot: -1.92479017904E+01, Enl:  1.43030174225, 
              EH:  5.6394144204E+01,   EXC: -7.82363631901, EvXC: -1.02575705297E+01}, 
    Total charge:  1.499999870856E+01, 
 Poisson Solver: {BC: Free, Box:  [  117,  119,  107 ], MPI tasks:  3}}
        #Eigenvalues and New Occupation Numbers
       Orbitals: [
 {e: -5.398147214777E-01, f:  2.0},  # 00001
 {e: -4.399839849784E-01, f:  2.0},  # 00002
 {e: -8.530443357213E-02, f:  2.0},  # 00003
 {e:  1.455691359458E-02, f:  2.0},  # 00004
 {e:  4.573917800343E-02, f:  2.0},  # 00005
 {e:  4.574008556873E-02, f:  2.0},  # 00006
 {e:  1.455944989365E-01, f:  2.0},  # 00007
 {e:  1.455959900519E-01, f:  1.0}] # 00008
       summary: [ {kernel optimization: DMIN, mixing quantity: DENS, mix hist:  0, 
 iter:  28, delta:  6.99E-10, energy: -3.25082367860283838E+01, D: -3.413E-06, 
           Tr(KW):  7.894}]
   -  #------------------------------------------------------------------- kernel iter: 29
       Kernel update:
         max dev from unity            :  3.94E-01
         Hamiltonian application required:  Yes
         method                        : directmin
         expansion coefficients optimization: &it_coeff001_002_029
         -  { #---------------------------------------------------------------- it coeff: 1
 calculate density kernel, communication strategy: ALLREDUCE, 
 communication strategy kernel: ALLREDUCE, method: DminSD, 
 iter:  1, fnrm:  7.89E-04, eBS: -2.89833973494459363, D: -7.895E-01, alpha:  1.311}
         Kohn-Sham residue             :  1.987E-01
         Coefficients available        :  Yes
       alpha                           :  1.4420993610649953
       energydiff                      : -3.65803381896512292E-006
       Hamiltonian update: {
 Energies: {Ekin:  1.61725357342E+01, Epot: -1.92479591689E+01, Enl:  1.43030174225, 
              EH:  5.63940486017E+01,  EXC: -7.82362557032, EvXC: -1.02575564028E+01}, 
    Total charge:  1.499999870857E+01, 
 Poisson Solver: {BC: Free, Box:  [  117,  119,  107 ], MPI tasks:  3}}
        #Eigenvalues and New Occupation Numbers
       Orbitals: [
 {e: -5.398147214777E-01, f:  2.0},  # 00001
 {e: -4.399839849784E-01, f:  2.0},  # 00002
 {e: -8.530443357213E-02, f:  2.0},  # 00003
 {e:  1.455691359458E-02, f:  2.0},  # 00004
 {e:  4.573917800343E-02, f:  2.0},  # 00005
 {e:  4.574008556873E-02, f:  2.0},  # 00006
 {e:  1.455944989365E-01, f:  2.0},  # 00007
 {e:  1.455959900519E-01, f:  1.0}] # 00008
       summary: [ {kernel optimization: DMIN, mixing quantity: DENS, mix hist:  0, 
 iter:  29, delta:  7.28E-10, energy: -3.25082404440622028E+01, D: -3.658E-06, 
           Tr(KW):  7.894}]
   -  #------------------------------------------------------------------- kernel iter: 30
       Kernel update:
         max dev from unity            :  3.94E-01
         Hamiltonian application required:  Yes
         method                        : directmin
         expansion coefficients optimization: &it_coeff001_002_030
         -  { #---------------------------------------------------------------- it coeff: 1
 calculate density kernel, communication strategy: ALLREDUCE, 
 communication strategy kernel: ALLREDUCE, method: DminSD, 
 iter:  1, fnrm:  7.43E-04, eBS: -2.89843561701917363, D: -7.895E-01, alpha:  1.442}
         Kohn-Sham residue             :  1.987E-01
         Coefficients available        :  Yes
       alpha                           :  1.5863092971714949
       energydiff                      : -3.88653099037128413E-006
       Hamiltonian update: {
 Energies: {Ekin:  1.61725357342E+01, Epot: -1.9248021278E+01, Enl:  1.43030174225, 
              EH:  5.63939444254E+01,  EXC: -7.82361365939, EvXC: -1.02575407428E+01}, 
    Total charge:  1.499999870858E+01, 
 Poisson Solver: {BC: Free, Box:  [  117,  119,  107 ], MPI tasks:  3}}
        #Eigenvalues and New Occupation Numbers
       Orbitals: [
 {e: -5.398147214777E-01, f:  2.0},  # 00001
 {e: -4.399839849784E-01, f:  2.0},  # 00002
 {e: -8.530443357213E-02, f:  2.0},  # 00003
 {e:  1.455691359458E-02, f:  2.0},  # 00004
 {e:  4.573917800343E-02, f:  2.0},  # 00005
 {e:  4.574008556873E-02, f:  2.0},  # 00006
 {e:  1.455944989365E-01, f:  2.0},  # 00007
 {e:  1.455959900519E-01, f:  1.0}] # 00008
       summary: [ {kernel optimization: DMIN, mixing quantity: DENS, mix hist:  0, 
 iter:  30, delta:  7.54E-10, energy: -3.25082443305931932E+01, D: -3.887E-06, 
           Tr(KW):  7.894}]
   -  #------------------------------------------------------------------- kernel iter: 31
       Kernel update:
         max dev from unity            :  3.94E-01
         Hamiltonian application required:  Yes
         method                        : directmin
         expansion coefficients optimization: &it_coeff001_002_031
         -  { #---------------------------------------------------------------- it coeff: 1
 calculate density kernel, communication strategy: ALLREDUCE, 
 communication strategy kernel: ALLREDUCE, method: DminSD, 
 iter:  1, fnrm:  6.96E-04, eBS: -2.898539930754505, D: -7.895E-01, alpha:  1.586}
         Kohn-Sham residue             :  1.987E-01
         Coefficients available        :  Yes
       alpha                           :  1.7449402268886445
       energydiff                      : -4.09146996815934472E-006
       Hamiltonian update: {
 Energies: {Ekin:  1.61725357342E+01, Epot: -1.92480876985E+01, Enl:  1.43030174225, 
              EH:  5.63938323961E+01,  EXC: -7.82360068586, EvXC: -1.02575236809E+01}, 
    Total charge:  1.49999987086E+01, 
 Poisson Solver: {BC: Free, Box:  [  117,  119,  107 ], MPI tasks:  3}}
        #Eigenvalues and New Occupation Numbers
       Orbitals: [
 {e: -5.398147214777E-01, f:  2.0},  # 00001
 {e: -4.399839849784E-01, f:  2.0},  # 00002
 {e: -8.530443357213E-02, f:  2.0},  # 00003
 {e:  1.455691359458E-02, f:  2.0},  # 00004
 {e:  4.573917800343E-02, f:  2.0},  # 00005
 {e:  4.574008556873E-02, f:  2.0},  # 00006
 {e:  1.455944989365E-01, f:  2.0},  # 00007
 {e:  1.455959900519E-01, f:  1.0}] # 00008
       summary: [ {kernel optimization: DMIN, mixing quantity: DENS, mix hist:  0, 
 iter:  31, delta:  7.76E-10, energy: -3.25082484220631613E+01, D: -4.091E-06, 
           Tr(KW):  7.8939}]
   -  #------------------------------------------------------------------- kernel iter: 32
       Kernel update:
         max dev from unity            :  3.94E-01
         Hamiltonian application required:  Yes
         method                        : directmin
         expansion coefficients optimization: &it_coeff001_002_032
         -  { #---------------------------------------------------------------- it coeff: 1
 calculate density kernel, communication strategy: ALLREDUCE, 
 communication strategy kernel: ALLREDUCE, method: DminSD, 
 iter:  1, fnrm:  6.47E-04, eBS: -2.89865196316776119, D: -7.895E-01, alpha:  1.745}
         Kohn-Sham residue             :  1.986E-01
         Coefficients available        :  Yes
       alpha                           :  1.919434249577509
       energydiff                      : -4.26663502395285832E-006
       Hamiltonian update: {
 Energies: {Ekin:  1.61725357342E+01, Epot: -1.92481578271E+01, Enl:  1.43030174225, 
              EH:  5.63937135597E+01,  EXC: -7.82358679168, EvXC: -1.02575054042E+01}, 
    Total charge:  1.499999870861E+01, 
 Poisson Solver: {BC: Free, Box:  [  117,  119,  107 ], MPI tasks:  3}}
        #Eigenvalues and New Occupation Numbers
       Orbitals: [
 {e: -5.398147214777E-01, f:  2.0},  # 00001
 {e: -4.399839849784E-01, f:  2.0},  # 00002
 {e: -8.530443357213E-02, f:  2.0},  # 00003
 {e:  1.455691359458E-02, f:  2.0},  # 00004
 {e:  4.573917800343E-02, f:  2.0},  # 00005
 {e:  4.574008556873E-02, f:  2.0},  # 00006
 {e:  1.455944989365E-01, f:  2.0},  # 00007
 {e:  1.455959900519E-01, f:  1.0}] # 00008
       summary: [ {kernel optimization: DMIN, mixing quantity: DENS, mix hist:  0, 
 iter:  32, delta:  7.93E-10, energy: -3.25082526886981853E+01, D: -4.267E-06, 
           Tr(KW):  7.8939}]
   -  #------------------------------------------------------------------- kernel iter: 33
       Kernel update:
         max dev from unity            :  3.94E-01
         Hamiltonian application required:  Yes
         method                        : directmin
         expansion coefficients optimization: &it_coeff001_002_033
         -  { #---------------------------------------------------------------- it coeff: 1
 calculate density kernel, communication strategy: ALLREDUCE, 
 communication strategy kernel: ALLREDUCE, method: DminSD, 
 iter:  1, fnrm:  5.98E-04, eBS: -2.89877068374882008, D: -7.895E-01, alpha:  1.919}
         Kohn-Sham residue             :  1.986E-01
         Coefficients available        :  Yes
       alpha                           :  0.95971712478875448
       energydiff                      : -4.40641002796837711E-006
       Hamiltonian update: {
 Energies: {Ekin:  1.61725357342E+01, Epot: -1.92482309436E+01, Enl:  1.43030174225, 
              EH:  5.63935891666E+01,  EXC: -7.82357214462, EvXC: -1.02574861339E+01}, 
    Total charge:  1.499999870863E+01, 
 Poisson Solver: {BC: Free, Box:  [  117,  119,  107 ], MPI tasks:  3}}
        #Eigenvalues and New Occupation Numbers
       Orbitals: [
 {e: -5.398147214777E-01, f:  2.0},  # 00001
 {e: -4.399839849784E-01, f:  2.0},  # 00002
 {e: -8.530443357213E-02, f:  2.0},  # 00003
 {e:  1.455691359458E-02, f:  2.0},  # 00004
 {e:  4.573917800343E-02, f:  2.0},  # 00005
 {e:  4.574008556873E-02, f:  2.0},  # 00006
 {e:  1.455944989365E-01, f:  2.0},  # 00007
 {e:  1.455959900519E-01, f:  1.0}] # 00008
       summary: [ {kernel optimization: DMIN, mixing quantity: DENS, mix hist:  0, 
 iter:  33, delta:  8.05E-10, energy: -3.25082570951082133E+01, D: -4.406E-06, 
           Tr(KW):  7.8939}]
   -  #------------------------------------------------------------------- kernel iter: 34
       Kernel update:
         max dev from unity            :  3.94E-01
         Hamiltonian application required:  Yes
         method                        : directmin
         expansion coefficients optimization: &it_coeff001_002_034
         -  { #---------------------------------------------------------------- it coeff: 1
 calculate density kernel, communication strategy: ALLREDUCE, 
 communication strategy kernel: ALLREDUCE, method: DminSD, 
 iter:  1, fnrm:  5.47E-04, eBS: -2.89889486006343899, D: -7.895E-01, alpha:  9.597E-01}
         Kohn-Sham residue             :  1.986E-01
         Coefficients available        :  Yes
       alpha                           :  1.0556888372676301
       energydiff                      : -2.05236607087044831E-006
       Hamiltonian update: {
 Energies: {Ekin:  1.61725357342E+01, Epot: -1.92483062408E+01, Enl:  1.43030174225, 
              EH:  5.63934606184E+01,  EXC: -7.82355692981, EvXC: -1.0257466114E+01}, 
    Total charge:  1.499999870864E+01, 
 Poisson Solver: {BC: Free, Box:  [  117,  119,  107 ], MPI tasks:  3}}
        #Eigenvalues and New Occupation Numbers
       Orbitals: [
 {e: -5.398147214777E-01, f:  2.0},  # 00001
 {e: -4.399839849784E-01, f:  2.0},  # 00002
 {e: -8.530443357213E-02, f:  2.0},  # 00003
 {e:  1.455691359458E-02, f:  2.0},  # 00004
 {e:  4.573917800343E-02, f:  2.0},  # 00005
 {e:  4.574008556873E-02, f:  2.0},  # 00006
 {e:  1.455944989365E-01, f:  2.0},  # 00007
 {e:  1.455959900519E-01, f:  1.0}] # 00008
       summary: [ {kernel optimization: DMIN, mixing quantity: DENS, mix hist:  0, 
 iter:  34, delta:  4.12E-10, energy: -3.25082591474742841E+01, D: -2.052E-06, 
           Tr(KW):  7.8938}]
   -  &final_kernel001_002  { #--------------------------------------------------- iter: 34
 summary: [ {kernel optimization: DMIN, mixing quantity: DENS, mix hist:  0, 
 iter:  34, delta:  4.12E-10, energy: -3.25082591474742841E+01, D: -2.052E-06, 
           Tr(KW):  7.8938}]}
=======
 iter:  1, fnrm:  1.80E-01, eBS: -2.93516986640619670E+00, D: -8.069E-01, 
          alpha:  1.000E-01}
       -  { #------------------------------------------------------------------ it coeff: 2
 calculate density kernel, communication strategy: ALLREDUCE, 
 communication strategy kernel: ALLREDUCE, method: DminSD, 
 iter:  2, fnrm:  1.78E-01, eBS: -3.74204702578949533E+00, D: -2.531E-03, 
          alpha:  1.000E-01}
       -  { #------------------------------------------------------------------ it coeff: 3
 calculate density kernel, communication strategy: ALLREDUCE, 
 communication strategy kernel: ALLREDUCE, method: DminSD, 
 iter:  3, fnrm:  1.76E-01, eBS: -3.74457781358924890E+00, D: -2.474E-03, 
          alpha:  1.000E-01}
       -  { #------------------------------------------------------------------ it coeff: 4
 calculate density kernel, communication strategy: ALLREDUCE, 
 communication strategy kernel: ALLREDUCE, method: DminSD, 
 iter:  4, fnrm:  1.74E-01, eBS: -3.74705208625403285E+00, D: -2.419E-03, 
          alpha:  1.000E-01}
       -  { #------------------------------------------------------------------ it coeff: 5
 calculate density kernel, communication strategy: ALLREDUCE, 
 communication strategy kernel: ALLREDUCE, method: DminSD, 
 iter:  5, fnrm:  1.72E-01, eBS: -3.74947130703004250E+00, D: -2.366E-03, 
          alpha:  1.000E-01}
       -  { #------------------------------------------------------------------ it coeff: 6
 calculate density kernel, communication strategy: ALLREDUCE, 
 communication strategy kernel: ALLREDUCE, method: DminSD, 
 iter:  6, fnrm:  1.71E-01, eBS: -3.75183689714973401E+00, D: -2.313E-03, 
          alpha:  1.000E-01}
       -  { #------------------------------------------------------------------ it coeff: 7
 calculate density kernel, communication strategy: ALLREDUCE, 
 communication strategy kernel: ALLREDUCE, method: DminSD, 
 iter:  7, fnrm:  1.69E-01, eBS: -3.75415023702798489E+00, D: -2.262E-03, 
          alpha:  1.000E-01}
       -  { #------------------------------------------------------------------ it coeff: 8
 calculate density kernel, communication strategy: ALLREDUCE, 
 communication strategy kernel: ALLREDUCE, method: DminSD, 
 iter:  8, fnrm:  1.67E-01, eBS: -3.75641266743386559E+00, D: -2.213E-03, 
          alpha:  1.000E-01}
       -  { #------------------------------------------------------------------ it coeff: 9
 calculate density kernel, communication strategy: ALLREDUCE, 
 communication strategy kernel: ALLREDUCE, method: DminSD, 
 iter:  9, fnrm:  1.65E-01, eBS: -3.75862549063750606E+00, D: -2.164E-03, 
          alpha:  1.000E-01}
       -  { #----------------------------------------------------------------- it coeff: 10
 calculate density kernel, communication strategy: ALLREDUCE, 
 communication strategy kernel: ALLREDUCE, method: DminSD, 
 iter:  10, fnrm:  1.63E-01, eBS: -3.76078997153162708E+00, D: -2.117E-03, 
           alpha:  1.000E-01}
       Kohn-Sham residue               :  2.387E-01
       Coefficients available          :  Yes
     Hamiltonian update: {
 Energies: {Ekin:  1.61725357342E+01, Epot: -1.93535437579E+01, Enl:  1.43030174225E+00, 
              EH:  5.62343973574E+01,  EXC: -7.79329022852E+00, EvXC: -1.02173242666E+01}, 
    Total charge:  1.499999869623E+01, 
 Poisson Solver: {BC: Free, Box:  [  117,  119,  107 ], MPI tasks:  4}}
      #Eigenvalues and New Occupation Numbers
     Orbitals: [
 {e: -5.398147214777E-01, f:  2.0000},  # 00001
 {e: -4.399839849784E-01, f:  2.0000},  # 00002
 {e: -8.530443357213E-02, f:  2.0000},  # 00003
 {e:  1.455691359457E-02, f:  2.0000},  # 00004
 {e:  4.573917800343E-02, f:  2.0000},  # 00005
 {e:  4.574008556873E-02, f:  2.0000},  # 00006
 {e:  1.455944989365E-01, f:  2.0000},  # 00007
 {e:  1.455959900519E-01, f:  1.0000}] # 00008
     summary: [ {kernel optimization: DMIN, mixing quantity: DENS, mix hist:  0, 
 iter:  1, delta:  1.45E-06, energy: -3.24252667193636981E+01, D:  8.631E-02, 
          Tr(KW):  7.9769E+00}]
   -  #--------------------------------------------------------------------- kernel iter: 2
     Kernel update:
       max dev from unity              :  3.94E-01
       Hamiltonian application required:  Yes
       method                          : directmin
       expansion coefficients optimization: &it_coeff001_002_002
       -  { #------------------------------------------------------------------ it coeff: 1
 calculate density kernel, communication strategy: ALLREDUCE, 
 communication strategy kernel: ALLREDUCE, method: DminSD, 
 iter:  1, fnrm:  1.45E-01, eBS: -2.96521634217844321E+00, D: -7.287E-01, 
          alpha:  1.000E-01}
       -  { #------------------------------------------------------------------ it coeff: 2
 calculate density kernel, communication strategy: ALLREDUCE, 
 communication strategy kernel: ALLREDUCE, method: DminSD, 
 iter:  2, fnrm:  1.44E-01, eBS: -3.69390736184896706E+00, D: -1.646E-03, 
          alpha:  1.000E-01}
       -  { #------------------------------------------------------------------ it coeff: 3
 calculate density kernel, communication strategy: ALLREDUCE, 
 communication strategy kernel: ALLREDUCE, method: DminSD, 
 iter:  3, fnrm:  1.42E-01, eBS: -3.69555349529148192E+00, D: -1.612E-03, 
          alpha:  1.000E-01}
       -  { #------------------------------------------------------------------ it coeff: 4
 calculate density kernel, communication strategy: ALLREDUCE, 
 communication strategy kernel: ALLREDUCE, method: DminSD, 
 iter:  4, fnrm:  1.41E-01, eBS: -3.69716565952499465E+00, D: -1.579E-03, 
          alpha:  1.000E-01}
       -  { #------------------------------------------------------------------ it coeff: 5
 calculate density kernel, communication strategy: ALLREDUCE, 
 communication strategy kernel: ALLREDUCE, method: DminSD, 
 iter:  5, fnrm:  1.39E-01, eBS: -3.69874468887752172E+00, D: -1.547E-03, 
          alpha:  1.000E-01}
       -  { #------------------------------------------------------------------ it coeff: 6
 calculate density kernel, communication strategy: ALLREDUCE, 
 communication strategy kernel: ALLREDUCE, method: DminSD, 
 iter:  6, fnrm:  1.38E-01, eBS: -3.70029139349925096E+00, D: -1.515E-03, 
          alpha:  1.000E-01}
       -  { #------------------------------------------------------------------ it coeff: 7
 calculate density kernel, communication strategy: ALLREDUCE, 
 communication strategy kernel: ALLREDUCE, method: DminSD, 
 iter:  7, fnrm:  1.37E-01, eBS: -3.70180656013956977E+00, D: -1.484E-03, 
          alpha:  1.000E-01}
       -  { #------------------------------------------------------------------ it coeff: 8
 calculate density kernel, communication strategy: ALLREDUCE, 
 communication strategy kernel: ALLREDUCE, method: DminSD, 
 iter:  8, fnrm:  1.35E-01, eBS: -3.70329095289950194E+00, D: -1.454E-03, 
          alpha:  1.000E-01}
       -  { #------------------------------------------------------------------ it coeff: 9
 calculate density kernel, communication strategy: ALLREDUCE, 
 communication strategy kernel: ALLREDUCE, method: DminSD, 
 iter:  9, fnrm:  1.34E-01, eBS: -3.70474531396017825E+00, D: -1.425E-03, 
          alpha:  1.000E-01}
       -  { #----------------------------------------------------------------- it coeff: 10
 calculate density kernel, communication strategy: ALLREDUCE, 
 communication strategy kernel: ALLREDUCE, method: DminSD, 
 iter:  10, fnrm:  1.32E-01, eBS: -3.70617036428790492E+00, D: -1.396E-03, 
           alpha:  1.000E-01}
       Kohn-Sham residue               :  2.309E-01
       Coefficients available          :  Yes
     alpha                             :  0.11000000000000001
     energydiff                        : -1.54312607162694349E-002
     Hamiltonian update: {
 Energies: {Ekin:  1.61725357342E+01, Epot: -1.93038575747E+01, Enl:  1.43030174225E+00, 
              EH:  5.63084127815E+01,  EXC: -7.80548490353E+00, EvXC: -1.02334560206E+01}, 
    Total charge:  1.499999869531E+01, 
 Poisson Solver: {BC: Free, Box:  [  117,  119,  107 ], MPI tasks:  4}}
      #Eigenvalues and New Occupation Numbers
     Orbitals: [
 {e: -5.398147214777E-01, f:  2.0000},  # 00001
 {e: -4.399839849784E-01, f:  2.0000},  # 00002
 {e: -8.530443357213E-02, f:  2.0000},  # 00003
 {e:  1.455691359457E-02, f:  2.0000},  # 00004
 {e:  4.573917800343E-02, f:  2.0000},  # 00005
 {e:  4.574008556873E-02, f:  2.0000},  # 00006
 {e:  1.455944989365E-01, f:  2.0000},  # 00007
 {e:  1.455959900519E-01, f:  1.0000}] # 00008
     summary: [ {kernel optimization: DMIN, mixing quantity: DENS, mix hist:  0, 
 iter:  2, delta:  7.32E-08, energy: -3.24406979800799675E+01, D: -1.543E-02, 
          Tr(KW):  7.9700E+00}]
   -  #--------------------------------------------------------------------- kernel iter: 3
     Kernel update:
       max dev from unity              :  3.94E-01
       Hamiltonian application required:  Yes
       method                          : directmin
       expansion coefficients optimization: &it_coeff001_002_003
       -  { #------------------------------------------------------------------ it coeff: 1
 calculate density kernel, communication strategy: ALLREDUCE, 
 communication strategy kernel: ALLREDUCE, method: DminSD, 
 iter:  1, fnrm:  1.28E-01, eBS: -2.91056925782513032E+00, D: -7.591E-01, 
          alpha:  1.100E-01}
       -  { #------------------------------------------------------------------ it coeff: 2
 calculate density kernel, communication strategy: ALLREDUCE, 
 communication strategy kernel: ALLREDUCE, method: DminSD, 
 iter:  2, fnrm:  1.27E-01, eBS: -3.66969630861633123E+00, D: -1.414E-03, 
          alpha:  1.100E-01}
       -  { #------------------------------------------------------------------ it coeff: 3
 calculate density kernel, communication strategy: ALLREDUCE, 
 communication strategy kernel: ALLREDUCE, method: DminSD, 
 iter:  3, fnrm:  1.26E-01, eBS: -3.67111000151986078E+00, D: -1.383E-03, 
          alpha:  1.100E-01}
       -  { #------------------------------------------------------------------ it coeff: 4
 calculate density kernel, communication strategy: ALLREDUCE, 
 communication strategy kernel: ALLREDUCE, method: DminSD, 
 iter:  4, fnrm:  1.24E-01, eBS: -3.67249344193483296E+00, D: -1.354E-03, 
          alpha:  1.100E-01}
       -  { #------------------------------------------------------------------ it coeff: 5
 calculate density kernel, communication strategy: ALLREDUCE, 
 communication strategy kernel: ALLREDUCE, method: DminSD, 
 iter:  5, fnrm:  1.23E-01, eBS: -3.67384739808922633E+00, D: -1.325E-03, 
          alpha:  1.100E-01}
       -  { #------------------------------------------------------------------ it coeff: 6
 calculate density kernel, communication strategy: ALLREDUCE, 
 communication strategy kernel: ALLREDUCE, method: DminSD, 
 iter:  6, fnrm:  1.22E-01, eBS: -3.67517261477600954E+00, D: -1.297E-03, 
          alpha:  1.100E-01}
       -  { #------------------------------------------------------------------ it coeff: 7
 calculate density kernel, communication strategy: ALLREDUCE, 
 communication strategy kernel: ALLREDUCE, method: DminSD, 
 iter:  7, fnrm:  1.20E-01, eBS: -3.67646981418193564E+00, D: -1.270E-03, 
          alpha:  1.100E-01}
       -  { #------------------------------------------------------------------ it coeff: 8
 calculate density kernel, communication strategy: ALLREDUCE, 
 communication strategy kernel: ALLREDUCE, method: DminSD, 
 iter:  8, fnrm:  1.19E-01, eBS: -3.67773969668513034E+00, D: -1.243E-03, 
          alpha:  1.100E-01}
       -  { #------------------------------------------------------------------ it coeff: 9
 calculate density kernel, communication strategy: ALLREDUCE, 
 communication strategy kernel: ALLREDUCE, method: DminSD, 
 iter:  9, fnrm:  1.18E-01, eBS: -3.67898294162271577E+00, D: -1.217E-03, 
          alpha:  1.100E-01}
       -  { #----------------------------------------------------------------- it coeff: 10
 calculate density kernel, communication strategy: ALLREDUCE, 
 communication strategy kernel: ALLREDUCE, method: DminSD, 
 iter:  10, fnrm:  1.17E-01, eBS: -3.68020020802939829E+00, D: -1.192E-03, 
           alpha:  1.100E-01}
       Kohn-Sham residue               :  2.274E-01
       Coefficients available          :  Yes
     alpha                             :  0.12100000000000002
     energydiff                        : -1.38196129862606654E-002
     Hamiltonian update: {
 Energies: {Ekin:  1.61725357342E+01, Epot: -1.92795119588E+01, Enl:  1.43030174225E+00, 
              EH:  5.63497440827E+01,  EXC: -7.81207567903E+00, EvXC: -1.02421592739E+01}, 
    Total charge:  1.499999869485E+01, 
 Poisson Solver: {BC: Free, Box:  [  117,  119,  107 ], MPI tasks:  4}}
      #Eigenvalues and New Occupation Numbers
     Orbitals: [
 {e: -5.398147214777E-01, f:  2.0000},  # 00001
 {e: -4.399839849784E-01, f:  2.0000},  # 00002
 {e: -8.530443357213E-02, f:  2.0000},  # 00003
 {e:  1.455691359457E-02, f:  2.0000},  # 00004
 {e:  4.573917800343E-02, f:  2.0000},  # 00005
 {e:  4.574008556873E-02, f:  2.0000},  # 00006
 {e:  1.455944989365E-01, f:  2.0000},  # 00007
 {e:  1.455959900519E-01, f:  1.0000}] # 00008
     summary: [ {kernel optimization: DMIN, mixing quantity: DENS, mix hist:  0, 
 iter:  3, delta:  1.62E-07, energy: -3.24545175930662282E+01, D: -1.382E-02, 
          Tr(KW):  7.9622E+00}]
   -  #--------------------------------------------------------------------- kernel iter: 4
     Kernel update:
       max dev from unity              :  3.94E-01
       Hamiltonian application required:  Yes
       method                          : directmin
       expansion coefficients optimization: &it_coeff001_002_004
       -  { #------------------------------------------------------------------ it coeff: 1
 calculate density kernel, communication strategy: ALLREDUCE, 
 communication strategy kernel: ALLREDUCE, method: DminSD, 
 iter:  1, fnrm:  1.09E-01, eBS: -2.88517004745903893E+00, D: -7.611E-01, 
          alpha:  1.210E-01}
       -  { #------------------------------------------------------------------ it coeff: 2
 calculate density kernel, communication strategy: ALLREDUCE, 
 communication strategy kernel: ALLREDUCE, method: DminSD, 
 iter:  2, fnrm:  1.08E-01, eBS: -3.64629414342868152E+00, D: -1.126E-03, 
          alpha:  1.210E-01}
       -  { #------------------------------------------------------------------ it coeff: 3
 calculate density kernel, communication strategy: ALLREDUCE, 
 communication strategy kernel: ALLREDUCE, method: DminSD, 
 iter:  3, fnrm:  1.07E-01, eBS: -3.64742007667332668E+00, D: -1.101E-03, 
          alpha:  1.210E-01}
       -  { #------------------------------------------------------------------ it coeff: 4
 calculate density kernel, communication strategy: ALLREDUCE, 
 communication strategy kernel: ALLREDUCE, method: DminSD, 
 iter:  4, fnrm:  1.06E-01, eBS: -3.64852138943953319E+00, D: -1.077E-03, 
          alpha:  1.210E-01}
       -  { #------------------------------------------------------------------ it coeff: 5
 calculate density kernel, communication strategy: ALLREDUCE, 
 communication strategy kernel: ALLREDUCE, method: DminSD, 
 iter:  5, fnrm:  1.05E-01, eBS: -3.64959871348629061E+00, D: -1.054E-03, 
          alpha:  1.210E-01}
       -  { #------------------------------------------------------------------ it coeff: 6
 calculate density kernel, communication strategy: ALLREDUCE, 
 communication strategy kernel: ALLREDUCE, method: DminSD, 
 iter:  6, fnrm:  1.03E-01, eBS: -3.65065266090237994E+00, D: -1.031E-03, 
          alpha:  1.210E-01}
       -  { #------------------------------------------------------------------ it coeff: 7
 calculate density kernel, communication strategy: ALLREDUCE, 
 communication strategy kernel: ALLREDUCE, method: DminSD, 
 iter:  7, fnrm:  1.02E-01, eBS: -3.65168382484639009E+00, D: -1.009E-03, 
          alpha:  1.210E-01}
       -  { #------------------------------------------------------------------ it coeff: 8
 calculate density kernel, communication strategy: ALLREDUCE, 
 communication strategy kernel: ALLREDUCE, method: DminSD, 
 iter:  8, fnrm:  1.01E-01, eBS: -3.65269278025513922E+00, D: -9.873E-04, 
          alpha:  1.210E-01}
       -  { #------------------------------------------------------------------ it coeff: 9
 calculate density kernel, communication strategy: ALLREDUCE, 
 communication strategy kernel: ALLREDUCE, method: DminSD, 
 iter:  9, fnrm:  1.00E-01, eBS: -3.65368008452195081E+00, D: -9.662E-04, 
          alpha:  1.210E-01}
       -  { #----------------------------------------------------------------- it coeff: 10
 calculate density kernel, communication strategy: ALLREDUCE, 
 communication strategy kernel: ALLREDUCE, method: DminSD, 
 iter:  10, fnrm:  9.91E-02, eBS: -3.65464627814612131E+00, D: -9.456E-04, 
           alpha:  1.210E-01}
       Kohn-Sham residue               :  2.232E-01
       Coefficients available          :  Yes
     alpha                             :  0.13310000000000002
     energydiff                        : -1.08255014630245228E-002
     Hamiltonian update: {
 Energies: {Ekin:  1.61725357342E+01, Epot: -1.92554659870E+01, Enl:  1.43030174225E+00, 
              EH:  5.63876588991E+01,  EXC: -7.81846789521E+00, EvXC: -1.02506123541E+01}, 
    Total charge:  1.499999869484E+01, 
 Poisson Solver: {BC: Free, Box:  [  117,  119,  107 ], MPI tasks:  4}}
      #Eigenvalues and New Occupation Numbers
     Orbitals: [
 {e: -5.398147214777E-01, f:  2.0000},  # 00001
 {e: -4.399839849784E-01, f:  2.0000},  # 00002
 {e: -8.530443357213E-02, f:  2.0000},  # 00003
 {e:  1.455691359457E-02, f:  2.0000},  # 00004
 {e:  4.573917800343E-02, f:  2.0000},  # 00005
 {e:  4.574008556873E-02, f:  2.0000},  # 00006
 {e:  1.455944989365E-01, f:  2.0000},  # 00007
 {e:  1.455959900519E-01, f:  1.0000}] # 00008
     summary: [ {kernel optimization: DMIN, mixing quantity: DENS, mix hist:  0, 
 iter:  4, delta:  1.58E-07, energy: -3.24653430945292527E+01, D: -1.083E-02, 
          Tr(KW):  7.9545E+00}]
   -  #--------------------------------------------------------------------- kernel iter: 5
     Kernel update:
       max dev from unity              :  3.94E-01
       Hamiltonian application required:  Yes
       method                          : directmin
       expansion coefficients optimization: &it_coeff001_002_005
       -  { #------------------------------------------------------------------ it coeff: 1
 calculate density kernel, communication strategy: ALLREDUCE, 
 communication strategy kernel: ALLREDUCE, method: DminSD, 
 iter:  1, fnrm:  9.29E-02, eBS: -2.86014159651646427E+00, D: -7.698E-01, 
          alpha:  1.331E-01}
       -  { #------------------------------------------------------------------ it coeff: 2
 calculate density kernel, communication strategy: ALLREDUCE, 
 communication strategy kernel: ALLREDUCE, method: DminSD, 
 iter:  2, fnrm:  9.19E-02, eBS: -3.62993927792602378E+00, D: -8.942E-04, 
          alpha:  1.331E-01}
       -  { #------------------------------------------------------------------ it coeff: 3
 calculate density kernel, communication strategy: ALLREDUCE, 
 communication strategy kernel: ALLREDUCE, method: DminSD, 
 iter:  3, fnrm:  9.09E-02, eBS: -3.63083344236209404E+00, D: -8.741E-04, 
          alpha:  1.331E-01}
       -  { #------------------------------------------------------------------ it coeff: 4
 calculate density kernel, communication strategy: ALLREDUCE, 
 communication strategy kernel: ALLREDUCE, method: DminSD, 
 iter:  4, fnrm:  8.98E-02, eBS: -3.63170758978891461E+00, D: -8.546E-04, 
          alpha:  1.331E-01}
       -  { #------------------------------------------------------------------ it coeff: 5
 calculate density kernel, communication strategy: ALLREDUCE, 
 communication strategy kernel: ALLREDUCE, method: DminSD, 
 iter:  5, fnrm:  8.88E-02, eBS: -3.63256223437742953E+00, D: -8.356E-04, 
          alpha:  1.331E-01}
       -  { #------------------------------------------------------------------ it coeff: 6
 calculate density kernel, communication strategy: ALLREDUCE, 
 communication strategy kernel: ALLREDUCE, method: DminSD, 
 iter:  6, fnrm:  8.78E-02, eBS: -3.63339787446011497E+00, D: -8.171E-04, 
          alpha:  1.331E-01}
       -  { #------------------------------------------------------------------ it coeff: 7
 calculate density kernel, communication strategy: ALLREDUCE, 
 communication strategy kernel: ALLREDUCE, method: DminSD, 
 iter:  7, fnrm:  8.69E-02, eBS: -3.63421499313399288E+00, D: -7.991E-04, 
          alpha:  1.331E-01}
       -  { #------------------------------------------------------------------ it coeff: 8
 calculate density kernel, communication strategy: ALLREDUCE, 
 communication strategy kernel: ALLREDUCE, method: DminSD, 
 iter:  8, fnrm:  8.59E-02, eBS: -3.63501405883609330E+00, D: -7.815E-04, 
          alpha:  1.331E-01}
       -  { #------------------------------------------------------------------ it coeff: 9
 calculate density kernel, communication strategy: ALLREDUCE, 
 communication strategy kernel: ALLREDUCE, method: DminSD, 
 iter:  9, fnrm:  8.50E-02, eBS: -3.63579552589294597E+00, D: -7.643E-04, 
          alpha:  1.331E-01}
       -  { #----------------------------------------------------------------- it coeff: 10
 calculate density kernel, communication strategy: ALLREDUCE, 
 communication strategy kernel: ALLREDUCE, method: DminSD, 
 iter:  10, fnrm:  8.40E-02, eBS: -3.63655983504522640E+00, D: -7.476E-04, 
           alpha:  1.331E-01}
       Kohn-Sham residue               :  2.196E-01
       Coefficients available          :  Yes
     alpha                             :  0.14641000000000004
     energydiff                        : -8.69397627620571711E-003
     Hamiltonian update: {
 Energies: {Ekin:  1.61725357342E+01, Epot: -1.92376689547E+01, Enl:  1.43030174225E+00, 
              EH:  5.64154575389E+01,  EXC: -7.82331341373E+00, EvXC: -1.02570238242E+01}, 
    Total charge:  1.499999869523E+01, 
 Poisson Solver: {BC: Free, Box:  [  117,  119,  107 ], MPI tasks:  4}}
      #Eigenvalues and New Occupation Numbers
     Orbitals: [
 {e: -5.398147214777E-01, f:  2.0000},  # 00001
 {e: -4.399839849784E-01, f:  2.0000},  # 00002
 {e: -8.530443357213E-02, f:  2.0000},  # 00003
 {e:  1.455691359457E-02, f:  2.0000},  # 00004
 {e:  4.573917800343E-02, f:  2.0000},  # 00005
 {e:  4.574008556873E-02, f:  2.0000},  # 00006
 {e:  1.455944989365E-01, f:  2.0000},  # 00007
 {e:  1.455959900519E-01, f:  1.0000}] # 00008
     summary: [ {kernel optimization: DMIN, mixing quantity: DENS, mix hist:  0, 
 iter:  5, delta:  1.41E-07, energy: -3.24740370708054584E+01, D: -8.694E-03, 
          Tr(KW):  7.9470E+00}]
   -  #--------------------------------------------------------------------- kernel iter: 6
     Kernel update:
       max dev from unity              :  3.94E-01
       Hamiltonian application required:  Yes
       method                          : directmin
       expansion coefficients optimization: &it_coeff001_002_006
       -  { #------------------------------------------------------------------ it coeff: 1
 calculate density kernel, communication strategy: ALLREDUCE, 
 communication strategy kernel: ALLREDUCE, method: DminSD, 
 iter:  1, fnrm:  7.93E-02, eBS: -2.84260288460030353E+00, D: -7.777E-01, 
          alpha:  1.464E-01}
       -  { #------------------------------------------------------------------ it coeff: 2
 calculate density kernel, communication strategy: ALLREDUCE, 
 communication strategy kernel: ALLREDUCE, method: DminSD, 
 iter:  2, fnrm:  7.83E-02, eBS: -3.62034705263972345E+00, D: -7.145E-04, 
          alpha:  1.464E-01}
       -  { #------------------------------------------------------------------ it coeff: 3
 calculate density kernel, communication strategy: ALLREDUCE, 
 communication strategy kernel: ALLREDUCE, method: DminSD, 
 iter:  3, fnrm:  7.74E-02, eBS: -3.62106157031534881E+00, D: -6.980E-04, 
          alpha:  1.464E-01}
       -  { #------------------------------------------------------------------ it coeff: 4
 calculate density kernel, communication strategy: ALLREDUCE, 
 communication strategy kernel: ALLREDUCE, method: DminSD, 
 iter:  4, fnrm:  7.65E-02, eBS: -3.62175956520048370E+00, D: -6.819E-04, 
          alpha:  1.464E-01}
       -  { #------------------------------------------------------------------ it coeff: 5
 calculate density kernel, communication strategy: ALLREDUCE, 
 communication strategy kernel: ALLREDUCE, method: DminSD, 
 iter:  5, fnrm:  7.56E-02, eBS: -3.62244146409188472E+00, D: -6.662E-04, 
          alpha:  1.464E-01}
       -  { #------------------------------------------------------------------ it coeff: 6
 calculate density kernel, communication strategy: ALLREDUCE, 
 communication strategy kernel: ALLREDUCE, method: DminSD, 
 iter:  6, fnrm:  7.48E-02, eBS: -3.62310768099048186E+00, D: -6.509E-04, 
          alpha:  1.464E-01}
       -  { #------------------------------------------------------------------ it coeff: 7
 calculate density kernel, communication strategy: ALLREDUCE, 
 communication strategy kernel: ALLREDUCE, method: DminSD, 
 iter:  7, fnrm:  7.39E-02, eBS: -3.62375861757137319E+00, D: -6.360E-04, 
          alpha:  1.464E-01}
       -  { #------------------------------------------------------------------ it coeff: 8
 calculate density kernel, communication strategy: ALLREDUCE, 
 communication strategy kernel: ALLREDUCE, method: DminSD, 
 iter:  8, fnrm:  7.31E-02, eBS: -3.62439466363243712E+00, D: -6.215E-04, 
          alpha:  1.464E-01}
       -  { #------------------------------------------------------------------ it coeff: 9
 calculate density kernel, communication strategy: ALLREDUCE, 
 communication strategy kernel: ALLREDUCE, method: DminSD, 
 iter:  9, fnrm:  7.22E-02, eBS: -3.62501619752259430E+00, D: -6.074E-04, 
          alpha:  1.464E-01}
       -  { #----------------------------------------------------------------- it coeff: 10
 calculate density kernel, communication strategy: ALLREDUCE, 
 communication strategy kernel: ALLREDUCE, method: DminSD, 
 iter:  10, fnrm:  7.14E-02, eBS: -3.62562358655088257E+00, D: -5.936E-04, 
           alpha:  1.464E-01}
       Kohn-Sham residue               :  2.165E-01
       Coefficients available          :  Yes
     alpha                             :  0.16105100000000006
     energydiff                        : -7.06751602253774536E-003
     Hamiltonian update: {
 Energies: {Ekin:  1.61725357342E+01, Epot: -1.92256997769E+01, Enl:  1.43030174225E+00, 
              EH:  5.64340008676E+01,  EXC: -7.82667970546E+00, EvXC: -1.02614814822E+01}, 
    Total charge:  1.499999869592E+01, 
 Poisson Solver: {BC: Free, Box:  [  117,  119,  107 ], MPI tasks:  4}}
      #Eigenvalues and New Occupation Numbers
     Orbitals: [
 {e: -5.398147214777E-01, f:  2.0000},  # 00001
 {e: -4.399839849784E-01, f:  2.0000},  # 00002
 {e: -8.530443357213E-02, f:  2.0000},  # 00003
 {e:  1.455691359457E-02, f:  2.0000},  # 00004
 {e:  4.573917800343E-02, f:  2.0000},  # 00005
 {e:  4.574008556873E-02, f:  2.0000},  # 00006
 {e:  1.455944989365E-01, f:  2.0000},  # 00007
 {e:  1.455959900519E-01, f:  1.0000}] # 00008
     summary: [ {kernel optimization: DMIN, mixing quantity: DENS, mix hist:  0, 
 iter:  6, delta:  1.25E-07, energy: -3.24811045868279962E+01, D: -7.068E-03, 
          Tr(KW):  7.9400E+00}]
   -  #--------------------------------------------------------------------- kernel iter: 7
     Kernel update:
       max dev from unity              :  3.94E-01
       Hamiltonian application required:  Yes
       method                          : directmin
       expansion coefficients optimization: &it_coeff001_002_007
       -  { #------------------------------------------------------------------ it coeff: 1
 calculate density kernel, communication strategy: ALLREDUCE, 
 communication strategy kernel: ALLREDUCE, method: DminSD, 
 iter:  1, fnrm:  6.78E-02, eBS: -2.83221843822042718E+00, D: -7.841E-01, 
          alpha:  1.611E-01}
       -  { #------------------------------------------------------------------ it coeff: 2
 calculate density kernel, communication strategy: ALLREDUCE, 
 communication strategy kernel: ALLREDUCE, method: DminSD, 
 iter:  2, fnrm:  6.69E-02, eBS: -3.61631694547230387E+00, D: -5.739E-04, 
          alpha:  1.611E-01}
       -  { #------------------------------------------------------------------ it coeff: 3
 calculate density kernel, communication strategy: ALLREDUCE, 
 communication strategy kernel: ALLREDUCE, method: DminSD, 
 iter:  3, fnrm:  6.61E-02, eBS: -3.61689082428177011E+00, D: -5.600E-04, 
          alpha:  1.611E-01}
       -  { #------------------------------------------------------------------ it coeff: 4
 calculate density kernel, communication strategy: ALLREDUCE, 
 communication strategy kernel: ALLREDUCE, method: DminSD, 
 iter:  4, fnrm:  6.53E-02, eBS: -3.61745083203782425E+00, D: -5.465E-04, 
          alpha:  1.611E-01}
       -  { #------------------------------------------------------------------ it coeff: 5
 calculate density kernel, communication strategy: ALLREDUCE, 
 communication strategy kernel: ALLREDUCE, method: DminSD, 
 iter:  5, fnrm:  6.45E-02, eBS: -3.61799733488216813E+00, D: -5.334E-04, 
          alpha:  1.611E-01}
       -  { #------------------------------------------------------------------ it coeff: 6
 calculate density kernel, communication strategy: ALLREDUCE, 
 communication strategy kernel: ALLREDUCE, method: DminSD, 
 iter:  6, fnrm:  6.38E-02, eBS: -3.61853068818977519E+00, D: -5.205E-04, 
          alpha:  1.611E-01}
       -  { #------------------------------------------------------------------ it coeff: 7
 calculate density kernel, communication strategy: ALLREDUCE, 
 communication strategy kernel: ALLREDUCE, method: DminSD, 
 iter:  7, fnrm:  6.30E-02, eBS: -3.61905123693996211E+00, D: -5.081E-04, 
          alpha:  1.611E-01}
       -  { #------------------------------------------------------------------ it coeff: 8
 calculate density kernel, communication strategy: ALLREDUCE, 
 communication strategy kernel: ALLREDUCE, method: DminSD, 
 iter:  8, fnrm:  6.22E-02, eBS: -3.61955931607163084E+00, D: -4.959E-04, 
          alpha:  1.611E-01}
       -  { #------------------------------------------------------------------ it coeff: 9
 calculate density kernel, communication strategy: ALLREDUCE, 
 communication strategy kernel: ALLREDUCE, method: DminSD, 
 iter:  9, fnrm:  6.15E-02, eBS: -3.62005525082357593E+00, D: -4.841E-04, 
          alpha:  1.611E-01}
       -  { #----------------------------------------------------------------- it coeff: 10
 calculate density kernel, communication strategy: ALLREDUCE, 
 communication strategy kernel: ALLREDUCE, method: DminSD, 
 iter:  10, fnrm:  6.07E-02, eBS: -3.62053935706048957E+00, D: -4.726E-04, 
           alpha:  1.611E-01}
       Kohn-Sham residue               :  2.139E-01
       Coefficients available          :  Yes
     alpha                             :  0.17715610000000007
     energydiff                        : -5.77205106447564731E-003
     Hamiltonian update: {
 Energies: {Ekin:  1.61725357342E+01, Epot: -1.92184556133E+01, Enl:  1.43030174225E+00, 
              EH:  5.64450200494E+01,  EXC: -7.82881576925E+00, EvXC: -1.02643139364E+01}, 
    Total charge:  1.499999869682E+01, 
 Poisson Solver: {BC: Free, Box:  [  117,  119,  107 ], MPI tasks:  4}}
      #Eigenvalues and New Occupation Numbers
     Orbitals: [
 {e: -5.398147214777E-01, f:  2.0000},  # 00001
 {e: -4.399839849784E-01, f:  2.0000},  # 00002
 {e: -8.530443357213E-02, f:  2.0000},  # 00003
 {e:  1.455691359457E-02, f:  2.0000},  # 00004
 {e:  4.573917800343E-02, f:  2.0000},  # 00005
 {e:  4.574008556873E-02, f:  2.0000},  # 00006
 {e:  1.455944989365E-01, f:  2.0000},  # 00007
 {e:  1.455959900519E-01, f:  1.0000}] # 00008
     summary: [ {kernel optimization: DMIN, mixing quantity: DENS, mix hist:  0, 
 iter:  7, delta:  1.12E-07, energy: -3.24868766378924718E+01, D: -5.772E-03, 
          Tr(KW):  7.9334E+00}]
   -  #--------------------------------------------------------------------- kernel iter: 8
     Kernel update:
       max dev from unity              :  3.94E-01
       Hamiltonian application required:  Yes
       method                          : directmin
       expansion coefficients optimization: &it_coeff001_002_008
       -  { #------------------------------------------------------------------ it coeff: 1
 calculate density kernel, communication strategy: ALLREDUCE, 
 communication strategy kernel: ALLREDUCE, method: DminSD, 
 iter:  1, fnrm:  5.80E-02, eBS: -2.82766769777248506E+00, D: -7.889E-01, 
          alpha:  1.772E-01}
       -  { #------------------------------------------------------------------ it coeff: 2
 calculate density kernel, communication strategy: ALLREDUCE, 
 communication strategy kernel: ALLREDUCE, method: DminSD, 
 iter:  2, fnrm:  5.72E-02, eBS: -3.61654275540714121E+00, D: -4.614E-04, 
          alpha:  1.772E-01}
       -  { #------------------------------------------------------------------ it coeff: 3
 calculate density kernel, communication strategy: ALLREDUCE, 
 communication strategy kernel: ALLREDUCE, method: DminSD, 
 iter:  3, fnrm:  5.65E-02, eBS: -3.61700415415844923E+00, D: -4.496E-04, 
          alpha:  1.772E-01}
       -  { #------------------------------------------------------------------ it coeff: 4
 calculate density kernel, communication strategy: ALLREDUCE, 
 communication strategy kernel: ALLREDUCE, method: DminSD, 
 iter:  4, fnrm:  5.58E-02, eBS: -3.61745376562513954E+00, D: -4.381E-04, 
          alpha:  1.772E-01}
       -  { #------------------------------------------------------------------ it coeff: 5
 calculate density kernel, communication strategy: ALLREDUCE, 
 communication strategy kernel: ALLREDUCE, method: DminSD, 
 iter:  5, fnrm:  5.51E-02, eBS: -3.61789191443758229E+00, D: -4.270E-04, 
          alpha:  1.772E-01}
       -  { #------------------------------------------------------------------ it coeff: 6
 calculate density kernel, communication strategy: ALLREDUCE, 
 communication strategy kernel: ALLREDUCE, method: DminSD, 
 iter:  6, fnrm:  5.44E-02, eBS: -3.61831891557657803E+00, D: -4.162E-04, 
          alpha:  1.772E-01}
       -  { #------------------------------------------------------------------ it coeff: 7
 calculate density kernel, communication strategy: ALLREDUCE, 
 communication strategy kernel: ALLREDUCE, method: DminSD, 
 iter:  7, fnrm:  5.37E-02, eBS: -3.61873507469085220E+00, D: -4.056E-04, 
          alpha:  1.772E-01}
       -  { #------------------------------------------------------------------ it coeff: 8
 calculate density kernel, communication strategy: ALLREDUCE, 
 communication strategy kernel: ALLREDUCE, method: DminSD, 
 iter:  8, fnrm:  5.30E-02, eBS: -3.61914068840244552E+00, D: -3.954E-04, 
          alpha:  1.772E-01}
       -  { #------------------------------------------------------------------ it coeff: 9
 calculate density kernel, communication strategy: ALLREDUCE, 
 communication strategy kernel: ALLREDUCE, method: DminSD, 
 iter:  9, fnrm:  5.23E-02, eBS: -3.61953604460037504E+00, D: -3.854E-04, 
          alpha:  1.772E-01}
       -  { #----------------------------------------------------------------- it coeff: 10
 calculate density kernel, communication strategy: ALLREDUCE, 
 communication strategy kernel: ALLREDUCE, method: DminSD, 
 iter:  10, fnrm:  5.16E-02, eBS: -3.61992142272331030E+00, D: -3.757E-04, 
           alpha:  1.772E-01}
       Kohn-Sham residue               :  2.116E-01
       Coefficients available          :  Yes
     alpha                             :  0.19487171000000009
     energydiff                        : -4.71018409264445381E-003
     Hamiltonian update: {
 Energies: {Ekin:  1.61725357342E+01, Epot: -1.92148506884E+01, Enl:  1.43030174225E+00, 
              EH:  5.64502361858E+01,  EXC: -7.82998552792E+00, EvXC: -1.02658696622E+01}, 
    Total charge:  1.499999869787E+01, 
 Poisson Solver: {BC: Free, Box:  [  117,  119,  107 ], MPI tasks:  4}}
      #Eigenvalues and New Occupation Numbers
     Orbitals: [
 {e: -5.398147214777E-01, f:  2.0000},  # 00001
 {e: -4.399839849784E-01, f:  2.0000},  # 00002
 {e: -8.530443357213E-02, f:  2.0000},  # 00003
 {e:  1.455691359457E-02, f:  2.0000},  # 00004
 {e:  4.573917800343E-02, f:  2.0000},  # 00005
 {e:  4.574008556873E-02, f:  2.0000},  # 00006
 {e:  1.455944989365E-01, f:  2.0000},  # 00007
 {e:  1.455959900519E-01, f:  1.0000}] # 00008
     summary: [ {kernel optimization: DMIN, mixing quantity: DENS, mix hist:  0, 
 iter:  8, delta:  1.00E-07, energy: -3.24915868219851163E+01, D: -4.710E-03, 
          Tr(KW):  7.9275E+00}]
   -  #--------------------------------------------------------------------- kernel iter: 9
     Kernel update:
       max dev from unity              :  3.94E-01
       Hamiltonian application required:  Yes
       method                          : directmin
       expansion coefficients optimization: &it_coeff001_002_009
       -  { #------------------------------------------------------------------ it coeff: 1
 calculate density kernel, communication strategy: ALLREDUCE, 
 communication strategy kernel: ALLREDUCE, method: DminSD, 
 iter:  1, fnrm:  4.95E-02, eBS: -2.82754771259184023E+00, D: -7.922E-01, 
          alpha:  1.949E-01}
       -  { #------------------------------------------------------------------ it coeff: 2
 calculate density kernel, communication strategy: ALLREDUCE, 
 communication strategy kernel: ALLREDUCE, method: DminSD, 
 iter:  2, fnrm:  4.88E-02, eBS: -3.61979600900959442E+00, D: -3.694E-04, 
          alpha:  1.949E-01}
       -  { #------------------------------------------------------------------ it coeff: 3
 calculate density kernel, communication strategy: ALLREDUCE, 
 communication strategy kernel: ALLREDUCE, method: DminSD, 
 iter:  3, fnrm:  4.82E-02, eBS: -3.62016542798862773E+00, D: -3.594E-04, 
          alpha:  1.949E-01}
       -  { #------------------------------------------------------------------ it coeff: 4
 calculate density kernel, communication strategy: ALLREDUCE, 
 communication strategy kernel: ALLREDUCE, method: DminSD, 
 iter:  4, fnrm:  4.75E-02, eBS: -3.62052479188986354E+00, D: -3.496E-04, 
          alpha:  1.949E-01}
       -  { #------------------------------------------------------------------ it coeff: 5
 calculate density kernel, communication strategy: ALLREDUCE, 
 communication strategy kernel: ALLREDUCE, method: DminSD, 
 iter:  5, fnrm:  4.69E-02, eBS: -3.62087439486583618E+00, D: -3.401E-04, 
          alpha:  1.949E-01}
       -  { #------------------------------------------------------------------ it coeff: 6
 calculate density kernel, communication strategy: ALLREDUCE, 
 communication strategy kernel: ALLREDUCE, method: DminSD, 
 iter:  6, fnrm:  4.62E-02, eBS: -3.62121452190276383E+00, D: -3.309E-04, 
          alpha:  1.949E-01}
       -  { #------------------------------------------------------------------ it coeff: 7
 calculate density kernel, communication strategy: ALLREDUCE, 
 communication strategy kernel: ALLREDUCE, method: DminSD, 
 iter:  7, fnrm:  4.56E-02, eBS: -3.62154544912597887E+00, D: -3.220E-04, 
          alpha:  1.949E-01}
       -  { #------------------------------------------------------------------ it coeff: 8
 calculate density kernel, communication strategy: ALLREDUCE, 
 communication strategy kernel: ALLREDUCE, method: DminSD, 
 iter:  8, fnrm:  4.50E-02, eBS: -3.62186744409421291E+00, D: -3.133E-04, 
          alpha:  1.949E-01}
       -  { #------------------------------------------------------------------ it coeff: 9
 calculate density kernel, communication strategy: ALLREDUCE, 
 communication strategy kernel: ALLREDUCE, method: DminSD, 
 iter:  9, fnrm:  4.44E-02, eBS: -3.62218076608327211E+00, D: -3.049E-04, 
          alpha:  1.949E-01}
       -  { #----------------------------------------------------------------- it coeff: 10
 calculate density kernel, communication strategy: ALLREDUCE, 
 communication strategy kernel: ALLREDUCE, method: DminSD, 
 iter:  10, fnrm:  4.38E-02, eBS: -3.62248566635941849E+00, D: -2.967E-04, 
           alpha:  1.949E-01}
       Kohn-Sham residue               :  2.097E-01
       Coefficients available          :  Yes
     alpha                             :  0.21435888100000011
     energydiff                        : -3.82044764939593051E-003
     Hamiltonian update: {
 Energies: {Ekin:  1.61725357342E+01, Epot: -1.92139236042E+01, Enl:  1.43030174225E+00, 
              EH:  5.64511950263E+01,  EXC: -7.83043427430E+00, EvXC: -1.02664725745E+01}, 
    Total charge:  1.499999869900E+01, 
 Poisson Solver: {BC: Free, Box:  [  117,  119,  107 ], MPI tasks:  4}}
      #Eigenvalues and New Occupation Numbers
     Orbitals: [
 {e: -5.398147214777E-01, f:  2.0000},  # 00001
 {e: -4.399839849784E-01, f:  2.0000},  # 00002
 {e: -8.530443357213E-02, f:  2.0000},  # 00003
 {e:  1.455691359457E-02, f:  2.0000},  # 00004
 {e:  4.573917800343E-02, f:  2.0000},  # 00005
 {e:  4.574008556873E-02, f:  2.0000},  # 00006
 {e:  1.455944989365E-01, f:  2.0000},  # 00007
 {e:  1.455959900519E-01, f:  1.0000}] # 00008
     summary: [ {kernel optimization: DMIN, mixing quantity: DENS, mix hist:  0, 
 iter:  9, delta:  9.03E-08, energy: -3.24954072696345122E+01, D: -3.820E-03, 
          Tr(KW):  7.9222E+00}]
   -  #-------------------------------------------------------------------- kernel iter: 10
     Kernel update:
       max dev from unity              :  3.94E-01
       Hamiltonian application required:  Yes
       method                          : directmin
       expansion coefficients optimization: &it_coeff001_002_010
       -  { #------------------------------------------------------------------ it coeff: 1
 calculate density kernel, communication strategy: ALLREDUCE, 
 communication strategy kernel: ALLREDUCE, method: DminSD, 
 iter:  1, fnrm:  4.21E-02, eBS: -2.83056348575351979E+00, D: -7.944E-01, 
          alpha:  2.144E-01}
       -  { #------------------------------------------------------------------ it coeff: 2
 calculate density kernel, communication strategy: ALLREDUCE, 
 communication strategy kernel: ALLREDUCE, method: DminSD, 
 iter:  2, fnrm:  4.15E-02, eBS: -3.62500728786599336E+00, D: -2.930E-04, 
          alpha:  2.144E-01}
       -  { #------------------------------------------------------------------ it coeff: 3
 calculate density kernel, communication strategy: ALLREDUCE, 
 communication strategy kernel: ALLREDUCE, method: DminSD, 
 iter:  3, fnrm:  4.09E-02, eBS: -3.62530028061873377E+00, D: -2.845E-04, 
          alpha:  2.144E-01}
       -  { #------------------------------------------------------------------ it coeff: 4
 calculate density kernel, communication strategy: ALLREDUCE, 
 communication strategy kernel: ALLREDUCE, method: DminSD, 
 iter:  4, fnrm:  4.03E-02, eBS: -3.62558474191534863E+00, D: -2.762E-04, 
          alpha:  2.144E-01}
       -  { #------------------------------------------------------------------ it coeff: 5
 calculate density kernel, communication strategy: ALLREDUCE, 
 communication strategy kernel: ALLREDUCE, method: DminSD, 
 iter:  5, fnrm:  3.97E-02, eBS: -3.62586093975140944E+00, D: -2.682E-04, 
          alpha:  2.144E-01}
       -  { #------------------------------------------------------------------ it coeff: 6
 calculate density kernel, communication strategy: ALLREDUCE, 
 communication strategy kernel: ALLREDUCE, method: DminSD, 
 iter:  6, fnrm:  3.91E-02, eBS: -3.62612913313604901E+00, D: -2.604E-04, 
          alpha:  2.144E-01}
       -  { #------------------------------------------------------------------ it coeff: 7
 calculate density kernel, communication strategy: ALLREDUCE, 
 communication strategy kernel: ALLREDUCE, method: DminSD, 
 iter:  7, fnrm:  3.85E-02, eBS: -3.62638957241312276E+00, D: -2.529E-04, 
          alpha:  2.144E-01}
       -  { #------------------------------------------------------------------ it coeff: 8
 calculate density kernel, communication strategy: ALLREDUCE, 
 communication strategy kernel: ALLREDUCE, method: DminSD, 
 iter:  8, fnrm:  3.80E-02, eBS: -3.62664249956999818E+00, D: -2.456E-04, 
          alpha:  2.144E-01}
       -  { #------------------------------------------------------------------ it coeff: 9
 calculate density kernel, communication strategy: ALLREDUCE, 
 communication strategy kernel: ALLREDUCE, method: DminSD, 
 iter:  9, fnrm:  3.74E-02, eBS: -3.62688814853452524E+00, D: -2.386E-04, 
          alpha:  2.144E-01}
       -  { #----------------------------------------------------------------- it coeff: 10
 calculate density kernel, communication strategy: ALLREDUCE, 
 communication strategy kernel: ALLREDUCE, method: DminSD, 
 iter:  10, fnrm:  3.69E-02, eBS: -3.62712674546065728E+00, D: -2.318E-04, 
           alpha:  2.144E-01}
       Kohn-Sham residue               :  2.079E-01
       Coefficients available          :  Yes
     alpha                             :  0.23579476910000013
     energydiff                        : -3.06624438325542314E-003
     Hamiltonian update: {
 Energies: {Ekin:  1.61725357342E+01, Epot: -1.92148641330E+01, Enl:  1.43030174225E+00, 
              EH:  5.64492108654E+01,  EXC: -7.83037586192E+00, EvXC: -1.02664050841E+01}, 
    Total charge:  1.499999870014E+01, 
 Poisson Solver: {BC: Free, Box:  [  117,  119,  107 ], MPI tasks:  4}}
      #Eigenvalues and New Occupation Numbers
     Orbitals: [
 {e: -5.398147214777E-01, f:  2.0000},  # 00001
 {e: -4.399839849784E-01, f:  2.0000},  # 00002
 {e: -8.530443357213E-02, f:  2.0000},  # 00003
 {e:  1.455691359457E-02, f:  2.0000},  # 00004
 {e:  4.573917800343E-02, f:  2.0000},  # 00005
 {e:  4.574008556873E-02, f:  2.0000},  # 00006
 {e:  1.455944989365E-01, f:  2.0000},  # 00007
 {e:  1.455959900519E-01, f:  1.0000}] # 00008
     summary: [ {kernel optimization: DMIN, mixing quantity: DENS, mix hist:  0, 
 iter:  10, delta:  8.16E-08, energy: -3.24984735140177676E+01, D: -3.066E-03, 
           Tr(KW):  7.9175E+00}]
   -  #-------------------------------------------------------------------- kernel iter: 11
     Kernel update:
       max dev from unity              :  3.94E-01
       Hamiltonian application required:  Yes
       method                          : directmin
       expansion coefficients optimization: &it_coeff001_002_011
       -  { #------------------------------------------------------------------ it coeff: 1
 calculate density kernel, communication strategy: ALLREDUCE, 
 communication strategy kernel: ALLREDUCE, method: DminSD, 
 iter:  1, fnrm:  3.56E-02, eBS: -2.83560481289385091E+00, D: -7.957E-01, 
          alpha:  2.358E-01}
       -  { #------------------------------------------------------------------ it coeff: 2
 calculate density kernel, communication strategy: ALLREDUCE, 
 communication strategy kernel: ALLREDUCE, method: DminSD, 
 iter:  2, fnrm:  3.50E-02, eBS: -3.63130810261402193E+00, D: -2.291E-04, 
          alpha:  2.358E-01}
       -  { #------------------------------------------------------------------ it coeff: 3
 calculate density kernel, communication strategy: ALLREDUCE, 
 communication strategy kernel: ALLREDUCE, method: DminSD, 
 iter:  3, fnrm:  3.44E-02, eBS: -3.63153723693186281E+00, D: -2.220E-04, 
          alpha:  2.358E-01}
       -  { #------------------------------------------------------------------ it coeff: 4
 calculate density kernel, communication strategy: ALLREDUCE, 
 communication strategy kernel: ALLREDUCE, method: DminSD, 
 iter:  4, fnrm:  3.39E-02, eBS: -3.63175922984640964E+00, D: -2.151E-04, 
          alpha:  2.358E-01}
       -  { #------------------------------------------------------------------ it coeff: 5
 calculate density kernel, communication strategy: ALLREDUCE, 
 communication strategy kernel: ALLREDUCE, method: DminSD, 
 iter:  5, fnrm:  3.34E-02, eBS: -3.63197432312817625E+00, D: -2.084E-04, 
          alpha:  2.358E-01}
       -  { #------------------------------------------------------------------ it coeff: 6
 calculate density kernel, communication strategy: ALLREDUCE, 
 communication strategy kernel: ALLREDUCE, method: DminSD, 
 iter:  6, fnrm:  3.29E-02, eBS: -3.63218274972652377E+00, D: -2.020E-04, 
          alpha:  2.358E-01}
       -  { #------------------------------------------------------------------ it coeff: 7
 calculate density kernel, communication strategy: ALLREDUCE, 
 communication strategy kernel: ALLREDUCE, method: DminSD, 
 iter:  7, fnrm:  3.23E-02, eBS: -3.63238473411724527E+00, D: -1.958E-04, 
          alpha:  2.358E-01}
       -  { #------------------------------------------------------------------ it coeff: 8
 calculate density kernel, communication strategy: ALLREDUCE, 
 communication strategy kernel: ALLREDUCE, method: DminSD, 
 iter:  8, fnrm:  3.18E-02, eBS: -3.63258049263512017E+00, D: -1.897E-04, 
          alpha:  2.358E-01}
       -  { #------------------------------------------------------------------ it coeff: 9
 calculate density kernel, communication strategy: ALLREDUCE, 
 communication strategy kernel: ALLREDUCE, method: DminSD, 
 iter:  9, fnrm:  3.13E-02, eBS: -3.63277023379214548E+00, D: -1.839E-04, 
          alpha:  2.358E-01}
       -  { #----------------------------------------------------------------- it coeff: 10
 calculate density kernel, communication strategy: ALLREDUCE, 
 communication strategy kernel: ALLREDUCE, method: DminSD, 
 iter:  10, fnrm:  3.09E-02, eBS: -3.63295415858218984E+00, D: -1.783E-04, 
           alpha:  2.358E-01}
       Kohn-Sham residue               :  2.065E-01
       Coefficients available          :  Yes
     alpha                             :  0.25937424601000014
     energydiff                        : -2.42725173173141684E-003
     Hamiltonian update: {
 Energies: {Ekin:  1.61725357342E+01, Epot: -1.92170191916E+01, Enl:  1.43030174225E+00, 
              EH:  5.64453458578E+01,  EXC: -7.82998658296E+00, EvXC: -1.02658999986E+01}, 
    Total charge:  1.499999870126E+01, 
 Poisson Solver: {BC: Free, Box:  [  117,  119,  107 ], MPI tasks:  4}}
      #Eigenvalues and New Occupation Numbers
     Orbitals: [
 {e: -5.398147214777E-01, f:  2.0000},  # 00001
 {e: -4.399839849784E-01, f:  2.0000},  # 00002
 {e: -8.530443357213E-02, f:  2.0000},  # 00003
 {e:  1.455691359457E-02, f:  2.0000},  # 00004
 {e:  4.573917800343E-02, f:  2.0000},  # 00005
 {e:  4.574008556873E-02, f:  2.0000},  # 00006
 {e:  1.455944989365E-01, f:  2.0000},  # 00007
 {e:  1.455959900519E-01, f:  1.0000}] # 00008
     summary: [ {kernel optimization: DMIN, mixing quantity: DENS, mix hist:  0, 
 iter:  11, delta:  7.37E-08, energy: -3.25009007657494990E+01, D: -2.427E-03, 
           Tr(KW):  7.9135E+00}]
   -  #-------------------------------------------------------------------- kernel iter: 12
     Kernel update:
       max dev from unity              :  3.94E-01
       Hamiltonian application required:  Yes
       method                          : directmin
       expansion coefficients optimization: &it_coeff001_002_012
       -  { #------------------------------------------------------------------ it coeff: 1
 calculate density kernel, communication strategy: ALLREDUCE, 
 communication strategy kernel: ALLREDUCE, method: DminSD, 
 iter:  1, fnrm:  2.98E-02, eBS: -2.84178126577901757E+00, D: -7.963E-01, 
          alpha:  2.594E-01}
       -  { #------------------------------------------------------------------ it coeff: 2
 calculate density kernel, communication strategy: ALLREDUCE, 
 communication strategy kernel: ALLREDUCE, method: DminSD, 
 iter:  2, fnrm:  2.93E-02, eBS: -3.63804227025042515E+00, D: -1.761E-04, 
          alpha:  2.594E-01}
       -  { #------------------------------------------------------------------ it coeff: 3
 calculate density kernel, communication strategy: ALLREDUCE, 
 communication strategy kernel: ALLREDUCE, method: DminSD, 
 iter:  3, fnrm:  2.88E-02, eBS: -3.63821834073510431E+00, D: -1.702E-04, 
          alpha:  2.594E-01}
       -  { #------------------------------------------------------------------ it coeff: 4
 calculate density kernel, communication strategy: ALLREDUCE, 
 communication strategy kernel: ALLREDUCE, method: DminSD, 
 iter:  4, fnrm:  2.83E-02, eBS: -3.63838854993617566E+00, D: -1.646E-04, 
          alpha:  2.594E-01}
       -  { #------------------------------------------------------------------ it coeff: 5
 calculate density kernel, communication strategy: ALLREDUCE, 
 communication strategy kernel: ALLREDUCE, method: DminSD, 
 iter:  5, fnrm:  2.78E-02, eBS: -3.63855311138251292E+00, D: -1.591E-04, 
          alpha:  2.594E-01}
       -  { #------------------------------------------------------------------ it coeff: 6
 calculate density kernel, communication strategy: ALLREDUCE, 
 communication strategy kernel: ALLREDUCE, method: DminSD, 
 iter:  6, fnrm:  2.73E-02, eBS: -3.63871223012512868E+00, D: -1.539E-04, 
          alpha:  2.594E-01}
       -  { #------------------------------------------------------------------ it coeff: 7
 calculate density kernel, communication strategy: ALLREDUCE, 
 communication strategy kernel: ALLREDUCE, method: DminSD, 
 iter:  7, fnrm:  2.69E-02, eBS: -3.63886610310655101E+00, D: -1.488E-04, 
          alpha:  2.594E-01}
       -  { #------------------------------------------------------------------ it coeff: 8
 calculate density kernel, communication strategy: ALLREDUCE, 
 communication strategy kernel: ALLREDUCE, method: DminSD, 
 iter:  8, fnrm:  2.64E-02, eBS: -3.63901491951211220E+00, D: -1.439E-04, 
          alpha:  2.594E-01}
       -  { #------------------------------------------------------------------ it coeff: 9
 calculate density kernel, communication strategy: ALLREDUCE, 
 communication strategy kernel: ALLREDUCE, method: DminSD, 
 iter:  9, fnrm:  2.60E-02, eBS: -3.63915886110418807E+00, D: -1.392E-04, 
          alpha:  2.594E-01}
       -  { #----------------------------------------------------------------- it coeff: 10
 calculate density kernel, communication strategy: ALLREDUCE, 
 communication strategy kernel: ALLREDUCE, method: DminSD, 
 iter:  10, fnrm:  2.56E-02, eBS: -3.63929810254031949E+00, D: -1.347E-04, 
           alpha:  2.594E-01}
       Kohn-Sham residue               :  2.052E-01
       Coefficients available          :  Yes
     alpha                             :  0.28531167061100016
     energydiff                        : -1.89187245956645711E-003
     Hamiltonian update: {
 Energies: {Ekin:  1.61725357342E+01, Epot: -1.92198862728E+01, Enl:  1.43030174225E+00, 
              EH:  5.64404139371E+01,  EXC: -7.82940371103E+00, EvXC: -1.02651385910E+01}, 
    Total charge:  1.499999870232E+01, 
 Poisson Solver: {BC: Free, Box:  [  117,  119,  107 ], MPI tasks:  4}}
      #Eigenvalues and New Occupation Numbers
     Orbitals: [
 {e: -5.398147214777E-01, f:  2.0000},  # 00001
 {e: -4.399839849784E-01, f:  2.0000},  # 00002
 {e: -8.530443357213E-02, f:  2.0000},  # 00003
 {e:  1.455691359457E-02, f:  2.0000},  # 00004
 {e:  4.573917800343E-02, f:  2.0000},  # 00005
 {e:  4.574008556873E-02, f:  2.0000},  # 00006
 {e:  1.455944989365E-01, f:  2.0000},  # 00007
 {e:  1.455959900519E-01, f:  1.0000}] # 00008
     summary: [ {kernel optimization: DMIN, mixing quantity: DENS, mix hist:  0, 
 iter:  12, delta:  6.63E-08, energy: -3.25027926382090655E+01, D: -1.892E-03, 
           Tr(KW):  7.9101E+00}]
   -  #-------------------------------------------------------------------- kernel iter: 13
     Kernel update:
       max dev from unity              :  3.94E-01
       Hamiltonian application required:  Yes
       method                          : directmin
       expansion coefficients optimization: &it_coeff001_002_013
       -  { #------------------------------------------------------------------ it coeff: 1
 calculate density kernel, communication strategy: ALLREDUCE, 
 communication strategy kernel: ALLREDUCE, method: DminSD, 
 iter:  1, fnrm:  2.47E-02, eBS: -2.84842652320570888E+00, D: -7.963E-01, 
          alpha:  2.853E-01}
       -  { #------------------------------------------------------------------ it coeff: 2
 calculate density kernel, communication strategy: ALLREDUCE, 
 communication strategy kernel: ALLREDUCE, method: DminSD, 
 iter:  2, fnrm:  2.42E-02, eBS: -3.64475227436043969E+00, D: -1.326E-04, 
          alpha:  2.853E-01}
       -  { #------------------------------------------------------------------ it coeff: 3
 calculate density kernel, communication strategy: ALLREDUCE, 
 communication strategy kernel: ALLREDUCE, method: DminSD, 
 iter:  3, fnrm:  2.38E-02, eBS: -3.64488490143455213E+00, D: -1.279E-04, 
          alpha:  2.853E-01}
       -  { #------------------------------------------------------------------ it coeff: 4
 calculate density kernel, communication strategy: ALLREDUCE, 
 communication strategy kernel: ALLREDUCE, method: DminSD, 
 iter:  4, fnrm:  2.34E-02, eBS: -3.64501283031623391E+00, D: -1.234E-04, 
          alpha:  2.853E-01}
       -  { #------------------------------------------------------------------ it coeff: 5
 calculate density kernel, communication strategy: ALLREDUCE, 
 communication strategy kernel: ALLREDUCE, method: DminSD, 
 iter:  5, fnrm:  2.29E-02, eBS: -3.64513624432109218E+00, D: -1.191E-04, 
          alpha:  2.853E-01}
       -  { #------------------------------------------------------------------ it coeff: 6
 calculate density kernel, communication strategy: ALLREDUCE, 
 communication strategy kernel: ALLREDUCE, method: DminSD, 
 iter:  6, fnrm:  2.25E-02, eBS: -3.64525531888939902E+00, D: -1.149E-04, 
          alpha:  2.853E-01}
       -  { #------------------------------------------------------------------ it coeff: 7
 calculate density kernel, communication strategy: ALLREDUCE, 
 communication strategy kernel: ALLREDUCE, method: DminSD, 
 iter:  7, fnrm:  2.21E-02, eBS: -3.64537022196236382E+00, D: -1.109E-04, 
          alpha:  2.853E-01}
       -  { #------------------------------------------------------------------ it coeff: 8
 calculate density kernel, communication strategy: ALLREDUCE, 
 communication strategy kernel: ALLREDUCE, method: DminSD, 
 iter:  8, fnrm:  2.18E-02, eBS: -3.64548111433783273E+00, D: -1.070E-04, 
          alpha:  2.853E-01}
       -  { #------------------------------------------------------------------ it coeff: 9
 calculate density kernel, communication strategy: ALLREDUCE, 
 communication strategy kernel: ALLREDUCE, method: DminSD, 
 iter:  9, fnrm:  2.14E-02, eBS: -3.64558815000682435E+00, D: -1.033E-04, 
          alpha:  2.853E-01}
       -  { #----------------------------------------------------------------- it coeff: 10
 calculate density kernel, communication strategy: ALLREDUCE, 
 communication strategy kernel: ALLREDUCE, method: DminSD, 
 iter:  10, fnrm:  2.10E-02, eBS: -3.64569147647206115E+00, D: -9.976E-05, 
           alpha:  2.853E-01}
       Kohn-Sham residue               :  2.040E-01
       Coefficients available          :  Yes
     alpha                             :  0.31384283767210019
     energydiff                        : -1.45155784095862828E-003
     Hamiltonian update: {
 Energies: {Ekin:  1.61725357342E+01, Epot: -1.92230974200E+01, Enl:  1.43030174225E+00, 
              EH:  5.64350042316E+01,  EXC: -7.82872782048E+00, EvXC: -1.02642536609E+01}, 
    Total charge:  1.499999870330E+01, 
 Poisson Solver: {BC: Free, Box:  [  117,  119,  107 ], MPI tasks:  4}}
      #Eigenvalues and New Occupation Numbers
     Orbitals: [
 {e: -5.398147214777E-01, f:  2.0000},  # 00001
 {e: -4.399839849784E-01, f:  2.0000},  # 00002
 {e: -8.530443357213E-02, f:  2.0000},  # 00003
 {e:  1.455691359457E-02, f:  2.0000},  # 00004
 {e:  4.573917800343E-02, f:  2.0000},  # 00005
 {e:  4.574008556873E-02, f:  2.0000},  # 00006
 {e:  1.455944989365E-01, f:  2.0000},  # 00007
 {e:  1.455959900519E-01, f:  1.0000}] # 00008
     summary: [ {kernel optimization: DMIN, mixing quantity: DENS, mix hist:  0, 
 iter:  13, delta:  5.92E-08, energy: -3.25042441960500241E+01, D: -1.452E-03, 
           Tr(KW):  7.9071E+00}]
   -  #-------------------------------------------------------------------- kernel iter: 14
     Kernel update:
       max dev from unity              :  3.94E-01
       Hamiltonian application required:  Yes
       method                          : directmin
       expansion coefficients optimization: &it_coeff001_002_014
       -  { #------------------------------------------------------------------ it coeff: 1
 calculate density kernel, communication strategy: ALLREDUCE, 
 communication strategy kernel: ALLREDUCE, method: DminSD, 
 iter:  1, fnrm:  2.02E-02, eBS: -2.85507874704917963E+00, D: -7.961E-01, 
          alpha:  3.138E-01}
       -  { #------------------------------------------------------------------ it coeff: 2
 calculate density kernel, communication strategy: ALLREDUCE, 
 communication strategy kernel: ALLREDUCE, method: DminSD, 
 iter:  2, fnrm:  1.98E-02, eBS: -3.65114802066243271E+00, D: -9.781E-05, 
          alpha:  3.138E-01}
       -  { #------------------------------------------------------------------ it coeff: 3
 calculate density kernel, communication strategy: ALLREDUCE, 
 communication strategy kernel: ALLREDUCE, method: DminSD, 
 iter:  3, fnrm:  1.95E-02, eBS: -3.65124583282224835E+00, D: -9.414E-05, 
          alpha:  3.138E-01}
       -  { #------------------------------------------------------------------ it coeff: 4
 calculate density kernel, communication strategy: ALLREDUCE, 
 communication strategy kernel: ALLREDUCE, method: DminSD, 
 iter:  4, fnrm:  1.91E-02, eBS: -3.65133997426058476E+00, D: -9.062E-05, 
          alpha:  3.138E-01}
       -  { #------------------------------------------------------------------ it coeff: 5
 calculate density kernel, communication strategy: ALLREDUCE, 
 communication strategy kernel: ALLREDUCE, method: DminSD, 
 iter:  5, fnrm:  1.87E-02, eBS: -3.65143059740989884E+00, D: -8.725E-05, 
          alpha:  3.138E-01}
       -  { #------------------------------------------------------------------ it coeff: 6
 calculate density kernel, communication strategy: ALLREDUCE, 
 communication strategy kernel: ALLREDUCE, method: DminSD, 
 iter:  6, fnrm:  1.84E-02, eBS: -3.65151784767406484E+00, D: -8.402E-05, 
          alpha:  3.138E-01}
       -  { #------------------------------------------------------------------ it coeff: 7
 calculate density kernel, communication strategy: ALLREDUCE, 
 communication strategy kernel: ALLREDUCE, method: DminSD, 
 iter:  7, fnrm:  1.80E-02, eBS: -3.65160186379243301E+00, D: -8.091E-05, 
          alpha:  3.138E-01}
       -  { #------------------------------------------------------------------ it coeff: 8
 calculate density kernel, communication strategy: ALLREDUCE, 
 communication strategy kernel: ALLREDUCE, method: DminSD, 
 iter:  8, fnrm:  1.77E-02, eBS: -3.65168277818217923E+00, D: -7.794E-05, 
          alpha:  3.138E-01}
       -  { #------------------------------------------------------------------ it coeff: 9
 calculate density kernel, communication strategy: ALLREDUCE, 
 communication strategy kernel: ALLREDUCE, method: DminSD, 
 iter:  9, fnrm:  1.74E-02, eBS: -3.65176071726046869E+00, D: -7.508E-05, 
          alpha:  3.138E-01}
       -  { #----------------------------------------------------------------- it coeff: 10
 calculate density kernel, communication strategy: ALLREDUCE, 
 communication strategy kernel: ALLREDUCE, method: DminSD, 
 iter:  10, fnrm:  1.71E-02, eBS: -3.65183580174777589E+00, D: -7.235E-05, 
           alpha:  3.138E-01}
       Kohn-Sham residue               :  2.030E-01
       Coefficients available          :  Yes
     alpha                             :  0.34522712143931022
     energydiff                        : -1.09743658452288173E-003
     Hamiltonian update: {
 Energies: {Ekin:  1.61725357342E+01, Epot: -1.92263969544E+01, Enl:  1.43030174225E+00, 
              EH:  5.64295178361E+01,  EXC: -7.82802783285E+00, EvXC: -1.02633362024E+01}, 
    Total charge:  1.499999870420E+01, 
 Poisson Solver: {BC: Free, Box:  [  117,  119,  107 ], MPI tasks:  4}}
      #Eigenvalues and New Occupation Numbers
     Orbitals: [
 {e: -5.398147214777E-01, f:  2.0000},  # 00001
 {e: -4.399839849784E-01, f:  2.0000},  # 00002
 {e: -8.530443357213E-02, f:  2.0000},  # 00003
 {e:  1.455691359457E-02, f:  2.0000},  # 00004
 {e:  4.573917800343E-02, f:  2.0000},  # 00005
 {e:  4.574008556873E-02, f:  2.0000},  # 00006
 {e:  1.455944989365E-01, f:  2.0000},  # 00007
 {e:  1.455959900519E-01, f:  1.0000}] # 00008
     summary: [ {kernel optimization: DMIN, mixing quantity: DENS, mix hist:  0, 
 iter:  14, delta:  5.24E-08, energy: -3.25053416326345470E+01, D: -1.097E-03, 
           Tr(KW):  7.9046E+00}]
   -  #-------------------------------------------------------------------- kernel iter: 15
     Kernel update:
       max dev from unity              :  3.94E-01
       Hamiltonian application required:  Yes
       method                          : directmin
       expansion coefficients optimization: &it_coeff001_002_015
       -  { #------------------------------------------------------------------ it coeff: 1
 calculate density kernel, communication strategy: ALLREDUCE, 
 communication strategy kernel: ALLREDUCE, method: DminSD, 
 iter:  1, fnrm:  1.64E-02, eBS: -2.86144510827522769E+00, D: -7.956E-01, 
          alpha:  3.452E-01}
       -  { #------------------------------------------------------------------ it coeff: 2
 calculate density kernel, communication strategy: ALLREDUCE, 
 communication strategy kernel: ALLREDUCE, method: DminSD, 
 iter:  2, fnrm:  1.61E-02, eBS: -3.65706679880547192E+00, D: -7.060E-05, 
          alpha:  3.452E-01}
       -  { #------------------------------------------------------------------ it coeff: 3
 calculate density kernel, communication strategy: ALLREDUCE, 
 communication strategy kernel: ALLREDUCE, method: DminSD, 
 iter:  3, fnrm:  1.57E-02, eBS: -3.65713739916749647E+00, D: -6.781E-05, 
          alpha:  3.452E-01}
       -  { #------------------------------------------------------------------ it coeff: 4
 calculate density kernel, communication strategy: ALLREDUCE, 
 communication strategy kernel: ALLREDUCE, method: DminSD, 
 iter:  4, fnrm:  1.54E-02, eBS: -3.65720520480984135E+00, D: -6.513E-05, 
          alpha:  3.452E-01}
       -  { #------------------------------------------------------------------ it coeff: 5
 calculate density kernel, communication strategy: ALLREDUCE, 
 communication strategy kernel: ALLREDUCE, method: DminSD, 
 iter:  5, fnrm:  1.51E-02, eBS: -3.65727033839400484E+00, D: -6.258E-05, 
          alpha:  3.452E-01}
       -  { #------------------------------------------------------------------ it coeff: 6
 calculate density kernel, communication strategy: ALLREDUCE, 
 communication strategy kernel: ALLREDUCE, method: DminSD, 
 iter:  6, fnrm:  1.48E-02, eBS: -3.65733291656482873E+00, D: -6.013E-05, 
          alpha:  3.452E-01}
       -  { #------------------------------------------------------------------ it coeff: 7
 calculate density kernel, communication strategy: ALLREDUCE, 
 communication strategy kernel: ALLREDUCE, method: DminSD, 
 iter:  7, fnrm:  1.45E-02, eBS: -3.65739305028473183E+00, D: -5.779E-05, 
          alpha:  3.452E-01}
       -  { #------------------------------------------------------------------ it coeff: 8
 calculate density kernel, communication strategy: ALLREDUCE, 
 communication strategy kernel: ALLREDUCE, method: DminSD, 
 iter:  8, fnrm:  1.43E-02, eBS: -3.65745084514635099E+00, D: -5.556E-05, 
          alpha:  3.452E-01}
       -  { #------------------------------------------------------------------ it coeff: 9
 calculate density kernel, communication strategy: ALLREDUCE, 
 communication strategy kernel: ALLREDUCE, method: DminSD, 
 iter:  9, fnrm:  1.40E-02, eBS: -3.65750640166535312E+00, D: -5.341E-05, 
          alpha:  3.452E-01}
       -  { #----------------------------------------------------------------- it coeff: 10
 calculate density kernel, communication strategy: ALLREDUCE, 
 communication strategy kernel: ALLREDUCE, method: DminSD, 
 iter:  10, fnrm:  1.37E-02, eBS: -3.65755981555483212E+00, D: -5.136E-05, 
           alpha:  3.452E-01}
       Kohn-Sham residue               :  2.022E-01
       Coefficients available          :  Yes
     alpha                             :  0.37974983358324127
     energydiff                        : -8.19081732785775785E-004
     Hamiltonian update: {
 Energies: {Ekin:  1.61725357342E+01, Epot: -1.92296166053E+01, Enl:  1.43030174225E+00, 
              EH:  5.64242106917E+01,  EXC: -7.82734754970E+00, EvXC: -1.02624440382E+01}, 
    Total charge:  1.499999870501E+01, 
 Poisson Solver: {BC: Free, Box:  [  117,  119,  107 ], MPI tasks:  4}}
      #Eigenvalues and New Occupation Numbers
     Orbitals: [
 {e: -5.398147214777E-01, f:  2.0000},  # 00001
 {e: -4.399839849784E-01, f:  2.0000},  # 00002
 {e: -8.530443357213E-02, f:  2.0000},  # 00003
 {e:  1.455691359457E-02, f:  2.0000},  # 00004
 {e:  4.573917800343E-02, f:  2.0000},  # 00005
 {e:  4.574008556873E-02, f:  2.0000},  # 00006
 {e:  1.455944989365E-01, f:  2.0000},  # 00007
 {e:  1.455959900519E-01, f:  1.0000}] # 00008
     summary: [ {kernel optimization: DMIN, mixing quantity: DENS, mix hist:  0, 
 iter:  15, delta:  4.57E-08, energy: -3.25061607143673328E+01, D: -8.191E-04, 
           Tr(KW):  7.9025E+00}]
   -  #-------------------------------------------------------------------- kernel iter: 16
     Kernel update:
       max dev from unity              :  3.94E-01
       Hamiltonian application required:  Yes
       method                          : directmin
       expansion coefficients optimization: &it_coeff001_002_016
       -  { #------------------------------------------------------------------ it coeff: 1
 calculate density kernel, communication strategy: ALLREDUCE, 
 communication strategy kernel: ALLREDUCE, method: DminSD, 
 iter:  1, fnrm:  1.32E-02, eBS: -2.86735945344739074E+00, D: -7.951E-01, 
          alpha:  3.797E-01}
       -  { #------------------------------------------------------------------ it coeff: 2
 calculate density kernel, communication strategy: ALLREDUCE, 
 communication strategy kernel: ALLREDUCE, method: DminSD, 
 iter:  2, fnrm:  1.29E-02, eBS: -3.66243297525422218E+00, D: -4.988E-05, 
          alpha:  3.797E-01}
       -  { #------------------------------------------------------------------ it coeff: 3
 calculate density kernel, communication strategy: ALLREDUCE, 
 communication strategy kernel: ALLREDUCE, method: DminSD, 
 iter:  3, fnrm:  1.26E-02, eBS: -3.66248285441026056E+00, D: -4.780E-05, 
          alpha:  3.797E-01}
       -  { #------------------------------------------------------------------ it coeff: 4
 calculate density kernel, communication strategy: ALLREDUCE, 
 communication strategy kernel: ALLREDUCE, method: DminSD, 
 iter:  4, fnrm:  1.23E-02, eBS: -3.66253065804768063E+00, D: -4.582E-05, 
          alpha:  3.797E-01}
       -  { #------------------------------------------------------------------ it coeff: 5
 calculate density kernel, communication strategy: ALLREDUCE, 
 communication strategy kernel: ALLREDUCE, method: DminSD, 
 iter:  5, fnrm:  1.21E-02, eBS: -3.66257648180063988E+00, D: -4.393E-05, 
          alpha:  3.797E-01}
       -  { #------------------------------------------------------------------ it coeff: 6
 calculate density kernel, communication strategy: ALLREDUCE, 
 communication strategy kernel: ALLREDUCE, method: DminSD, 
 iter:  6, fnrm:  1.18E-02, eBS: -3.66262041635816393E+00, D: -4.213E-05, 
          alpha:  3.797E-01}
       -  { #------------------------------------------------------------------ it coeff: 7
 calculate density kernel, communication strategy: ALLREDUCE, 
 communication strategy kernel: ALLREDUCE, method: DminSD, 
 iter:  7, fnrm:  1.16E-02, eBS: -3.66266254775565070E+00, D: -4.041E-05, 
          alpha:  3.797E-01}
       -  { #------------------------------------------------------------------ it coeff: 8
 calculate density kernel, communication strategy: ALLREDUCE, 
 communication strategy kernel: ALLREDUCE, method: DminSD, 
 iter:  8, fnrm:  1.14E-02, eBS: -3.66270295764637677E+00, D: -3.877E-05, 
          alpha:  3.797E-01}
       -  { #------------------------------------------------------------------ it coeff: 9
 calculate density kernel, communication strategy: ALLREDUCE, 
 communication strategy kernel: ALLREDUCE, method: DminSD, 
 iter:  9, fnrm:  1.11E-02, eBS: -3.66274172355458205E+00, D: -3.720E-05, 
          alpha:  3.797E-01}
       -  { #----------------------------------------------------------------- it coeff: 10
 calculate density kernel, communication strategy: ALLREDUCE, 
 communication strategy kernel: ALLREDUCE, method: DminSD, 
 iter:  10, fnrm:  1.09E-02, eBS: -3.66277891911166487E+00, D: -3.570E-05, 
           alpha:  3.797E-01}
       Kohn-Sham residue               :  2.015E-01
       Coefficients available          :  Yes
     alpha                             :  0.41772481694156544
     energydiff                        : -6.0480124100337207E-004
     Hamiltonian update: {
 Energies: {Ekin:  1.61725357342E+01, Epot: -1.92326515945E+01, Enl:  1.43030174225E+00, 
              EH:  5.64192354497E+01,  EXC: -7.82671243392E+00, EvXC: -1.02616107827E+01}, 
    Total charge:  1.499999870571E+01, 
 Poisson Solver: {BC: Free, Box:  [  117,  119,  107 ], MPI tasks:  4}}
      #Eigenvalues and New Occupation Numbers
     Orbitals: [
 {e: -5.398147214777E-01, f:  2.0000},  # 00001
 {e: -4.399839849784E-01, f:  2.0000},  # 00002
 {e: -8.530443357213E-02, f:  2.0000},  # 00003
 {e:  1.455691359457E-02, f:  2.0000},  # 00004
 {e:  4.573917800343E-02, f:  2.0000},  # 00005
 {e:  4.574008556873E-02, f:  2.0000},  # 00006
 {e:  1.455944989365E-01, f:  2.0000},  # 00007
 {e:  1.455959900519E-01, f:  1.0000}] # 00008
     summary: [ {kernel optimization: DMIN, mixing quantity: DENS, mix hist:  0, 
 iter:  16, delta:  3.94E-08, energy: -3.25067655156083362E+01, D: -6.048E-04, 
           Tr(KW):  7.9007E+00}]
   -  #-------------------------------------------------------------------- kernel iter: 17
     Kernel update:
       max dev from unity              :  3.94E-01
       Hamiltonian application required:  Yes
       method                          : directmin
       expansion coefficients optimization: &it_coeff001_002_017
       -  { #------------------------------------------------------------------ it coeff: 1
 calculate density kernel, communication strategy: ALLREDUCE, 
 communication strategy kernel: ALLREDUCE, method: DminSD, 
 iter:  1, fnrm:  1.04E-02, eBS: -2.87274135690782373E+00, D: -7.945E-01, 
          alpha:  4.177E-01}
       -  { #------------------------------------------------------------------ it coeff: 2
 calculate density kernel, communication strategy: ALLREDUCE, 
 communication strategy kernel: ALLREDUCE, method: DminSD, 
 iter:  2, fnrm:  1.02E-02, eBS: -3.66722390841291723E+00, D: -3.450E-05, 
          alpha:  4.177E-01}
       -  { #------------------------------------------------------------------ it coeff: 3
 calculate density kernel, communication strategy: ALLREDUCE, 
 communication strategy kernel: ALLREDUCE, method: DminSD, 
 iter:  3, fnrm:  9.99E-03, eBS: -3.66725840391718316E+00, D: -3.299E-05, 
          alpha:  4.177E-01}
       -  { #------------------------------------------------------------------ it coeff: 4
 calculate density kernel, communication strategy: ALLREDUCE, 
 communication strategy kernel: ALLREDUCE, method: DminSD, 
 iter:  4, fnrm:  9.77E-03, eBS: -3.66729139325517961E+00, D: -3.156E-05, 
          alpha:  4.177E-01}
       -  { #------------------------------------------------------------------ it coeff: 5
 calculate density kernel, communication strategy: ALLREDUCE, 
 communication strategy kernel: ALLREDUCE, method: DminSD, 
 iter:  5, fnrm:  9.56E-03, eBS: -3.66732294887356769E+00, D: -3.019E-05, 
          alpha:  4.177E-01}
       -  { #------------------------------------------------------------------ it coeff: 6
 calculate density kernel, communication strategy: ALLREDUCE, 
 communication strategy kernel: ALLREDUCE, method: DminSD, 
 iter:  6, fnrm:  9.35E-03, eBS: -3.66735313930433637E+00, D: -2.889E-05, 
          alpha:  4.177E-01}
       -  { #------------------------------------------------------------------ it coeff: 7
 calculate density kernel, communication strategy: ALLREDUCE, 
 communication strategy kernel: ALLREDUCE, method: DminSD, 
 iter:  7, fnrm:  9.15E-03, eBS: -3.66738202940731561E+00, D: -2.765E-05, 
          alpha:  4.177E-01}
       -  { #------------------------------------------------------------------ it coeff: 8
 calculate density kernel, communication strategy: ALLREDUCE, 
 communication strategy kernel: ALLREDUCE, method: DminSD, 
 iter:  8, fnrm:  8.95E-03, eBS: -3.66740968059514749E+00, D: -2.647E-05, 
          alpha:  4.177E-01}
       -  { #------------------------------------------------------------------ it coeff: 9
 calculate density kernel, communication strategy: ALLREDUCE, 
 communication strategy kernel: ALLREDUCE, method: DminSD, 
 iter:  9, fnrm:  8.76E-03, eBS: -3.66743615104215692E+00, D: -2.534E-05, 
          alpha:  4.177E-01}
       -  { #----------------------------------------------------------------- it coeff: 10
 calculate density kernel, communication strategy: ALLREDUCE, 
 communication strategy kernel: ALLREDUCE, method: DminSD, 
 iter:  10, fnrm:  8.57E-03, eBS: -3.66746149587844217E+00, D: -2.427E-05, 
           alpha:  4.177E-01}
       Kohn-Sham residue               :  2.009E-01
       Coefficients available          :  Yes
     alpha                             :  0.45949729863572203
     energydiff                        : -4.42665580827394933E-004
     Hamiltonian update: {
 Energies: {Ekin:  1.61725357342E+01, Epot: -1.92354404175E+01, Enl:  1.43030174225E+00, 
              EH:  5.64146768204E+01,  EXC: -7.82613563677E+00, EvXC: -1.02608538069E+01}, 
    Total charge:  1.499999870633E+01, 
 Poisson Solver: {BC: Free, Box:  [  117,  119,  107 ], MPI tasks:  4}}
      #Eigenvalues and New Occupation Numbers
     Orbitals: [
 {e: -5.398147214777E-01, f:  2.0000},  # 00001
 {e: -4.399839849784E-01, f:  2.0000},  # 00002
 {e: -8.530443357213E-02, f:  2.0000},  # 00003
 {e:  1.455691359457E-02, f:  2.0000},  # 00004
 {e:  4.573917800343E-02, f:  2.0000},  # 00005
 {e:  4.574008556873E-02, f:  2.0000},  # 00006
 {e:  1.455944989365E-01, f:  2.0000},  # 00007
 {e:  1.455959900519E-01, f:  1.0000}] # 00008
     summary: [ {kernel optimization: DMIN, mixing quantity: DENS, mix hist:  0, 
 iter:  17, delta:  3.35E-08, energy: -3.25072081811891636E+01, D: -4.427E-04, 
           Tr(KW):  7.8992E+00}]
   -  #-------------------------------------------------------------------- kernel iter: 18
     Kernel update:
       max dev from unity              :  3.94E-01
       Hamiltonian application required:  Yes
       method                          : directmin
       expansion coefficients optimization: &it_coeff001_002_018
       -  { #------------------------------------------------------------------ it coeff: 1
 calculate density kernel, communication strategy: ALLREDUCE, 
 communication strategy kernel: ALLREDUCE, method: DminSD, 
 iter:  1, fnrm:  8.21E-03, eBS: -2.87756247307945401E+00, D: -7.939E-01, 
          alpha:  4.595E-01}
       -  { #------------------------------------------------------------------ it coeff: 2
 calculate density kernel, communication strategy: ALLREDUCE, 
 communication strategy kernel: ALLREDUCE, method: DminSD, 
 iter:  2, fnrm:  8.02E-03, eBS: -3.67144544615377466E+00, D: -2.334E-05, 
          alpha:  4.595E-01}
       -  { #------------------------------------------------------------------ it coeff: 3
 calculate density kernel, communication strategy: ALLREDUCE, 
 communication strategy kernel: ALLREDUCE, method: DminSD, 
 iter:  3, fnrm:  7.83E-03, eBS: -3.67146878663434739E+00, D: -2.227E-05, 
          alpha:  4.595E-01}
       -  { #------------------------------------------------------------------ it coeff: 4
 calculate density kernel, communication strategy: ALLREDUCE, 
 communication strategy kernel: ALLREDUCE, method: DminSD, 
 iter:  4, fnrm:  7.65E-03, eBS: -3.67149105721970503E+00, D: -2.125E-05, 
          alpha:  4.595E-01}
       -  { #------------------------------------------------------------------ it coeff: 5
 calculate density kernel, communication strategy: ALLREDUCE, 
 communication strategy kernel: ALLREDUCE, method: DminSD, 
 iter:  5, fnrm:  7.47E-03, eBS: -3.67151231144388790E+00, D: -2.029E-05, 
          alpha:  4.595E-01}
       -  { #------------------------------------------------------------------ it coeff: 6
 calculate density kernel, communication strategy: ALLREDUCE, 
 communication strategy kernel: ALLREDUCE, method: DminSD, 
 iter:  6, fnrm:  7.30E-03, eBS: -3.67153259984108882E+00, D: -1.937E-05, 
          alpha:  4.595E-01}
       -  { #------------------------------------------------------------------ it coeff: 7
 calculate density kernel, communication strategy: ALLREDUCE, 
 communication strategy kernel: ALLREDUCE, method: DminSD, 
 iter:  7, fnrm:  7.13E-03, eBS: -3.67155197013931289E+00, D: -1.850E-05, 
          alpha:  4.595E-01}
       -  { #------------------------------------------------------------------ it coeff: 8
 calculate density kernel, communication strategy: ALLREDUCE, 
 communication strategy kernel: ALLREDUCE, method: DminSD, 
 iter:  8, fnrm:  6.97E-03, eBS: -3.67157046743917803E+00, D: -1.767E-05, 
          alpha:  4.595E-01}
       -  { #------------------------------------------------------------------ it coeff: 9
 calculate density kernel, communication strategy: ALLREDUCE, 
 communication strategy kernel: ALLREDUCE, method: DminSD, 
 iter:  9, fnrm:  6.81E-03, eBS: -3.67158813437938436E+00, D: -1.688E-05, 
          alpha:  4.595E-01}
       -  { #----------------------------------------------------------------- it coeff: 10
 calculate density kernel, communication strategy: ALLREDUCE, 
 communication strategy kernel: ALLREDUCE, method: DminSD, 
 iter:  10, fnrm:  6.66E-03, eBS: -3.67160501128991790E+00, D: -1.613E-05, 
           alpha:  4.595E-01}
       Kohn-Sham residue               :  2.003E-01
       Coefficients available          :  Yes
     alpha                             :  0.50544702849929424
     energydiff                        : -3.21588395578942254E-004
     Hamiltonian update: {
 Energies: {Ekin:  1.61725357342E+01, Epot: -1.92379497465E+01, Enl:  1.43030174225E+00, 
              EH:  5.64105775531E+01,  EXC: -7.82562267590E+00, EvXC: -1.02601804198E+01}, 
    Total charge:  1.499999870686E+01, 
 Poisson Solver: {BC: Free, Box:  [  117,  119,  107 ], MPI tasks:  4}}
      #Eigenvalues and New Occupation Numbers
     Orbitals: [
 {e: -5.398147214777E-01, f:  2.0000},  # 00001
 {e: -4.399839849784E-01, f:  2.0000},  # 00002
 {e: -8.530443357213E-02, f:  2.0000},  # 00003
 {e:  1.455691359457E-02, f:  2.0000},  # 00004
 {e:  4.573917800343E-02, f:  2.0000},  # 00005
 {e:  4.574008556873E-02, f:  2.0000},  # 00006
 {e:  1.455944989365E-01, f:  2.0000},  # 00007
 {e:  1.455959900519E-01, f:  1.0000}] # 00008
     summary: [ {kernel optimization: DMIN, mixing quantity: DENS, mix hist:  0, 
 iter:  18, delta:  2.80E-08, energy: -3.25075297695847425E+01, D: -3.216E-04, 
           Tr(KW):  7.8980E+00}]
   -  #-------------------------------------------------------------------- kernel iter: 19
     Kernel update:
       max dev from unity              :  3.94E-01
       Hamiltonian application required:  Yes
       method                          : directmin
       expansion coefficients optimization: &it_coeff001_002_019
       -  { #------------------------------------------------------------------ it coeff: 1
 calculate density kernel, communication strategy: ALLREDUCE, 
 communication strategy kernel: ALLREDUCE, method: DminSD, 
 iter:  1, fnrm:  6.37E-03, eBS: -2.88182290256914708E+00, D: -7.933E-01, 
          alpha:  5.054E-01}
       -  { #------------------------------------------------------------------ it coeff: 2
 calculate density kernel, communication strategy: ALLREDUCE, 
 communication strategy kernel: ALLREDUCE, method: DminSD, 
 iter:  2, fnrm:  6.21E-03, eBS: -3.67511719324028396E+00, D: -1.543E-05, 
          alpha:  5.054E-01}
       -  { #------------------------------------------------------------------ it coeff: 3
 calculate density kernel, communication strategy: ALLREDUCE, 
 communication strategy kernel: ALLREDUCE, method: DminSD, 
 iter:  3, fnrm:  6.06E-03, eBS: -3.67513261862366480E+00, D: -1.468E-05, 
          alpha:  5.054E-01}
       -  { #------------------------------------------------------------------ it coeff: 4
 calculate density kernel, communication strategy: ALLREDUCE, 
 communication strategy kernel: ALLREDUCE, method: DminSD, 
 iter:  4, fnrm:  5.91E-03, eBS: -3.67514729943303831E+00, D: -1.397E-05, 
          alpha:  5.054E-01}
       -  { #------------------------------------------------------------------ it coeff: 5
 calculate density kernel, communication strategy: ALLREDUCE, 
 communication strategy kernel: ALLREDUCE, method: DminSD, 
 iter:  5, fnrm:  5.77E-03, eBS: -3.67516127441715401E+00, D: -1.331E-05, 
          alpha:  5.054E-01}
       -  { #------------------------------------------------------------------ it coeff: 6
 calculate density kernel, communication strategy: ALLREDUCE, 
 communication strategy kernel: ALLREDUCE, method: DminSD, 
 iter:  6, fnrm:  5.63E-03, eBS: -3.67517458008447306E+00, D: -1.267E-05, 
          alpha:  5.054E-01}
       -  { #------------------------------------------------------------------ it coeff: 7
 calculate density kernel, communication strategy: ALLREDUCE, 
 communication strategy kernel: ALLREDUCE, method: DminSD, 
 iter:  7, fnrm:  5.50E-03, eBS: -3.67518725085264419E+00, D: -1.207E-05, 
          alpha:  5.054E-01}
       -  { #------------------------------------------------------------------ it coeff: 8
 calculate density kernel, communication strategy: ALLREDUCE, 
 communication strategy kernel: ALLREDUCE, method: DminSD, 
 iter:  8, fnrm:  5.36E-03, eBS: -3.67519931918605858E+00, D: -1.150E-05, 
          alpha:  5.054E-01}
       -  { #------------------------------------------------------------------ it coeff: 9
 calculate density kernel, communication strategy: ALLREDUCE, 
 communication strategy kernel: ALLREDUCE, method: DminSD, 
 iter:  9, fnrm:  5.24E-03, eBS: -3.67521081572262842E+00, D: -1.095E-05, 
          alpha:  5.054E-01}
       -  { #----------------------------------------------------------------- it coeff: 10
 calculate density kernel, communication strategy: ALLREDUCE, 
 communication strategy kernel: ALLREDUCE, method: DminSD, 
 iter:  10, fnrm:  5.11E-03, eBS: -3.67522176939087863E+00, D: -1.044E-05, 
           alpha:  5.054E-01}
       Kohn-Sham residue               :  1.999E-01
       Coefficients available          :  Yes
     alpha                             :  0.55599173134922375
     energydiff                        : -2.32050434888719792E-004
     Hamiltonian update: {
 Energies: {Ekin:  1.61725357342E+01, Epot: -1.92401644809E+01, Enl:  1.43030174225E+00, 
              EH:  5.64069549678E+01,  EXC: -7.82517461850E+00, EvXC: -1.02595920720E+01}, 
    Total charge:  1.499999870730E+01, 
 Poisson Solver: {BC: Free, Box:  [  117,  119,  107 ], MPI tasks:  4}}
      #Eigenvalues and New Occupation Numbers
     Orbitals: [
 {e: -5.398147214777E-01, f:  2.0000},  # 00001
 {e: -4.399839849784E-01, f:  2.0000},  # 00002
 {e: -8.530443357213E-02, f:  2.0000},  # 00003
 {e:  1.455691359457E-02, f:  2.0000},  # 00004
 {e:  4.573917800343E-02, f:  2.0000},  # 00005
 {e:  4.574008556873E-02, f:  2.0000},  # 00006
 {e:  1.455944989365E-01, f:  2.0000},  # 00007
 {e:  1.455959900519E-01, f:  1.0000}] # 00008
     summary: [ {kernel optimization: DMIN, mixing quantity: DENS, mix hist:  0, 
 iter:  19, delta:  2.31E-08, energy: -3.25077618200196312E+01, D: -2.321E-04, 
           Tr(KW):  7.8969E+00}]
   -  #-------------------------------------------------------------------- kernel iter: 20
     Kernel update:
       max dev from unity              :  3.94E-01
       Hamiltonian application required:  Yes
       method                          : directmin
       expansion coefficients optimization: &it_coeff001_002_020
       -  { #------------------------------------------------------------------ it coeff: 1
 calculate density kernel, communication strategy: ALLREDUCE, 
 communication strategy kernel: ALLREDUCE, method: DminSD, 
 iter:  1, fnrm:  4.88E-03, eBS: -2.88553724792627397E+00, D: -7.927E-01, 
          alpha:  5.560E-01}
       -  { #------------------------------------------------------------------ it coeff: 2
 calculate density kernel, communication strategy: ALLREDUCE, 
 communication strategy kernel: ALLREDUCE, method: DminSD, 
 iter:  2, fnrm:  4.75E-03, eBS: -3.67826549376386236E+00, D: -9.925E-06, 
          alpha:  5.560E-01}
       -  { #------------------------------------------------------------------ it coeff: 3
 calculate density kernel, communication strategy: ALLREDUCE, 
 communication strategy kernel: ALLREDUCE, method: DminSD, 
 iter:  3, fnrm:  4.63E-03, eBS: -3.67827541926158297E+00, D: -9.418E-06, 
          alpha:  5.560E-01}
       -  { #------------------------------------------------------------------ it coeff: 4
 calculate density kernel, communication strategy: ALLREDUCE, 
 communication strategy kernel: ALLREDUCE, method: DminSD, 
 iter:  4, fnrm:  4.51E-03, eBS: -3.67828483759312430E+00, D: -8.939E-06, 
          alpha:  5.560E-01}
       -  { #------------------------------------------------------------------ it coeff: 5
 calculate density kernel, communication strategy: ALLREDUCE, 
 communication strategy kernel: ALLREDUCE, method: DminSD, 
 iter:  5, fnrm:  4.40E-03, eBS: -3.67829377631508514E+00, D: -8.485E-06, 
          alpha:  5.560E-01}
       -  { #------------------------------------------------------------------ it coeff: 6
 calculate density kernel, communication strategy: ALLREDUCE, 
 communication strategy kernel: ALLREDUCE, method: DminSD, 
 iter:  6, fnrm:  4.28E-03, eBS: -3.67830226134100524E+00, D: -8.056E-06, 
          alpha:  5.560E-01}
       -  { #------------------------------------------------------------------ it coeff: 7
 calculate density kernel, communication strategy: ALLREDUCE, 
 communication strategy kernel: ALLREDUCE, method: DminSD, 
 iter:  7, fnrm:  4.17E-03, eBS: -3.67831031705423861E+00, D: -7.649E-06, 
          alpha:  5.560E-01}
       -  { #------------------------------------------------------------------ it coeff: 8
 calculate density kernel, communication strategy: ALLREDUCE, 
 communication strategy kernel: ALLREDUCE, method: DminSD, 
 iter:  8, fnrm:  4.07E-03, eBS: -3.67831796641149555E+00, D: -7.265E-06, 
          alpha:  5.560E-01}
       -  { #------------------------------------------------------------------ it coeff: 9
 calculate density kernel, communication strategy: ALLREDUCE, 
 communication strategy kernel: ALLREDUCE, method: DminSD, 
 iter:  9, fnrm:  3.96E-03, eBS: -3.67832523103783249E+00, D: -6.900E-06, 
          alpha:  5.560E-01}
       -  { #----------------------------------------------------------------- it coeff: 10
 calculate density kernel, communication strategy: ALLREDUCE, 
 communication strategy kernel: ALLREDUCE, method: DminSD, 
 iter:  10, fnrm:  3.86E-03, eBS: -3.67833213131418280E+00, D: -6.555E-06, 
           alpha:  5.560E-01}
       Kohn-Sham residue               :  1.996E-01
       Coefficients available          :  Yes
     alpha                             :  0.61159090448414621
     energydiff                        : -1.66356259931887962E-004
     Hamiltonian update: {
 Energies: {Ekin:  1.61725357342E+01, Epot: -1.92420819354E+01, Enl:  1.43030174225E+00, 
              EH:  5.64038099601E+01,  EXC: -7.82478997682E+00, EvXC: -1.02590868555E+01}, 
    Total charge:  1.499999870766E+01, 
 Poisson Solver: {BC: Free, Box:  [  117,  119,  107 ], MPI tasks:  4}}
      #Eigenvalues and New Occupation Numbers
     Orbitals: [
 {e: -5.398147214777E-01, f:  2.0000},  # 00001
 {e: -4.399839849784E-01, f:  2.0000},  # 00002
 {e: -8.530443357213E-02, f:  2.0000},  # 00003
 {e:  1.455691359457E-02, f:  2.0000},  # 00004
 {e:  4.573917800343E-02, f:  2.0000},  # 00005
 {e:  4.574008556873E-02, f:  2.0000},  # 00006
 {e:  1.455944989365E-01, f:  2.0000},  # 00007
 {e:  1.455959900519E-01, f:  1.0000}] # 00008
     summary: [ {kernel optimization: DMIN, mixing quantity: DENS, mix hist:  0, 
 iter:  20, delta:  1.88E-08, energy: -3.25079281762795631E+01, D: -1.664E-04, 
           Tr(KW):  7.8961E+00}]
   -  #-------------------------------------------------------------------- kernel iter: 21
     Kernel update:
       max dev from unity              :  3.94E-01
       Hamiltonian application required:  Yes
       method                          : directmin
       expansion coefficients optimization: &it_coeff001_002_021
       -  { #------------------------------------------------------------------ it coeff: 1
 calculate density kernel, communication strategy: ALLREDUCE, 
 communication strategy kernel: ALLREDUCE, method: DminSD, 
 iter:  1, fnrm:  3.68E-03, eBS: -2.88872803703906200E+00, D: -7.922E-01, 
          alpha:  6.116E-01}
       -  { #------------------------------------------------------------------ it coeff: 2
 calculate density kernel, communication strategy: ALLREDUCE, 
 communication strategy kernel: ALLREDUCE, method: DminSD, 
 iter:  2, fnrm:  3.58E-03, eBS: -3.68092120641665765E+00, D: -6.188E-06, 
          alpha:  6.116E-01}
       -  { #------------------------------------------------------------------ it coeff: 3
 calculate density kernel, communication strategy: ALLREDUCE, 
 communication strategy kernel: ALLREDUCE, method: DminSD, 
 iter:  3, fnrm:  3.48E-03, eBS: -3.68092739458967388E+00, D: -5.851E-06, 
          alpha:  6.116E-01}
       -  { #------------------------------------------------------------------ it coeff: 4
 calculate density kernel, communication strategy: ALLREDUCE, 
 communication strategy kernel: ALLREDUCE, method: DminSD, 
 iter:  4, fnrm:  3.39E-03, eBS: -3.68093324582278125E+00, D: -5.534E-06, 
          alpha:  6.116E-01}
       -  { #------------------------------------------------------------------ it coeff: 5
 calculate density kernel, communication strategy: ALLREDUCE, 
 communication strategy kernel: ALLREDUCE, method: DminSD, 
 iter:  5, fnrm:  3.29E-03, eBS: -3.68093877937603198E+00, D: -5.234E-06, 
          alpha:  6.116E-01}
       -  { #------------------------------------------------------------------ it coeff: 6
 calculate density kernel, communication strategy: ALLREDUCE, 
 communication strategy kernel: ALLREDUCE, method: DminSD, 
 iter:  6, fnrm:  3.20E-03, eBS: -3.68094401331819787E+00, D: -4.951E-06, 
          alpha:  6.116E-01}
       -  { #------------------------------------------------------------------ it coeff: 7
 calculate density kernel, communication strategy: ALLREDUCE, 
 communication strategy kernel: ALLREDUCE, method: DminSD, 
 iter:  7, fnrm:  3.12E-03, eBS: -3.68094896461139554E+00, D: -4.685E-06, 
          alpha:  6.116E-01}
       -  { #------------------------------------------------------------------ it coeff: 8
 calculate density kernel, communication strategy: ALLREDUCE, 
 communication strategy kernel: ALLREDUCE, method: DminSD, 
 iter:  8, fnrm:  3.03E-03, eBS: -3.68095364918827839E+00, D: -4.433E-06, 
          alpha:  6.116E-01}
       -  { #------------------------------------------------------------------ it coeff: 9
 calculate density kernel, communication strategy: ALLREDUCE, 
 communication strategy kernel: ALLREDUCE, method: DminSD, 
 iter:  9, fnrm:  2.95E-03, eBS: -3.68095808202261399E+00, D: -4.195E-06, 
          alpha:  6.116E-01}
       -  { #----------------------------------------------------------------- it coeff: 10
 calculate density kernel, communication strategy: ALLREDUCE, 
 communication strategy kernel: ALLREDUCE, method: DminSD, 
 iter:  10, fnrm:  2.87E-03, eBS: -3.68096227719400337E+00, D: -3.971E-06, 
           alpha:  6.116E-01}
       Kohn-Sham residue               :  1.993E-01
       Coefficients available          :  Yes
     alpha                             :  0.67274999493256094
     energydiff                        : -1.18523690467498E-004
     Hamiltonian update: {
 Energies: {Ekin:  1.61725357342E+01, Epot: -1.92437087359E+01, Enl:  1.43030174225E+00, 
              EH:  5.64011311860E+01,  EXC: -7.82446569760E+00, EvXC: -1.02586608055E+01}, 
    Total charge:  1.499999870796E+01, 
 Poisson Solver: {BC: Free, Box:  [  117,  119,  107 ], MPI tasks:  4}}
      #Eigenvalues and New Occupation Numbers
     Orbitals: [
 {e: -5.398147214777E-01, f:  2.0000},  # 00001
 {e: -4.399839849784E-01, f:  2.0000},  # 00002
 {e: -8.530443357213E-02, f:  2.0000},  # 00003
 {e:  1.455691359457E-02, f:  2.0000},  # 00004
 {e:  4.573917800343E-02, f:  2.0000},  # 00005
 {e:  4.574008556873E-02, f:  2.0000},  # 00006
 {e:  1.455944989365E-01, f:  2.0000},  # 00007
 {e:  1.455959900519E-01, f:  1.0000}] # 00008
     summary: [ {kernel optimization: DMIN, mixing quantity: DENS, mix hist:  0, 
 iter:  21, delta:  1.50E-08, energy: -3.25080466999700306E+01, D: -1.185E-04, 
           Tr(KW):  7.8954E+00}]
   -  #-------------------------------------------------------------------- kernel iter: 22
     Kernel update:
       max dev from unity              :  3.94E-01
       Hamiltonian application required:  Yes
       method                          : directmin
       expansion coefficients optimization: &it_coeff001_002_022
       -  { #------------------------------------------------------------------ it coeff: 1
 calculate density kernel, communication strategy: ALLREDUCE, 
 communication strategy kernel: ALLREDUCE, method: DminSD, 
 iter:  1, fnrm:  2.73E-03, eBS: -2.89142356405747991E+00, D: -7.917E-01, 
          alpha:  6.727E-01}
       -  { #------------------------------------------------------------------ it coeff: 2
 calculate density kernel, communication strategy: ALLREDUCE, 
 communication strategy kernel: ALLREDUCE, method: DminSD, 
 iter:  2, fnrm:  2.65E-03, eBS: -3.68311964804064029E+00, D: -3.715E-06, 
          alpha:  6.727E-01}
       -  { #------------------------------------------------------------------ it coeff: 3
 calculate density kernel, communication strategy: ALLREDUCE, 
 communication strategy kernel: ALLREDUCE, method: DminSD, 
 iter:  3, fnrm:  2.57E-03, eBS: -3.68312336300456167E+00, D: -3.498E-06, 
          alpha:  6.727E-01}
       -  { #------------------------------------------------------------------ it coeff: 4
 calculate density kernel, communication strategy: ALLREDUCE, 
 communication strategy kernel: ALLREDUCE, method: DminSD, 
 iter:  4, fnrm:  2.49E-03, eBS: -3.68312686097271991E+00, D: -3.294E-06, 
          alpha:  6.727E-01}
       -  { #------------------------------------------------------------------ it coeff: 5
 calculate density kernel, communication strategy: ALLREDUCE, 
 communication strategy kernel: ALLREDUCE, method: DminSD, 
 iter:  5, fnrm:  2.42E-03, eBS: -3.68313015512570896E+00, D: -3.103E-06, 
          alpha:  6.727E-01}
       -  { #------------------------------------------------------------------ it coeff: 6
 calculate density kernel, communication strategy: ALLREDUCE, 
 communication strategy kernel: ALLREDUCE, method: DminSD, 
 iter:  6, fnrm:  2.35E-03, eBS: -3.68313325778807288E+00, D: -2.923E-06, 
          alpha:  6.727E-01}
       -  { #------------------------------------------------------------------ it coeff: 7
 calculate density kernel, communication strategy: ALLREDUCE, 
 communication strategy kernel: ALLREDUCE, method: DminSD, 
 iter:  7, fnrm:  2.28E-03, eBS: -3.68313618049217606E+00, D: -2.754E-06, 
          alpha:  6.727E-01}
       -  { #------------------------------------------------------------------ it coeff: 8
 calculate density kernel, communication strategy: ALLREDUCE, 
 communication strategy kernel: ALLREDUCE, method: DminSD, 
 iter:  8, fnrm:  2.21E-03, eBS: -3.68313893403586912E+00, D: -2.594E-06, 
          alpha:  6.727E-01}
       -  { #------------------------------------------------------------------ it coeff: 9
 calculate density kernel, communication strategy: ALLREDUCE, 
 communication strategy kernel: ALLREDUCE, method: DminSD, 
 iter:  9, fnrm:  2.15E-03, eBS: -3.68314152853492516E+00, D: -2.445E-06, 
          alpha:  6.727E-01}
       -  { #----------------------------------------------------------------- it coeff: 10
 calculate density kernel, communication strategy: ALLREDUCE, 
 communication strategy kernel: ALLREDUCE, method: DminSD, 
 iter:  10, fnrm:  2.08E-03, eBS: -3.68314397347081890E+00, D: -2.304E-06, 
           alpha:  6.727E-01}
       Kohn-Sham residue               :  1.990E-01
       Coefficients available          :  Yes
     alpha                             :  0.74002499442581704
     energydiff                        : -8.398705025314257E-005
     Hamiltonian update: {
 Energies: {Ekin:  1.61725357342E+01, Epot: -1.92450591068E+01, Enl:  1.43030174225E+00, 
              EH:  5.63988968667E+01,  EXC: -7.82419763100E+00, EvXC: -1.02583085148E+01}, 
    Total charge:  1.499999870820E+01, 
 Poisson Solver: {BC: Free, Box:  [  117,  119,  107 ], MPI tasks:  4}}
      #Eigenvalues and New Occupation Numbers
     Orbitals: [
 {e: -5.398147214777E-01, f:  2.0000},  # 00001
 {e: -4.399839849784E-01, f:  2.0000},  # 00002
 {e: -8.530443357213E-02, f:  2.0000},  # 00003
 {e:  1.455691359457E-02, f:  2.0000},  # 00004
 {e:  4.573917800343E-02, f:  2.0000},  # 00005
 {e:  4.574008556873E-02, f:  2.0000},  # 00006
 {e:  1.455944989365E-01, f:  2.0000},  # 00007
 {e:  1.455959900519E-01, f:  1.0000}] # 00008
     summary: [ {kernel optimization: DMIN, mixing quantity: DENS, mix hist:  0, 
 iter:  22, delta:  1.17E-08, energy: -3.25081306870202837E+01, D: -8.399E-05, 
           Tr(KW):  7.8949E+00}]
   -  #-------------------------------------------------------------------- kernel iter: 23
     Kernel update:
       max dev from unity              :  3.94E-01
       Hamiltonian application required:  Yes
       method                          : directmin
       expansion coefficients optimization: &it_coeff001_002_023
       -  { #------------------------------------------------------------------ it coeff: 1
 calculate density kernel, communication strategy: ALLREDUCE, 
 communication strategy kernel: ALLREDUCE, method: DminSD, 
 iter:  1, fnrm:  1.98E-03, eBS: -2.89365764638786382E+00, D: -7.912E-01, 
          alpha:  7.400E-01}
       -  { #------------------------------------------------------------------ it coeff: 2
 calculate density kernel, communication strategy: ALLREDUCE, 
 communication strategy kernel: ALLREDUCE, method: DminSD, 
 iter:  2, fnrm:  1.91E-03, eBS: -3.68490093939619623E+00, D: -2.132E-06, 
          alpha:  7.400E-01}
       -  { #------------------------------------------------------------------ it coeff: 3
 calculate density kernel, communication strategy: ALLREDUCE, 
 communication strategy kernel: ALLREDUCE, method: DminSD, 
 iter:  3, fnrm:  1.85E-03, eBS: -3.68490307145657869E+00, D: -1.998E-06, 
          alpha:  7.400E-01}
       -  { #------------------------------------------------------------------ it coeff: 4
 calculate density kernel, communication strategy: ALLREDUCE, 
 communication strategy kernel: ALLREDUCE, method: DminSD, 
 iter:  4, fnrm:  1.79E-03, eBS: -3.68490506916362381E+00, D: -1.872E-06, 
          alpha:  7.400E-01}
       -  { #------------------------------------------------------------------ it coeff: 5
 calculate density kernel, communication strategy: ALLREDUCE, 
 communication strategy kernel: ALLREDUCE, method: DminSD, 
 iter:  5, fnrm:  1.74E-03, eBS: -3.68490694128013452E+00, D: -1.755E-06, 
          alpha:  7.400E-01}
       -  { #------------------------------------------------------------------ it coeff: 6
 calculate density kernel, communication strategy: ALLREDUCE, 
 communication strategy kernel: ALLREDUCE, method: DminSD, 
 iter:  6, fnrm:  1.68E-03, eBS: -3.68490869596166348E+00, D: -1.645E-06, 
          alpha:  7.400E-01}
       -  { #------------------------------------------------------------------ it coeff: 7
 calculate density kernel, communication strategy: ALLREDUCE, 
 communication strategy kernel: ALLREDUCE, method: DminSD, 
 iter:  7, fnrm:  1.63E-03, eBS: -3.68491034080517199E+00, D: -1.542E-06, 
          alpha:  7.400E-01}
       -  { #------------------------------------------------------------------ it coeff: 8
 calculate density kernel, communication strategy: ALLREDUCE, 
 communication strategy kernel: ALLREDUCE, method: DminSD, 
 iter:  8, fnrm:  1.58E-03, eBS: -3.68491188289242455E+00, D: -1.446E-06, 
          alpha:  7.400E-01}
       -  { #------------------------------------------------------------------ it coeff: 9
 calculate density kernel, communication strategy: ALLREDUCE, 
 communication strategy kernel: ALLREDUCE, method: DminSD, 
 iter:  9, fnrm:  1.53E-03, eBS: -3.68491332882897416E+00, D: -1.356E-06, 
          alpha:  7.400E-01}
       -  { #----------------------------------------------------------------- it coeff: 10
 calculate density kernel, communication strategy: ALLREDUCE, 
 communication strategy kernel: ALLREDUCE, method: DminSD, 
 iter:  10, fnrm:  1.48E-03, eBS: -3.68491468477946871E+00, D: -1.272E-06, 
           alpha:  7.400E-01}
       Kohn-Sham residue               :  1.989E-01
       Coefficients available          :  Yes
     alpha                             :  0.81402749386839879
     energydiff                        : -5.92723034387176995E-005
     Hamiltonian update: {
 Energies: {Ekin:  1.61725357342E+01, Epot: -1.92461536348E+01, Enl:  1.43030174225E+00, 
              EH:  5.63970758828E+01,  EXC: -7.82398077097E+00, EvXC: -1.02580234456E+01}, 
    Total charge:  1.499999870838E+01, 
 Poisson Solver: {BC: Free, Box:  [  117,  119,  107 ], MPI tasks:  4}}
      #Eigenvalues and New Occupation Numbers
     Orbitals: [
 {e: -5.398147214777E-01, f:  2.0000},  # 00001
 {e: -4.399839849784E-01, f:  2.0000},  # 00002
 {e: -8.530443357213E-02, f:  2.0000},  # 00003
 {e:  1.455691359457E-02, f:  2.0000},  # 00004
 {e:  4.573917800343E-02, f:  2.0000},  # 00005
 {e:  4.574008556873E-02, f:  2.0000},  # 00006
 {e:  1.455944989365E-01, f:  2.0000},  # 00007
 {e:  1.455959900519E-01, f:  1.0000}] # 00008
     summary: [ {kernel optimization: DMIN, mixing quantity: DENS, mix hist:  0, 
 iter:  23, delta:  8.97E-09, energy: -3.25081899593237225E+01, D: -5.927E-05, 
           Tr(KW):  7.8945E+00}]
   -  #-------------------------------------------------------------------- kernel iter: 24
     Kernel update:
       max dev from unity              :  3.94E-01
       Hamiltonian application required:  Yes
       method                          : directmin
       expansion coefficients optimization: &it_coeff001_002_024
       -  { #------------------------------------------------------------------ it coeff: 1
 calculate density kernel, communication strategy: ALLREDUCE, 
 communication strategy kernel: ALLREDUCE, method: DminSD, 
 iter:  1, fnrm:  1.40E-03, eBS: -2.89546969339805038E+00, D: -7.908E-01, 
          alpha:  8.140E-01}
       -  { #------------------------------------------------------------------ it coeff: 2
 calculate density kernel, communication strategy: ALLREDUCE, 
 communication strategy kernel: ALLREDUCE, method: DminSD, 
 iter:  2, fnrm:  1.35E-03, eBS: -3.68630984242500892E+00, D: -1.161E-06, 
          alpha:  8.140E-01}
       -  { #------------------------------------------------------------------ it coeff: 3
 calculate density kernel, communication strategy: ALLREDUCE, 
 communication strategy kernel: ALLREDUCE, method: DminSD, 
 iter:  3, fnrm:  1.30E-03, eBS: -3.68631100335386686E+00, D: -1.082E-06, 
          alpha:  8.140E-01}
       -  { #------------------------------------------------------------------ it coeff: 4
 calculate density kernel, communication strategy: ALLREDUCE, 
 communication strategy kernel: ALLREDUCE, method: DminSD, 
 iter:  4, fnrm:  1.26E-03, eBS: -3.68631208507073316E+00, D: -1.008E-06, 
          alpha:  8.140E-01}
       -  { #------------------------------------------------------------------ it coeff: 5
 calculate density kernel, communication strategy: ALLREDUCE, 
 communication strategy kernel: ALLREDUCE, method: DminSD, 
 iter:  5, fnrm:  1.21E-03, eBS: -3.68631309317392519E+00, D: -9.397E-07, 
          alpha:  8.140E-01}
       -  { #------------------------------------------------------------------ it coeff: 6
 calculate density kernel, communication strategy: ALLREDUCE, 
 communication strategy kernel: ALLREDUCE, method: DminSD, 
 iter:  6, fnrm:  1.17E-03, eBS: -3.68631403284087966E+00, D: -8.760E-07, 
          alpha:  8.140E-01}
       -  { #------------------------------------------------------------------ it coeff: 7
 calculate density kernel, communication strategy: ALLREDUCE, 
 communication strategy kernel: ALLREDUCE, method: DminSD, 
 iter:  7, fnrm:  1.13E-03, eBS: -3.68631490886534863E+00, D: -8.168E-07, 
          alpha:  8.140E-01}
       -  { #------------------------------------------------------------------ it coeff: 8
 calculate density kernel, communication strategy: ALLREDUCE, 
 communication strategy kernel: ALLREDUCE, method: DminSD, 
 iter:  8, fnrm:  1.09E-03, eBS: -3.68631572568994859E+00, D: -7.617E-07, 
          alpha:  8.140E-01}
       -  { #------------------------------------------------------------------ it coeff: 9
 calculate density kernel, communication strategy: ALLREDUCE, 
 communication strategy kernel: ALLREDUCE, method: DminSD, 
 iter:  9, fnrm:  1.05E-03, eBS: -3.68631648743499962E+00, D: -7.105E-07, 
          alpha:  8.140E-01}
       -  { #----------------------------------------------------------------- it coeff: 10
 calculate density kernel, communication strategy: ALLREDUCE, 
 communication strategy kernel: ALLREDUCE, method: DminSD, 
 iter:  10, fnrm:  1.02E-03, eBS: -3.68631719792424795E+00, D: -6.628E-07, 
           alpha:  8.140E-01}
       Kohn-Sham residue               :  1.987E-01
       Coefficients available          :  Yes
     alpha                             :  0.89543024325523879
     energydiff                        : -4.17312102385380967E-005
     Hamiltonian update: {
 Energies: {Ekin:  1.61725357342E+01, Epot: -1.92470180070E+01, Enl:  1.43030174225E+00, 
              EH:  5.63956290708E+01,  EXC: -7.82380944430E+00, EvXC: -1.02577981757E+01}, 
    Total charge:  1.499999870851E+01, 
 Poisson Solver: {BC: Free, Box:  [  117,  119,  107 ], MPI tasks:  4}}
      #Eigenvalues and New Occupation Numbers
     Orbitals: [
 {e: -5.398147214777E-01, f:  2.0000},  # 00001
 {e: -4.399839849784E-01, f:  2.0000},  # 00002
 {e: -8.530443357213E-02, f:  2.0000},  # 00003
 {e:  1.455691359457E-02, f:  2.0000},  # 00004
 {e:  4.573917800343E-02, f:  2.0000},  # 00005
 {e:  4.574008556873E-02, f:  2.0000},  # 00006
 {e:  1.455944989365E-01, f:  2.0000},  # 00007
 {e:  1.455959900519E-01, f:  1.0000}] # 00008
     summary: [ {kernel optimization: DMIN, mixing quantity: DENS, mix hist:  0, 
 iter:  24, delta:  6.72E-09, energy: -3.25082316905339610E+01, D: -4.173E-05, 
           Tr(KW):  7.8941E+00}]
   -  #-------------------------------------------------------------------- kernel iter: 25
     Kernel update:
       max dev from unity              :  3.94E-01
       Hamiltonian application required:  Yes
       method                          : directmin
       expansion coefficients optimization: &it_coeff001_002_025
       -  { #------------------------------------------------------------------ it coeff: 1
 calculate density kernel, communication strategy: ALLREDUCE, 
 communication strategy kernel: ALLREDUCE, method: DminSD, 
 iter:  1, fnrm:  9.57E-04, eBS: -2.89690429329167598E+00, D: -7.905E-01, 
          alpha:  8.954E-01}
       Kohn-Sham residue               :  1.987E-01
       Coefficients available          :  Yes
     alpha                             :  0.98497326758076276
     energydiff                        : -2.71461642853410012E-006
     Hamiltonian update: {
 Energies: {Ekin:  1.61725357342E+01, Epot: -1.92476815243E+01, Enl:  1.43030174225E+00, 
              EH:  5.63945110904E+01,  EXC: -7.82367753197E+00, EvXC: -1.02576246882E+01}, 
    Total charge:  1.499999870852E+01, 
 Poisson Solver: {BC: Free, Box:  [  117,  119,  107 ], MPI tasks:  4}}
      #Eigenvalues and New Occupation Numbers
     Orbitals: [
 {e: -5.398147214777E-01, f:  2.0000},  # 00001
 {e: -4.399839849784E-01, f:  2.0000},  # 00002
 {e: -8.530443357213E-02, f:  2.0000},  # 00003
 {e:  1.455691359457E-02, f:  2.0000},  # 00004
 {e:  4.573917800343E-02, f:  2.0000},  # 00005
 {e:  4.574008556873E-02, f:  2.0000},  # 00006
 {e:  1.455944989365E-01, f:  2.0000},  # 00007
 {e:  1.455959900519E-01, f:  1.0000}] # 00008
     summary: [ {kernel optimization: DMIN, mixing quantity: DENS, mix hist:  0, 
 iter:  25, delta:  1.17E-09, energy: -3.25082344051503895E+01, D: -2.715E-06, 
           Tr(KW):  7.8941E+00}]
   -  #-------------------------------------------------------------------- kernel iter: 26
     Kernel update:
       max dev from unity              :  3.94E-01
       Hamiltonian application required:  Yes
       method                          : directmin
       expansion coefficients optimization: &it_coeff001_002_026
       -  { #------------------------------------------------------------------ it coeff: 1
 calculate density kernel, communication strategy: ALLREDUCE, 
 communication strategy kernel: ALLREDUCE, method: DminSD, 
 iter:  1, fnrm:  9.16E-04, eBS: -2.89798341318128383E+00, D: -7.896E-01, 
          alpha:  9.850E-01}
       Kohn-Sham residue               :  1.987E-01
       Coefficients available          :  Yes
     alpha                             :  1.0834705943388392
     energydiff                        : -2.93291011388419065E-006
     Hamiltonian update: {
 Energies: {Ekin:  1.61725357342E+01, Epot: -1.92477884385E+01, Enl:  1.43030174225E+00, 
              EH:  5.63943328410E+01,  EXC: -7.82365723710E+00, EvXC: -1.02575980133E+01}, 
    Total charge:  1.499999870853E+01, 
 Poisson Solver: {BC: Free, Box:  [  117,  119,  107 ], MPI tasks:  4}}
      #Eigenvalues and New Occupation Numbers
     Orbitals: [
 {e: -5.398147214777E-01, f:  2.0000},  # 00001
 {e: -4.399839849784E-01, f:  2.0000},  # 00002
 {e: -8.530443357213E-02, f:  2.0000},  # 00003
 {e:  1.455691359457E-02, f:  2.0000},  # 00004
 {e:  4.573917800343E-02, f:  2.0000},  # 00005
 {e:  4.574008556873E-02, f:  2.0000},  # 00006
 {e:  1.455944989365E-01, f:  2.0000},  # 00007
 {e:  1.455959900519E-01, f:  1.0000}] # 00008
     summary: [ {kernel optimization: DMIN, mixing quantity: DENS, mix hist:  0, 
 iter:  26, delta:  6.35E-10, energy: -3.25082373380605034E+01, D: -2.933E-06, 
           Tr(KW):  7.8941E+00}]
   -  #-------------------------------------------------------------------- kernel iter: 27
     Kernel update:
       max dev from unity              :  3.94E-01
       Hamiltonian application required:  Yes
       method                          : directmin
       expansion coefficients optimization: &it_coeff001_002_027
       -  { #------------------------------------------------------------------ it coeff: 1
 calculate density kernel, communication strategy: ALLREDUCE, 
 communication strategy kernel: ALLREDUCE, method: DminSD, 
 iter:  1, fnrm:  8.76E-04, eBS: -2.89815821544986552E+00, D: -7.895E-01, 
          alpha:  1.083E+00}
       Kohn-Sham residue               :  1.987E-01
       Coefficients available          :  Yes
     alpha                             :  1.1918176537727232
     energydiff                        : -3.17890156509292865E-006
     Hamiltonian update: {
 Energies: {Ekin:  1.61725357342E+01, Epot: -1.92478421667E+01, Enl:  1.43030174225E+00, 
              EH:  5.63942444066E+01,  EXC: -7.82364761022E+00, EvXC: -1.02575853700E+01}, 
    Total charge:  1.499999870855E+01, 
 Poisson Solver: {BC: Free, Box:  [  117,  119,  107 ], MPI tasks:  4}}
      #Eigenvalues and New Occupation Numbers
     Orbitals: [
 {e: -5.398147214777E-01, f:  2.0000},  # 00001
 {e: -4.399839849784E-01, f:  2.0000},  # 00002
 {e: -8.530443357213E-02, f:  2.0000},  # 00003
 {e:  1.455691359457E-02, f:  2.0000},  # 00004
 {e:  4.573917800343E-02, f:  2.0000},  # 00005
 {e:  4.574008556873E-02, f:  2.0000},  # 00006
 {e:  1.455944989365E-01, f:  2.0000},  # 00007
 {e:  1.455959900519E-01, f:  1.0000}] # 00008
     summary: [ {kernel optimization: DMIN, mixing quantity: DENS, mix hist:  0, 
 iter:  27, delta:  6.08E-10, energy: -3.25082405169620685E+01, D: -3.179E-06, 
           Tr(KW):  7.8941E+00}]
   -  #-------------------------------------------------------------------- kernel iter: 28
     Kernel update:
       max dev from unity              :  3.94E-01
       Hamiltonian application required:  Yes
       method                          : directmin
       expansion coefficients optimization: &it_coeff001_002_028
       -  { #------------------------------------------------------------------ it coeff: 1
 calculate density kernel, communication strategy: ALLREDUCE, 
 communication strategy kernel: ALLREDUCE, method: DminSD, 
 iter:  1, fnrm:  8.34E-04, eBS: -2.89824681236971049E+00, D: -7.895E-01, 
          alpha:  1.192E+00}
       Kohn-Sham residue               :  1.987E-01
       Coefficients available          :  Yes
     alpha                             :  1.3109994191499956
     energydiff                        : -3.43582573947287528E-006
     Hamiltonian update: {
 Energies: {Ekin:  1.61725357342E+01, Epot: -1.92478951000E+01, Enl:  1.43030174225E+00, 
              EH:  5.63941568497E+01,  EXC: -7.82363796158E+00, EvXC: -1.02575726944E+01}, 
    Total charge:  1.499999870856E+01, 
 Poisson Solver: {BC: Free, Box:  [  117,  119,  107 ], MPI tasks:  4}}
      #Eigenvalues and New Occupation Numbers
     Orbitals: [
 {e: -5.398147214777E-01, f:  2.0000},  # 00001
 {e: -4.399839849784E-01, f:  2.0000},  # 00002
 {e: -8.530443357213E-02, f:  2.0000},  # 00003
 {e:  1.455691359457E-02, f:  2.0000},  # 00004
 {e:  4.573917800343E-02, f:  2.0000},  # 00005
 {e:  4.574008556873E-02, f:  2.0000},  # 00006
 {e:  1.455944989365E-01, f:  2.0000},  # 00007
 {e:  1.455959900519E-01, f:  1.0000}] # 00008
     summary: [ {kernel optimization: DMIN, mixing quantity: DENS, mix hist:  0, 
 iter:  28, delta:  6.30E-10, energy: -3.25082439527878080E+01, D: -3.436E-06, 
           Tr(KW):  7.8940E+00}]
   -  #-------------------------------------------------------------------- kernel iter: 29
     Kernel update:
       max dev from unity              :  3.94E-01
       Hamiltonian application required:  Yes
       method                          : directmin
       expansion coefficients optimization: &it_coeff001_002_029
       -  { #------------------------------------------------------------------ it coeff: 1
 calculate density kernel, communication strategy: ALLREDUCE, 
 communication strategy kernel: ALLREDUCE, method: DminSD, 
 iter:  1, fnrm:  7.90E-04, eBS: -2.89833477813527907E+00, D: -7.895E-01, 
          alpha:  1.311E+00}
       Kohn-Sham residue               :  1.987E-01
       Coefficients available          :  Yes
     alpha                             :  1.4420993610649953
     energydiff                        : -3.68408174722389958E-006
     Hamiltonian update: {
 Energies: {Ekin:  1.61725357342E+01, Epot: -1.92479525482E+01, Enl:  1.43030174225E+00, 
              EH:  5.63940610892E+01,  EXC: -7.82362718795E+00, EvXC: -1.02575585345E+01}, 
    Total charge:  1.499999870857E+01, 
 Poisson Solver: {BC: Free, Box:  [  117,  119,  107 ], MPI tasks:  4}}
      #Eigenvalues and New Occupation Numbers
     Orbitals: [
 {e: -5.398147214777E-01, f:  2.0000},  # 00001
 {e: -4.399839849784E-01, f:  2.0000},  # 00002
 {e: -8.530443357213E-02, f:  2.0000},  # 00003
 {e:  1.455691359457E-02, f:  2.0000},  # 00004
 {e:  4.573917800343E-02, f:  2.0000},  # 00005
 {e:  4.574008556873E-02, f:  2.0000},  # 00006
 {e:  1.455944989365E-01, f:  2.0000},  # 00007
 {e:  1.455959900519E-01, f:  1.0000}] # 00008
     summary: [ {kernel optimization: DMIN, mixing quantity: DENS, mix hist:  0, 
 iter:  29, delta:  6.56E-10, energy: -3.25082476368695552E+01, D: -3.684E-06, 
           Tr(KW):  7.8940E+00}]
   -  #-------------------------------------------------------------------- kernel iter: 30
     Kernel update:
       max dev from unity              :  3.94E-01
       Hamiltonian application required:  Yes
       method                          : directmin
       expansion coefficients optimization: &it_coeff001_002_030
       -  { #------------------------------------------------------------------ it coeff: 1
 calculate density kernel, communication strategy: ALLREDUCE, 
 communication strategy kernel: ALLREDUCE, method: DminSD, 
 iter:  1, fnrm:  7.44E-04, eBS: -2.89843083641512500E+00, D: -7.895E-01, 
          alpha:  1.442E+00}
       Kohn-Sham residue               :  1.987E-01
       Coefficients available          :  Yes
     alpha                             :  1.5863092971714949
     energydiff                        : -3.91543660072102284E-006
     Hamiltonian update: {
 Energies: {Ekin:  1.61725357342E+01, Epot: -1.92480147525E+01, Enl:  1.43030174225E+00, 
              EH:  5.63939567023E+01,  EXC: -7.82361524428E+00, EvXC: -1.02575428311E+01}, 
    Total charge:  1.499999870859E+01, 
 Poisson Solver: {BC: Free, Box:  [  117,  119,  107 ], MPI tasks:  4}}
      #Eigenvalues and New Occupation Numbers
     Orbitals: [
 {e: -5.398147214777E-01, f:  2.0000},  # 00001
 {e: -4.399839849784E-01, f:  2.0000},  # 00002
 {e: -8.530443357213E-02, f:  2.0000},  # 00003
 {e:  1.455691359457E-02, f:  2.0000},  # 00004
 {e:  4.573917800343E-02, f:  2.0000},  # 00005
 {e:  4.574008556873E-02, f:  2.0000},  # 00006
 {e:  1.455944989365E-01, f:  2.0000},  # 00007
 {e:  1.455959900519E-01, f:  1.0000}] # 00008
     summary: [ {kernel optimization: DMIN, mixing quantity: DENS, mix hist:  0, 
 iter:  30, delta:  6.79E-10, energy: -3.25082515523061559E+01, D: -3.915E-06, 
           Tr(KW):  7.8940E+00}]
   -  #-------------------------------------------------------------------- kernel iter: 31
     Kernel update:
       max dev from unity              :  3.94E-01
       Hamiltonian application required:  Yes
       method                          : directmin
       expansion coefficients optimization: &it_coeff001_002_031
       -  { #------------------------------------------------------------------ it coeff: 1
 calculate density kernel, communication strategy: ALLREDUCE, 
 communication strategy kernel: ALLREDUCE, method: DminSD, 
 iter:  1, fnrm:  6.97E-04, eBS: -2.89853537895887037E+00, D: -7.895E-01, 
          alpha:  1.586E+00}
       Kohn-Sham residue               :  1.987E-01
       Coefficients available          :  Yes
     alpha                             :  1.7449402268886445
     energydiff                        : -4.12316316555916274E-006
     Hamiltonian update: {
 Energies: {Ekin:  1.61725357342E+01, Epot: -1.92480812925E+01, Enl:  1.43030174225E+00, 
              EH:  5.63938444129E+01,  EXC: -7.82360223060E+00, EvXC: -1.02575257160E+01}, 
    Total charge:  1.499999870860E+01, 
 Poisson Solver: {BC: Free, Box:  [  117,  119,  107 ], MPI tasks:  4}}
      #Eigenvalues and New Occupation Numbers
     Orbitals: [
 {e: -5.398147214777E-01, f:  2.0000},  # 00001
 {e: -4.399839849784E-01, f:  2.0000},  # 00002
 {e: -8.530443357213E-02, f:  2.0000},  # 00003
 {e:  1.455691359457E-02, f:  2.0000},  # 00004
 {e:  4.573917800343E-02, f:  2.0000},  # 00005
 {e:  4.574008556873E-02, f:  2.0000},  # 00006
 {e:  1.455944989365E-01, f:  2.0000},  # 00007
 {e:  1.455959900519E-01, f:  1.0000}] # 00008
     summary: [ {kernel optimization: DMIN, mixing quantity: DENS, mix hist:  0, 
 iter:  31, delta:  6.99E-10, energy: -3.25082556754693215E+01, D: -4.123E-06, 
           Tr(KW):  7.8939E+00}]
   -  #-------------------------------------------------------------------- kernel iter: 32
     Kernel update:
       max dev from unity              :  3.94E-01
       Hamiltonian application required:  Yes
       method                          : directmin
       expansion coefficients optimization: &it_coeff001_002_032
       -  { #------------------------------------------------------------------ it coeff: 1
 calculate density kernel, communication strategy: ALLREDUCE, 
 communication strategy kernel: ALLREDUCE, method: DminSD, 
 iter:  1, fnrm:  6.48E-04, eBS: -2.89864769020181967E+00, D: -7.895E-01, 
          alpha:  1.745E+00}
       Kohn-Sham residue               :  1.986E-01
       Coefficients available          :  Yes
     alpha                             :  1.919434249577509
     energydiff                        : -4.30099158421626271E-006
     Hamiltonian update: {
 Energies: {Ekin:  1.61725357342E+01, Epot: -1.92481515625E+01, Enl:  1.43030174225E+00, 
              EH:  5.63937252708E+01,  EXC: -7.82358828952E+00, EvXC: -1.02575073773E+01}, 
    Total charge:  1.499999870862E+01, 
 Poisson Solver: {BC: Free, Box:  [  117,  119,  107 ], MPI tasks:  4}}
      #Eigenvalues and New Occupation Numbers
     Orbitals: [
 {e: -5.398147214777E-01, f:  2.0000},  # 00001
 {e: -4.399839849784E-01, f:  2.0000},  # 00002
 {e: -8.530443357213E-02, f:  2.0000},  # 00003
 {e:  1.455691359457E-02, f:  2.0000},  # 00004
 {e:  4.573917800343E-02, f:  2.0000},  # 00005
 {e:  4.574008556873E-02, f:  2.0000},  # 00006
 {e:  1.455944989365E-01, f:  2.0000},  # 00007
 {e:  1.455959900519E-01, f:  1.0000}] # 00008
     summary: [ {kernel optimization: DMIN, mixing quantity: DENS, mix hist:  0, 
 iter:  32, delta:  7.15E-10, energy: -3.25082599764609057E+01, D: -4.301E-06, 
           Tr(KW):  7.8939E+00}]
   -  #-------------------------------------------------------------------- kernel iter: 33
     Kernel update:
       max dev from unity              :  3.94E-01
       Hamiltonian application required:  Yes
       method                          : directmin
       expansion coefficients optimization: &it_coeff001_002_033
       -  { #------------------------------------------------------------------ it coeff: 1
 calculate density kernel, communication strategy: ALLREDUCE, 
 communication strategy kernel: ALLREDUCE, method: DminSD, 
 iter:  1, fnrm:  5.99E-04, eBS: -2.89876673563644705E+00, D: -7.895E-01, 
          alpha:  1.919E+00}
       Kohn-Sham residue               :  1.986E-01
       Coefficients available          :  Yes
     alpha                             :  0.95971712478875448
     energydiff                        : -4.4432545180939087E-006
     Hamiltonian update: {
 Energies: {Ekin:  1.61725357342E+01, Epot: -1.92482248401E+01, Enl:  1.43030174225E+00, 
              EH:  5.63936005313E+01,  EXC: -7.82357358950E+00, EvXC: -1.02574880370E+01}, 
    Total charge:  1.499999870863E+01, 
 Poisson Solver: {BC: Free, Box:  [  117,  119,  107 ], MPI tasks:  4}}
      #Eigenvalues and New Occupation Numbers
     Orbitals: [
 {e: -5.398147214777E-01, f:  2.0000},  # 00001
 {e: -4.399839849784E-01, f:  2.0000},  # 00002
 {e: -8.530443357213E-02, f:  2.0000},  # 00003
 {e:  1.455691359457E-02, f:  2.0000},  # 00004
 {e:  4.573917800343E-02, f:  2.0000},  # 00005
 {e:  4.574008556873E-02, f:  2.0000},  # 00006
 {e:  1.455944989365E-01, f:  2.0000},  # 00007
 {e:  1.455959900519E-01, f:  1.0000}] # 00008
     summary: [ {kernel optimization: DMIN, mixing quantity: DENS, mix hist:  0, 
 iter:  33, delta:  7.26E-10, energy: -3.25082644197154238E+01, D: -4.443E-06, 
           Tr(KW):  7.8939E+00}]
   -  #-------------------------------------------------------------------- kernel iter: 34
     Kernel update:
       max dev from unity              :  3.94E-01
       Hamiltonian application required:  Yes
       method                          : directmin
       expansion coefficients optimization: &it_coeff001_002_034
       -  { #------------------------------------------------------------------ it coeff: 1
 calculate density kernel, communication strategy: ALLREDUCE, 
 communication strategy kernel: ALLREDUCE, method: DminSD, 
 iter:  1, fnrm:  5.48E-04, eBS: -2.89889127802496738E+00, D: -7.895E-01, 
          alpha:  9.597E-01}
       Kohn-Sham residue               :  1.986E-01
       Coefficients available          :  Yes
     alpha                             :  1.0556888372676301
     energydiff                        : -2.07013771102992905E-006
     Hamiltonian update: {
 Energies: {Ekin:  1.61725357342E+01, Epot: -1.92483003151E+01, Enl:  1.43030174225E+00, 
              EH:  5.63934716014E+01,  EXC: -7.82355831650E+00, EvXC: -1.02574679400E+01}, 
    Total charge:  1.499999870864E+01, 
 Poisson Solver: {BC: Free, Box:  [  117,  119,  107 ], MPI tasks:  4}}
      #Eigenvalues and New Occupation Numbers
     Orbitals: [
 {e: -5.398147214777E-01, f:  2.0000},  # 00001
 {e: -4.399839849784E-01, f:  2.0000},  # 00002
 {e: -8.530443357213E-02, f:  2.0000},  # 00003
 {e:  1.455691359457E-02, f:  2.0000},  # 00004
 {e:  4.573917800343E-02, f:  2.0000},  # 00005
 {e:  4.574008556873E-02, f:  2.0000},  # 00006
 {e:  1.455944989365E-01, f:  2.0000},  # 00007
 {e:  1.455959900519E-01, f:  1.0000}] # 00008
     summary: [ {kernel optimization: DMIN, mixing quantity: DENS, mix hist:  0, 
 iter:  34, delta:  3.72E-10, energy: -3.25082664898531348E+01, D: -2.070E-06, 
           Tr(KW):  7.8938E+00}]
   -  &final_kernel001_002  { #--------------------------------------------------- iter: 34
 summary: [ {kernel optimization: DMIN, mixing quantity: DENS, mix hist:  0, 
 iter:  34, delta:  3.72E-10, energy: -3.25082664898531348E+01, D: -2.070E-06, 
           Tr(KW):  7.8938E+00}]}
>>>>>>> ffa93dbe
   Poisson Solver:
     BC                                : Free
     Box                               :  [  117,  119,  107 ]
     MPI tasks                         :  4
    #=================================================================== kernel optimization
 - kernel optimization: &it_kernel001_003
   -  #--------------------------------------------------------------------- kernel iter: 1
     Kernel update:
       max dev from unity              :  3.94E-01
       Hamiltonian application required:  Yes
       method                          : directmin
       expansion coefficients optimization: &it_coeff001_003_001
       -  { #------------------------------------------------------------------ it coeff: 1
 calculate density kernel, communication strategy: ALLREDUCE, 
 communication strategy kernel: ALLREDUCE, method: DminSD, 
<<<<<<< HEAD
 iter:  1, fnrm:  1.78E-01, eBS: -2.8990206554151885, D: -1.709, alpha:  1.0E-01}
         -  { #---------------------------------------------------------------- it coeff: 2
 calculate density kernel, communication strategy: ALLREDUCE, 
 communication strategy kernel: ALLREDUCE, method: DminSD, 
 iter:  2, fnrm:  1.75E-01, eBS: -4.60770964459513976, D: -2.446E-03, alpha:  1.0E-01}
         -  { #---------------------------------------------------------------- it coeff: 3
 calculate density kernel, communication strategy: ALLREDUCE, 
 communication strategy kernel: ALLREDUCE, method: DminSD, 
 iter:  3, fnrm:  1.73E-01, eBS: -4.6101559764435045, D: -2.386E-03, alpha:  1.0E-01}
         -  { #---------------------------------------------------------------- it coeff: 4
 calculate density kernel, communication strategy: ALLREDUCE, 
 communication strategy kernel: ALLREDUCE, method: DminSD, 
 iter:  4, fnrm:  1.71E-01, eBS: -4.61254238476866263, D: -2.328E-03, alpha:  1.0E-01}
         -  { #---------------------------------------------------------------- it coeff: 5
 calculate density kernel, communication strategy: ALLREDUCE, 
 communication strategy kernel: ALLREDUCE, method: DminSD, 
 iter:  5, fnrm:  1.69E-01, eBS: -4.61487060514906933, D: -2.272E-03, alpha:  1.0E-01}
         -  { #---------------------------------------------------------------- it coeff: 6
 calculate density kernel, communication strategy: ALLREDUCE, 
 communication strategy kernel: ALLREDUCE, method: DminSD, 
 iter:  6, fnrm:  1.67E-01, eBS: -4.61714231626614779, D: -2.217E-03, alpha:  1.0E-01}
         -  { #---------------------------------------------------------------- it coeff: 7
 calculate density kernel, communication strategy: ALLREDUCE, 
 communication strategy kernel: ALLREDUCE, method: DminSD, 
 iter:  7, fnrm:  1.65E-01, eBS: -4.61935914180752238, D: -2.164E-03, alpha:  1.0E-01}
         -  { #---------------------------------------------------------------- it coeff: 8
 calculate density kernel, communication strategy: ALLREDUCE, 
 communication strategy kernel: ALLREDUCE, method: DminSD, 
 iter:  8, fnrm:  1.63E-01, eBS: -4.62152265231793624, D: -2.112E-03, alpha:  1.0E-01}
         -  { #---------------------------------------------------------------- it coeff: 9
 calculate density kernel, communication strategy: ALLREDUCE, 
 communication strategy kernel: ALLREDUCE, method: DminSD, 
 iter:  9, fnrm:  1.61E-01, eBS: -4.62363436699792008, D: -2.061E-03, alpha:  1.0E-01}
         -  { #--------------------------------------------------------------- it coeff: 10
 calculate density kernel, communication strategy: ALLREDUCE, 
 communication strategy kernel: ALLREDUCE, method: DminSD, 
 iter:  10, fnrm:  1.59E-01, eBS: -4.62569575545051848, D: -2.012E-03, alpha:  1.0E-01}
         Kohn-Sham residue             :  2.389E-01
         Coefficients available        :  Yes
       Hamiltonian update: {
 Energies: {Ekin:  1.61725357342E+01, Epot: -1.93535437579E+01, Enl:  1.43030174225, 
              EH:  5.62343973574E+01,  EXC: -7.79329022851, EvXC: -1.02173242666E+01}, 
    Total charge:  1.499999869603E+01, 
 Poisson Solver: {BC: Free, Box:  [  117,  119,  107 ], MPI tasks:  3}}
        #Eigenvalues and New Occupation Numbers
       Orbitals: [
 {e: -5.398147214777E-01, f:  2.0},  # 00001
 {e: -4.399839849784E-01, f:  2.0},  # 00002
 {e: -8.530443357213E-02, f:  2.0},  # 00003
 {e:  1.455691359458E-02, f:  2.0},  # 00004
 {e:  4.573917800343E-02, f:  2.0},  # 00005
 {e:  4.574008556873E-02, f:  2.0},  # 00006
 {e:  1.455944989365E-01, f:  2.0},  # 00007
 {e:  1.455959900519E-01, f:  1.0}] # 00008
       summary: [ {kernel optimization: DMIN, mixing quantity: DENS, mix hist:  0, 
 iter:  1, delta:  2.31E-07, energy: -3.24234339740325055E+01, D:  8.483E-02, 
          Tr(KW):  7.9855}]
   -  #-------------------------------------------------------------------- kernel iter: 2
       Kernel update:
         max dev from unity            :  3.94E-01
         Hamiltonian application required:  Yes
         method                        : directmin
         expansion coefficients optimization: &it_coeff001_003_002
         -  { #---------------------------------------------------------------- it coeff: 1
 calculate density kernel, communication strategy: ALLREDUCE, 
 communication strategy kernel: ALLREDUCE, method: DminSD, 
 iter:  1, fnrm:  1.48E-01, eBS: -2.96338359686839681, D: -1.6, alpha:  1.0E-01}
         -  { #---------------------------------------------------------------- it coeff: 2
 calculate density kernel, communication strategy: ALLREDUCE, 
 communication strategy kernel: ALLREDUCE, method: DminSD, 
 iter:  2, fnrm:  1.47E-01, eBS: -4.56374813044451866, D: -1.709E-03, alpha:  1.0E-01}
         -  { #---------------------------------------------------------------- it coeff: 3
 calculate density kernel, communication strategy: ALLREDUCE, 
 communication strategy kernel: ALLREDUCE, method: DminSD, 
 iter:  3, fnrm:  1.45E-01, eBS: -4.56545686857965816, D: -1.67E-03, alpha:  1.0E-01}
         -  { #---------------------------------------------------------------- it coeff: 4
 calculate density kernel, communication strategy: ALLREDUCE, 
 communication strategy kernel: ALLREDUCE, method: DminSD, 
 iter:  4, fnrm:  1.43E-01, eBS: -4.56712668262048194, D: -1.632E-03, alpha:  1.0E-01}
         -  { #---------------------------------------------------------------- it coeff: 5
 calculate density kernel, communication strategy: ALLREDUCE, 
 communication strategy kernel: ALLREDUCE, method: DminSD, 
 iter:  5, fnrm:  1.42E-01, eBS: -4.56875864254369812, D: -1.595E-03, alpha:  1.0E-01}
         -  { #---------------------------------------------------------------- it coeff: 6
 calculate density kernel, communication strategy: ALLREDUCE, 
 communication strategy kernel: ALLREDUCE, method: DminSD, 
 iter:  6, fnrm:  1.4E-01, eBS: -4.57035378336063136, D: -1.559E-03, alpha:  1.0E-01}
         -  { #---------------------------------------------------------------- it coeff: 7
 calculate density kernel, communication strategy: ALLREDUCE, 
 communication strategy kernel: ALLREDUCE, method: DminSD, 
 iter:  7, fnrm:  1.38E-01, eBS: -4.57191310637995585, D: -1.524E-03, alpha:  1.0E-01}
         -  { #---------------------------------------------------------------- it coeff: 8
 calculate density kernel, communication strategy: ALLREDUCE, 
 communication strategy kernel: ALLREDUCE, method: DminSD, 
 iter:  8, fnrm:  1.37E-01, eBS: -4.57343758042563575, D: -1.491E-03, alpha:  1.0E-01}
         -  { #---------------------------------------------------------------- it coeff: 9
 calculate density kernel, communication strategy: ALLREDUCE, 
 communication strategy kernel: ALLREDUCE, method: DminSD, 
 iter:  9, fnrm:  1.35E-01, eBS: -4.57492814301108996, D: -1.458E-03, alpha:  1.0E-01}
         -  { #--------------------------------------------------------------- it coeff: 10
 calculate density kernel, communication strategy: ALLREDUCE, 
 communication strategy kernel: ALLREDUCE, method: DminSD, 
 iter:  10, fnrm:  1.34E-01, eBS: -4.57638570147108936, D: -1.425E-03, alpha:  1.0E-01}
         Kohn-Sham residue             :  2.333E-01
         Coefficients available        :  Yes
       alpha                           :  0.11000000000000001
       energydiff                      : -1.51356091931589276E-002
       Hamiltonian update: {
 Energies: {Ekin:  1.61725357342E+01, Epot: -1.93106909015E+01, Enl:  1.43030174225, 
              EH:  5.63029367184E+01,  EXC: -7.80421012766, EvXC: -1.02317585737E+01}, 
    Total charge:  1.499999869485E+01, 
 Poisson Solver: {BC: Free, Box:  [  117,  119,  107 ], MPI tasks:  3}}
        #Eigenvalues and New Occupation Numbers
       Orbitals: [
 {e: -5.398147214777E-01, f:  2.0},  # 00001
 {e: -4.399839849784E-01, f:  2.0},  # 00002
 {e: -8.530443357213E-02, f:  2.0},  # 00003
 {e:  1.455691359458E-02, f:  2.0},  # 00004
 {e:  4.573917800343E-02, f:  2.0},  # 00005
 {e:  4.574008556873E-02, f:  2.0},  # 00006
 {e:  1.455944989365E-01, f:  2.0},  # 00007
 {e:  1.455959900519E-01, f:  1.0}] # 00008
       summary: [ {kernel optimization: DMIN, mixing quantity: DENS, mix hist:  0, 
 iter:  2, delta:  2.09E-07, energy: -3.24385695832256644E+01, D: -1.514E-02, 
          Tr(KW):  7.9855}]
   -  #-------------------------------------------------------------------- kernel iter: 3
       Kernel update:
         max dev from unity            :  3.94E-01
         Hamiltonian application required:  Yes
         method                        : directmin
         expansion coefficients optimization: &it_coeff001_003_003
         -  { #---------------------------------------------------------------- it coeff: 1
 calculate density kernel, communication strategy: ALLREDUCE, 
 communication strategy kernel: ALLREDUCE, method: DminSD, 
 iter:  1, fnrm:  1.25E-01, eBS: -2.91349425302553566, D: -1.612, alpha:  1.1E-01}
         -  { #---------------------------------------------------------------- it coeff: 2
 calculate density kernel, communication strategy: ALLREDUCE, 
 communication strategy kernel: ALLREDUCE, method: DminSD, 
 iter:  2, fnrm:  1.24E-01, eBS: -4.52562381700587579, D: -1.339E-03, alpha:  1.1E-01}
         -  { #---------------------------------------------------------------- it coeff: 3
 calculate density kernel, communication strategy: ALLREDUCE, 
 communication strategy kernel: ALLREDUCE, method: DminSD, 
 iter:  3, fnrm:  1.22E-01, eBS: -4.52696277416612958, D: -1.308E-03, alpha:  1.1E-01}
         -  { #---------------------------------------------------------------- it coeff: 4
 calculate density kernel, communication strategy: ALLREDUCE, 
 communication strategy kernel: ALLREDUCE, method: DminSD, 
 iter:  4, fnrm:  1.21E-01, eBS: -4.52827076818721697, D: -1.278E-03, alpha:  1.1E-01}
         -  { #---------------------------------------------------------------- it coeff: 5
 calculate density kernel, communication strategy: ALLREDUCE, 
 communication strategy kernel: ALLREDUCE, method: DminSD, 
 iter:  5, fnrm:  1.19E-01, eBS: -4.52954866684689428, D: -1.249E-03, alpha:  1.1E-01}
         -  { #---------------------------------------------------------------- it coeff: 6
 calculate density kernel, communication strategy: ALLREDUCE, 
 communication strategy kernel: ALLREDUCE, method: DminSD, 
 iter:  6, fnrm:  1.18E-01, eBS: -4.53079730804160441, D: -1.22E-03, alpha:  1.1E-01}
         -  { #---------------------------------------------------------------- it coeff: 7
 calculate density kernel, communication strategy: ALLREDUCE, 
 communication strategy kernel: ALLREDUCE, method: DminSD, 
 iter:  7, fnrm:  1.17E-01, eBS: -4.53201750098889633, D: -1.193E-03, alpha:  1.1E-01}
         -  { #---------------------------------------------------------------- it coeff: 8
 calculate density kernel, communication strategy: ALLREDUCE, 
 communication strategy kernel: ALLREDUCE, method: DminSD, 
 iter:  8, fnrm:  1.15E-01, eBS: -4.53321002737833023, D: -1.166E-03, alpha:  1.1E-01}
         -  { #---------------------------------------------------------------- it coeff: 9
 calculate density kernel, communication strategy: ALLREDUCE, 
 communication strategy kernel: ALLREDUCE, method: DminSD, 
 iter:  9, fnrm:  1.14E-01, eBS: -4.53437564247279656, D: -1.139E-03, alpha:  1.1E-01}
         -  { #--------------------------------------------------------------- it coeff: 10
 calculate density kernel, communication strategy: ALLREDUCE, 
 communication strategy kernel: ALLREDUCE, method: DminSD, 
 iter:  10, fnrm:  1.13E-01, eBS: -4.53551507616248895, D: -1.114E-03, alpha:  1.1E-01}
         Kohn-Sham residue             :  2.286E-01
         Coefficients available        :  Yes
       alpha                           :  0.12100000000000002
       energydiff                      : -1.18794114786027194E-002
       Hamiltonian update: {
 Energies: {Ekin:  1.61725357342E+01, Epot: -1.92760384055E+01, Enl:  1.43030174225, 
              EH:  5.6358897832E+01,   EXC: -7.81330510067, EvXC: -1.02437830214E+01}, 
    Total charge:  1.49999986942E+01, 
 Poisson Solver: {BC: Free, Box:  [  117,  119,  107 ], MPI tasks:  3}}
        #Eigenvalues and New Occupation Numbers
       Orbitals: [
 {e: -5.398147214777E-01, f:  2.0},  # 00001
 {e: -4.399839849784E-01, f:  2.0},  # 00002
 {e: -8.530443357213E-02, f:  2.0},  # 00003
 {e:  1.455691359458E-02, f:  2.0},  # 00004
 {e:  4.573917800343E-02, f:  2.0},  # 00005
 {e:  4.574008556873E-02, f:  2.0},  # 00006
 {e:  1.455944989365E-01, f:  2.0},  # 00007
 {e:  1.455959900519E-01, f:  1.0}] # 00008
       summary: [ {kernel optimization: DMIN, mixing quantity: DENS, mix hist:  0, 
 iter:  3, delta:  1.85E-07, energy: -3.24504489947042671E+01, D: -1.188E-02, 
          Tr(KW):  7.9854}]
   -  #-------------------------------------------------------------------- kernel iter: 4
       Kernel update:
         max dev from unity            :  3.94E-01
         Hamiltonian application required:  Yes
         method                        : directmin
         expansion coefficients optimization: &it_coeff001_003_004
         -  { #---------------------------------------------------------------- it coeff: 1
 calculate density kernel, communication strategy: ALLREDUCE, 
 communication strategy kernel: ALLREDUCE, method: DminSD, 
 iter:  1, fnrm:  1.06E-01, eBS: -2.87234202563729291, D: -1.624, alpha:  1.21E-01}
         -  { #---------------------------------------------------------------- it coeff: 2
 calculate density kernel, communication strategy: ALLREDUCE, 
 communication strategy kernel: ALLREDUCE, method: DminSD, 
 iter:  2, fnrm:  1.05E-01, eBS: -4.49637551727060636, D: -1.056E-03, alpha:  1.21E-01}
         -  { #---------------------------------------------------------------- it coeff: 3
 calculate density kernel, communication strategy: ALLREDUCE, 
 communication strategy kernel: ALLREDUCE, method: DminSD, 
 iter:  3, fnrm:  1.04E-01, eBS: -4.49743197356880042, D: -1.032E-03, alpha:  1.21E-01}
         -  { #---------------------------------------------------------------- it coeff: 4
 calculate density kernel, communication strategy: ALLREDUCE, 
 communication strategy kernel: ALLREDUCE, method: DminSD, 
 iter:  4, fnrm:  1.02E-01, eBS: -4.49846372365879965, D: -1.008E-03, alpha:  1.21E-01}
         -  { #---------------------------------------------------------------- it coeff: 5
 calculate density kernel, communication strategy: ALLREDUCE, 
 communication strategy kernel: ALLREDUCE, method: DminSD, 
 iter:  5, fnrm:  1.01E-01, eBS: -4.49947145894778622, D: -9.844E-04, alpha:  1.21E-01}
         -  { #---------------------------------------------------------------- it coeff: 6
 calculate density kernel, communication strategy: ALLREDUCE, 
 communication strategy kernel: ALLREDUCE, method: DminSD, 
 iter:  6, fnrm:  1.0E-01, eBS: -4.50045584670757837, D: -9.617E-04, alpha:  1.21E-01}
         -  { #---------------------------------------------------------------- it coeff: 7
 calculate density kernel, communication strategy: ALLREDUCE, 
 communication strategy kernel: ALLREDUCE, method: DminSD, 
 iter:  7, fnrm:  9.88E-02, eBS: -4.50141753110582599, D: -9.396E-04, alpha:  1.21E-01}
         -  { #---------------------------------------------------------------- it coeff: 8
 calculate density kernel, communication strategy: ALLREDUCE, 
 communication strategy kernel: ALLREDUCE, method: DminSD, 
 iter:  8, fnrm:  9.77E-02, eBS: -4.50235713418744687, D: -9.181E-04, alpha:  1.21E-01}
         -  { #---------------------------------------------------------------- it coeff: 9
 calculate density kernel, communication strategy: ALLREDUCE, 
 communication strategy kernel: ALLREDUCE, method: DminSD, 
 iter:  9, fnrm:  9.66E-02, eBS: -4.50327525680865381, D: -8.972E-04, alpha:  1.21E-01}
         -  { #--------------------------------------------------------------- it coeff: 10
 calculate density kernel, communication strategy: ALLREDUCE, 
 communication strategy kernel: ALLREDUCE, method: DminSD, 
 iter:  10, fnrm:  9.54E-02, eBS: -4.50417247952607447, D: -8.769E-04, alpha:  1.21E-01}
         Kohn-Sham residue             :  2.247E-01
         Coefficients available        :  Yes
       alpha                           :  0.13310000000000002
       energydiff                      : -9.40890175556319264E-003
       Hamiltonian update: {
 Energies: {Ekin:  1.61725357342E+01, Epot: -1.92494749057E+01, Enl:  1.43030174225, 
              EH:  5.64021653198E+01,  EXC: -7.82047716074, EvXC: -1.02532678316E+01}, 
    Total charge:  1.499999869402E+01, 
 Poisson Solver: {BC: Free, Box:  [  117,  119,  107 ], MPI tasks:  3}}
        #Eigenvalues and New Occupation Numbers
       Orbitals: [
 {e: -5.398147214777E-01, f:  2.0},  # 00001
 {e: -4.399839849784E-01, f:  2.0},  # 00002
 {e: -8.530443357213E-02, f:  2.0},  # 00003
 {e:  1.455691359458E-02, f:  2.0},  # 00004
 {e:  4.573917800343E-02, f:  2.0},  # 00005
 {e:  4.574008556873E-02, f:  2.0},  # 00006
 {e:  1.455944989365E-01, f:  2.0},  # 00007
 {e:  1.455959900519E-01, f:  1.0}] # 00008
       summary: [ {kernel optimization: DMIN, mixing quantity: DENS, mix hist:  0, 
 iter:  4, delta:  1.63E-07, energy: -3.24598578964598303E+01, D: -9.409E-03, 
          Tr(KW):  7.9852}]
   -  #-------------------------------------------------------------------- kernel iter: 5
       Kernel update:
         max dev from unity            :  3.94E-01
         Hamiltonian application required:  Yes
         method                        : directmin
         expansion coefficients optimization: &it_coeff001_003_005
         -  { #---------------------------------------------------------------- it coeff: 1
 calculate density kernel, communication strategy: ALLREDUCE, 
 communication strategy kernel: ALLREDUCE, method: DminSD, 
 iter:  1, fnrm:  9.03E-02, eBS: -2.84079618969916092, D: -1.635, alpha:  1.331E-01}
         -  { #---------------------------------------------------------------- it coeff: 2
 calculate density kernel, communication strategy: ALLREDUCE, 
 communication strategy kernel: ALLREDUCE, method: DminSD, 
 iter:  2, fnrm:  8.92E-02, eBS: -4.4754786053488429, D: -8.419E-04, alpha:  1.331E-01}
         -  { #---------------------------------------------------------------- it coeff: 3
 calculate density kernel, communication strategy: ALLREDUCE, 
 communication strategy kernel: ALLREDUCE, method: DminSD, 
 iter:  3, fnrm:  8.81E-02, eBS: -4.47632052279175685, D: -8.219E-04, alpha:  1.331E-01}
         -  { #---------------------------------------------------------------- it coeff: 4
 calculate density kernel, communication strategy: ALLREDUCE, 
 communication strategy kernel: ALLREDUCE, method: DminSD, 
 iter:  4, fnrm:  8.71E-02, eBS: -4.47714245117408538, D: -8.025E-04, alpha:  1.331E-01}
         -  { #---------------------------------------------------------------- it coeff: 5
 calculate density kernel, communication strategy: ALLREDUCE, 
 communication strategy kernel: ALLREDUCE, method: DminSD, 
 iter:  5, fnrm:  8.6E-02, eBS: -4.47794494326293346, D: -7.836E-04, alpha:  1.331E-01}
         -  { #---------------------------------------------------------------- it coeff: 6
 calculate density kernel, communication strategy: ALLREDUCE, 
 communication strategy kernel: ALLREDUCE, method: DminSD, 
 iter:  6, fnrm:  8.5E-02, eBS: -4.47872853294636997, D: -7.652E-04, alpha:  1.331E-01}
         -  { #---------------------------------------------------------------- it coeff: 7
 calculate density kernel, communication strategy: ALLREDUCE, 
 communication strategy kernel: ALLREDUCE, method: DminSD, 
 iter:  7, fnrm:  8.4E-02, eBS: -4.47949373604843526, D: -7.473E-04, alpha:  1.331E-01}
         -  { #---------------------------------------------------------------- it coeff: 8
 calculate density kernel, communication strategy: ALLREDUCE, 
 communication strategy kernel: ALLREDUCE, method: DminSD, 
 iter:  8, fnrm:  8.3E-02, eBS: -4.48024105110197102, D: -7.299E-04, alpha:  1.331E-01}
         -  { #---------------------------------------------------------------- it coeff: 9
 calculate density kernel, communication strategy: ALLREDUCE, 
 communication strategy kernel: ALLREDUCE, method: DminSD, 
 iter:  9, fnrm:  8.21E-02, eBS: -4.48097096008180351, D: -7.13E-04, alpha:  1.331E-01}
         -  { #--------------------------------------------------------------- it coeff: 10
 calculate density kernel, communication strategy: ALLREDUCE, 
 communication strategy kernel: ALLREDUCE, method: DminSD, 
 iter:  10, fnrm:  8.11E-02, eBS: -4.48168392910042535, D: -6.965E-04, alpha:  1.331E-01}
         Kohn-Sham residue             :  2.215E-01
         Coefficients available        :  Yes
       alpha                           :  0.14641000000000004
       energydiff                      : -7.51984367784075403E-003
       Hamiltonian update: {
 Energies: {Ekin:  1.61725357342E+01, Epot: -1.92300320997E+01, Enl:  1.43030174225, 
              EH:  5.64340771087E+01,  EXC: -7.82587745491, EvXC: -1.02604123887E+01}, 
    Total charge:  1.499999869425E+01, 
 Poisson Solver: {BC: Free, Box:  [  117,  119,  107 ], MPI tasks:  3}}
        #Eigenvalues and New Occupation Numbers
       Orbitals: [
 {e: -5.398147214777E-01, f:  2.0},  # 00001
 {e: -4.399839849784E-01, f:  2.0},  # 00002
 {e: -8.530443357213E-02, f:  2.0},  # 00003
 {e:  1.455691359458E-02, f:  2.0},  # 00004
 {e:  4.573917800343E-02, f:  2.0},  # 00005
 {e:  4.574008556873E-02, f:  2.0},  # 00006
 {e:  1.455944989365E-01, f:  2.0},  # 00007
 {e:  1.455959900519E-01, f:  1.0}] # 00008
       summary: [ {kernel optimization: DMIN, mixing quantity: DENS, mix hist:  0, 
 iter:  5, delta:  1.44E-07, energy: -3.24673777401376711E+01, D: -7.52E-03, 
          Tr(KW):  7.9851}]
   -  #-------------------------------------------------------------------- kernel iter: 6
       Kernel update:
         max dev from unity            :  3.94E-01
         Hamiltonian application required:  Yes
         method                        : directmin
         expansion coefficients optimization: &it_coeff001_003_006
         -  { #---------------------------------------------------------------- it coeff: 1
 calculate density kernel, communication strategy: ALLREDUCE, 
 communication strategy kernel: ALLREDUCE, method: DminSD, 
 iter:  1, fnrm:  7.72E-02, eBS: -2.81814850738915634, D: -1.644, alpha:  1.464E-01}
         -  { #---------------------------------------------------------------- it coeff: 2
 calculate density kernel, communication strategy: ALLREDUCE, 
 communication strategy kernel: ALLREDUCE, method: DminSD, 
 iter:  2, fnrm:  7.63E-02, eBS: -4.46195818220842, D: -6.775E-04, alpha:  1.464E-01}
         -  { #---------------------------------------------------------------- it coeff: 3
 calculate density kernel, communication strategy: ALLREDUCE, 
 communication strategy kernel: ALLREDUCE, method: DminSD, 
 iter:  3, fnrm:  7.54E-02, eBS: -4.46263566607230189, D: -6.61E-04, alpha:  1.464E-01}
         -  { #---------------------------------------------------------------- it coeff: 4
 calculate density kernel, communication strategy: ALLREDUCE, 
 communication strategy kernel: ALLREDUCE, method: DminSD, 
 iter:  4, fnrm:  7.44E-02, eBS: -4.4632966504121061, D: -6.449E-04, alpha:  1.464E-01}
         -  { #---------------------------------------------------------------- it coeff: 5
 calculate density kernel, communication strategy: ALLREDUCE, 
 communication strategy kernel: ALLREDUCE, method: DminSD, 
 iter:  5, fnrm:  7.35E-02, eBS: -4.46394158800896079, D: -6.293E-04, alpha:  1.464E-01}
         -  { #---------------------------------------------------------------- it coeff: 6
 calculate density kernel, communication strategy: ALLREDUCE, 
 communication strategy kernel: ALLREDUCE, method: DminSD, 
 iter:  6, fnrm:  7.26E-02, eBS: -4.46457091685629148, D: -6.141E-04, alpha:  1.464E-01}
         -  { #---------------------------------------------------------------- it coeff: 7
 calculate density kernel, communication strategy: ALLREDUCE, 
 communication strategy kernel: ALLREDUCE, method: DminSD, 
 iter:  7, fnrm:  7.18E-02, eBS: -4.4651850607707706, D: -5.994E-04, alpha:  1.464E-01}
         -  { #---------------------------------------------------------------- it coeff: 8
 calculate density kernel, communication strategy: ALLREDUCE, 
 communication strategy kernel: ALLREDUCE, method: DminSD, 
 iter:  8, fnrm:  7.09E-02, eBS: -4.46578442997139469, D: -5.85E-04, alpha:  1.464E-01}
         -  { #---------------------------------------------------------------- it coeff: 9
 calculate density kernel, communication strategy: ALLREDUCE, 
 communication strategy kernel: ALLREDUCE, method: DminSD, 
 iter:  9, fnrm:  7.0E-02, eBS: -4.4663694216287384, D: -5.71E-04, alpha:  1.464E-01}
         -  { #--------------------------------------------------------------- it coeff: 10
 calculate density kernel, communication strategy: ALLREDUCE, 
 communication strategy kernel: ALLREDUCE, method: DminSD, 
 iter:  10, fnrm:  6.92E-02, eBS: -4.46694042038620331, D: -5.574E-04, alpha:  1.464E-01}
         Kohn-Sham residue             :  2.188E-01
         Coefficients available        :  Yes
       alpha                           :  0.16105100000000006
       energydiff                      : -6.04932099847843574E-003
       Hamiltonian update: {
 Energies: {Ekin:  1.61725357342E+01, Epot: -1.92166161575E+01, Enl:  1.43030174225, 
              EH:  5.64562589855E+01,  EXC: -7.82972330167, EvXC: -1.02655035594E+01}, 
    Total charge:  1.499999869481E+01, 
 Poisson Solver: {BC: Free, Box:  [  117,  119,  107 ], MPI tasks:  3}}
        #Eigenvalues and New Occupation Numbers
       Orbitals: [
 {e: -5.398147214777E-01, f:  2.0},  # 00001
 {e: -4.399839849784E-01, f:  2.0},  # 00002
 {e: -8.530443357213E-02, f:  2.0},  # 00003
 {e:  1.455691359458E-02, f:  2.0},  # 00004
 {e:  4.573917800343E-02, f:  2.0},  # 00005
 {e:  4.574008556873E-02, f:  2.0},  # 00006
 {e:  1.455944989365E-01, f:  2.0},  # 00007
 {e:  1.455959900519E-01, f:  1.0}] # 00008
       summary: [ {kernel optimization: DMIN, mixing quantity: DENS, mix hist:  0, 
 iter:  6, delta:  1.28E-07, energy: -3.24734270611361495E+01, D: -6.049E-03, 
          Tr(KW):  7.9851}]
   -  #-------------------------------------------------------------------- kernel iter: 7
       Kernel update:
         max dev from unity            :  3.94E-01
         Hamiltonian application required:  Yes
         method                        : directmin
         expansion coefficients optimization: &it_coeff001_003_007
         -  { #---------------------------------------------------------------- it coeff: 1
 calculate density kernel, communication strategy: ALLREDUCE, 
 communication strategy kernel: ALLREDUCE, method: DminSD, 
 iter:  1, fnrm:  6.63E-02, eBS: -2.80326127547705806, D: -1.651, alpha:  1.611E-01}
         -  { #---------------------------------------------------------------- it coeff: 2
 calculate density kernel, communication strategy: ALLREDUCE, 
 communication strategy kernel: ALLREDUCE, method: DminSD, 
 iter:  2, fnrm:  6.55E-02, eBS: -4.45462818007063355, D: -5.487E-04, alpha:  1.611E-01}
         -  { #---------------------------------------------------------------- it coeff: 3
 calculate density kernel, communication strategy: ALLREDUCE, 
 communication strategy kernel: ALLREDUCE, method: DminSD, 
 iter:  3, fnrm:  6.46E-02, eBS: -4.45517684150513915, D: -5.348E-04, alpha:  1.611E-01}
         -  { #---------------------------------------------------------------- it coeff: 4
 calculate density kernel, communication strategy: ALLREDUCE, 
 communication strategy kernel: ALLREDUCE, method: DminSD, 
 iter:  4, fnrm:  6.38E-02, eBS: -4.4557116136838113, D: -5.213E-04, alpha:  1.611E-01}
         -  { #---------------------------------------------------------------- it coeff: 5
 calculate density kernel, communication strategy: ALLREDUCE, 
 communication strategy kernel: ALLREDUCE, method: DminSD, 
 iter:  5, fnrm:  6.3E-02, eBS: -4.45623288172325172, D: -5.081E-04, alpha:  1.611E-01}
         -  { #---------------------------------------------------------------- it coeff: 6
 calculate density kernel, communication strategy: ALLREDUCE, 
 communication strategy kernel: ALLREDUCE, method: DminSD, 
 iter:  6, fnrm:  6.22E-02, eBS: -4.45674101867376926, D: -4.954E-04, alpha:  1.611E-01}
         -  { #---------------------------------------------------------------- it coeff: 7
 calculate density kernel, communication strategy: ALLREDUCE, 
 communication strategy kernel: ALLREDUCE, method: DminSD, 
 iter:  7, fnrm:  6.14E-02, eBS: -4.45723638597601912, D: -4.829E-04, alpha:  1.611E-01}
         -  { #---------------------------------------------------------------- it coeff: 8
 calculate density kernel, communication strategy: ALLREDUCE, 
 communication strategy kernel: ALLREDUCE, method: DminSD, 
 iter:  8, fnrm:  6.06E-02, eBS: -4.45771933389559205, D: -4.709E-04, alpha:  1.611E-01}
         -  { #---------------------------------------------------------------- it coeff: 9
 calculate density kernel, communication strategy: ALLREDUCE, 
 communication strategy kernel: ALLREDUCE, method: DminSD, 
 iter:  9, fnrm:  5.99E-02, eBS: -4.45819020193679005, D: -4.591E-04, alpha:  1.611E-01}
         -  { #--------------------------------------------------------------- it coeff: 10
 calculate density kernel, communication strategy: ALLREDUCE, 
 communication strategy kernel: ALLREDUCE, method: DminSD, 
 iter:  10, fnrm:  5.91E-02, eBS: -4.45864931923691366, D: -4.477E-04, alpha:  1.611E-01}
         Kohn-Sham residue             :  2.165E-01
         Coefficients available        :  Yes
       alpha                           :  0.17715610000000007
       energydiff                      : -4.87345238959591143E-003
       Hamiltonian update: {
 Energies: {Ekin:  1.61725357342E+01, Epot: -1.92081387018E+01, Enl:  1.43030174225, 
              EH:  5.64703970419E+01,  EXC: -7.83225919369, EvXC: -1.02688641662E+01}, 
    Total charge:  1.499999869562E+01, 
 Poisson Solver: {BC: Free, Box:  [  117,  119,  107 ], MPI tasks:  3}}
        #Eigenvalues and New Occupation Numbers
       Orbitals: [
 {e: -5.398147214777E-01, f:  2.0},  # 00001
 {e: -4.399839849784E-01, f:  2.0},  # 00002
 {e: -8.530443357213E-02, f:  2.0},  # 00003
 {e:  1.455691359458E-02, f:  2.0},  # 00004
 {e:  4.573917800343E-02, f:  2.0},  # 00005
 {e:  4.574008556873E-02, f:  2.0},  # 00006
 {e:  1.455944989365E-01, f:  2.0},  # 00007
 {e:  1.455959900519E-01, f:  1.0}] # 00008
       summary: [ {kernel optimization: DMIN, mixing quantity: DENS, mix hist:  0, 
 iter:  7, delta:  1.15E-07, energy: -3.24783005135257454E+01, D: -4.873E-03, 
          Tr(KW):  7.9853}]
   -  #-------------------------------------------------------------------- kernel iter: 8
       Kernel update:
         max dev from unity            :  3.94E-01
         Hamiltonian application required:  Yes
         method                        : directmin
         expansion coefficients optimization: &it_coeff001_003_008
         -  { #---------------------------------------------------------------- it coeff: 1
 calculate density kernel, communication strategy: ALLREDUCE, 
 communication strategy kernel: ALLREDUCE, method: DminSD, 
 iter:  1, fnrm:  5.7E-02, eBS: -2.79482138625703014, D: -1.657, alpha:  1.772E-01}
         -  { #---------------------------------------------------------------- it coeff: 2
 calculate density kernel, communication strategy: ALLREDUCE, 
 communication strategy kernel: ALLREDUCE, method: DminSD, 
 iter:  2, fnrm:  5.62E-02, eBS: -4.45222402396572736, D: -4.448E-04, alpha:  1.772E-01}
         -  { #---------------------------------------------------------------- it coeff: 3
 calculate density kernel, communication strategy: ALLREDUCE, 
 communication strategy kernel: ALLREDUCE, method: DminSD, 
 iter:  3, fnrm:  5.55E-02, eBS: -4.45266883563179672, D: -4.33E-04, alpha:  1.772E-01}
         -  { #---------------------------------------------------------------- it coeff: 4
 calculate density kernel, communication strategy: ALLREDUCE, 
 communication strategy kernel: ALLREDUCE, method: DminSD, 
 iter:  4, fnrm:  5.47E-02, eBS: -4.4531018000053848, D: -4.215E-04, alpha:  1.772E-01}
         -  { #---------------------------------------------------------------- it coeff: 5
 calculate density kernel, communication strategy: ALLREDUCE, 
 communication strategy kernel: ALLREDUCE, method: DminSD, 
 iter:  5, fnrm:  5.4E-02, eBS: -4.45352325709379926, D: -4.103E-04, alpha:  1.772E-01}
         -  { #---------------------------------------------------------------- it coeff: 6
 calculate density kernel, communication strategy: ALLREDUCE, 
 communication strategy kernel: ALLREDUCE, method: DminSD, 
 iter:  6, fnrm:  5.33E-02, eBS: -4.45393353635195943, D: -3.994E-04, alpha:  1.772E-01}
         -  { #---------------------------------------------------------------- it coeff: 7
 calculate density kernel, communication strategy: ALLREDUCE, 
 communication strategy kernel: ALLREDUCE, method: DminSD, 
 iter:  7, fnrm:  5.26E-02, eBS: -4.4543329570491208, D: -3.889E-04, alpha:  1.772E-01}
         -  { #---------------------------------------------------------------- it coeff: 8
 calculate density kernel, communication strategy: ALLREDUCE, 
 communication strategy kernel: ALLREDUCE, method: DminSD, 
 iter:  8, fnrm:  5.19E-02, eBS: -4.45472182862035027, D: -3.786E-04, alpha:  1.772E-01}
         -  { #---------------------------------------------------------------- it coeff: 9
 calculate density kernel, communication strategy: ALLREDUCE, 
 communication strategy kernel: ALLREDUCE, method: DminSD, 
 iter:  9, fnrm:  5.12E-02, eBS: -4.45510045100347529, D: -3.687E-04, alpha:  1.772E-01}
         -  { #--------------------------------------------------------------- it coeff: 10
 calculate density kernel, communication strategy: ALLREDUCE, 
 communication strategy kernel: ALLREDUCE, method: DminSD, 
 iter:  10, fnrm:  5.05E-02, eBS: -4.4554691149622947, D: -3.59E-04, alpha:  1.772E-01}
         Kohn-Sham residue             :  2.145E-01
         Coefficients available        :  Yes
       alpha                           :  0.19487171000000009
       energydiff                      : -3.90694661454915604E-003
       Hamiltonian update: {
 Energies: {Ekin:  1.61725357342E+01, Epot: -1.9203568877E+01, Enl:  1.43030174225, 
              EH:  5.6478133941E+01,   EXC: -7.8337364424, EvXC: -1.0270826082E+01}, 
    Total charge:  1.499999869662E+01, 
 Poisson Solver: {BC: Free, Box:  [  117,  119,  107 ], MPI tasks:  3}}
        #Eigenvalues and New Occupation Numbers
       Orbitals: [
 {e: -5.398147214777E-01, f:  2.0},  # 00001
 {e: -4.399839849784E-01, f:  2.0},  # 00002
 {e: -8.530443357213E-02, f:  2.0},  # 00003
 {e:  1.455691359458E-02, f:  2.0},  # 00004
 {e:  4.573917800343E-02, f:  2.0},  # 00005
 {e:  4.574008556873E-02, f:  2.0},  # 00006
 {e:  1.455944989365E-01, f:  2.0},  # 00007
 {e:  1.455959900519E-01, f:  1.0}] # 00008
       summary: [ {kernel optimization: DMIN, mixing quantity: DENS, mix hist:  0, 
 iter:  8, delta:  1.04E-07, energy: -3.24822074601402946E+01, D: -3.907E-03, 
          Tr(KW):  7.9857}]
   -  #-------------------------------------------------------------------- kernel iter: 9
       Kernel update:
         max dev from unity            :  3.94E-01
         Hamiltonian application required:  Yes
         method                        : directmin
         expansion coefficients optimization: &it_coeff001_003_009
         -  { #---------------------------------------------------------------- it coeff: 1
 calculate density kernel, communication strategy: ALLREDUCE, 
 communication strategy kernel: ALLREDUCE, method: DminSD, 
 iter:  1, fnrm:  4.88E-02, eBS: -2.79147610090403075, D: -1.662, alpha:  1.949E-01}
         -  { #---------------------------------------------------------------- it coeff: 2
 calculate density kernel, communication strategy: ALLREDUCE, 
 communication strategy kernel: ALLREDUCE, method: DminSD, 
 iter:  2, fnrm:  4.81E-02, eBS: -4.45350583238457265, D: -3.588E-04, alpha:  1.949E-01}
         -  { #---------------------------------------------------------------- it coeff: 3
 calculate density kernel, communication strategy: ALLREDUCE, 
 communication strategy kernel: ALLREDUCE, method: DminSD, 
 iter:  3, fnrm:  4.75E-02, eBS: -4.45386467685560739, D: -3.487E-04, alpha:  1.949E-01}
         -  { #---------------------------------------------------------------- it coeff: 4
 calculate density kernel, communication strategy: ALLREDUCE, 
 communication strategy kernel: ALLREDUCE, method: DminSD, 
 iter:  4, fnrm:  4.68E-02, eBS: -4.45421338159645064, D: -3.389E-04, alpha:  1.949E-01}
         -  { #---------------------------------------------------------------- it coeff: 5
 calculate density kernel, communication strategy: ALLREDUCE, 
 communication strategy kernel: ALLREDUCE, method: DminSD, 
 iter:  5, fnrm:  4.61E-02, eBS: -4.45455225411538436, D: -3.293E-04, alpha:  1.949E-01}
         -  { #---------------------------------------------------------------- it coeff: 6
 calculate density kernel, communication strategy: ALLREDUCE, 
 communication strategy kernel: ALLREDUCE, method: DminSD, 
 iter:  6, fnrm:  4.55E-02, eBS: -4.45488159205000045, D: -3.201E-04, alpha:  1.949E-01}
         -  { #---------------------------------------------------------------- it coeff: 7
 calculate density kernel, communication strategy: ALLREDUCE, 
 communication strategy kernel: ALLREDUCE, method: DminSD, 
 iter:  7, fnrm:  4.48E-02, eBS: -4.45520168350249346, D: -3.111E-04, alpha:  1.949E-01}
         -  { #---------------------------------------------------------------- it coeff: 8
 calculate density kernel, communication strategy: ALLREDUCE, 
 communication strategy kernel: ALLREDUCE, method: DminSD, 
 iter:  8, fnrm:  4.42E-02, eBS: -4.455512807362628, D: -3.024E-04, alpha:  1.949E-01}
         -  { #---------------------------------------------------------------- it coeff: 9
 calculate density kernel, communication strategy: ALLREDUCE, 
 communication strategy kernel: ALLREDUCE, method: DminSD, 
 iter:  9, fnrm:  4.36E-02, eBS: -4.45581523361899379, D: -2.94E-04, alpha:  1.949E-01}
         -  { #--------------------------------------------------------------- it coeff: 10
 calculate density kernel, communication strategy: ALLREDUCE, 
 communication strategy kernel: ALLREDUCE, method: DminSD, 
 iter:  10, fnrm:  4.3E-02, eBS: -4.45610922365893281, D: -2.858E-04, alpha:  1.949E-01}
         Kohn-Sham residue             :  2.128E-01
         Coefficients available        :  Yes
       alpha                           :  0.21435888100000011
       energydiff                      : -3.09719140469155718E-003
       Hamiltonian update: {
 Energies: {Ekin:  1.61725357342E+01, Epot: -1.9201966199E+01, Enl:  1.43030174225, 
              EH:  5.64809972494E+01,  EXC: -7.83439775122, EvXC: -1.02717098344E+01}, 
    Total charge:  1.499999869771E+01, 
 Poisson Solver: {BC: Free, Box:  [  117,  119,  107 ], MPI tasks:  3}}
        #Eigenvalues and New Occupation Numbers
       Orbitals: [
 {e: -5.398147214777E-01, f:  2.0},  # 00001
 {e: -4.399839849784E-01, f:  2.0},  # 00002
 {e: -8.530443357213E-02, f:  2.0},  # 00003
 {e:  1.455691359458E-02, f:  2.0},  # 00004
 {e:  4.573917800343E-02, f:  2.0},  # 00005
 {e:  4.574008556873E-02, f:  2.0},  # 00006
 {e:  1.455944989365E-01, f:  2.0},  # 00007
 {e:  1.455959900519E-01, f:  1.0}] # 00008
       summary: [ {kernel optimization: DMIN, mixing quantity: DENS, mix hist:  0, 
 iter:  9, delta:  9.42E-08, energy: -3.24853046515449861E+01, D: -3.097E-03, 
          Tr(KW):  7.9862}]
   -  #------------------------------------------------------------------- kernel iter: 10
       Kernel update:
         max dev from unity            :  3.94E-01
         Hamiltonian application required:  Yes
         method                        : directmin
         expansion coefficients optimization: &it_coeff001_003_010
         -  { #---------------------------------------------------------------- it coeff: 1
 calculate density kernel, communication strategy: ALLREDUCE, 
 communication strategy kernel: ALLREDUCE, method: DminSD, 
 iter:  1, fnrm:  4.17E-02, eBS: -2.79193242752751436, D: -1.665, alpha:  2.144E-01}
         -  { #---------------------------------------------------------------- it coeff: 2
 calculate density kernel, communication strategy: ALLREDUCE, 
 communication strategy kernel: ALLREDUCE, method: DminSD, 
 iter:  2, fnrm:  4.1E-02, eBS: -4.45733811512084266, D: -2.865E-04, alpha:  2.144E-01}
         -  { #---------------------------------------------------------------- it coeff: 3
 calculate density kernel, communication strategy: ALLREDUCE, 
 communication strategy kernel: ALLREDUCE, method: DminSD, 
 iter:  3, fnrm:  4.04E-02, eBS: -4.45762458706113751, D: -2.779E-04, alpha:  2.144E-01}
         -  { #---------------------------------------------------------------- it coeff: 4
 calculate density kernel, communication strategy: ALLREDUCE, 
 communication strategy kernel: ALLREDUCE, method: DminSD, 
 iter:  4, fnrm:  3.98E-02, eBS: -4.45790243890226723, D: -2.695E-04, alpha:  2.144E-01}
         -  { #---------------------------------------------------------------- it coeff: 5
 calculate density kernel, communication strategy: ALLREDUCE, 
 communication strategy kernel: ALLREDUCE, method: DminSD, 
 iter:  5, fnrm:  3.92E-02, eBS: -4.45817195033706515, D: -2.614E-04, alpha:  2.144E-01}
         -  { #---------------------------------------------------------------- it coeff: 6
 calculate density kernel, communication strategy: ALLREDUCE, 
 communication strategy kernel: ALLREDUCE, method: DminSD, 
 iter:  6, fnrm:  3.86E-02, eBS: -4.45843339146680506, D: -2.536E-04, alpha:  2.144E-01}
         -  { #---------------------------------------------------------------- it coeff: 7
 calculate density kernel, communication strategy: ALLREDUCE, 
 communication strategy kernel: ALLREDUCE, method: DminSD, 
 iter:  7, fnrm:  3.8E-02, eBS: -4.45868702314446796, D: -2.461E-04, alpha:  2.144E-01}
         -  { #---------------------------------------------------------------- it coeff: 8
 calculate density kernel, communication strategy: ALLREDUCE, 
 communication strategy kernel: ALLREDUCE, method: DminSD, 
 iter:  8, fnrm:  3.75E-02, eBS: -4.45893309730537091, D: -2.388E-04, alpha:  2.144E-01}
         -  { #---------------------------------------------------------------- it coeff: 9
 calculate density kernel, communication strategy: ALLREDUCE, 
 communication strategy kernel: ALLREDUCE, method: DminSD, 
 iter:  9, fnrm:  3.69E-02, eBS: -4.45917185728553278, D: -2.317E-04, alpha:  2.144E-01}
         -  { #--------------------------------------------------------------- it coeff: 10
 calculate density kernel, communication strategy: ALLREDUCE, 
 communication strategy kernel: ALLREDUCE, method: DminSD, 
 iter:  10, fnrm:  3.63E-02, eBS: -4.4594035381283188, D: -2.248E-04, alpha:  2.144E-01}
         Kohn-Sham residue             :  2.113E-01
         Coefficients available        :  Yes
       alpha                           :  0.23579476910000013
       energydiff                      : -2.41510086944884961E-003
       Hamiltonian update: {
 Energies: {Ekin:  1.61725357342E+01, Epot: -1.92025031213E+01, Enl:  1.43030174225, 
              EH:  5.64803472796E+01,  EXC: -7.83446521382, EvXC: -1.02718087376E+01}, 
    Total charge:  1.499999869885E+01, 
 Poisson Solver: {BC: Free, Box:  [  117,  119,  107 ], MPI tasks:  3}}
        #Eigenvalues and New Occupation Numbers
       Orbitals: [
 {e: -5.398147214777E-01, f:  2.0},  # 00001
 {e: -4.399839849784E-01, f:  2.0},  # 00002
 {e: -8.530443357213E-02, f:  2.0},  # 00003
 {e:  1.455691359458E-02, f:  2.0},  # 00004
 {e:  4.573917800343E-02, f:  2.0},  # 00005
 {e:  4.574008556873E-02, f:  2.0},  # 00006
 {e:  1.455944989365E-01, f:  2.0},  # 00007
 {e:  1.455959900519E-01, f:  1.0}] # 00008
       summary: [ {kernel optimization: DMIN, mixing quantity: DENS, mix hist:  0, 
 iter:  10, delta:  8.61E-08, energy: -3.2487719752414435E+01, D: -2.415E-03, 
           Tr(KW):  7.9869}]
   -  #------------------------------------------------------------------- kernel iter: 11
       Kernel update:
         max dev from unity            :  3.94E-01
         Hamiltonian application required:  Yes
         method                        : directmin
         expansion coefficients optimization: &it_coeff001_003_011
         -  { #---------------------------------------------------------------- it coeff: 1
 calculate density kernel, communication strategy: ALLREDUCE, 
 communication strategy kernel: ALLREDUCE, method: DminSD, 
 iter:  1, fnrm:  3.53E-02, eBS: -2.7950289387830205, D: -1.668, alpha:  2.358E-01}
         -  { #---------------------------------------------------------------- it coeff: 2
 calculate density kernel, communication strategy: ALLREDUCE, 
 communication strategy kernel: ALLREDUCE, method: DminSD, 
 iter:  2, fnrm:  3.47E-02, eBS: -4.4627450637847339, D: -2.253E-04, alpha:  2.358E-01}
         -  { #---------------------------------------------------------------- it coeff: 3
 calculate density kernel, communication strategy: ALLREDUCE, 
 communication strategy kernel: ALLREDUCE, method: DminSD, 
 iter:  3, fnrm:  3.41E-02, eBS: -4.46297037867469903, D: -2.181E-04, alpha:  2.358E-01}
         -  { #---------------------------------------------------------------- it coeff: 4
 calculate density kernel, communication strategy: ALLREDUCE, 
 communication strategy kernel: ALLREDUCE, method: DminSD, 
 iter:  4, fnrm:  3.36E-02, eBS: -4.46318847499260851, D: -2.111E-04, alpha:  2.358E-01}
         -  { #---------------------------------------------------------------- it coeff: 5
 calculate density kernel, communication strategy: ALLREDUCE, 
 communication strategy kernel: ALLREDUCE, method: DminSD, 
 iter:  5, fnrm:  3.31E-02, eBS: -4.46339960437968308, D: -2.044E-04, alpha:  2.358E-01}
         -  { #---------------------------------------------------------------- it coeff: 6
 calculate density kernel, communication strategy: ALLREDUCE, 
 communication strategy kernel: ALLREDUCE, method: DminSD, 
 iter:  6, fnrm:  3.25E-02, eBS: -4.46360400912315392, D: -1.979E-04, alpha:  2.358E-01}
         -  { #---------------------------------------------------------------- it coeff: 7
 calculate density kernel, communication strategy: ALLREDUCE, 
 communication strategy kernel: ALLREDUCE, method: DminSD, 
 iter:  7, fnrm:  3.2E-02, eBS: -4.46380192252381747, D: -1.916E-04, alpha:  2.358E-01}
         -  { #---------------------------------------------------------------- it coeff: 8
 calculate density kernel, communication strategy: ALLREDUCE, 
 communication strategy kernel: ALLREDUCE, method: DminSD, 
 iter:  8, fnrm:  3.15E-02, eBS: -4.46399356924826574, D: -1.856E-04, alpha:  2.358E-01}
         -  { #---------------------------------------------------------------- it coeff: 9
 calculate density kernel, communication strategy: ALLREDUCE, 
 communication strategy kernel: ALLREDUCE, method: DminSD, 
 iter:  9, fnrm:  3.1E-02, eBS: -4.46417916566657169, D: -1.798E-04, alpha:  2.358E-01}
         -  { #--------------------------------------------------------------- it coeff: 10
 calculate density kernel, communication strategy: ALLREDUCE, 
 communication strategy kernel: ALLREDUCE, method: DminSD, 
 iter:  10, fnrm:  3.05E-02, eBS: -4.46435892017602498, D: -1.741E-04, alpha:  2.358E-01}
         Kohn-Sham residue             :  2.1E-01
         Coefficients available        :  Yes
       alpha                           :  0.25937424601000014
       energydiff                      : -1.84545158311522073E-003
       Hamiltonian update: {
 Energies: {Ekin:  1.61725357342E+01, Epot: -1.92044791998E+01, Enl:  1.43030174225, 
              EH:  5.64773423864E+01,  EXC: -7.83413168778, EvXC: -1.02713774875E+01}, 
    Total charge:  1.499999869998E+01, 
 Poisson Solver: {BC: Free, Box:  [  117,  119,  107 ], MPI tasks:  3}}
        #Eigenvalues and New Occupation Numbers
       Orbitals: [
 {e: -5.398147214777E-01, f:  2.0},  # 00001
 {e: -4.399839849784E-01, f:  2.0},  # 00002
 {e: -8.530443357213E-02, f:  2.0},  # 00003
 {e:  1.455691359458E-02, f:  2.0},  # 00004
 {e:  4.573917800343E-02, f:  2.0},  # 00005
 {e:  4.574008556873E-02, f:  2.0},  # 00006
 {e:  1.455944989365E-01, f:  2.0},  # 00007
 {e:  1.455959900519E-01, f:  1.0}] # 00008
       summary: [ {kernel optimization: DMIN, mixing quantity: DENS, mix hist:  0, 
 iter:  11, delta:  7.86E-08, energy: -3.24895652039975502E+01, D: -1.845E-03, 
           Tr(KW):  7.9876}]
   -  #------------------------------------------------------------------- kernel iter: 12
       Kernel update:
         max dev from unity            :  3.94E-01
         Hamiltonian application required:  Yes
         method                        : directmin
         expansion coefficients optimization: &it_coeff001_003_012
         -  { #---------------------------------------------------------------- it coeff: 1
 calculate density kernel, communication strategy: ALLREDUCE, 
 communication strategy kernel: ALLREDUCE, method: DminSD, 
 iter:  1, fnrm:  2.96E-02, eBS: -2.79978155951004437, D: -1.669, alpha:  2.594E-01}
         -  { #---------------------------------------------------------------- it coeff: 2
 calculate density kernel, communication strategy: ALLREDUCE, 
 communication strategy kernel: ALLREDUCE, method: DminSD, 
 iter:  2, fnrm:  2.91E-02, eBS: -4.46894083082845128, D: -1.741E-04, alpha:  2.594E-01}
         -  { #---------------------------------------------------------------- it coeff: 3
 calculate density kernel, communication strategy: ALLREDUCE, 
 communication strategy kernel: ALLREDUCE, method: DminSD, 
 iter:  3, fnrm:  2.86E-02, eBS: -4.46911490733362804, D: -1.682E-04, alpha:  2.594E-01}
         -  { #---------------------------------------------------------------- it coeff: 4
 calculate density kernel, communication strategy: ALLREDUCE, 
 communication strategy kernel: ALLREDUCE, method: DminSD, 
 iter:  4, fnrm:  2.81E-02, eBS: -4.46928306413322307, D: -1.625E-04, alpha:  2.594E-01}
         -  { #---------------------------------------------------------------- it coeff: 5
 calculate density kernel, communication strategy: ALLREDUCE, 
 communication strategy kernel: ALLREDUCE, method: DminSD, 
 iter:  5, fnrm:  2.76E-02, eBS: -4.46944552261416561, D: -1.57E-04, alpha:  2.594E-01}
         -  { #---------------------------------------------------------------- it coeff: 6
 calculate density kernel, communication strategy: ALLREDUCE, 
 communication strategy kernel: ALLREDUCE, method: DminSD, 
 iter:  6, fnrm:  2.72E-02, eBS: -4.46960249523232545, D: -1.517E-04, alpha:  2.594E-01}
         -  { #---------------------------------------------------------------- it coeff: 7
 calculate density kernel, communication strategy: ALLREDUCE, 
 communication strategy kernel: ALLREDUCE, method: DminSD, 
 iter:  7, fnrm:  2.67E-02, eBS: -4.46975418590061935, D: -1.466E-04, alpha:  2.594E-01}
         -  { #---------------------------------------------------------------- it coeff: 8
 calculate density kernel, communication strategy: ALLREDUCE, 
 communication strategy kernel: ALLREDUCE, method: DminSD, 
 iter:  8, fnrm:  2.62E-02, eBS: -4.46990079035854393, D: -1.417E-04, alpha:  2.594E-01}
         -  { #---------------------------------------------------------------- it coeff: 9
 calculate density kernel, communication strategy: ALLREDUCE, 
 communication strategy kernel: ALLREDUCE, method: DminSD, 
 iter:  9, fnrm:  2.58E-02, eBS: -4.4700424965242771, D: -1.37E-04, alpha:  2.594E-01}
         -  { #--------------------------------------------------------------- it coeff: 10
 calculate density kernel, communication strategy: ALLREDUCE, 
 communication strategy kernel: ALLREDUCE, method: DminSD, 
 iter:  10, fnrm:  2.54E-02, eBS: -4.47017948483022565, D: -1.324E-04, alpha:  2.594E-01}
         Kohn-Sham residue             :  2.088E-01
         Coefficients available        :  Yes
       alpha                           :  0.28531167061100016
       energydiff                      : -1.3787910147442517E-003
       Hamiltonian update: {
 Energies: {Ekin:  1.61725357342E+01, Epot: -1.92073269447E+01, Enl:  1.43030174225, 
              EH:  5.64729219265E+01,  EXC: -7.83355569685, EvXC: -1.0270625424E+01}, 
    Total charge:  1.499999870107E+01, 
 Poisson Solver: {BC: Free, Box:  [  117,  119,  107 ], MPI tasks:  3}}
        #Eigenvalues and New Occupation Numbers
       Orbitals: [
 {e: -5.398147214777E-01, f:  2.0},  # 00001
 {e: -4.399839849784E-01, f:  2.0},  # 00002
 {e: -8.530443357213E-02, f:  2.0},  # 00003
 {e:  1.455691359458E-02, f:  2.0},  # 00004
 {e:  4.573917800343E-02, f:  2.0},  # 00005
 {e:  4.574008556873E-02, f:  2.0},  # 00006
 {e:  1.455944989365E-01, f:  2.0},  # 00007
 {e:  1.455959900519E-01, f:  1.0}] # 00008
       summary: [ {kernel optimization: DMIN, mixing quantity: DENS, mix hist:  0, 
 iter:  12, delta:  7.15E-08, energy: -3.24909439950122945E+01, D: -1.379E-03, 
           Tr(KW):  7.9883}]
   -  #------------------------------------------------------------------- kernel iter: 13
       Kernel update:
         max dev from unity            :  3.94E-01
         Hamiltonian application required:  Yes
         method                        : directmin
         expansion coefficients optimization: &it_coeff001_003_013
         -  { #---------------------------------------------------------------- it coeff: 1
 calculate density kernel, communication strategy: ALLREDUCE, 
 communication strategy kernel: ALLREDUCE, method: DminSD, 
 iter:  1, fnrm:  2.46E-02, eBS: -2.80540473787542233, D: -1.67, alpha:  2.853E-01}
         -  { #---------------------------------------------------------------- it coeff: 2
 calculate density kernel, communication strategy: ALLREDUCE, 
 communication strategy kernel: ALLREDUCE, method: DminSD, 
 iter:  2, fnrm:  2.41E-02, eBS: -4.47533599967576645, D: -1.319E-04, alpha:  2.853E-01}
         -  { #---------------------------------------------------------------- it coeff: 3
 calculate density kernel, communication strategy: ALLREDUCE, 
 communication strategy kernel: ALLREDUCE, method: DminSD, 
 iter:  3, fnrm:  2.37E-02, eBS: -4.4754679096478549, D: -1.272E-04, alpha:  2.853E-01}
         -  { #---------------------------------------------------------------- it coeff: 4
 calculate density kernel, communication strategy: ALLREDUCE, 
 communication strategy kernel: ALLREDUCE, method: DminSD, 
 iter:  4, fnrm:  2.33E-02, eBS: -4.47559508200170075, D: -1.226E-04, alpha:  2.853E-01}
         -  { #---------------------------------------------------------------- it coeff: 5
 calculate density kernel, communication strategy: ALLREDUCE, 
 communication strategy kernel: ALLREDUCE, method: DminSD, 
 iter:  5, fnrm:  2.29E-02, eBS: -4.47571770593016627, D: -1.183E-04, alpha:  2.853E-01}
         -  { #---------------------------------------------------------------- it coeff: 6
 calculate density kernel, communication strategy: ALLREDUCE, 
 communication strategy kernel: ALLREDUCE, method: DminSD, 
 iter:  6, fnrm:  2.25E-02, eBS: -4.47583596238767534, D: -1.141E-04, alpha:  2.853E-01}
         -  { #---------------------------------------------------------------- it coeff: 7
 calculate density kernel, communication strategy: ALLREDUCE, 
 communication strategy kernel: ALLREDUCE, method: DminSD, 
 iter:  7, fnrm:  2.21E-02, eBS: -4.47595002448274037, D: -1.1E-04, alpha:  2.853E-01}
         -  { #---------------------------------------------------------------- it coeff: 8
 calculate density kernel, communication strategy: ALLREDUCE, 
 communication strategy kernel: ALLREDUCE, method: DminSD, 
 iter:  8, fnrm:  2.17E-02, eBS: -4.47606005784952465, D: -1.062E-04, alpha:  2.853E-01}
         -  { #---------------------------------------------------------------- it coeff: 9
 calculate density kernel, communication strategy: ALLREDUCE, 
 communication strategy kernel: ALLREDUCE, method: DminSD, 
 iter:  9, fnrm:  2.13E-02, eBS: -4.47616622099954675, D: -1.024E-04, alpha:  2.853E-01}
         -  { #--------------------------------------------------------------- it coeff: 10
 calculate density kernel, communication strategy: ALLREDUCE, 
 communication strategy kernel: ALLREDUCE, method: DminSD, 
 iter:  10, fnrm:  2.09E-02, eBS: -4.47626866565497838, D: -9.887E-05, alpha:  2.853E-01}
         Kohn-Sham residue             :  2.078E-01
         Coefficients available        :  Yes
       alpha                           :  0.31384283767210019
       energydiff                      : -1.00607851099709933E-003
       Hamiltonian update: {
 Energies: {Ekin:  1.61725357342E+01, Epot: -1.92106091617E+01, Enl:  1.43030174225, 
              EH:  5.6467806943E+01,   EXC: -7.83285989392, EvXC: -1.02697145016E+01}, 
    Total charge:  1.499999870209E+01, 
 Poisson Solver: {BC: Free, Box:  [  117,  119,  107 ], MPI tasks:  3}}
        #Eigenvalues and New Occupation Numbers
       Orbitals: [
 {e: -5.398147214777E-01, f:  2.0},  # 00001
 {e: -4.399839849784E-01, f:  2.0},  # 00002
 {e: -8.530443357213E-02, f:  2.0},  # 00003
 {e:  1.455691359458E-02, f:  2.0},  # 00004
 {e:  4.573917800343E-02, f:  2.0},  # 00005
 {e:  4.574008556873E-02, f:  2.0},  # 00006
 {e:  1.455944989365E-01, f:  2.0},  # 00007
 {e:  1.455959900519E-01, f:  1.0}] # 00008
       summary: [ {kernel optimization: DMIN, mixing quantity: DENS, mix hist:  0, 
 iter:  13, delta:  6.45E-08, energy: -3.24919500735232916E+01, D: -1.006E-03, 
           Tr(KW):  7.9891}]
   -  #------------------------------------------------------------------- kernel iter: 14
       Kernel update:
         max dev from unity            :  3.94E-01
         Hamiltonian application required:  Yes
         method                        : directmin
         expansion coefficients optimization: &it_coeff001_003_014
         -  { #---------------------------------------------------------------- it coeff: 1
 calculate density kernel, communication strategy: ALLREDUCE, 
 communication strategy kernel: ALLREDUCE, method: DminSD, 
 iter:  1, fnrm:  2.02E-02, eBS: -2.8113106804264163, D: -1.67, alpha:  3.138E-01}
         -  { #---------------------------------------------------------------- it coeff: 2
 calculate density kernel, communication strategy: ALLREDUCE, 
 communication strategy kernel: ALLREDUCE, method: DminSD, 
 iter:  2, fnrm:  1.99E-02, eBS: -4.48152389969699261, D: -9.802E-05, alpha:  3.138E-01}
         -  { #---------------------------------------------------------------- it coeff: 3
 calculate density kernel, communication strategy: ALLREDUCE, 
 communication strategy kernel: ALLREDUCE, method: DminSD, 
 iter:  3, fnrm:  1.95E-02, eBS: -4.48162192378609792, D: -9.433E-05, alpha:  3.138E-01}
         -  { #---------------------------------------------------------------- it coeff: 4
 calculate density kernel, communication strategy: ALLREDUCE, 
 communication strategy kernel: ALLREDUCE, method: DminSD, 
 iter:  4, fnrm:  1.91E-02, eBS: -4.4817162528932144, D: -9.079E-05, alpha:  3.138E-01}
         -  { #---------------------------------------------------------------- it coeff: 5
 calculate density kernel, communication strategy: ALLREDUCE, 
 communication strategy kernel: ALLREDUCE, method: DminSD, 
 iter:  5, fnrm:  1.87E-02, eBS: -4.48180704359729365, D: -8.74E-05, alpha:  3.138E-01}
         -  { #---------------------------------------------------------------- it coeff: 6
 calculate density kernel, communication strategy: ALLREDUCE, 
 communication strategy kernel: ALLREDUCE, method: DminSD, 
 iter:  6, fnrm:  1.84E-02, eBS: -4.48189444517416202, D: -8.415E-05, alpha:  3.138E-01}
         -  { #---------------------------------------------------------------- it coeff: 7
 calculate density kernel, communication strategy: ALLREDUCE, 
 communication strategy kernel: ALLREDUCE, method: DminSD, 
 iter:  7, fnrm:  1.81E-02, eBS: -4.48197859997361192, D: -8.104E-05, alpha:  3.138E-01}
         -  { #---------------------------------------------------------------- it coeff: 8
 calculate density kernel, communication strategy: ALLREDUCE, 
 communication strategy kernel: ALLREDUCE, method: DminSD, 
 iter:  8, fnrm:  1.77E-02, eBS: -4.48205964377402388, D: -7.806E-05, alpha:  3.138E-01}
         -  { #---------------------------------------------------------------- it coeff: 9
 calculate density kernel, communication strategy: ALLREDUCE, 
 communication strategy kernel: ALLREDUCE, method: DminSD, 
 iter:  9, fnrm:  1.74E-02, eBS: -4.48213770611647178, D: -7.52E-05, alpha:  3.138E-01}
         -  { #--------------------------------------------------------------- it coeff: 10
 calculate density kernel, communication strategy: ALLREDUCE, 
 communication strategy kernel: ALLREDUCE, method: DminSD, 
 iter:  10, fnrm:  1.71E-02, eBS: -4.48221291061941507, D: -7.246E-05, alpha:  3.138E-01}
         Kohn-Sham residue             :  2.07E-01
         Coefficients available        :  Yes
       alpha                           :  0.34522712143931022
       energydiff                      : -7.16259542649311243E-004
       Hamiltonian update: {
 Energies: {Ekin:  1.61725357342E+01, Epot: -1.92140083065E+01, Enl:  1.43030174225, 
              EH:  5.64625169431E+01,  EXC: -7.83213278753, EvXC: -1.02687615752E+01}, 
    Total charge:  1.499999870301E+01, 
 Poisson Solver: {BC: Free, Box:  [  117,  119,  107 ], MPI tasks:  3}}
        #Eigenvalues and New Occupation Numbers
       Orbitals: [
 {e: -5.398147214777E-01, f:  2.0},  # 00001
 {e: -4.399839849784E-01, f:  2.0},  # 00002
 {e: -8.530443357213E-02, f:  2.0},  # 00003
 {e:  1.455691359458E-02, f:  2.0},  # 00004
 {e:  4.573917800343E-02, f:  2.0},  # 00005
 {e:  4.574008556873E-02, f:  2.0},  # 00006
 {e:  1.455944989365E-01, f:  2.0},  # 00007
 {e:  1.455959900519E-01, f:  1.0}] # 00008
       summary: [ {kernel optimization: DMIN, mixing quantity: DENS, mix hist:  0, 
 iter:  14, delta:  5.77E-08, energy: -3.24926663330659409E+01, D: -7.163E-04, 
           Tr(KW):  7.9897}]
   -  #------------------------------------------------------------------- kernel iter: 15
       Kernel update:
         max dev from unity            :  3.94E-01
         Hamiltonian application required:  Yes
         method                        : directmin
         expansion coefficients optimization: &it_coeff001_003_015
         -  { #---------------------------------------------------------------- it coeff: 1
 calculate density kernel, communication strategy: ALLREDUCE, 
 communication strategy kernel: ALLREDUCE, method: DminSD, 
 iter:  1, fnrm:  1.65E-02, eBS: -2.81709111983539984, D: -1.67, alpha:  3.452E-01}
         -  { #---------------------------------------------------------------- it coeff: 2
 calculate density kernel, communication strategy: ALLREDUCE, 
 communication strategy kernel: ALLREDUCE, method: DminSD, 
 iter:  2, fnrm:  1.62E-02, eBS: -4.4872526806937465, D: -7.151E-05, alpha:  3.452E-01}
         -  { #---------------------------------------------------------------- it coeff: 3
 calculate density kernel, communication strategy: ALLREDUCE, 
 communication strategy kernel: ALLREDUCE, method: DminSD, 
 iter:  3, fnrm:  1.59E-02, eBS: -4.48732418693787061, D: -6.87E-05, alpha:  3.452E-01}
         -  { #---------------------------------------------------------------- it coeff: 4
 calculate density kernel, communication strategy: ALLREDUCE, 
 communication strategy kernel: ALLREDUCE, method: DminSD, 
 iter:  4, fnrm:  1.55E-02, eBS: -4.48739288417268956, D: -6.601E-05, alpha:  3.452E-01}
         -  { #---------------------------------------------------------------- it coeff: 5
 calculate density kernel, communication strategy: ALLREDUCE, 
 communication strategy kernel: ALLREDUCE, method: DminSD, 
 iter:  5, fnrm:  1.52E-02, eBS: -4.48745889783205953, D: -6.345E-05, alpha:  3.452E-01}
         -  { #---------------------------------------------------------------- it coeff: 6
 calculate density kernel, communication strategy: ALLREDUCE, 
 communication strategy kernel: ALLREDUCE, method: DminSD, 
 iter:  6, fnrm:  1.49E-02, eBS: -4.48752234713423892, D: -6.1E-05, alpha:  3.452E-01}
         -  { #---------------------------------------------------------------- it coeff: 7
 calculate density kernel, communication strategy: ALLREDUCE, 
 communication strategy kernel: ALLREDUCE, method: DminSD, 
 iter:  7, fnrm:  1.46E-02, eBS: -4.48758334542559556, D: -5.866E-05, alpha:  3.452E-01}
         -  { #---------------------------------------------------------------- it coeff: 8
 calculate density kernel, communication strategy: ALLREDUCE, 
 communication strategy kernel: ALLREDUCE, method: DminSD, 
 iter:  8, fnrm:  1.44E-02, eBS: -4.48764200050227835, D: -5.641E-05, alpha:  3.452E-01}
         -  { #---------------------------------------------------------------- it coeff: 9
 calculate density kernel, communication strategy: ALLREDUCE, 
 communication strategy kernel: ALLREDUCE, method: DminSD, 
 iter:  9, fnrm:  1.41E-02, eBS: -4.48769841491161436, D: -5.427E-05, alpha:  3.452E-01}
         -  { #--------------------------------------------------------------- it coeff: 10
 calculate density kernel, communication strategy: ALLREDUCE, 
 communication strategy kernel: ALLREDUCE, method: DminSD, 
 iter:  10, fnrm:  1.38E-02, eBS: -4.48775268623485424, D: -5.222E-05, alpha:  3.452E-01}
         Kohn-Sham residue             :  2.062E-01
         Coefficients available        :  Yes
       alpha                           :  0.37974983358324127
       energydiff                      : -4.96195152827283437E-004
       Hamiltonian update: {
 Energies: {Ekin:  1.61725357342E+01, Epot: -1.92173095592E+01, Enl:  1.43030174225, 
              EH:  5.64573988773E+01,  EXC: -7.83143302805, EvXC: -1.0267844069E+01}, 
    Total charge:  1.499999870385E+01, 
 Poisson Solver: {BC: Free, Box:  [  117,  119,  107 ], MPI tasks:  3}}
        #Eigenvalues and New Occupation Numbers
       Orbitals: [
 {e: -5.398147214777E-01, f:  2.0},  # 00001
 {e: -4.399839849784E-01, f:  2.0},  # 00002
 {e: -8.530443357213E-02, f:  2.0},  # 00003
 {e:  1.455691359458E-02, f:  2.0},  # 00004
 {e:  4.573917800343E-02, f:  2.0},  # 00005
 {e:  4.574008556873E-02, f:  2.0},  # 00006
 {e:  1.455944989365E-01, f:  2.0},  # 00007
 {e:  1.455959900519E-01, f:  1.0}] # 00008
       summary: [ {kernel optimization: DMIN, mixing quantity: DENS, mix hist:  0, 
 iter:  15, delta:  5.1E-08, energy: -3.24931625282187682E+01, D: -4.962E-04, 
           Tr(KW):  7.9903}]
   -  #------------------------------------------------------------------- kernel iter: 16
       Kernel update:
         max dev from unity            :  3.94E-01
         Hamiltonian application required:  Yes
         method                        : directmin
         expansion coefficients optimization: &it_coeff001_003_016
         -  { #---------------------------------------------------------------- it coeff: 1
 calculate density kernel, communication strategy: ALLREDUCE, 
 communication strategy kernel: ALLREDUCE, method: DminSD, 
 iter:  1, fnrm:  1.33E-02, eBS: -2.82248763411347969, D: -1.67, alpha:  3.797E-01}
         -  { #---------------------------------------------------------------- it coeff: 2
 calculate density kernel, communication strategy: ALLREDUCE, 
 communication strategy kernel: ALLREDUCE, method: DminSD, 
 iter:  2, fnrm:  1.31E-02, eBS: -4.49239026128603935, D: -5.13E-05, alpha:  3.797E-01}
         -  { #---------------------------------------------------------------- it coeff: 3
 calculate density kernel, communication strategy: ALLREDUCE, 
 communication strategy kernel: ALLREDUCE, method: DminSD, 
 iter:  3, fnrm:  1.28E-02, eBS: -4.49244156534091399, D: -4.922E-05, alpha:  3.797E-01}
         -  { #---------------------------------------------------------------- it coeff: 4
 calculate density kernel, communication strategy: ALLREDUCE, 
 communication strategy kernel: ALLREDUCE, method: DminSD, 
 iter:  4, fnrm:  1.25E-02, eBS: -4.4924907846023503, D: -4.723E-05, alpha:  3.797E-01}
         -  { #---------------------------------------------------------------- it coeff: 5
 calculate density kernel, communication strategy: ALLREDUCE, 
 communication strategy kernel: ALLREDUCE, method: DminSD, 
 iter:  5, fnrm:  1.23E-02, eBS: -4.49253801645997708, D: -4.534E-05, alpha:  3.797E-01}
         -  { #---------------------------------------------------------------- it coeff: 6
 calculate density kernel, communication strategy: ALLREDUCE, 
 communication strategy kernel: ALLREDUCE, method: DminSD, 
 iter:  6, fnrm:  1.2E-02, eBS: -4.49258335321713176, D: -4.353E-05, alpha:  3.797E-01}
         -  { #---------------------------------------------------------------- it coeff: 7
 calculate density kernel, communication strategy: ALLREDUCE, 
 communication strategy kernel: ALLREDUCE, method: DminSD, 
 iter:  7, fnrm:  1.18E-02, eBS: -4.49262688238918173, D: -4.18E-05, alpha:  3.797E-01}
         -  { #---------------------------------------------------------------- it coeff: 8
 calculate density kernel, communication strategy: ALLREDUCE, 
 communication strategy kernel: ALLREDUCE, method: DminSD, 
 iter:  8, fnrm:  1.16E-02, eBS: -4.49266868698146915, D: -4.016E-05, alpha:  3.797E-01}
         -  { #---------------------------------------------------------------- it coeff: 9
 calculate density kernel, communication strategy: ALLREDUCE, 
 communication strategy kernel: ALLREDUCE, method: DminSD, 
 iter:  9, fnrm:  1.13E-02, eBS: -4.4927088457485862, D: -3.859E-05, alpha:  3.797E-01}
         -  { #--------------------------------------------------------------- it coeff: 10
 calculate density kernel, communication strategy: ALLREDUCE, 
 communication strategy kernel: ALLREDUCE, method: DminSD, 
 iter:  10, fnrm:  1.11E-02, eBS: -4.49274743343663641, D: -3.709E-05, alpha:  3.797E-01}
         Kohn-Sham residue             :  2.056E-01
         Coefficients available        :  Yes
       alpha                           :  0.41772481694156544
       energydiff                      : -3.3194466871577788E-004
       Hamiltonian update: {
 Energies: {Ekin:  1.61725357342E+01, Epot: -1.92203803343E+01, Enl:  1.43030174225, 
              EH:  5.64526627466E+01,  EXC: -7.83079523621, EvXC: -1.02670076827E+01}, 
    Total charge:  1.499999870458E+01, 
 Poisson Solver: {BC: Free, Box:  [  117,  119,  107 ], MPI tasks:  3}}
        #Eigenvalues and New Occupation Numbers
       Orbitals: [
 {e: -5.398147214777E-01, f:  2.0},  # 00001
 {e: -4.399839849784E-01, f:  2.0},  # 00002
 {e: -8.530443357213E-02, f:  2.0},  # 00003
 {e:  1.455691359458E-02, f:  2.0},  # 00004
 {e:  4.573917800343E-02, f:  2.0},  # 00005
 {e:  4.574008556873E-02, f:  2.0},  # 00006
 {e:  1.455944989365E-01, f:  2.0},  # 00007
 {e:  1.455959900519E-01, f:  1.0}] # 00008
       summary: [ {kernel optimization: DMIN, mixing quantity: DENS, mix hist:  0, 
 iter:  16, delta:  4.45E-08, energy: -3.24934944728874839E+01, D: -3.319E-04, 
           Tr(KW):  7.9908}]
   -  #------------------------------------------------------------------- kernel iter: 17
       Kernel update:
         max dev from unity            :  3.94E-01
         Hamiltonian application required:  Yes
         method                        : directmin
         expansion coefficients optimization: &it_coeff001_003_017
         -  { #---------------------------------------------------------------- it coeff: 1
 calculate density kernel, communication strategy: ALLREDUCE, 
 communication strategy kernel: ALLREDUCE, method: DminSD, 
 iter:  1, fnrm:  1.07E-02, eBS: -2.82735711499249653, D: -1.67, alpha:  4.177E-01}
         -  { #---------------------------------------------------------------- it coeff: 2
 calculate density kernel, communication strategy: ALLREDUCE, 
 communication strategy kernel: ALLREDUCE, method: DminSD, 
 iter:  2, fnrm:  1.05E-02, eBS: -4.49688892379573257, D: -3.63E-05, alpha:  4.177E-01}
         -  { #---------------------------------------------------------------- it coeff: 3
 calculate density kernel, communication strategy: ALLREDUCE, 
 communication strategy kernel: ALLREDUCE, method: DminSD, 
 iter:  3, fnrm:  1.03E-02, eBS: -4.49692521951410207, D: -3.478E-05, alpha:  4.177E-01}
         -  { #---------------------------------------------------------------- it coeff: 4
 calculate density kernel, communication strategy: ALLREDUCE, 
 communication strategy kernel: ALLREDUCE, method: DminSD, 
 iter:  4, fnrm:  1.0E-02, eBS: -4.49696000069244128, D: -3.334E-05, alpha:  4.177E-01}
         -  { #---------------------------------------------------------------- it coeff: 5
 calculate density kernel, communication strategy: ALLREDUCE, 
 communication strategy kernel: ALLREDUCE, method: DminSD, 
 iter:  5, fnrm:  9.83E-03, eBS: -4.49699334082554536, D: -3.197E-05, alpha:  4.177E-01}
         -  { #---------------------------------------------------------------- it coeff: 6
 calculate density kernel, communication strategy: ALLREDUCE, 
 communication strategy kernel: ALLREDUCE, method: DminSD, 
 iter:  6, fnrm:  9.63E-03, eBS: -4.49702530939376821, D: -3.066E-05, alpha:  4.177E-01}
         -  { #---------------------------------------------------------------- it coeff: 7
 calculate density kernel, communication strategy: ALLREDUCE, 
 communication strategy kernel: ALLREDUCE, method: DminSD, 
 iter:  7, fnrm:  9.43E-03, eBS: -4.49705597211069019, D: -2.942E-05, alpha:  4.177E-01}
         -  { #---------------------------------------------------------------- it coeff: 8
 calculate density kernel, communication strategy: ALLREDUCE, 
 communication strategy kernel: ALLREDUCE, method: DminSD, 
 iter:  8, fnrm:  9.24E-03, eBS: -4.49708539115298667, D: -2.823E-05, alpha:  4.177E-01}
         -  { #---------------------------------------------------------------- it coeff: 9
 calculate density kernel, communication strategy: ALLREDUCE, 
 communication strategy kernel: ALLREDUCE, method: DminSD, 
 iter:  9, fnrm:  9.05E-03, eBS: -4.49711362537403314, D: -2.711E-05, alpha:  4.177E-01}
         -  { #--------------------------------------------------------------- it coeff: 10
 calculate density kernel, communication strategy: ALLREDUCE, 
 communication strategy kernel: ALLREDUCE, method: DminSD, 
 iter:  10, fnrm:  8.87E-03, eBS: -4.49714073050263607, D: -2.603E-05, alpha:  4.177E-01}
         Kohn-Sham residue             :  2.05E-01
         Coefficients available        :  Yes
       alpha                           :  0.45949729863572203
       energydiff                      : -2.10383166319161319E-004
       Hamiltonian update: {
 Energies: {Ekin:  1.61725357342E+01, Epot: -1.92231492851E+01, Enl:  1.43030174225, 
              EH:  5.64484179465E+01,  EXC: -7.83023626728, EvXC: -1.02662746711E+01}, 
    Total charge:  1.499999870523E+01, 
 Poisson Solver: {BC: Free, Box:  [  117,  119,  107 ], MPI tasks:  3}}
        #Eigenvalues and New Occupation Numbers
       Orbitals: [
 {e: -5.398147214777E-01, f:  2.0},  # 00001
 {e: -4.399839849784E-01, f:  2.0},  # 00002
 {e: -8.530443357213E-02, f:  2.0},  # 00003
 {e:  1.455691359458E-02, f:  2.0},  # 00004
 {e:  4.573917800343E-02, f:  2.0},  # 00005
 {e:  4.574008556873E-02, f:  2.0},  # 00006
 {e:  1.455944989365E-01, f:  2.0},  # 00007
 {e:  1.455959900519E-01, f:  1.0}] # 00008
       summary: [ {kernel optimization: DMIN, mixing quantity: DENS, mix hist:  0, 
 iter:  17, delta:  3.85E-08, energy: -3.24937048560538031E+01, D: -2.104E-04, 
           Tr(KW):  7.9913}]
   -  #------------------------------------------------------------------- kernel iter: 18
       Kernel update:
         max dev from unity            :  3.94E-01
         Hamiltonian application required:  Yes
         method                        : directmin
         expansion coefficients optimization: &it_coeff001_003_018
         -  { #---------------------------------------------------------------- it coeff: 1
 calculate density kernel, communication strategy: ALLREDUCE, 
 communication strategy kernel: ALLREDUCE, method: DminSD, 
 iter:  1, fnrm:  8.54E-03, eBS: -2.83163825556339166, D: -1.669, alpha:  4.595E-01}
         -  { #---------------------------------------------------------------- it coeff: 2
 calculate density kernel, communication strategy: ALLREDUCE, 
 communication strategy kernel: ALLREDUCE, method: DminSD, 
 iter:  2, fnrm:  8.36E-03, eBS: -4.50075460336483957, D: -2.539E-05, alpha:  4.595E-01}
         -  { #---------------------------------------------------------------- it coeff: 3
 calculate density kernel, communication strategy: ALLREDUCE, 
 communication strategy kernel: ALLREDUCE, method: DminSD, 
 iter:  3, fnrm:  8.18E-03, eBS: -4.50077999142671814, D: -2.431E-05, alpha:  4.595E-01}
         -  { #---------------------------------------------------------------- it coeff: 4
 calculate density kernel, communication strategy: ALLREDUCE, 
 communication strategy kernel: ALLREDUCE, method: DminSD, 
 iter:  4, fnrm:  8.0E-03, eBS: -4.5008042989863517, D: -2.328E-05, alpha:  4.595E-01}
         -  { #---------------------------------------------------------------- it coeff: 5
 calculate density kernel, communication strategy: ALLREDUCE, 
 communication strategy kernel: ALLREDUCE, method: DminSD, 
 iter:  5, fnrm:  7.83E-03, eBS: -4.50082758018000018, D: -2.231E-05, alpha:  4.595E-01}
         -  { #---------------------------------------------------------------- it coeff: 6
 calculate density kernel, communication strategy: ALLREDUCE, 
 communication strategy kernel: ALLREDUCE, method: DminSD, 
 iter:  6, fnrm:  7.67E-03, eBS: -4.50084988607238046, D: -2.138E-05, alpha:  4.595E-01}
         -  { #---------------------------------------------------------------- it coeff: 7
 calculate density kernel, communication strategy: ALLREDUCE, 
 communication strategy kernel: ALLREDUCE, method: DminSD, 
 iter:  7, fnrm:  7.51E-03, eBS: -4.50087126485470979, D: -2.05E-05, alpha:  4.595E-01}
         -  { #---------------------------------------------------------------- it coeff: 8
 calculate density kernel, communication strategy: ALLREDUCE, 
 communication strategy kernel: ALLREDUCE, method: DminSD, 
 iter:  8, fnrm:  7.35E-03, eBS: -4.50089176202779573, D: -1.966E-05, alpha:  4.595E-01}
         -  { #---------------------------------------------------------------- it coeff: 9
 calculate density kernel, communication strategy: ALLREDUCE, 
 communication strategy kernel: ALLREDUCE, method: DminSD, 
 iter:  9, fnrm:  7.2E-03, eBS: -4.5009114205715326, D: -1.886E-05, alpha:  4.595E-01}
         -  { #--------------------------------------------------------------- it coeff: 10
 calculate density kernel, communication strategy: ALLREDUCE, 
 communication strategy kernel: ALLREDUCE, method: DminSD, 
 iter:  10, fnrm:  7.05E-03, eBS: -4.50093028110203974, D: -1.81E-05, alpha:  4.595E-01}
         Kohn-Sham residue             :  2.045E-01
         Coefficients available        :  Yes
       alpha                           :  0.50544702849929424
       energydiff                      : -1.20431126319431314E-004
       Hamiltonian update: {
 Energies: {Ekin:  1.61725357342E+01, Epot: -1.92255874095E+01, Enl:  1.43030174225, 
              EH:  5.64447055834E+01,  EXC: -7.82976097181, EvXC: -1.02656514552E+01}, 
    Total charge:  1.499999870578E+01, 
 Poisson Solver: {BC: Free, Box:  [  117,  119,  107 ], MPI tasks:  3}}
        #Eigenvalues and New Occupation Numbers
       Orbitals: [
 {e: -5.398147214777E-01, f:  2.0},  # 00001
 {e: -4.399839849784E-01, f:  2.0},  # 00002
 {e: -8.530443357213E-02, f:  2.0},  # 00003
 {e:  1.455691359458E-02, f:  2.0},  # 00004
 {e:  4.573917800343E-02, f:  2.0},  # 00005
 {e:  4.574008556873E-02, f:  2.0},  # 00006
 {e:  1.455944989365E-01, f:  2.0},  # 00007
 {e:  1.455959900519E-01, f:  1.0}] # 00008
       summary: [ {kernel optimization: DMIN, mixing quantity: DENS, mix hist:  0, 
 iter:  18, delta:  3.31E-08, energy: -3.24938252871801225E+01, D: -1.204E-04, 
           Tr(KW):  7.9918}]
   -  #------------------------------------------------------------------- kernel iter: 19
       Kernel update:
         max dev from unity            :  3.94E-01
         Hamiltonian application required:  Yes
         method                        : directmin
         expansion coefficients optimization: &it_coeff001_003_019
         -  { #---------------------------------------------------------------- it coeff: 1
 calculate density kernel, communication strategy: ALLREDUCE, 
 communication strategy kernel: ALLREDUCE, method: DminSD, 
 iter:  1, fnrm:  6.78E-03, eBS: -2.83532312937918851, D: -1.669, alpha:  5.054E-01}
         -  { #---------------------------------------------------------------- it coeff: 2
 calculate density kernel, communication strategy: ALLREDUCE, 
 communication strategy kernel: ALLREDUCE, method: DminSD, 
 iter:  2, fnrm:  6.63E-03, eBS: -4.50402350240074068, D: -1.76E-05, alpha:  5.054E-01}
         -  { #---------------------------------------------------------------- it coeff: 3
 calculate density kernel, communication strategy: ALLREDUCE, 
 communication strategy kernel: ALLREDUCE, method: DminSD, 
 iter:  3, fnrm:  6.49E-03, eBS: -4.50404110308405858, D: -1.684E-05, alpha:  5.054E-01}
         -  { #---------------------------------------------------------------- it coeff: 4
 calculate density kernel, communication strategy: ALLREDUCE, 
 communication strategy kernel: ALLREDUCE, method: DminSD, 
 iter:  4, fnrm:  6.35E-03, eBS: -4.50405794427166484, D: -1.612E-05, alpha:  5.054E-01}
         -  { #---------------------------------------------------------------- it coeff: 5
 calculate density kernel, communication strategy: ALLREDUCE, 
 communication strategy kernel: ALLREDUCE, method: DminSD, 
 iter:  5, fnrm:  6.21E-03, eBS: -4.50407406509431407, D: -1.544E-05, alpha:  5.054E-01}
         -  { #---------------------------------------------------------------- it coeff: 6
 calculate density kernel, communication strategy: ALLREDUCE, 
 communication strategy kernel: ALLREDUCE, method: DminSD, 
 iter:  6, fnrm:  6.08E-03, eBS: -4.50408950238717765, D: -1.479E-05, alpha:  5.054E-01}
         -  { #---------------------------------------------------------------- it coeff: 7
 calculate density kernel, communication strategy: ALLREDUCE, 
 communication strategy kernel: ALLREDUCE, method: DminSD, 
 iter:  7, fnrm:  5.95E-03, eBS: -4.50410429084391239, D: -1.417E-05, alpha:  5.054E-01}
         -  { #---------------------------------------------------------------- it coeff: 8
 calculate density kernel, communication strategy: ALLREDUCE, 
 communication strategy kernel: ALLREDUCE, method: DminSD, 
 iter:  8, fnrm:  5.83E-03, eBS: -4.5041184631585125, D: -1.359E-05, alpha:  5.054E-01}
         -  { #---------------------------------------------------------------- it coeff: 9
 calculate density kernel, communication strategy: ALLREDUCE, 
 communication strategy kernel: ALLREDUCE, method: DminSD, 
 iter:  9, fnrm:  5.71E-03, eBS: -4.50413205015609908, D: -1.303E-05, alpha:  5.054E-01}
         -  { #--------------------------------------------------------------- it coeff: 10
 calculate density kernel, communication strategy: ALLREDUCE, 
 communication strategy kernel: ALLREDUCE, method: DminSD, 
 iter:  10, fnrm:  5.59E-03, eBS: -4.50414508091385102, D: -1.25E-05, alpha:  5.054E-01}
         Kohn-Sham residue             :  2.041E-01
         Coefficients available        :  Yes
       alpha                           :  0.55599173134922375
       energydiff                      : -5.35930468998913057E-005
       Hamiltonian update: {
 Energies: {Ekin:  1.61725357342E+01, Epot: -1.92276928666E+01, Enl:  1.43030174225, 
              EH:  5.64415240195E+01,  EXC: -7.82936685986, EvXC: -1.02651347822E+01}, 
    Total charge:  1.499999870625E+01, 
 Poisson Solver: {BC: Free, Box:  [  117,  119,  107 ], MPI tasks:  3}}
        #Eigenvalues and New Occupation Numbers
       Orbitals: [
 {e: -5.398147214777E-01, f:  2.0},  # 00001
 {e: -4.399839849784E-01, f:  2.0},  # 00002
 {e: -8.530443357213E-02, f:  2.0},  # 00003
 {e:  1.455691359458E-02, f:  2.0},  # 00004
 {e:  4.573917800343E-02, f:  2.0},  # 00005
 {e:  4.574008556873E-02, f:  2.0},  # 00006
 {e:  1.455944989365E-01, f:  2.0},  # 00007
 {e:  1.455959900519E-01, f:  1.0}] # 00008
       summary: [ {kernel optimization: DMIN, mixing quantity: DENS, mix hist:  0, 
 iter:  19, delta:  2.82E-08, energy: -3.24938788802270224E+01, D: -5.359E-05, 
           Tr(KW):  7.9923}]
   -  #------------------------------------------------------------------- kernel iter: 20
       Kernel update:
         max dev from unity            :  3.94E-01
         Hamiltonian application required:  Yes
         method                        : directmin
         expansion coefficients optimization: &it_coeff001_003_020
         -  { #---------------------------------------------------------------- it coeff: 1
 calculate density kernel, communication strategy: ALLREDUCE, 
 communication strategy kernel: ALLREDUCE, method: DminSD, 
 iter:  1, fnrm:  5.37E-03, eBS: -2.83843572528775523, D: -1.668, alpha:  5.56E-01}
         -  { #---------------------------------------------------------------- it coeff: 2
 calculate density kernel, communication strategy: ALLREDUCE, 
 communication strategy kernel: ALLREDUCE, method: DminSD, 
 iter:  2, fnrm:  5.25E-03, eBS: -4.50674639170675384, D: -1.212E-05, alpha:  5.56E-01}
         -  { #---------------------------------------------------------------- it coeff: 3
 calculate density kernel, communication strategy: ALLREDUCE, 
 communication strategy kernel: ALLREDUCE, method: DminSD, 
 iter:  3, fnrm:  5.13E-03, eBS: -4.5067585075195149, D: -1.159E-05, alpha:  5.56E-01}
         -  { #---------------------------------------------------------------- it coeff: 4
 calculate density kernel, communication strategy: ALLREDUCE, 
 communication strategy kernel: ALLREDUCE, method: DminSD, 
 iter:  4, fnrm:  5.02E-03, eBS: -4.50677009600035738, D: -1.109E-05, alpha:  5.56E-01}
         -  { #---------------------------------------------------------------- it coeff: 5
 calculate density kernel, communication strategy: ALLREDUCE, 
 communication strategy kernel: ALLREDUCE, method: DminSD, 
 iter:  5, fnrm:  4.91E-03, eBS: -4.5067811850586903, D: -1.062E-05, alpha:  5.56E-01}
         -  { #---------------------------------------------------------------- it coeff: 6
 calculate density kernel, communication strategy: ALLREDUCE, 
 communication strategy kernel: ALLREDUCE, method: DminSD, 
 iter:  6, fnrm:  4.81E-03, eBS: -4.50679180091052611, D: -1.017E-05, alpha:  5.56E-01}
         -  { #---------------------------------------------------------------- it coeff: 7
 calculate density kernel, communication strategy: ALLREDUCE, 
 communication strategy kernel: ALLREDUCE, method: DminSD, 
 iter:  7, fnrm:  4.7E-03, eBS: -4.50680196819703482, D: -9.742E-06, alpha:  5.56E-01}
         -  { #---------------------------------------------------------------- it coeff: 8
 calculate density kernel, communication strategy: ALLREDUCE, 
 communication strategy kernel: ALLREDUCE, method: DminSD, 
 iter:  8, fnrm:  4.61E-03, eBS: -4.50681171009313974, D: -9.338E-06, alpha:  5.56E-01}
         -  { #---------------------------------------------------------------- it coeff: 9
 calculate density kernel, communication strategy: ALLREDUCE, 
 communication strategy kernel: ALLREDUCE, method: DminSD, 
 iter:  9, fnrm:  4.51E-03, eBS: -4.50682104840726527, D: -8.955E-06, alpha:  5.56E-01}
         -  { #--------------------------------------------------------------- it coeff: 10
 calculate density kernel, communication strategy: ALLREDUCE, 
 communication strategy kernel: ALLREDUCE, method: DminSD, 
 iter:  10, fnrm:  4.42E-03, eBS: -4.50683000367303421, D: -8.592E-06, alpha:  5.56E-01}
         Kohn-Sham residue             :  2.038E-01
         Coefficients available        :  Yes
       alpha                           :  0.61159090448414621
       energydiff                      : -3.85923186740910751E-006
       Hamiltonian update: {
 Energies: {Ekin:  1.61725357342E+01, Epot: -1.92294799845E+01, Enl:  1.43030174225, 
              EH:  5.64388469828E+01,  EXC: -7.82904746362, EvXC: -1.02647161629E+01}, 
    Total charge:  1.499999870664E+01, 
 Poisson Solver: {BC: Free, Box:  [  117,  119,  107 ], MPI tasks:  3}}
        #Eigenvalues and New Occupation Numbers
       Orbitals: [
 {e: -5.398147214777E-01, f:  2.0},  # 00001
 {e: -4.399839849784E-01, f:  2.0},  # 00002
 {e: -8.530443357213E-02, f:  2.0},  # 00003
 {e:  1.455691359458E-02, f:  2.0},  # 00004
 {e:  4.573917800343E-02, f:  2.0},  # 00005
 {e:  4.574008556873E-02, f:  2.0},  # 00006
 {e:  1.455944989365E-01, f:  2.0},  # 00007
 {e:  1.455959900519E-01, f:  1.0}] # 00008
       summary: [ {kernel optimization: DMIN, mixing quantity: DENS, mix hist:  0, 
 iter:  20, delta:  2.39E-08, energy: -3.24938827394588898E+01, D: -3.859E-06, 
           Tr(KW):  7.9927}]
   -  #------------------------------------------------------------------- kernel iter: 21
       Kernel update:
         max dev from unity            :  3.94E-01
         Hamiltonian application required:  Yes
         method                        : directmin
         expansion coefficients optimization: &it_coeff001_003_021
         -  { #---------------------------------------------------------------- it coeff: 1
 calculate density kernel, communication strategy: ALLREDUCE, 
 communication strategy kernel: ALLREDUCE, method: DminSD, 
 iter:  1, fnrm:  4.23E-03, eBS: -2.84101739807660358, D: -1.668, alpha:  6.116E-01}
         -  { #---------------------------------------------------------------- it coeff: 2
 calculate density kernel, communication strategy: ALLREDUCE, 
 communication strategy kernel: ALLREDUCE, method: DminSD, 
 iter:  2, fnrm:  4.14E-03, eBS: -4.50897941370894451, D: -8.291E-06, alpha:  6.116E-01}
         -  { #---------------------------------------------------------------- it coeff: 3
 calculate density kernel, communication strategy: ALLREDUCE, 
 communication strategy kernel: ALLREDUCE, method: DminSD, 
 iter:  3, fnrm:  4.05E-03, eBS: -4.5089877049296172, D: -7.929E-06, alpha:  6.116E-01}
         -  { #---------------------------------------------------------------- it coeff: 4
 calculate density kernel, communication strategy: ALLREDUCE, 
 communication strategy kernel: ALLREDUCE, method: DminSD, 
 iter:  4, fnrm:  3.96E-03, eBS: -4.50899563404154247, D: -7.587E-06, alpha:  6.116E-01}
         -  { #---------------------------------------------------------------- it coeff: 5
 calculate density kernel, communication strategy: ALLREDUCE, 
 communication strategy kernel: ALLREDUCE, method: DminSD, 
 iter:  5, fnrm:  3.87E-03, eBS: -4.50900322077317206, D: -7.263E-06, alpha:  6.116E-01}
         -  { #---------------------------------------------------------------- it coeff: 6
 calculate density kernel, communication strategy: ALLREDUCE, 
 communication strategy kernel: ALLREDUCE, method: DminSD, 
 iter:  6, fnrm:  3.79E-03, eBS: -4.50901048360467005, D: -6.956E-06, alpha:  6.116E-01}
         -  { #---------------------------------------------------------------- it coeff: 7
 calculate density kernel, communication strategy: ALLREDUCE, 
 communication strategy kernel: ALLREDUCE, method: DminSD, 
 iter:  7, fnrm:  3.71E-03, eBS: -4.50901743986047165, D: -6.666E-06, alpha:  6.116E-01}
         -  { #---------------------------------------------------------------- it coeff: 8
 calculate density kernel, communication strategy: ALLREDUCE, 
 communication strategy kernel: ALLREDUCE, method: DminSD, 
 iter:  8, fnrm:  3.63E-03, eBS: -4.50902410579340174, D: -6.391E-06, alpha:  6.116E-01}
         -  { #---------------------------------------------------------------- it coeff: 9
 calculate density kernel, communication strategy: ALLREDUCE, 
 communication strategy kernel: ALLREDUCE, method: DminSD, 
 iter:  9, fnrm:  3.56E-03, eBS: -4.50903049666132993, D: -6.13E-06, alpha:  6.116E-01}
         -  { #--------------------------------------------------------------- it coeff: 10
 calculate density kernel, communication strategy: ALLREDUCE, 
 communication strategy kernel: ALLREDUCE, method: DminSD, 
 iter:  10, fnrm:  3.49E-03, eBS: -4.50903662679725059, D: -5.883E-06, alpha:  6.116E-01}
         Kohn-Sham residue             :  2.035E-01
         Coefficients available        :  Yes
       alpha                           :  0.30579545224207311
       energydiff                      :  3.2783382820866791E-005
       Hamiltonian update: {
 Energies: {Ekin:  1.61725357342E+01, Epot: -1.92309720543E+01, Enl:  1.43030174225, 
              EH:  5.64366351081E+01,  EXC: -7.82879450086, EvXC: -1.02643847235E+01}, 
    Total charge:  1.499999870697E+01, 
 Poisson Solver: {BC: Free, Box:  [  117,  119,  107 ], MPI tasks:  3}}
        #Eigenvalues and New Occupation Numbers
       Orbitals: [
 {e: -5.398147214777E-01, f:  2.0},  # 00001
 {e: -4.399839849784E-01, f:  2.0},  # 00002
 {e: -8.530443357213E-02, f:  2.0},  # 00003
 {e:  1.455691359458E-02, f:  2.0},  # 00004
 {e:  4.573917800343E-02, f:  2.0},  # 00005
 {e:  4.574008556873E-02, f:  2.0},  # 00006
 {e:  1.455944989365E-01, f:  2.0},  # 00007
 {e:  1.455959900519E-01, f:  1.0}] # 00008
       summary: [ {kernel optimization: DMIN, mixing quantity: DENS, mix hist:  0, 
 iter:  21, delta:  2.03E-08, energy: -3.2493849956076069E+01, D:  3.278E-05, 
           Tr(KW):  7.9932}]
   -  #------------------------------------------------------------------- kernel iter: 22
       Kernel update:
         max dev from unity            :  3.94E-01
         Hamiltonian application required:  Yes
         method                        : directmin
         expansion coefficients optimization: &it_coeff001_003_022
         -  { #---------------------------------------------------------------- it coeff: 1
 calculate density kernel, communication strategy: ALLREDUCE, 
 communication strategy kernel: ALLREDUCE, method: DminSD, 
 iter:  1, fnrm:  3.33E-03, eBS: -2.84311801288753241, D: -1.668, alpha:  3.058E-01}
         -  { #---------------------------------------------------------------- it coeff: 2
 calculate density kernel, communication strategy: ALLREDUCE, 
 communication strategy kernel: ALLREDUCE, method: DminSD, 
 iter:  2, fnrm:  3.3E-03, eBS: -4.51077631188514339, D: -2.646E-06, alpha:  3.058E-01}
         -  { #---------------------------------------------------------------- it coeff: 3
 calculate density kernel, communication strategy: ALLREDUCE, 
 communication strategy kernel: ALLREDUCE, method: DminSD, 
 iter:  3, fnrm:  3.26E-03, eBS: -4.5107789582565605, D: -2.593E-06, alpha:  3.058E-01}
         -  { #---------------------------------------------------------------- it coeff: 4
 calculate density kernel, communication strategy: ALLREDUCE, 
 communication strategy kernel: ALLREDUCE, method: DminSD, 
 iter:  4, fnrm:  3.23E-03, eBS: -4.51078155130820768, D: -2.541E-06, alpha:  3.058E-01}
         -  { #---------------------------------------------------------------- it coeff: 5
 calculate density kernel, communication strategy: ALLREDUCE, 
 communication strategy kernel: ALLREDUCE, method: DminSD, 
 iter:  5, fnrm:  3.2E-03, eBS: -4.51078409243243783, D: -2.491E-06, alpha:  3.058E-01}
         -  { #---------------------------------------------------------------- it coeff: 6
 calculate density kernel, communication strategy: ALLREDUCE, 
 communication strategy kernel: ALLREDUCE, method: DminSD, 
 iter:  6, fnrm:  3.17E-03, eBS: -4.51078658297786905, D: -2.441E-06, alpha:  3.058E-01}
         -  { #---------------------------------------------------------------- it coeff: 7
 calculate density kernel, communication strategy: ALLREDUCE, 
 communication strategy kernel: ALLREDUCE, method: DminSD, 
 iter:  7, fnrm:  3.14E-03, eBS: -4.51078902425105355, D: -2.393E-06, alpha:  3.058E-01}
         -  { #---------------------------------------------------------------- it coeff: 8
 calculate density kernel, communication strategy: ALLREDUCE, 
 communication strategy kernel: ALLREDUCE, method: DminSD, 
 iter:  8, fnrm:  3.1E-03, eBS: -4.51079141751811985, D: -2.346E-06, alpha:  3.058E-01}
         -  { #---------------------------------------------------------------- it coeff: 9
 calculate density kernel, communication strategy: ALLREDUCE, 
 communication strategy kernel: ALLREDUCE, method: DminSD, 
 iter:  9, fnrm:  3.07E-03, eBS: -4.51079376400627119, D: -2.301E-06, alpha:  3.058E-01}
         -  { #--------------------------------------------------------------- it coeff: 10
 calculate density kernel, communication strategy: ALLREDUCE, 
 communication strategy kernel: ALLREDUCE, method: DminSD, 
 iter:  10, fnrm:  3.04E-03, eBS: -4.51079606490523233, D: -2.256E-06, alpha:  3.058E-01}
         Kohn-Sham residue             :  2.034E-01
         Coefficients available        :  Yes
       alpha                           :  0.15289772612103655
       energydiff                      :  1.95753873839521475E-005
       Hamiltonian update: {
 Energies: {Ekin:  1.61725357342E+01, Epot: -1.92321970199E+01, Enl:  1.43030174225, 
              EH:  5.64348425431E+01,  EXC: -7.82859911466, EvXC: -1.02641288372E+01}, 
    Total charge:  1.49999987071E+01, 
 Poisson Solver: {BC: Free, Box:  [  117,  119,  107 ], MPI tasks:  3}}
        #Eigenvalues and New Occupation Numbers
       Orbitals: [
 {e: -5.398147214777E-01, f:  2.0},  # 00001
 {e: -4.399839849784E-01, f:  2.0},  # 00002
 {e: -8.530443357213E-02, f:  2.0},  # 00003
 {e:  1.455691359458E-02, f:  2.0},  # 00004
 {e:  4.573917800343E-02, f:  2.0},  # 00005
 {e:  4.574008556873E-02, f:  2.0},  # 00006
 {e:  1.455944989365E-01, f:  2.0},  # 00007
 {e:  1.455959900519E-01, f:  1.0}] # 00008
       summary: [ {kernel optimization: DMIN, mixing quantity: DENS, mix hist:  0, 
 iter:  22, delta:  9.3E-09, energy: -3.2493830380688685E+01, D:  1.958E-05, 
           Tr(KW):  7.9934}]
   -  #------------------------------------------------------------------- kernel iter: 23
       Kernel update:
         max dev from unity            :  3.94E-01
         Hamiltonian application required:  Yes
         method                        : directmin
         expansion coefficients optimization: &it_coeff001_003_023
         -  { #---------------------------------------------------------------- it coeff: 1
 calculate density kernel, communication strategy: ALLREDUCE, 
 communication strategy kernel: ALLREDUCE, method: DminSD, 
 iter:  1, fnrm:  2.98E-03, eBS: -2.84483050226425682, D: -1.667, alpha:  1.529E-01}
         -  { #---------------------------------------------------------------- it coeff: 2
 calculate density kernel, communication strategy: ALLREDUCE, 
 communication strategy kernel: ALLREDUCE, method: DminSD, 
 iter:  2, fnrm:  2.96E-03, eBS: -4.51159549644186342, D: -1.071E-06, alpha:  1.529E-01}
         -  { #---------------------------------------------------------------- it coeff: 3
 calculate density kernel, communication strategy: ALLREDUCE, 
 communication strategy kernel: ALLREDUCE, method: DminSD, 
 iter:  3, fnrm:  2.95E-03, eBS: -4.51159656694541411, D: -1.06E-06, alpha:  1.529E-01}
         -  { #---------------------------------------------------------------- it coeff: 4
 calculate density kernel, communication strategy: ALLREDUCE, 
 communication strategy kernel: ALLREDUCE, method: DminSD, 
 iter:  4, fnrm:  2.93E-03, eBS: -4.51159762708815837, D: -1.05E-06, alpha:  1.529E-01}
         -  { #---------------------------------------------------------------- it coeff: 5
 calculate density kernel, communication strategy: ALLREDUCE, 
 communication strategy kernel: ALLREDUCE, method: DminSD, 
 iter:  5, fnrm:  2.92E-03, eBS: -4.5115986770025085, D: -1.04E-06, alpha:  1.529E-01}
         -  { #---------------------------------------------------------------- it coeff: 6
 calculate density kernel, communication strategy: ALLREDUCE, 
 communication strategy kernel: ALLREDUCE, method: DminSD, 
 iter:  6, fnrm:  2.91E-03, eBS: -4.5115997168188251, D: -1.03E-06, alpha:  1.529E-01}
         -  { #---------------------------------------------------------------- it coeff: 7
 calculate density kernel, communication strategy: ALLREDUCE, 
 communication strategy kernel: ALLREDUCE, method: DminSD, 
 iter:  7, fnrm:  2.89E-03, eBS: -4.51160074666542066, D: -1.02E-06, alpha:  1.529E-01}
         -  { #---------------------------------------------------------------- it coeff: 8
 calculate density kernel, communication strategy: ALLREDUCE, 
 communication strategy kernel: ALLREDUCE, method: DminSD, 
 iter:  8, fnrm:  2.88E-03, eBS: -4.51160176666863411, D: -1.01E-06, alpha:  1.529E-01}
         -  { #---------------------------------------------------------------- it coeff: 9
 calculate density kernel, communication strategy: ALLREDUCE, 
 communication strategy kernel: ALLREDUCE, method: DminSD, 
 iter:  9, fnrm:  2.86E-03, eBS: -4.51160277695283707, D: -1.001E-06, alpha:  1.529E-01}
         -  { #--------------------------------------------------------------- it coeff: 10
 calculate density kernel, communication strategy: ALLREDUCE, 
 communication strategy kernel: ALLREDUCE, method: DminSD, 
 iter:  10, fnrm:  2.85E-03, eBS: -4.51160377764049336, D: -9.912E-07, alpha:  1.529E-01}
         Kohn-Sham residue             :  2.034E-01
         Coefficients available        :  Yes
       alpha                           :  7.64488630605182767E-002
       energydiff                      :  1.02859486332818051E-005
       Hamiltonian update: {
 Energies: {Ekin:  1.61725357342E+01, Epot: -1.92327565082E+01, Enl:  1.43030174225, 
              EH:  5.64340193296E+01,  EXC: -7.82851221523, EvXC: -1.02640150262E+01}, 
    Total charge:  1.499999870716E+01, 
 Poisson Solver: {BC: Free, Box:  [  117,  119,  107 ], MPI tasks:  3}}
        #Eigenvalues and New Occupation Numbers
       Orbitals: [
 {e: -5.398147214777E-01, f:  2.0},  # 00001
 {e: -4.399839849784E-01, f:  2.0},  # 00002
 {e: -8.530443357213E-02, f:  2.0},  # 00003
 {e:  1.455691359458E-02, f:  2.0},  # 00004
 {e:  4.573917800343E-02, f:  2.0},  # 00005
 {e:  4.574008556873E-02, f:  2.0},  # 00006
 {e:  1.455944989365E-01, f:  2.0},  # 00007
 {e:  1.455959900519E-01, f:  1.0}] # 00008
       summary: [ {kernel optimization: DMIN, mixing quantity: DENS, mix hist:  0, 
 iter:  23, delta:  4.23E-09, energy: -3.24938200947400517E+01, D:  1.029E-05, 
           Tr(KW):  7.9935}]
   -  #------------------------------------------------------------------- kernel iter: 24
       Kernel update:
         max dev from unity            :  3.94E-01
         Hamiltonian application required:  Yes
         method                        : directmin
         expansion coefficients optimization: &it_coeff001_003_024
         -  { #---------------------------------------------------------------- it coeff: 1
 calculate density kernel, communication strategy: ALLREDUCE, 
 communication strategy kernel: ALLREDUCE, method: DminSD, 
 iter:  1, fnrm:  2.82E-03, eBS: -2.84561651829151074, D: -1.666, alpha:  7.645E-02}
         -  { #---------------------------------------------------------------- it coeff: 2
 calculate density kernel, communication strategy: ALLREDUCE, 
 communication strategy kernel: ALLREDUCE, method: DminSD, 
 iter:  2, fnrm:  2.81E-03, eBS: -4.51196230192910086, D: -4.83E-07, alpha:  7.645E-02}
         -  { #---------------------------------------------------------------- it coeff: 3
 calculate density kernel, communication strategy: ALLREDUCE, 
 communication strategy kernel: ALLREDUCE, method: DminSD, 
 iter:  3, fnrm:  2.81E-03, eBS: -4.5119627849771673, D: -4.808E-07, alpha:  7.645E-02}
         -  { #---------------------------------------------------------------- it coeff: 4
 calculate density kernel, communication strategy: ALLREDUCE, 
 communication strategy kernel: ALLREDUCE, method: DminSD, 
 iter:  4, fnrm:  2.8E-03, eBS: -4.51196326573451234, D: -4.785E-07, alpha:  7.645E-02}
         -  { #---------------------------------------------------------------- it coeff: 5
 calculate density kernel, communication strategy: ALLREDUCE, 
 communication strategy kernel: ALLREDUCE, method: DminSD, 
 iter:  5, fnrm:  2.79E-03, eBS: -4.51196374421560087, D: -4.762E-07, alpha:  7.645E-02}
         -  { #---------------------------------------------------------------- it coeff: 6
 calculate density kernel, communication strategy: ALLREDUCE, 
 communication strategy kernel: ALLREDUCE, method: DminSD, 
 iter:  6, fnrm:  2.79E-03, eBS: -4.51196422043480538, D: -4.74E-07, alpha:  7.645E-02}
         -  { #---------------------------------------------------------------- it coeff: 7
 calculate density kernel, communication strategy: ALLREDUCE, 
 communication strategy kernel: ALLREDUCE, method: DminSD, 
 iter:  7, fnrm:  2.78E-03, eBS: -4.51196469440636339, D: -4.717E-07, alpha:  7.645E-02}
         -  { #---------------------------------------------------------------- it coeff: 8
 calculate density kernel, communication strategy: ALLREDUCE, 
 communication strategy kernel: ALLREDUCE, method: DminSD, 
 iter:  8, fnrm:  2.77E-03, eBS: -4.51196516614442444, D: -4.695E-07, alpha:  7.645E-02}
         -  { #---------------------------------------------------------------- it coeff: 9
 calculate density kernel, communication strategy: ALLREDUCE, 
 communication strategy kernel: ALLREDUCE, method: DminSD, 
 iter:  9, fnrm:  2.77E-03, eBS: -4.51196563566300579, D: -4.673E-07, alpha:  7.645E-02}
         -  { #--------------------------------------------------------------- it coeff: 10
 calculate density kernel, communication strategy: ALLREDUCE, 
 communication strategy kernel: ALLREDUCE, method: DminSD, 
 iter:  10, fnrm:  2.76E-03, eBS: -4.51196610297604384, D: -4.651E-07, alpha:  7.645E-02}
         Kohn-Sham residue             :  2.034E-01
         Coefficients available        :  Yes
       alpha                           :  3.82244315302591384E-002
       energydiff                      :  5.30220318495366882E-006
       Hamiltonian update: {
 Energies: {Ekin:  1.61725357342E+01, Epot: -1.92330073282E+01, Enl:  1.43030174225, 
              EH:  5.64336504676E+01,  EXC: -7.82847418709, EvXC: -1.02639652279E+01}, 
    Total charge:  1.499999870719E+01, 
 Poisson Solver: {BC: Free, Box:  [  117,  119,  107 ], MPI tasks:  3}}
        #Eigenvalues and New Occupation Numbers
       Orbitals: [
 {e: -5.398147214777E-01, f:  2.0},  # 00001
 {e: -4.399839849784E-01, f:  2.0},  # 00002
 {e: -8.530443357213E-02, f:  2.0},  # 00003
 {e:  1.455691359458E-02, f:  2.0},  # 00004
 {e:  4.573917800343E-02, f:  2.0},  # 00005
 {e:  4.574008556873E-02, f:  2.0},  # 00006
 {e:  1.455944989365E-01, f:  2.0},  # 00007
 {e:  1.455959900519E-01, f:  1.0}] # 00008
       summary: [ {kernel optimization: DMIN, mixing quantity: DENS, mix hist:  0, 
 iter:  24, delta:  2.0E-09, energy: -3.24938147925368668E+01, D:  5.302E-06, 
           Tr(KW):  7.9936}]
   -  #------------------------------------------------------------------- kernel iter: 25
       Kernel update:
         max dev from unity            :  3.94E-01
         Hamiltonian application required:  Yes
         method                        : directmin
         expansion coefficients optimization: &it_coeff001_003_025
         -  { #---------------------------------------------------------------- it coeff: 1
 calculate density kernel, communication strategy: ALLREDUCE, 
 communication strategy kernel: ALLREDUCE, method: DminSD, 
 iter:  1, fnrm:  2.74E-03, eBS: -2.84596830799132672, D: -1.666, alpha:  3.822E-02}
         -  { #---------------------------------------------------------------- it coeff: 2
 calculate density kernel, communication strategy: ALLREDUCE, 
 communication strategy kernel: ALLREDUCE, method: DminSD, 
 iter:  2, fnrm:  2.74E-03, eBS: -4.51213294423505307, D: -2.296E-07, alpha:  3.822E-02}
         -  { #---------------------------------------------------------------- it coeff: 3
 calculate density kernel, communication strategy: ALLREDUCE, 
 communication strategy kernel: ALLREDUCE, method: DminSD, 
 iter:  3, fnrm:  2.74E-03, eBS: -4.51213317387313584, D: -2.291E-07, alpha:  3.822E-02}
         -  { #---------------------------------------------------------------- it coeff: 4
 calculate density kernel, communication strategy: ALLREDUCE, 
 communication strategy kernel: ALLREDUCE, method: DminSD, 
 iter:  4, fnrm:  2.73E-03, eBS: -4.51213340297222665, D: -2.286E-07, alpha:  3.822E-02}
         -  { #---------------------------------------------------------------- it coeff: 5
 calculate density kernel, communication strategy: ALLREDUCE, 
 communication strategy kernel: ALLREDUCE, method: DminSD, 
 iter:  5, fnrm:  2.73E-03, eBS: -4.51213363153401836, D: -2.28E-07, alpha:  3.822E-02}
         -  { #---------------------------------------------------------------- it coeff: 6
 calculate density kernel, communication strategy: ALLREDUCE, 
 communication strategy kernel: ALLREDUCE, method: DminSD, 
 iter:  6, fnrm:  2.73E-03, eBS: -4.51213385956019586, D: -2.275E-07, alpha:  3.822E-02}
         -  { #---------------------------------------------------------------- it coeff: 7
 calculate density kernel, communication strategy: ALLREDUCE, 
 communication strategy kernel: ALLREDUCE, method: DminSD, 
 iter:  7, fnrm:  2.73E-03, eBS: -4.51213408705244934, D: -2.27E-07, alpha:  3.822E-02}
         -  { #---------------------------------------------------------------- it coeff: 8
 calculate density kernel, communication strategy: ALLREDUCE, 
 communication strategy kernel: ALLREDUCE, method: DminSD, 
 iter:  8, fnrm:  2.72E-03, eBS: -4.51213431401243792, D: -2.264E-07, alpha:  3.822E-02}
         -  { #---------------------------------------------------------------- it coeff: 9
 calculate density kernel, communication strategy: ALLREDUCE, 
 communication strategy kernel: ALLREDUCE, method: DminSD, 
 iter:  9, fnrm:  2.72E-03, eBS: -4.51213454044183937, D: -2.259E-07, alpha:  3.822E-02}
         -  { #--------------------------------------------------------------- it coeff: 10
 calculate density kernel, communication strategy: ALLREDUCE, 
 communication strategy kernel: ALLREDUCE, method: DminSD, 
 iter:  10, fnrm:  2.72E-03, eBS: -4.51213476634229949, D: -2.254E-07, alpha:  3.822E-02}
         Kohn-Sham residue             :  2.034E-01
         Coefficients available        :  Yes
       alpha                           :  1.91122157651295692E-002
       energydiff                      :  2.69445722977934565E-006
       Hamiltonian update: {
 Energies: {Ekin:  1.61725357342E+01, Epot: -1.92331242524E+01, Enl:  1.43030174225, 
              EH:  5.64334789207E+01,  EXC: -7.82845675855, EvXC: -1.02639424085E+01}, 
    Total charge:  1.49999987072E+01, 
 Poisson Solver: {BC: Free, Box:  [  117,  119,  107 ], MPI tasks:  3}}
        #Eigenvalues and New Occupation Numbers
       Orbitals: [
 {e: -5.398147214777E-01, f:  2.0},  # 00001
 {e: -4.399839849784E-01, f:  2.0},  # 00002
 {e: -8.530443357213E-02, f:  2.0},  # 00003
 {e:  1.455691359458E-02, f:  2.0},  # 00004
 {e:  4.573917800343E-02, f:  2.0},  # 00005
 {e:  4.574008556873E-02, f:  2.0},  # 00006
 {e:  1.455944989365E-01, f:  2.0},  # 00007
 {e:  1.455959900519E-01, f:  1.0}] # 00008
       summary: [ {kernel optimization: DMIN, mixing quantity: DENS, mix hist:  0, 
 iter:  25, delta:  9.71E-10, energy: -3.2493812098079637E+01, D:  2.694E-06, 
           Tr(KW):  7.9936}]
   -  #------------------------------------------------------------------- kernel iter: 26
       Kernel update:
         max dev from unity            :  3.94E-01
         Hamiltonian application required:  Yes
         method                        : directmin
         expansion coefficients optimization: &it_coeff001_003_026
         -  { #---------------------------------------------------------------- it coeff: 1
 calculate density kernel, communication strategy: ALLREDUCE, 
 communication strategy kernel: ALLREDUCE, method: DminSD, 
 iter:  1, fnrm:  2.71E-03, eBS: -2.84613176953808455, D: -1.666, alpha:  1.911E-02}
         -  { #---------------------------------------------------------------- it coeff: 2
 calculate density kernel, communication strategy: ALLREDUCE, 
 communication strategy kernel: ALLREDUCE, method: DminSD, 
 iter:  2, fnrm:  2.71E-03, eBS: -4.51221493979179034, D: -1.12E-07, alpha:  1.911E-02}
         -  { #---------------------------------------------------------------- it coeff: 3
 calculate density kernel, communication strategy: ALLREDUCE, 
 communication strategy kernel: ALLREDUCE, method: DminSD, 
 iter:  3, fnrm:  2.71E-03, eBS: -4.51221505177347559, D: -1.119E-07, alpha:  1.911E-02}
         -  { #---------------------------------------------------------------- it coeff: 4
 calculate density kernel, communication strategy: ALLREDUCE, 
 communication strategy kernel: ALLREDUCE, method: DminSD, 
 iter:  4, fnrm:  2.7E-03, eBS: -4.51221516362440678, D: -1.117E-07, alpha:  1.911E-02}
         -  { #---------------------------------------------------------------- it coeff: 5
 calculate density kernel, communication strategy: ALLREDUCE, 
 communication strategy kernel: ALLREDUCE, method: DminSD, 
 iter:  5, fnrm:  2.7E-03, eBS: -4.51221527534479971, D: -1.116E-07, alpha:  1.911E-02}
         -  { #---------------------------------------------------------------- it coeff: 6
 calculate density kernel, communication strategy: ALLREDUCE, 
 communication strategy kernel: ALLREDUCE, method: DminSD, 
 iter:  6, fnrm:  2.7E-03, eBS: -4.51221538693485069, D: -1.115E-07, alpha:  1.911E-02}
         -  { #---------------------------------------------------------------- it coeff: 7
 calculate density kernel, communication strategy: ALLREDUCE, 
 communication strategy kernel: ALLREDUCE, method: DminSD, 
 iter:  7, fnrm:  2.7E-03, eBS: -4.5122154983947631, D: -1.113E-07, alpha:  1.911E-02}
         -  { #---------------------------------------------------------------- it coeff: 8
 calculate density kernel, communication strategy: ALLREDUCE, 
 communication strategy kernel: ALLREDUCE, method: DminSD, 
 iter:  8, fnrm:  2.7E-03, eBS: -4.51221560972473767, D: -1.112E-07, alpha:  1.911E-02}
         -  { #---------------------------------------------------------------- it coeff: 9
 calculate density kernel, communication strategy: ALLREDUCE, 
 communication strategy kernel: ALLREDUCE, method: DminSD, 
 iter:  9, fnrm:  2.7E-03, eBS: -4.51221572092498668, D: -1.111E-07, alpha:  1.911E-02}
         -  { #--------------------------------------------------------------- it coeff: 10
 calculate density kernel, communication strategy: ALLREDUCE, 
 communication strategy kernel: ALLREDUCE, method: DminSD, 
 iter:  10, fnrm:  2.69E-03, eBS: -4.51221583199570286, D: -1.109E-07, alpha:  1.911E-02}
         Kohn-Sham residue             :  2.034E-01
         Coefficients available        :  Yes
       alpha                           :  9.55610788256478459E-003
       energydiff                      :  1.35829150593735903E-006
       Hamiltonian update: {
 Energies: {Ekin:  1.61725357342E+01, Epot: -1.92331805251E+01, Enl:  1.43030174225, 
              EH:  5.64333965143E+01,  EXC: -7.82844845288, EvXC: -1.02639315348E+01}, 
    Total charge:  1.499999870721E+01, 
 Poisson Solver: {BC: Free, Box:  [  117,  119,  107 ], MPI tasks:  3}}
        #Eigenvalues and New Occupation Numbers
       Orbitals: [
 {e: -5.398147214777E-01, f:  2.0},  # 00001
 {e: -4.399839849784E-01, f:  2.0},  # 00002
 {e: -8.530443357213E-02, f:  2.0},  # 00003
 {e:  1.455691359458E-02, f:  2.0},  # 00004
 {e:  4.573917800343E-02, f:  2.0},  # 00005
 {e:  4.574008556873E-02, f:  2.0},  # 00006
 {e:  1.455944989365E-01, f:  2.0},  # 00007
 {e:  1.455959900519E-01, f:  1.0}] # 00008
       summary: [ {kernel optimization: DMIN, mixing quantity: DENS, mix hist:  0, 
 iter:  26, delta:  4.78E-10, energy: -3.24938107397881311E+01, D:  1.358E-06, 
           Tr(KW):  7.9936}]
   -  &final_kernel001_003  { #--------------------------------------------------- iter: 26
 summary: [ {kernel optimization: DMIN, mixing quantity: DENS, mix hist:  0, 
 iter:  26, delta:  4.78E-10, energy: -3.24938107397881311E+01, D:  1.358E-06, 
           Tr(KW):  7.9936}]}
=======
 iter:  1, fnrm:  1.78E-01, eBS: -2.89901745411253575E+00, D: -1.709E+00, 
          alpha:  1.000E-01}
       -  { #------------------------------------------------------------------ it coeff: 2
 calculate density kernel, communication strategy: ALLREDUCE, 
 communication strategy kernel: ALLREDUCE, method: DminSD, 
 iter:  2, fnrm:  1.75E-01, eBS: -4.60754386220017231E+00, D: -2.446E-03, 
          alpha:  1.000E-01}
       -  { #------------------------------------------------------------------ it coeff: 3
 calculate density kernel, communication strategy: ALLREDUCE, 
 communication strategy kernel: ALLREDUCE, method: DminSD, 
 iter:  3, fnrm:  1.73E-01, eBS: -4.60999019209201233E+00, D: -2.386E-03, 
          alpha:  1.000E-01}
       -  { #------------------------------------------------------------------ it coeff: 4
 calculate density kernel, communication strategy: ALLREDUCE, 
 communication strategy kernel: ALLREDUCE, method: DminSD, 
 iter:  4, fnrm:  1.71E-01, eBS: -4.61237659951298973E+00, D: -2.328E-03, 
          alpha:  1.000E-01}
       -  { #------------------------------------------------------------------ it coeff: 5
 calculate density kernel, communication strategy: ALLREDUCE, 
 communication strategy kernel: ALLREDUCE, method: DminSD, 
 iter:  5, fnrm:  1.69E-01, eBS: -4.61470481997246029E+00, D: -2.272E-03, 
          alpha:  1.000E-01}
       -  { #------------------------------------------------------------------ it coeff: 6
 calculate density kernel, communication strategy: ALLREDUCE, 
 communication strategy kernel: ALLREDUCE, method: DminSD, 
 iter:  6, fnrm:  1.67E-01, eBS: -4.61697653208647640E+00, D: -2.217E-03, 
          alpha:  1.000E-01}
       -  { #------------------------------------------------------------------ it coeff: 7
 calculate density kernel, communication strategy: ALLREDUCE, 
 communication strategy kernel: ALLREDUCE, method: DminSD, 
 iter:  7, fnrm:  1.65E-01, eBS: -4.61919335948083720E+00, D: -2.164E-03, 
          alpha:  1.000E-01}
       -  { #------------------------------------------------------------------ it coeff: 8
 calculate density kernel, communication strategy: ALLREDUCE, 
 communication strategy kernel: ALLREDUCE, method: DminSD, 
 iter:  8, fnrm:  1.63E-01, eBS: -4.62135687264178774E+00, D: -2.112E-03, 
          alpha:  1.000E-01}
       -  { #------------------------------------------------------------------ it coeff: 9
 calculate density kernel, communication strategy: ALLREDUCE, 
 communication strategy kernel: ALLREDUCE, method: DminSD, 
 iter:  9, fnrm:  1.61E-01, eBS: -4.62346859071461136E+00, D: -2.061E-03, 
          alpha:  1.000E-01}
       -  { #----------------------------------------------------------------- it coeff: 10
 calculate density kernel, communication strategy: ALLREDUCE, 
 communication strategy kernel: ALLREDUCE, method: DminSD, 
 iter:  10, fnrm:  1.59E-01, eBS: -4.62552998325014375E+00, D: -2.012E-03, 
           alpha:  1.000E-01}
       Kohn-Sham residue               :  2.389E-01
       Coefficients available          :  Yes
     Hamiltonian update: {
 Energies: {Ekin:  1.61725357342E+01, Epot: -1.93535437579E+01, Enl:  1.43030174225E+00, 
              EH:  5.62343973574E+01,  EXC: -7.79329022852E+00, EvXC: -1.02173242666E+01}, 
    Total charge:  1.499999869603E+01, 
 Poisson Solver: {BC: Free, Box:  [  117,  119,  107 ], MPI tasks:  4}}
      #Eigenvalues and New Occupation Numbers
     Orbitals: [
 {e: -5.398147214777E-01, f:  2.0000},  # 00001
 {e: -4.399839849784E-01, f:  2.0000},  # 00002
 {e: -8.530443357213E-02, f:  2.0000},  # 00003
 {e:  1.455691359457E-02, f:  2.0000},  # 00004
 {e:  4.573917800343E-02, f:  2.0000},  # 00005
 {e:  4.574008556873E-02, f:  2.0000},  # 00006
 {e:  1.455944989365E-01, f:  2.0000},  # 00007
 {e:  1.455959900519E-01, f:  1.0000}] # 00008
     summary: [ {kernel optimization: DMIN, mixing quantity: DENS, mix hist:  0, 
 iter:  1, delta:  1.39E-06, energy: -3.24234343348096203E+01, D:  8.483E-02, 
          Tr(KW):  7.9855E+00}]
   -  #--------------------------------------------------------------------- kernel iter: 2
     Kernel update:
       max dev from unity              :  3.94E-01
       Hamiltonian application required:  Yes
       method                          : directmin
       expansion coefficients optimization: &it_coeff001_003_002
       -  { #------------------------------------------------------------------ it coeff: 1
 calculate density kernel, communication strategy: ALLREDUCE, 
 communication strategy kernel: ALLREDUCE, method: DminSD, 
 iter:  1, fnrm:  1.43E-01, eBS: -2.96338395762437345E+00, D: -1.587E+00, 
          alpha:  1.000E-01}
       -  { #------------------------------------------------------------------ it coeff: 2
 calculate density kernel, communication strategy: ALLREDUCE, 
 communication strategy kernel: ALLREDUCE, method: DminSD, 
 iter:  2, fnrm:  1.41E-01, eBS: -4.55054988785337056E+00, D: -1.592E-03, 
          alpha:  1.000E-01}
       -  { #------------------------------------------------------------------ it coeff: 3
 calculate density kernel, communication strategy: ALLREDUCE, 
 communication strategy kernel: ALLREDUCE, method: DminSD, 
 iter:  3, fnrm:  1.40E-01, eBS: -4.55214238445188357E+00, D: -1.557E-03, 
          alpha:  1.000E-01}
       -  { #------------------------------------------------------------------ it coeff: 4
 calculate density kernel, communication strategy: ALLREDUCE, 
 communication strategy kernel: ALLREDUCE, method: DminSD, 
 iter:  4, fnrm:  1.38E-01, eBS: -4.55369903690099509E+00, D: -1.522E-03, 
          alpha:  1.000E-01}
       -  { #------------------------------------------------------------------ it coeff: 5
 calculate density kernel, communication strategy: ALLREDUCE, 
 communication strategy kernel: ALLREDUCE, method: DminSD, 
 iter:  5, fnrm:  1.37E-01, eBS: -4.55522082835199793E+00, D: -1.488E-03, 
          alpha:  1.000E-01}
       -  { #------------------------------------------------------------------ it coeff: 6
 calculate density kernel, communication strategy: ALLREDUCE, 
 communication strategy kernel: ALLREDUCE, method: DminSD, 
 iter:  6, fnrm:  1.35E-01, eBS: -4.55670870953663609E+00, D: -1.455E-03, 
          alpha:  1.000E-01}
       -  { #------------------------------------------------------------------ it coeff: 7
 calculate density kernel, communication strategy: ALLREDUCE, 
 communication strategy kernel: ALLREDUCE, method: DminSD, 
 iter:  7, fnrm:  1.34E-01, eBS: -4.55816359996063714E+00, D: -1.423E-03, 
          alpha:  1.000E-01}
       -  { #------------------------------------------------------------------ it coeff: 8
 calculate density kernel, communication strategy: ALLREDUCE, 
 communication strategy kernel: ALLREDUCE, method: DminSD, 
 iter:  8, fnrm:  1.32E-01, eBS: -4.55958638905325486E+00, D: -1.392E-03, 
          alpha:  1.000E-01}
       -  { #------------------------------------------------------------------ it coeff: 9
 calculate density kernel, communication strategy: ALLREDUCE, 
 communication strategy kernel: ALLREDUCE, method: DminSD, 
 iter:  9, fnrm:  1.31E-01, eBS: -4.56097793727421408E+00, D: -1.361E-03, 
          alpha:  1.000E-01}
       -  { #----------------------------------------------------------------- it coeff: 10
 calculate density kernel, communication strategy: ALLREDUCE, 
 communication strategy kernel: ALLREDUCE, method: DminSD, 
 iter:  10, fnrm:  1.29E-01, eBS: -4.56233907717946252E+00, D: -1.332E-03, 
           alpha:  1.000E-01}
       Kohn-Sham residue               :  2.317E-01
       Coefficients available          :  Yes
     alpha                             :  0.11000000000000001
     energydiff                        : -1.40903704103507721E-002
     Hamiltonian update: {
 Energies: {Ekin:  1.61725357342E+01, Epot: -1.93005003297E+01, Enl:  1.43030174225E+00, 
              EH:  5.63167769631E+01,  EXC: -7.80657057230E+00, EvXC: -1.02348909971E+01}, 
    Total charge:  1.499999869493E+01, 
 Poisson Solver: {BC: Free, Box:  [  117,  119,  107 ], MPI tasks:  4}}
      #Eigenvalues and New Occupation Numbers
     Orbitals: [
 {e: -5.398147214777E-01, f:  2.0000},  # 00001
 {e: -4.399839849784E-01, f:  2.0000},  # 00002
 {e: -8.530443357213E-02, f:  2.0000},  # 00003
 {e:  1.455691359457E-02, f:  2.0000},  # 00004
 {e:  4.573917800343E-02, f:  2.0000},  # 00005
 {e:  4.574008556873E-02, f:  2.0000},  # 00006
 {e:  1.455944989365E-01, f:  2.0000},  # 00007
 {e:  1.455959900519E-01, f:  1.0000}] # 00008
     summary: [ {kernel optimization: DMIN, mixing quantity: DENS, mix hist:  0, 
 iter:  2, delta:  7.11E-08, energy: -3.24375247052199711E+01, D: -1.409E-02, 
          Tr(KW):  7.9862E+00}]
   -  #--------------------------------------------------------------------- kernel iter: 3
     Kernel update:
       max dev from unity              :  3.94E-01
       Hamiltonian application required:  Yes
       method                          : directmin
       expansion coefficients optimization: &it_coeff001_003_003
       -  { #------------------------------------------------------------------ it coeff: 1
 calculate density kernel, communication strategy: ALLREDUCE, 
 communication strategy kernel: ALLREDUCE, method: DminSD, 
 iter:  1, fnrm:  1.26E-01, eBS: -2.89938110909567115E+00, D: -1.625E+00, 
          alpha:  1.100E-01}
       -  { #------------------------------------------------------------------ it coeff: 2
 calculate density kernel, communication strategy: ALLREDUCE, 
 communication strategy kernel: ALLREDUCE, method: DminSD, 
 iter:  2, fnrm:  1.24E-01, eBS: -4.52482036663505127E+00, D: -1.348E-03, 
          alpha:  1.100E-01}
       -  { #------------------------------------------------------------------ it coeff: 3
 calculate density kernel, communication strategy: ALLREDUCE, 
 communication strategy kernel: ALLREDUCE, method: DminSD, 
 iter:  3, fnrm:  1.23E-01, eBS: -4.52616872241532864E+00, D: -1.317E-03, 
          alpha:  1.100E-01}
       -  { #------------------------------------------------------------------ it coeff: 4
 calculate density kernel, communication strategy: ALLREDUCE, 
 communication strategy kernel: ALLREDUCE, method: DminSD, 
 iter:  4, fnrm:  1.21E-01, eBS: -4.52748583066852550E+00, D: -1.287E-03, 
          alpha:  1.100E-01}
       -  { #------------------------------------------------------------------ it coeff: 5
 calculate density kernel, communication strategy: ALLREDUCE, 
 communication strategy kernel: ALLREDUCE, method: DminSD, 
 iter:  5, fnrm:  1.20E-01, eBS: -4.52877256914883208E+00, D: -1.257E-03, 
          alpha:  1.100E-01}
       -  { #------------------------------------------------------------------ it coeff: 6
 calculate density kernel, communication strategy: ALLREDUCE, 
 communication strategy kernel: ALLREDUCE, method: DminSD, 
 iter:  6, fnrm:  1.18E-01, eBS: -4.53002978533553602E+00, D: -1.229E-03, 
          alpha:  1.100E-01}
       -  { #------------------------------------------------------------------ it coeff: 7
 calculate density kernel, communication strategy: ALLREDUCE, 
 communication strategy kernel: ALLREDUCE, method: DminSD, 
 iter:  7, fnrm:  1.17E-01, eBS: -4.53125829765171062E+00, D: -1.201E-03, 
          alpha:  1.100E-01}
       -  { #------------------------------------------------------------------ it coeff: 8
 calculate density kernel, communication strategy: ALLREDUCE, 
 communication strategy kernel: ALLREDUCE, method: DminSD, 
 iter:  8, fnrm:  1.16E-01, eBS: -4.53245889663066848E+00, D: -1.173E-03, 
          alpha:  1.100E-01}
       -  { #------------------------------------------------------------------ it coeff: 9
 calculate density kernel, communication strategy: ALLREDUCE, 
 communication strategy kernel: ALLREDUCE, method: DminSD, 
 iter:  9, fnrm:  1.14E-01, eBS: -4.53363234603235199E+00, D: -1.147E-03, 
          alpha:  1.100E-01}
       -  { #----------------------------------------------------------------- it coeff: 10
 calculate density kernel, communication strategy: ALLREDUCE, 
 communication strategy kernel: ALLREDUCE, method: DminSD, 
 iter:  10, fnrm:  1.13E-01, eBS: -4.53477938391164770E+00, D: -1.121E-03, 
           alpha:  1.100E-01}
       Kohn-Sham residue               :  2.286E-01
       Coefficients available          :  Yes
     alpha                             :  0.12100000000000002
     energydiff                        : -1.24093281709249936E-002
     Hamiltonian update: {
 Energies: {Ekin:  1.61725357342E+01, Epot: -1.92759673156E+01, Enl:  1.43030174225E+00, 
              EH:  5.63590775674E+01,  EXC: -7.81329711021E+00, EvXC: -1.02437737263E+01}, 
    Total charge:  1.499999869426E+01, 
 Poisson Solver: {BC: Free, Box:  [  117,  119,  107 ], MPI tasks:  4}}
      #Eigenvalues and New Occupation Numbers
     Orbitals: [
 {e: -5.398147214777E-01, f:  2.0000},  # 00001
 {e: -4.399839849784E-01, f:  2.0000},  # 00002
 {e: -8.530443357213E-02, f:  2.0000},  # 00003
 {e:  1.455691359457E-02, f:  2.0000},  # 00004
 {e:  4.573917800343E-02, f:  2.0000},  # 00005
 {e:  4.574008556873E-02, f:  2.0000},  # 00006
 {e:  1.455944989365E-01, f:  2.0000},  # 00007
 {e:  1.455959900519E-01, f:  1.0000}] # 00008
     summary: [ {kernel optimization: DMIN, mixing quantity: DENS, mix hist:  0, 
 iter:  3, delta:  1.52E-07, energy: -3.24499340333908961E+01, D: -1.241E-02, 
          Tr(KW):  7.9860E+00}]
   -  #--------------------------------------------------------------------- kernel iter: 4
     Kernel update:
       max dev from unity              :  3.94E-01
       Hamiltonian application required:  Yes
       method                          : directmin
       expansion coefficients optimization: &it_coeff001_003_004
       -  { #------------------------------------------------------------------ it coeff: 1
 calculate density kernel, communication strategy: ALLREDUCE, 
 communication strategy kernel: ALLREDUCE, method: DminSD, 
 iter:  1, fnrm:  1.07E-01, eBS: -2.87164602425137172E+00, D: -1.625E+00, 
          alpha:  1.210E-01}
       -  { #------------------------------------------------------------------ it coeff: 2
 calculate density kernel, communication strategy: ALLREDUCE, 
 communication strategy kernel: ALLREDUCE, method: DminSD, 
 iter:  2, fnrm:  1.05E-01, eBS: -4.49676144737860817E+00, D: -1.071E-03, 
          alpha:  1.210E-01}
       -  { #------------------------------------------------------------------ it coeff: 3
 calculate density kernel, communication strategy: ALLREDUCE, 
 communication strategy kernel: ALLREDUCE, method: DminSD, 
 iter:  3, fnrm:  1.04E-01, eBS: -4.49783233594887655E+00, D: -1.046E-03, 
          alpha:  1.210E-01}
       -  { #------------------------------------------------------------------ it coeff: 4
 calculate density kernel, communication strategy: ALLREDUCE, 
 communication strategy kernel: ALLREDUCE, method: DminSD, 
 iter:  4, fnrm:  1.03E-01, eBS: -4.49887807380440385E+00, D: -1.021E-03, 
          alpha:  1.210E-01}
       -  { #------------------------------------------------------------------ it coeff: 5
 calculate density kernel, communication strategy: ALLREDUCE, 
 communication strategy kernel: ALLREDUCE, method: DminSD, 
 iter:  5, fnrm:  1.02E-01, eBS: -4.49989936791179179E+00, D: -9.975E-04, 
          alpha:  1.210E-01}
       -  { #------------------------------------------------------------------ it coeff: 6
 calculate density kernel, communication strategy: ALLREDUCE, 
 communication strategy kernel: ALLREDUCE, method: DminSD, 
 iter:  6, fnrm:  1.01E-01, eBS: -4.50089690047480673E+00, D: -9.744E-04, 
          alpha:  1.210E-01}
       -  { #------------------------------------------------------------------ it coeff: 7
 calculate density kernel, communication strategy: ALLREDUCE, 
 communication strategy kernel: ALLREDUCE, method: DminSD, 
 iter:  7, fnrm:  9.95E-02, eBS: -4.50187132999376338E+00, D: -9.520E-04, 
          alpha:  1.210E-01}
       -  { #------------------------------------------------------------------ it coeff: 8
 calculate density kernel, communication strategy: ALLREDUCE, 
 communication strategy kernel: ALLREDUCE, method: DminSD, 
 iter:  8, fnrm:  9.83E-02, eBS: -4.50282329227375211E+00, D: -9.301E-04, 
          alpha:  1.210E-01}
       -  { #------------------------------------------------------------------ it coeff: 9
 calculate density kernel, communication strategy: ALLREDUCE, 
 communication strategy kernel: ALLREDUCE, method: DminSD, 
 iter:  9, fnrm:  9.72E-02, eBS: -4.50375340138427838E+00, D: -9.088E-04, 
          alpha:  1.210E-01}
       -  { #----------------------------------------------------------------- it coeff: 10
 calculate density kernel, communication strategy: ALLREDUCE, 
 communication strategy kernel: ALLREDUCE, method: DminSD, 
 iter:  10, fnrm:  9.61E-02, eBS: -4.50466225057275249E+00, D: -8.882E-04, 
           alpha:  1.210E-01}
       Kohn-Sham residue               :  2.249E-01
       Coefficients available          :  Yes
     alpha                             :  0.13310000000000002
     energydiff                        : -9.61325492002629289E-003
     Hamiltonian update: {
 Energies: {Ekin:  1.61725357342E+01, Epot: -1.92502078821E+01, Enl:  1.43030174225E+00, 
              EH:  5.64012331873E+01,  EXC: -7.82027071532E+00, EvXC: -1.02529950392E+01}, 
    Total charge:  1.499999869406E+01, 
 Poisson Solver: {BC: Free, Box:  [  117,  119,  107 ], MPI tasks:  4}}
      #Eigenvalues and New Occupation Numbers
     Orbitals: [
 {e: -5.398147214777E-01, f:  2.0000},  # 00001
 {e: -4.399839849784E-01, f:  2.0000},  # 00002
 {e: -8.530443357213E-02, f:  2.0000},  # 00003
 {e:  1.455691359457E-02, f:  2.0000},  # 00004
 {e:  4.573917800343E-02, f:  2.0000},  # 00005
 {e:  4.574008556873E-02, f:  2.0000},  # 00006
 {e:  1.455944989365E-01, f:  2.0000},  # 00007
 {e:  1.455959900519E-01, f:  1.0000}] # 00008
     summary: [ {kernel optimization: DMIN, mixing quantity: DENS, mix hist:  0, 
 iter:  4, delta:  1.47E-07, energy: -3.24595472883109224E+01, D: -9.613E-03, 
          Tr(KW):  7.9857E+00}]
   -  #--------------------------------------------------------------------- kernel iter: 5
     Kernel update:
       max dev from unity              :  3.94E-01
       Hamiltonian application required:  Yes
       method                          : directmin
       expansion coefficients optimization: &it_coeff001_003_005
       -  { #------------------------------------------------------------------ it coeff: 1
 calculate density kernel, communication strategy: ALLREDUCE, 
 communication strategy kernel: ALLREDUCE, method: DminSD, 
 iter:  1, fnrm:  9.08E-02, eBS: -2.84135136701591895E+00, D: -1.634E+00, 
          alpha:  1.331E-01}
       -  { #------------------------------------------------------------------ it coeff: 2
 calculate density kernel, communication strategy: ALLREDUCE, 
 communication strategy kernel: ALLREDUCE, method: DminSD, 
 iter:  2, fnrm:  8.97E-02, eBS: -4.47579013296651507E+00, D: -8.517E-04, 
          alpha:  1.331E-01}
       -  { #------------------------------------------------------------------ it coeff: 3
 calculate density kernel, communication strategy: ALLREDUCE, 
 communication strategy kernel: ALLREDUCE, method: DminSD, 
 iter:  3, fnrm:  8.86E-02, eBS: -4.47664181674333506E+00, D: -8.314E-04, 
          alpha:  1.331E-01}
       -  { #------------------------------------------------------------------ it coeff: 4
 calculate density kernel, communication strategy: ALLREDUCE, 
 communication strategy kernel: ALLREDUCE, method: DminSD, 
 iter:  4, fnrm:  8.76E-02, eBS: -4.47747319936875954E+00, D: -8.116E-04, 
          alpha:  1.331E-01}
       -  { #------------------------------------------------------------------ it coeff: 5
 calculate density kernel, communication strategy: ALLREDUCE, 
 communication strategy kernel: ALLREDUCE, method: DminSD, 
 iter:  5, fnrm:  8.65E-02, eBS: -4.47828484490148426E+00, D: -7.925E-04, 
          alpha:  1.331E-01}
       -  { #------------------------------------------------------------------ it coeff: 6
 calculate density kernel, communication strategy: ALLREDUCE, 
 communication strategy kernel: ALLREDUCE, method: DminSD, 
 iter:  6, fnrm:  8.55E-02, eBS: -4.47907729804160581E+00, D: -7.738E-04, 
          alpha:  1.331E-01}
       -  { #------------------------------------------------------------------ it coeff: 7
 calculate density kernel, communication strategy: ALLREDUCE, 
 communication strategy kernel: ALLREDUCE, method: DminSD, 
 iter:  7, fnrm:  8.45E-02, eBS: -4.47985108496914286E+00, D: -7.556E-04, 
          alpha:  1.331E-01}
       -  { #------------------------------------------------------------------ it coeff: 8
 calculate density kernel, communication strategy: ALLREDUCE, 
 communication strategy kernel: ALLREDUCE, method: DminSD, 
 iter:  8, fnrm:  8.35E-02, eBS: -4.48060671413917611E+00, D: -7.380E-04, 
          alpha:  1.331E-01}
       -  { #------------------------------------------------------------------ it coeff: 9
 calculate density kernel, communication strategy: ALLREDUCE, 
 communication strategy kernel: ALLREDUCE, method: DminSD, 
 iter:  9, fnrm:  8.25E-02, eBS: -4.48134467703616313E+00, D: -7.208E-04, 
          alpha:  1.331E-01}
       -  { #----------------------------------------------------------------- it coeff: 10
 calculate density kernel, communication strategy: ALLREDUCE, 
 communication strategy kernel: ALLREDUCE, method: DminSD, 
 iter:  10, fnrm:  8.16E-02, eBS: -4.48206544888954816E+00, D: -7.040E-04, 
           alpha:  1.331E-01}
       Kohn-Sham residue               :  2.216E-01
       Coefficients available          :  Yes
     alpha                             :  0.14641000000000004
     energydiff                        : -7.62599221331328181E-003
     Hamiltonian update: {
 Energies: {Ekin:  1.61725357342E+01, Epot: -1.92306044594E+01, Enl:  1.43030174225E+00, 
              EH:  5.64333539204E+01,  EXC: -7.82571143716E+00, EvXC: -1.02601928842E+01}, 
    Total charge:  1.499999869427E+01, 
 Poisson Solver: {BC: Free, Box:  [  117,  119,  107 ], MPI tasks:  4}}
      #Eigenvalues and New Occupation Numbers
     Orbitals: [
 {e: -5.398147214777E-01, f:  2.0000},  # 00001
 {e: -4.399839849784E-01, f:  2.0000},  # 00002
 {e: -8.530443357213E-02, f:  2.0000},  # 00003
 {e:  1.455691359457E-02, f:  2.0000},  # 00004
 {e:  4.573917800343E-02, f:  2.0000},  # 00005
 {e:  4.574008556873E-02, f:  2.0000},  # 00006
 {e:  1.455944989365E-01, f:  2.0000},  # 00007
 {e:  1.455959900519E-01, f:  1.0000}] # 00008
     summary: [ {kernel optimization: DMIN, mixing quantity: DENS, mix hist:  0, 
 iter:  5, delta:  1.31E-07, energy: -3.24671732805242357E+01, D: -7.626E-03, 
          Tr(KW):  7.9855E+00}]
   -  #--------------------------------------------------------------------- kernel iter: 6
     Kernel update:
       max dev from unity              :  3.94E-01
       Hamiltonian application required:  Yes
       method                          : directmin
       expansion coefficients optimization: &it_coeff001_003_006
       -  { #------------------------------------------------------------------ it coeff: 1
 calculate density kernel, communication strategy: ALLREDUCE, 
 communication strategy kernel: ALLREDUCE, method: DminSD, 
 iter:  1, fnrm:  7.76E-02, eBS: -2.81861374938246012E+00, D: -1.643E+00, 
          alpha:  1.464E-01}
       -  { #------------------------------------------------------------------ it coeff: 2
 calculate density kernel, communication strategy: ALLREDUCE, 
 communication strategy kernel: ALLREDUCE, method: DminSD, 
 iter:  2, fnrm:  7.66E-02, eBS: -4.46211219521314106E+00, D: -6.835E-04, 
          alpha:  1.464E-01}
       -  { #------------------------------------------------------------------ it coeff: 3
 calculate density kernel, communication strategy: ALLREDUCE, 
 communication strategy kernel: ALLREDUCE, method: DminSD, 
 iter:  3, fnrm:  7.57E-02, eBS: -4.46279570016285909E+00, D: -6.668E-04, 
          alpha:  1.464E-01}
       -  { #------------------------------------------------------------------ it coeff: 4
 calculate density kernel, communication strategy: ALLREDUCE, 
 communication strategy kernel: ALLREDUCE, method: DminSD, 
 iter:  4, fnrm:  7.48E-02, eBS: -4.46346250740788886E+00, D: -6.506E-04, 
          alpha:  1.464E-01}
       -  { #------------------------------------------------------------------ it coeff: 5
 calculate density kernel, communication strategy: ALLREDUCE, 
 communication strategy kernel: ALLREDUCE, method: DminSD, 
 iter:  5, fnrm:  7.38E-02, eBS: -4.46411307700216042E+00, D: -6.348E-04, 
          alpha:  1.464E-01}
       -  { #------------------------------------------------------------------ it coeff: 6
 calculate density kernel, communication strategy: ALLREDUCE, 
 communication strategy kernel: ALLREDUCE, method: DminSD, 
 iter:  6, fnrm:  7.29E-02, eBS: -4.46474785389681905E+00, D: -6.194E-04, 
          alpha:  1.464E-01}
       -  { #------------------------------------------------------------------ it coeff: 7
 calculate density kernel, communication strategy: ALLREDUCE, 
 communication strategy kernel: ALLREDUCE, method: DminSD, 
 iter:  7, fnrm:  7.21E-02, eBS: -4.46536726856733335E+00, D: -6.045E-04, 
          alpha:  1.464E-01}
       -  { #------------------------------------------------------------------ it coeff: 8
 calculate density kernel, communication strategy: ALLREDUCE, 
 communication strategy kernel: ALLREDUCE, method: DminSD, 
 iter:  8, fnrm:  7.12E-02, eBS: -4.46597173760800192E+00, D: -5.899E-04, 
          alpha:  1.464E-01}
       -  { #------------------------------------------------------------------ it coeff: 9
 calculate density kernel, communication strategy: ALLREDUCE, 
 communication strategy kernel: ALLREDUCE, method: DminSD, 
 iter:  9, fnrm:  7.03E-02, eBS: -4.46656166429561985E+00, D: -5.758E-04, 
          alpha:  1.464E-01}
       -  { #----------------------------------------------------------------- it coeff: 10
 calculate density kernel, communication strategy: ALLREDUCE, 
 communication strategy kernel: ALLREDUCE, method: DminSD, 
 iter:  10, fnrm:  6.95E-02, eBS: -4.46713743912426242E+00, D: -5.620E-04, 
           alpha:  1.464E-01}
       Kohn-Sham residue               :  2.189E-01
       Coefficients available          :  Yes
     alpha                             :  0.16105100000000006
     energydiff                        : -6.11695319576455177E-003
     Hamiltonian update: {
 Energies: {Ekin:  1.61725357342E+01, Epot: -1.92169979746E+01, Enl:  1.43030174225E+00, 
              EH:  5.64557875543E+01,  EXC: -7.82960845045E+00, EvXC: -1.02653516626E+01}, 
    Total charge:  1.499999869482E+01, 
 Poisson Solver: {BC: Free, Box:  [  117,  119,  107 ], MPI tasks:  4}}
      #Eigenvalues and New Occupation Numbers
     Orbitals: [
 {e: -5.398147214777E-01, f:  2.0000},  # 00001
 {e: -4.399839849784E-01, f:  2.0000},  # 00002
 {e: -8.530443357213E-02, f:  2.0000},  # 00003
 {e:  1.455691359457E-02, f:  2.0000},  # 00004
 {e:  4.573917800343E-02, f:  2.0000},  # 00005
 {e:  4.574008556873E-02, f:  2.0000},  # 00006
 {e:  1.455944989365E-01, f:  2.0000},  # 00007
 {e:  1.455959900519E-01, f:  1.0000}] # 00008
     summary: [ {kernel optimization: DMIN, mixing quantity: DENS, mix hist:  0, 
 iter:  6, delta:  1.16E-07, energy: -3.24732902337200002E+01, D: -6.117E-03, 
          Tr(KW):  7.9855E+00}]
   -  #--------------------------------------------------------------------- kernel iter: 7
     Kernel update:
       max dev from unity              :  3.94E-01
       Hamiltonian application required:  Yes
       method                          : directmin
       expansion coefficients optimization: &it_coeff001_003_007
       -  { #------------------------------------------------------------------ it coeff: 1
 calculate density kernel, communication strategy: ALLREDUCE, 
 communication strategy kernel: ALLREDUCE, method: DminSD, 
 iter:  1, fnrm:  6.65E-02, eBS: -2.80355883384345539E+00, D: -1.651E+00, 
          alpha:  1.611E-01}
       -  { #------------------------------------------------------------------ it coeff: 2
 calculate density kernel, communication strategy: ALLREDUCE, 
 communication strategy kernel: ALLREDUCE, method: DminSD, 
 iter:  2, fnrm:  6.57E-02, eBS: -4.45466468449661690E+00, D: -5.523E-04, 
          alpha:  1.611E-01}
       -  { #------------------------------------------------------------------ it coeff: 3
 calculate density kernel, communication strategy: ALLREDUCE, 
 communication strategy kernel: ALLREDUCE, method: DminSD, 
 iter:  3, fnrm:  6.48E-02, eBS: -4.45521697843590925E+00, D: -5.383E-04, 
          alpha:  1.611E-01}
       -  { #------------------------------------------------------------------ it coeff: 4
 calculate density kernel, communication strategy: ALLREDUCE, 
 communication strategy kernel: ALLREDUCE, method: DminSD, 
 iter:  4, fnrm:  6.40E-02, eBS: -4.45575526048110326E+00, D: -5.247E-04, 
          alpha:  1.611E-01}
       -  { #------------------------------------------------------------------ it coeff: 5
 calculate density kernel, communication strategy: ALLREDUCE, 
 communication strategy kernel: ALLREDUCE, method: DminSD, 
 iter:  5, fnrm:  6.32E-02, eBS: -4.45627992023334052E+00, D: -5.114E-04, 
          alpha:  1.611E-01}
       -  { #------------------------------------------------------------------ it coeff: 6
 calculate density kernel, communication strategy: ALLREDUCE, 
 communication strategy kernel: ALLREDUCE, method: DminSD, 
 iter:  6, fnrm:  6.24E-02, eBS: -4.45679133503650071E+00, D: -4.985E-04, 
          alpha:  1.611E-01}
       -  { #------------------------------------------------------------------ it coeff: 7
 calculate density kernel, communication strategy: ALLREDUCE, 
 communication strategy kernel: ALLREDUCE, method: DminSD, 
 iter:  7, fnrm:  6.16E-02, eBS: -4.45728987044373959E+00, D: -4.860E-04, 
          alpha:  1.611E-01}
       -  { #------------------------------------------------------------------ it coeff: 8
 calculate density kernel, communication strategy: ALLREDUCE, 
 communication strategy kernel: ALLREDUCE, method: DminSD, 
 iter:  8, fnrm:  6.08E-02, eBS: -4.45777588066129482E+00, D: -4.738E-04, 
          alpha:  1.611E-01}
       -  { #------------------------------------------------------------------ it coeff: 9
 calculate density kernel, communication strategy: ALLREDUCE, 
 communication strategy kernel: ALLREDUCE, method: DminSD, 
 iter:  9, fnrm:  6.01E-02, eBS: -4.45824970897108841E+00, D: -4.620E-04, 
          alpha:  1.611E-01}
       -  { #----------------------------------------------------------------- it coeff: 10
 calculate density kernel, communication strategy: ALLREDUCE, 
 communication strategy kernel: ALLREDUCE, method: DminSD, 
 iter:  10, fnrm:  5.93E-02, eBS: -4.45871168813307506E+00, D: -4.505E-04, 
           alpha:  1.611E-01}
       Kohn-Sham residue               :  2.166E-01
       Coefficients available          :  Yes
     alpha                             :  0.17715610000000007
     energydiff                        : -4.91876707170035843E-003
     Hamiltonian update: {
 Energies: {Ekin:  1.61725357342E+01, Epot: -1.92083840532E+01, Enl:  1.43030174225E+00, 
              EH:  5.64701028827E+01,  EXC: -7.83218283976E+00, EvXC: -1.02687631554E+01}, 
    Total charge:  1.499999869563E+01, 
 Poisson Solver: {BC: Free, Box:  [  117,  119,  107 ], MPI tasks:  4}}
      #Eigenvalues and New Occupation Numbers
     Orbitals: [
 {e: -5.398147214777E-01, f:  2.0000},  # 00001
 {e: -4.399839849784E-01, f:  2.0000},  # 00002
 {e: -8.530443357213E-02, f:  2.0000},  # 00003
 {e:  1.455691359457E-02, f:  2.0000},  # 00004
 {e:  4.573917800343E-02, f:  2.0000},  # 00005
 {e:  4.574008556873E-02, f:  2.0000},  # 00006
 {e:  1.455944989365E-01, f:  2.0000},  # 00007
 {e:  1.455959900519E-01, f:  1.0000}] # 00008
     summary: [ {kernel optimization: DMIN, mixing quantity: DENS, mix hist:  0, 
 iter:  7, delta:  1.04E-07, energy: -3.24782090007917006E+01, D: -4.919E-03, 
          Tr(KW):  7.9856E+00}]
   -  #--------------------------------------------------------------------- kernel iter: 8
     Kernel update:
       max dev from unity              :  3.94E-01
       Hamiltonian application required:  Yes
       method                          : directmin
       expansion coefficients optimization: &it_coeff001_003_008
       -  { #------------------------------------------------------------------ it coeff: 1
 calculate density kernel, communication strategy: ALLREDUCE, 
 communication strategy kernel: ALLREDUCE, method: DminSD, 
 iter:  1, fnrm:  5.71E-02, eBS: -2.79499937589179792E+00, D: -1.657E+00, 
          alpha:  1.772E-01}
       -  { #------------------------------------------------------------------ it coeff: 2
 calculate density kernel, communication strategy: ALLREDUCE, 
 communication strategy kernel: ALLREDUCE, method: DminSD, 
 iter:  2, fnrm:  5.64E-02, eBS: -4.45218302146883183E+00, D: -4.470E-04, 
          alpha:  1.772E-01}
       -  { #------------------------------------------------------------------ it coeff: 3
 calculate density kernel, communication strategy: ALLREDUCE, 
 communication strategy kernel: ALLREDUCE, method: DminSD, 
 iter:  3, fnrm:  5.56E-02, eBS: -4.45263002382182727E+00, D: -4.351E-04, 
          alpha:  1.772E-01}
       -  { #------------------------------------------------------------------ it coeff: 4
 calculate density kernel, communication strategy: ALLREDUCE, 
 communication strategy kernel: ALLREDUCE, method: DminSD, 
 iter:  4, fnrm:  5.48E-02, eBS: -4.45306510286838453E+00, D: -4.235E-04, 
          alpha:  1.772E-01}
       -  { #------------------------------------------------------------------ it coeff: 5
 calculate density kernel, communication strategy: ALLREDUCE, 
 communication strategy kernel: ALLREDUCE, method: DminSD, 
 iter:  5, fnrm:  5.41E-02, eBS: -4.45348860136047353E+00, D: -4.123E-04, 
          alpha:  1.772E-01}
       -  { #------------------------------------------------------------------ it coeff: 6
 calculate density kernel, communication strategy: ALLREDUCE, 
 communication strategy kernel: ALLREDUCE, method: DminSD, 
 iter:  6, fnrm:  5.34E-02, eBS: -4.45390085138690228E+00, D: -4.013E-04, 
          alpha:  1.772E-01}
       -  { #------------------------------------------------------------------ it coeff: 7
 calculate density kernel, communication strategy: ALLREDUCE, 
 communication strategy kernel: ALLREDUCE, method: DminSD, 
 iter:  7, fnrm:  5.27E-02, eBS: -4.45430217474543166E+00, D: -3.907E-04, 
          alpha:  1.772E-01}
       -  { #------------------------------------------------------------------ it coeff: 8
 calculate density kernel, communication strategy: ALLREDUCE, 
 communication strategy kernel: ALLREDUCE, method: DminSD, 
 iter:  8, fnrm:  5.20E-02, eBS: -4.45469288329928226E+00, D: -3.804E-04, 
          alpha:  1.772E-01}
       -  { #------------------------------------------------------------------ it coeff: 9
 calculate density kernel, communication strategy: ALLREDUCE, 
 communication strategy kernel: ALLREDUCE, method: DminSD, 
 iter:  9, fnrm:  5.13E-02, eBS: -4.45507327931882102E+00, D: -3.704E-04, 
          alpha:  1.772E-01}
       -  { #----------------------------------------------------------------- it coeff: 10
 calculate density kernel, communication strategy: ALLREDUCE, 
 communication strategy kernel: ALLREDUCE, method: DminSD, 
 iter:  10, fnrm:  5.06E-02, eBS: -4.45544365580930624E+00, D: -3.606E-04, 
           alpha:  1.772E-01}
       Kohn-Sham residue               :  2.145E-01
       Coefficients available          :  Yes
     alpha                             :  0.19487171000000009
     energydiff                        : -3.93800855414383477E-003
     Hamiltonian update: {
 Energies: {Ekin:  1.61725357342E+01, Epot: -1.92037236048E+01, Enl:  1.43030174225E+00, 
              EH:  5.64779544364E+01,  EXC: -7.83368687004E+00, EvXC: -1.02707604795E+01}, 
    Total charge:  1.499999869662E+01, 
 Poisson Solver: {BC: Free, Box:  [  117,  119,  107 ], MPI tasks:  4}}
      #Eigenvalues and New Occupation Numbers
     Orbitals: [
 {e: -5.398147214777E-01, f:  2.0000},  # 00001
 {e: -4.399839849784E-01, f:  2.0000},  # 00002
 {e: -8.530443357213E-02, f:  2.0000},  # 00003
 {e:  1.455691359457E-02, f:  2.0000},  # 00004
 {e:  4.573917800343E-02, f:  2.0000},  # 00005
 {e:  4.574008556873E-02, f:  2.0000},  # 00006
 {e:  1.455944989365E-01, f:  2.0000},  # 00007
 {e:  1.455959900519E-01, f:  1.0000}] # 00008
     summary: [ {kernel optimization: DMIN, mixing quantity: DENS, mix hist:  0, 
 iter:  8, delta:  9.37E-08, energy: -3.24821470093458444E+01, D: -3.938E-03, 
          Tr(KW):  7.9859E+00}]
   -  #--------------------------------------------------------------------- kernel iter: 9
     Kernel update:
       max dev from unity              :  3.94E-01
       Hamiltonian application required:  Yes
       method                          : directmin
       expansion coefficients optimization: &it_coeff001_003_009
       -  { #------------------------------------------------------------------ it coeff: 1
 calculate density kernel, communication strategy: ALLREDUCE, 
 communication strategy kernel: ALLREDUCE, method: DminSD, 
 iter:  1, fnrm:  4.89E-02, eBS: -2.79157912455898227E+00, D: -1.662E+00, 
          alpha:  1.949E-01}
       -  { #------------------------------------------------------------------ it coeff: 2
 calculate density kernel, communication strategy: ALLREDUCE, 
 communication strategy kernel: ALLREDUCE, method: DminSD, 
 iter:  2, fnrm:  4.82E-02, eBS: -4.45341574597555656E+00, D: -3.602E-04, 
          alpha:  1.949E-01}
       -  { #------------------------------------------------------------------ it coeff: 3
 calculate density kernel, communication strategy: ALLREDUCE, 
 communication strategy kernel: ALLREDUCE, method: DminSD, 
 iter:  3, fnrm:  4.76E-02, eBS: -4.45377592994800864E+00, D: -3.500E-04, 
          alpha:  1.949E-01}
       -  { #------------------------------------------------------------------ it coeff: 4
 calculate density kernel, communication strategy: ALLREDUCE, 
 communication strategy kernel: ALLREDUCE, method: DminSD, 
 iter:  4, fnrm:  4.69E-02, eBS: -4.45412592594505163E+00, D: -3.401E-04, 
          alpha:  1.949E-01}
       -  { #------------------------------------------------------------------ it coeff: 5
 calculate density kernel, communication strategy: ALLREDUCE, 
 communication strategy kernel: ALLREDUCE, method: DminSD, 
 iter:  5, fnrm:  4.62E-02, eBS: -4.45446604320880013E+00, D: -3.305E-04, 
          alpha:  1.949E-01}
       -  { #------------------------------------------------------------------ it coeff: 6
 calculate density kernel, communication strategy: ALLREDUCE, 
 communication strategy kernel: ALLREDUCE, method: DminSD, 
 iter:  6, fnrm:  4.56E-02, eBS: -4.45479658104533804E+00, D: -3.212E-04, 
          alpha:  1.949E-01}
       -  { #------------------------------------------------------------------ it coeff: 7
 calculate density kernel, communication strategy: ALLREDUCE, 
 communication strategy kernel: ALLREDUCE, method: DminSD, 
 iter:  7, fnrm:  4.49E-02, eBS: -4.45511782916276466E+00, D: -3.122E-04, 
          alpha:  1.949E-01}
       -  { #------------------------------------------------------------------ it coeff: 8
 calculate density kernel, communication strategy: ALLREDUCE, 
 communication strategy kernel: ALLREDUCE, method: DminSD, 
 iter:  8, fnrm:  4.43E-02, eBS: -4.45543006799677599E+00, D: -3.035E-04, 
          alpha:  1.949E-01}
       -  { #------------------------------------------------------------------ it coeff: 9
 calculate density kernel, communication strategy: ALLREDUCE, 
 communication strategy kernel: ALLREDUCE, method: DminSD, 
 iter:  9, fnrm:  4.37E-02, eBS: -4.45573356902437201E+00, D: -2.950E-04, 
          alpha:  1.949E-01}
       -  { #----------------------------------------------------------------- it coeff: 10
 calculate density kernel, communication strategy: ALLREDUCE, 
 communication strategy kernel: ALLREDUCE, method: DminSD, 
 iter:  10, fnrm:  4.30E-02, eBS: -4.45602859506611892E+00, D: -2.868E-04, 
           alpha:  1.949E-01}
       Kohn-Sham residue               :  2.128E-01
       Coefficients available          :  Yes
     alpha                             :  0.21435888100000011
     energydiff                        : -3.11879140907933561E-003
     Hamiltonian update: {
 Energies: {Ekin:  1.61725357342E+01, Epot: -1.92020620898E+01, Enl:  1.43030174225E+00, 
              EH:  5.64808899520E+01,  EXC: -7.83436635297E+00, EvXC: -1.02716682657E+01}, 
    Total charge:  1.499999869771E+01, 
 Poisson Solver: {BC: Free, Box:  [  117,  119,  107 ], MPI tasks:  4}}
      #Eigenvalues and New Occupation Numbers
     Orbitals: [
 {e: -5.398147214777E-01, f:  2.0000},  # 00001
 {e: -4.399839849784E-01, f:  2.0000},  # 00002
 {e: -8.530443357213E-02, f:  2.0000},  # 00003
 {e:  1.455691359457E-02, f:  2.0000},  # 00004
 {e:  4.573917800343E-02, f:  2.0000},  # 00005
 {e:  4.574008556873E-02, f:  2.0000},  # 00006
 {e:  1.455944989365E-01, f:  2.0000},  # 00007
 {e:  1.455959900519E-01, f:  1.0000}] # 00008
     summary: [ {kernel optimization: DMIN, mixing quantity: DENS, mix hist:  0, 
 iter:  9, delta:  8.51E-08, energy: -3.24852658007549238E+01, D: -3.119E-03, 
          Tr(KW):  7.9863E+00}]
   -  #-------------------------------------------------------------------- kernel iter: 10
     Kernel update:
       max dev from unity              :  3.94E-01
       Hamiltonian application required:  Yes
       method                          : directmin
       expansion coefficients optimization: &it_coeff001_003_010
       -  { #------------------------------------------------------------------ it coeff: 1
 calculate density kernel, communication strategy: ALLREDUCE, 
 communication strategy kernel: ALLREDUCE, method: DminSD, 
 iter:  1, fnrm:  4.17E-02, eBS: -2.79199070373192315E+00, D: -1.665E+00, 
          alpha:  2.144E-01}
       -  { #------------------------------------------------------------------ it coeff: 2
 calculate density kernel, communication strategy: ALLREDUCE, 
 communication strategy kernel: ALLREDUCE, method: DminSD, 
 iter:  2, fnrm:  4.11E-02, eBS: -4.45721742006406974E+00, D: -2.873E-04, 
          alpha:  2.144E-01}
       -  { #------------------------------------------------------------------ it coeff: 3
 calculate density kernel, communication strategy: ALLREDUCE, 
 communication strategy kernel: ALLREDUCE, method: DminSD, 
 iter:  3, fnrm:  4.05E-02, eBS: -4.45750472937624664E+00, D: -2.787E-04, 
          alpha:  2.144E-01}
       -  { #------------------------------------------------------------------ it coeff: 4
 calculate density kernel, communication strategy: ALLREDUCE, 
 communication strategy kernel: ALLREDUCE, method: DminSD, 
 iter:  4, fnrm:  3.99E-02, eBS: -4.45778338674970431E+00, D: -2.703E-04, 
          alpha:  2.144E-01}
       -  { #------------------------------------------------------------------ it coeff: 5
 calculate density kernel, communication strategy: ALLREDUCE, 
 communication strategy kernel: ALLREDUCE, method: DminSD, 
 iter:  5, fnrm:  3.92E-02, eBS: -4.45805367304808620E+00, D: -2.622E-04, 
          alpha:  2.144E-01}
       -  { #------------------------------------------------------------------ it coeff: 6
 calculate density kernel, communication strategy: ALLREDUCE, 
 communication strategy kernel: ALLREDUCE, method: DminSD, 
 iter:  6, fnrm:  3.87E-02, eBS: -4.45831585950075393E+00, D: -2.543E-04, 
          alpha:  2.144E-01}
       -  { #------------------------------------------------------------------ it coeff: 7
 calculate density kernel, communication strategy: ALLREDUCE, 
 communication strategy kernel: ALLREDUCE, method: DminSD, 
 iter:  7, fnrm:  3.81E-02, eBS: -4.45857020804759063E+00, D: -2.468E-04, 
          alpha:  2.144E-01}
       -  { #------------------------------------------------------------------ it coeff: 8
 calculate density kernel, communication strategy: ALLREDUCE, 
 communication strategy kernel: ALLREDUCE, method: DminSD, 
 iter:  8, fnrm:  3.75E-02, eBS: -4.45881697167110591E+00, D: -2.394E-04, 
          alpha:  2.144E-01}
       -  { #------------------------------------------------------------------ it coeff: 9
 calculate density kernel, communication strategy: ALLREDUCE, 
 communication strategy kernel: ALLREDUCE, method: DminSD, 
 iter:  9, fnrm:  3.69E-02, eBS: -4.45905639471625115E+00, D: -2.323E-04, 
          alpha:  2.144E-01}
       -  { #----------------------------------------------------------------- it coeff: 10
 calculate density kernel, communication strategy: ALLREDUCE, 
 communication strategy kernel: ALLREDUCE, method: DminSD, 
 iter:  10, fnrm:  3.64E-02, eBS: -4.45928871319842735E+00, D: -2.254E-04, 
           alpha:  2.144E-01}
       Kohn-Sham residue               :  2.113E-01
       Coefficients available          :  Yes
     alpha                             :  0.23579476910000013
     energydiff                        : -2.43017621035335196E-003
     Hamiltonian update: {
 Energies: {Ekin:  1.61725357342E+01, Epot: -1.92025611402E+01, Enl:  1.43030174225E+00, 
              EH:  5.64802851572E+01,  EXC: -7.83444599993E+00, EvXC: -1.02717832858E+01}, 
    Total charge:  1.499999869885E+01, 
 Poisson Solver: {BC: Free, Box:  [  117,  119,  107 ], MPI tasks:  4}}
      #Eigenvalues and New Occupation Numbers
     Orbitals: [
 {e: -5.398147214777E-01, f:  2.0000},  # 00001
 {e: -4.399839849784E-01, f:  2.0000},  # 00002
 {e: -8.530443357213E-02, f:  2.0000},  # 00003
 {e:  1.455691359457E-02, f:  2.0000},  # 00004
 {e:  4.573917800343E-02, f:  2.0000},  # 00005
 {e:  4.574008556873E-02, f:  2.0000},  # 00006
 {e:  1.455944989365E-01, f:  2.0000},  # 00007
 {e:  1.455959900519E-01, f:  1.0000}] # 00008
     summary: [ {kernel optimization: DMIN, mixing quantity: DENS, mix hist:  0, 
 iter:  10, delta:  7.77E-08, energy: -3.24876959769652771E+01, D: -2.430E-03, 
           Tr(KW):  7.9870E+00}]
   -  #-------------------------------------------------------------------- kernel iter: 11
     Kernel update:
       max dev from unity              :  3.94E-01
       Hamiltonian application required:  Yes
       method                          : directmin
       expansion coefficients optimization: &it_coeff001_003_011
       -  { #------------------------------------------------------------------ it coeff: 1
 calculate density kernel, communication strategy: ALLREDUCE, 
 communication strategy kernel: ALLREDUCE, method: DminSD, 
 iter:  1, fnrm:  3.53E-02, eBS: -2.79506104780451592E+00, D: -1.668E+00, 
          alpha:  2.358E-01}
       -  { #------------------------------------------------------------------ it coeff: 2
 calculate density kernel, communication strategy: ALLREDUCE, 
 communication strategy kernel: ALLREDUCE, method: DminSD, 
 iter:  2, fnrm:  3.47E-02, eBS: -4.46260522209920119E+00, D: -2.258E-04, 
          alpha:  2.358E-01}
       -  { #------------------------------------------------------------------ it coeff: 3
 calculate density kernel, communication strategy: ALLREDUCE, 
 communication strategy kernel: ALLREDUCE, method: DminSD, 
 iter:  3, fnrm:  3.42E-02, eBS: -4.46283107129362211E+00, D: -2.186E-04, 
          alpha:  2.358E-01}
       -  { #------------------------------------------------------------------ it coeff: 4
 calculate density kernel, communication strategy: ALLREDUCE, 
 communication strategy kernel: ALLREDUCE, method: DminSD, 
 iter:  4, fnrm:  3.36E-02, eBS: -4.46304968004847424E+00, D: -2.116E-04, 
          alpha:  2.358E-01}
       -  { #------------------------------------------------------------------ it coeff: 5
 calculate density kernel, communication strategy: ALLREDUCE, 
 communication strategy kernel: ALLREDUCE, method: DminSD, 
 iter:  5, fnrm:  3.31E-02, eBS: -4.46326130085731876E+00, D: -2.049E-04, 
          alpha:  2.358E-01}
       -  { #------------------------------------------------------------------ it coeff: 6
 calculate density kernel, communication strategy: ALLREDUCE, 
 communication strategy kernel: ALLREDUCE, method: DminSD, 
 iter:  6, fnrm:  3.26E-02, eBS: -4.46346617682718616E+00, D: -1.984E-04, 
          alpha:  2.358E-01}
       -  { #------------------------------------------------------------------ it coeff: 7
 calculate density kernel, communication strategy: ALLREDUCE, 
 communication strategy kernel: ALLREDUCE, method: DminSD, 
 iter:  7, fnrm:  3.20E-02, eBS: -4.46366454204728047E+00, D: -1.921E-04, 
          alpha:  2.358E-01}
       -  { #------------------------------------------------------------------ it coeff: 8
 calculate density kernel, communication strategy: ALLREDUCE, 
 communication strategy kernel: ALLREDUCE, method: DminSD, 
 iter:  8, fnrm:  3.15E-02, eBS: -4.46385662194236765E+00, D: -1.860E-04, 
          alpha:  2.358E-01}
       -  { #------------------------------------------------------------------ it coeff: 9
 calculate density kernel, communication strategy: ALLREDUCE, 
 communication strategy kernel: ALLREDUCE, method: DminSD, 
 iter:  9, fnrm:  3.10E-02, eBS: -4.46404263361156772E+00, D: -1.802E-04, 
          alpha:  2.358E-01}
       -  { #----------------------------------------------------------------- it coeff: 10
 calculate density kernel, communication strategy: ALLREDUCE, 
 communication strategy kernel: ALLREDUCE, method: DminSD, 
 iter:  10, fnrm:  3.05E-02, eBS: -4.46422278615315093E+00, D: -1.745E-04, 
           alpha:  2.358E-01}
       Kohn-Sham residue               :  2.100E-01
       Coefficients available          :  Yes
     alpha                             :  0.25937424601000014
     energydiff                        : -1.85587925496122352E-003
     Hamiltonian update: {
 Energies: {Ekin:  1.61725357342E+01, Epot: -1.92045128979E+01, Enl:  1.43030174225E+00, 
              EH:  5.64773087276E+01,  EXC: -7.83412058009E+00, EvXC: -1.02713627611E+01}, 
    Total charge:  1.499999869998E+01, 
 Poisson Solver: {BC: Free, Box:  [  117,  119,  107 ], MPI tasks:  4}}
      #Eigenvalues and New Occupation Numbers
     Orbitals: [
 {e: -5.398147214777E-01, f:  2.0000},  # 00001
 {e: -4.399839849784E-01, f:  2.0000},  # 00002
 {e: -8.530443357213E-02, f:  2.0000},  # 00003
 {e:  1.455691359457E-02, f:  2.0000},  # 00004
 {e:  4.573917800343E-02, f:  2.0000},  # 00005
 {e:  4.574008556873E-02, f:  2.0000},  # 00006
 {e:  1.455944989365E-01, f:  2.0000},  # 00007
 {e:  1.455959900519E-01, f:  1.0000}] # 00008
     summary: [ {kernel optimization: DMIN, mixing quantity: DENS, mix hist:  0, 
 iter:  11, delta:  7.09E-08, energy: -3.24895518562202383E+01, D: -1.856E-03, 
           Tr(KW):  7.9877E+00}]
   -  #-------------------------------------------------------------------- kernel iter: 12
     Kernel update:
       max dev from unity              :  3.94E-01
       Hamiltonian application required:  Yes
       method                          : directmin
       expansion coefficients optimization: &it_coeff001_003_012
       -  { #------------------------------------------------------------------ it coeff: 1
 calculate density kernel, communication strategy: ALLREDUCE, 
 communication strategy kernel: ALLREDUCE, method: DminSD, 
 iter:  1, fnrm:  2.96E-02, eBS: -2.79979825176330976E+00, D: -1.669E+00, 
          alpha:  2.594E-01}
       -  { #------------------------------------------------------------------ it coeff: 2
 calculate density kernel, communication strategy: ALLREDUCE, 
 communication strategy kernel: ALLREDUCE, method: DminSD, 
 iter:  2, fnrm:  2.91E-02, eBS: -4.46878884586028491E+00, D: -1.744E-04, 
          alpha:  2.594E-01}
       -  { #------------------------------------------------------------------ it coeff: 3
 calculate density kernel, communication strategy: ALLREDUCE, 
 communication strategy kernel: ALLREDUCE, method: DminSD, 
 iter:  3, fnrm:  2.86E-02, eBS: -4.46896326591075077E+00, D: -1.685E-04, 
          alpha:  2.594E-01}
       -  { #------------------------------------------------------------------ it coeff: 4
 calculate density kernel, communication strategy: ALLREDUCE, 
 communication strategy kernel: ALLREDUCE, method: DminSD, 
 iter:  4, fnrm:  2.81E-02, eBS: -4.46913175085517711E+00, D: -1.628E-04, 
          alpha:  2.594E-01}
       -  { #------------------------------------------------------------------ it coeff: 5
 calculate density kernel, communication strategy: ALLREDUCE, 
 communication strategy kernel: ALLREDUCE, method: DminSD, 
 iter:  5, fnrm:  2.76E-02, eBS: -4.46929452273288774E+00, D: -1.573E-04, 
          alpha:  2.594E-01}
       -  { #------------------------------------------------------------------ it coeff: 6
 calculate density kernel, communication strategy: ALLREDUCE, 
 communication strategy kernel: ALLREDUCE, method: DminSD, 
 iter:  6, fnrm:  2.72E-02, eBS: -4.46945179462452380E+00, D: -1.520E-04, 
          alpha:  2.594E-01}
       -  { #------------------------------------------------------------------ it coeff: 7
 calculate density kernel, communication strategy: ALLREDUCE, 
 communication strategy kernel: ALLREDUCE, method: DminSD, 
 iter:  7, fnrm:  2.67E-02, eBS: -4.46960377104128170E+00, D: -1.469E-04, 
          alpha:  2.594E-01}
       -  { #------------------------------------------------------------------ it coeff: 8
 calculate density kernel, communication strategy: ALLREDUCE, 
 communication strategy kernel: ALLREDUCE, method: DminSD, 
 iter:  8, fnrm:  2.63E-02, eBS: -4.46975064829559265E+00, D: -1.420E-04, 
          alpha:  2.594E-01}
       -  { #------------------------------------------------------------------ it coeff: 9
 calculate density kernel, communication strategy: ALLREDUCE, 
 communication strategy kernel: ALLREDUCE, method: DminSD, 
 iter:  9, fnrm:  2.58E-02, eBS: -4.46989261485429967E+00, D: -1.372E-04, 
          alpha:  2.594E-01}
       -  { #----------------------------------------------------------------- it coeff: 10
 calculate density kernel, communication strategy: ALLREDUCE, 
 communication strategy kernel: ALLREDUCE, method: DminSD, 
 iter:  10, fnrm:  2.54E-02, eBS: -4.47002985167523015E+00, D: -1.327E-04, 
           alpha:  2.594E-01}
       Kohn-Sham residue               :  2.088E-01
       Coefficients available          :  Yes
     alpha                             :  0.28531167061100016
     energydiff                        : -1.38586239470583905E-003
     Hamiltonian update: {
 Energies: {Ekin:  1.61725357342E+01, Epot: -1.92073450569E+01, Enl:  1.43030174225E+00, 
              EH:  5.64729064280E+01,  EXC: -7.83354993459E+00, EvXC: -1.02706177723E+01}, 
    Total charge:  1.499999870107E+01, 
 Poisson Solver: {BC: Free, Box:  [  117,  119,  107 ], MPI tasks:  4}}
      #Eigenvalues and New Occupation Numbers
     Orbitals: [
 {e: -5.398147214777E-01, f:  2.0000},  # 00001
 {e: -4.399839849784E-01, f:  2.0000},  # 00002
 {e: -8.530443357213E-02, f:  2.0000},  # 00003
 {e:  1.455691359457E-02, f:  2.0000},  # 00004
 {e:  4.573917800343E-02, f:  2.0000},  # 00005
 {e:  4.574008556873E-02, f:  2.0000},  # 00006
 {e:  1.455944989365E-01, f:  2.0000},  # 00007
 {e:  1.455959900519E-01, f:  1.0000}] # 00008
     summary: [ {kernel optimization: DMIN, mixing quantity: DENS, mix hist:  0, 
 iter:  12, delta:  6.44E-08, energy: -3.24909377186149442E+01, D: -1.386E-03, 
           Tr(KW):  7.9884E+00}]
   -  #-------------------------------------------------------------------- kernel iter: 13
     Kernel update:
       max dev from unity              :  3.94E-01
       Hamiltonian application required:  Yes
       method                          : directmin
       expansion coefficients optimization: &it_coeff001_003_013
       -  { #------------------------------------------------------------------ it coeff: 1
 calculate density kernel, communication strategy: ALLREDUCE, 
 communication strategy kernel: ALLREDUCE, method: DminSD, 
 iter:  1, fnrm:  2.46E-02, eBS: -2.80541207056745545E+00, D: -1.670E+00, 
          alpha:  2.853E-01}
       -  { #------------------------------------------------------------------ it coeff: 2
 calculate density kernel, communication strategy: ALLREDUCE, 
 communication strategy kernel: ALLREDUCE, method: DminSD, 
 iter:  2, fnrm:  2.42E-02, eBS: -4.47517627571754595E+00, D: -1.321E-04, 
          alpha:  2.853E-01}
       -  { #------------------------------------------------------------------ it coeff: 3
 calculate density kernel, communication strategy: ALLREDUCE, 
 communication strategy kernel: ALLREDUCE, method: DminSD, 
 iter:  3, fnrm:  2.37E-02, eBS: -4.47530840366295113E+00, D: -1.274E-04, 
          alpha:  2.853E-01}
       -  { #------------------------------------------------------------------ it coeff: 4
 calculate density kernel, communication strategy: ALLREDUCE, 
 communication strategy kernel: ALLREDUCE, method: DminSD, 
 iter:  4, fnrm:  2.33E-02, eBS: -4.47543578311770851E+00, D: -1.228E-04, 
          alpha:  2.853E-01}
       -  { #------------------------------------------------------------------ it coeff: 5
 calculate density kernel, communication strategy: ALLREDUCE, 
 communication strategy kernel: ALLREDUCE, method: DminSD, 
 iter:  5, fnrm:  2.29E-02, eBS: -4.47555860377970482E+00, D: -1.184E-04, 
          alpha:  2.853E-01}
       -  { #------------------------------------------------------------------ it coeff: 6
 calculate density kernel, communication strategy: ALLREDUCE, 
 communication strategy kernel: ALLREDUCE, method: DminSD, 
 iter:  6, fnrm:  2.25E-02, eBS: -4.47567704708430725E+00, D: -1.142E-04, 
          alpha:  2.853E-01}
       -  { #------------------------------------------------------------------ it coeff: 7
 calculate density kernel, communication strategy: ALLREDUCE, 
 communication strategy kernel: ALLREDUCE, method: DminSD, 
 iter:  7, fnrm:  2.21E-02, eBS: -4.47579128659817105E+00, D: -1.102E-04, 
          alpha:  2.853E-01}
       -  { #------------------------------------------------------------------ it coeff: 8
 calculate density kernel, communication strategy: ALLREDUCE, 
 communication strategy kernel: ALLREDUCE, method: DminSD, 
 iter:  8, fnrm:  2.17E-02, eBS: -4.47590148839189883E+00, D: -1.063E-04, 
          alpha:  2.853E-01}
       -  { #------------------------------------------------------------------ it coeff: 9
 calculate density kernel, communication strategy: ALLREDUCE, 
 communication strategy kernel: ALLREDUCE, method: DminSD, 
 iter:  9, fnrm:  2.13E-02, eBS: -4.47600781139287385E+00, D: -1.026E-04, 
          alpha:  2.853E-01}
       -  { #----------------------------------------------------------------- it coeff: 10
 calculate density kernel, communication strategy: ALLREDUCE, 
 communication strategy kernel: ALLREDUCE, method: DminSD, 
 iter:  10, fnrm:  2.09E-02, eBS: -4.47611040771956681E+00, D: -9.902E-05, 
           alpha:  2.853E-01}
       Kohn-Sham residue               :  2.078E-01
       Coefficients available          :  Yes
     alpha                             :  0.31384283767210019
     energydiff                        : -1.01075217413182372E-003
     Hamiltonian update: {
 Energies: {Ekin:  1.61725357342E+01, Epot: -1.92106173944E+01, Enl:  1.43030174225E+00, 
              EH:  5.64678030502E+01,  EXC: -7.83285759520E+00, EvXC: -1.02697114357E+01}, 
    Total charge:  1.499999870209E+01, 
 Poisson Solver: {BC: Free, Box:  [  117,  119,  107 ], MPI tasks:  4}}
      #Eigenvalues and New Occupation Numbers
     Orbitals: [
 {e: -5.398147214777E-01, f:  2.0000},  # 00001
 {e: -4.399839849784E-01, f:  2.0000},  # 00002
 {e: -8.530443357213E-02, f:  2.0000},  # 00003
 {e:  1.455691359457E-02, f:  2.0000},  # 00004
 {e:  4.573917800343E-02, f:  2.0000},  # 00005
 {e:  4.574008556873E-02, f:  2.0000},  # 00006
 {e:  1.455944989365E-01, f:  2.0000},  # 00007
 {e:  1.455959900519E-01, f:  1.0000}] # 00008
     summary: [ {kernel optimization: DMIN, mixing quantity: DENS, mix hist:  0, 
 iter:  13, delta:  5.81E-08, energy: -3.24919484707890760E+01, D: -1.011E-03, 
           Tr(KW):  7.9891E+00}]
   -  #-------------------------------------------------------------------- kernel iter: 14
     Kernel update:
       max dev from unity              :  3.94E-01
       Hamiltonian application required:  Yes
       method                          : directmin
       expansion coefficients optimization: &it_coeff001_003_014
       -  { #------------------------------------------------------------------ it coeff: 1
 calculate density kernel, communication strategy: ALLREDUCE, 
 communication strategy kernel: ALLREDUCE, method: DminSD, 
 iter:  1, fnrm:  2.03E-02, eBS: -2.81131220328768183E+00, D: -1.670E+00, 
          alpha:  3.138E-01}
       -  { #------------------------------------------------------------------ it coeff: 2
 calculate density kernel, communication strategy: ALLREDUCE, 
 communication strategy kernel: ALLREDUCE, method: DminSD, 
 iter:  2, fnrm:  1.99E-02, eBS: -4.48135940990370862E+00, D: -9.816E-05, 
          alpha:  3.138E-01}
       -  { #------------------------------------------------------------------ it coeff: 3
 calculate density kernel, communication strategy: ALLREDUCE, 
 communication strategy kernel: ALLREDUCE, method: DminSD, 
 iter:  3, fnrm:  1.95E-02, eBS: -4.48145756693702335E+00, D: -9.445E-05, 
          alpha:  3.138E-01}
       -  { #------------------------------------------------------------------ it coeff: 4
 calculate density kernel, communication strategy: ALLREDUCE, 
 communication strategy kernel: ALLREDUCE, method: DminSD, 
 iter:  4, fnrm:  1.91E-02, eBS: -4.48155202145932563E+00, D: -9.091E-05, 
          alpha:  3.138E-01}
       -  { #------------------------------------------------------------------ it coeff: 5
 calculate density kernel, communication strategy: ALLREDUCE, 
 communication strategy kernel: ALLREDUCE, method: DminSD, 
 iter:  5, fnrm:  1.88E-02, eBS: -4.48164293043242346E+00, D: -8.751E-05, 
          alpha:  3.138E-01}
       -  { #------------------------------------------------------------------ it coeff: 6
 calculate density kernel, communication strategy: ALLREDUCE, 
 communication strategy kernel: ALLREDUCE, method: DminSD, 
 iter:  6, fnrm:  1.84E-02, eBS: -4.48173044349481575E+00, D: -8.426E-05, 
          alpha:  3.138E-01}
       -  { #------------------------------------------------------------------ it coeff: 7
 calculate density kernel, communication strategy: ALLREDUCE, 
 communication strategy kernel: ALLREDUCE, method: DminSD, 
 iter:  7, fnrm:  1.81E-02, eBS: -4.48181470333985299E+00, D: -8.114E-05, 
          alpha:  3.138E-01}
       -  { #------------------------------------------------------------------ it coeff: 8
 calculate density kernel, communication strategy: ALLREDUCE, 
 communication strategy kernel: ALLREDUCE, method: DminSD, 
 iter:  8, fnrm:  1.77E-02, eBS: -4.48189584607163560E+00, D: -7.816E-05, 
          alpha:  3.138E-01}
       -  { #------------------------------------------------------------------ it coeff: 9
 calculate density kernel, communication strategy: ALLREDUCE, 
 communication strategy kernel: ALLREDUCE, method: DminSD, 
 iter:  9, fnrm:  1.74E-02, eBS: -4.48197400153990877E+00, D: -7.529E-05, 
          alpha:  3.138E-01}
       -  { #----------------------------------------------------------------- it coeff: 10
 calculate density kernel, communication strategy: ALLREDUCE, 
 communication strategy kernel: ALLREDUCE, method: DminSD, 
 iter:  10, fnrm:  1.71E-02, eBS: -4.48204929365593419E+00, D: -7.255E-05, 
           alpha:  3.138E-01}
       Kohn-Sham residue               :  2.070E-01
       Coefficients available          :  Yes
     alpha                             :  0.34522712143931022
     energydiff                        : -7.19274556587379266E-004
     Hamiltonian update: {
 Energies: {Ekin:  1.61725357342E+01, Epot: -1.92140104734E+01, Enl:  1.43030174225E+00, 
              EH:  5.64625202353E+01,  EXC: -7.83213265289E+00, EvXC: -1.02687613761E+01}, 
    Total charge:  1.499999870302E+01, 
 Poisson Solver: {BC: Free, Box:  [  117,  119,  107 ], MPI tasks:  4}}
      #Eigenvalues and New Occupation Numbers
     Orbitals: [
 {e: -5.398147214777E-01, f:  2.0000},  # 00001
 {e: -4.399839849784E-01, f:  2.0000},  # 00002
 {e: -8.530443357213E-02, f:  2.0000},  # 00003
 {e:  1.455691359457E-02, f:  2.0000},  # 00004
 {e:  4.573917800343E-02, f:  2.0000},  # 00005
 {e:  4.574008556873E-02, f:  2.0000},  # 00006
 {e:  1.455944989365E-01, f:  2.0000},  # 00007
 {e:  1.455959900519E-01, f:  1.0000}] # 00008
     summary: [ {kernel optimization: DMIN, mixing quantity: DENS, mix hist:  0, 
 iter:  14, delta:  5.19E-08, energy: -3.24926677453456634E+01, D: -7.193E-04, 
           Tr(KW):  7.9897E+00}]
   -  #-------------------------------------------------------------------- kernel iter: 15
     Kernel update:
       max dev from unity              :  3.94E-01
       Hamiltonian application required:  Yes
       method                          : directmin
       expansion coefficients optimization: &it_coeff001_003_015
       -  { #------------------------------------------------------------------ it coeff: 1
 calculate density kernel, communication strategy: ALLREDUCE, 
 communication strategy kernel: ALLREDUCE, method: DminSD, 
 iter:  1, fnrm:  1.65E-02, eBS: -2.81708917540244297E+00, D: -1.670E+00, 
          alpha:  3.452E-01}
       -  { #------------------------------------------------------------------ it coeff: 2
 calculate density kernel, communication strategy: ALLREDUCE, 
 communication strategy kernel: ALLREDUCE, method: DminSD, 
 iter:  2, fnrm:  1.62E-02, eBS: -4.48708558423430937E+00, D: -7.158E-05, 
          alpha:  3.452E-01}
       -  { #------------------------------------------------------------------ it coeff: 3
 calculate density kernel, communication strategy: ALLREDUCE, 
 communication strategy kernel: ALLREDUCE, method: DminSD, 
 iter:  3, fnrm:  1.59E-02, eBS: -4.48715716574950108E+00, D: -6.877E-05, 
          alpha:  3.452E-01}
       -  { #------------------------------------------------------------------ it coeff: 4
 calculate density kernel, communication strategy: ALLREDUCE, 
 communication strategy kernel: ALLREDUCE, method: DminSD, 
 iter:  4, fnrm:  1.55E-02, eBS: -4.48722593322783592E+00, D: -6.608E-05, 
          alpha:  3.452E-01}
       -  { #------------------------------------------------------------------ it coeff: 5
 calculate density kernel, communication strategy: ALLREDUCE, 
 communication strategy kernel: ALLREDUCE, method: DminSD, 
 iter:  5, fnrm:  1.52E-02, eBS: -4.48729201238201281E+00, D: -6.351E-05, 
          alpha:  3.452E-01}
       -  { #------------------------------------------------------------------ it coeff: 6
 calculate density kernel, communication strategy: ALLREDUCE, 
 communication strategy kernel: ALLREDUCE, method: DminSD, 
 iter:  6, fnrm:  1.49E-02, eBS: -4.48735552269312699E+00, D: -6.106E-05, 
          alpha:  3.452E-01}
       -  { #------------------------------------------------------------------ it coeff: 7
 calculate density kernel, communication strategy: ALLREDUCE, 
 communication strategy kernel: ALLREDUCE, method: DminSD, 
 iter:  7, fnrm:  1.47E-02, eBS: -4.48741657775538805E+00, D: -5.871E-05, 
          alpha:  3.452E-01}
       -  { #------------------------------------------------------------------ it coeff: 8
 calculate density kernel, communication strategy: ALLREDUCE, 
 communication strategy kernel: ALLREDUCE, method: DminSD, 
 iter:  8, fnrm:  1.44E-02, eBS: -4.48747528559872499E+00, D: -5.646E-05, 
          alpha:  3.452E-01}
       -  { #------------------------------------------------------------------ it coeff: 9
 calculate density kernel, communication strategy: ALLREDUCE, 
 communication strategy kernel: ALLREDUCE, method: DminSD, 
 iter:  9, fnrm:  1.41E-02, eBS: -4.48753174899108664E+00, D: -5.432E-05, 
          alpha:  3.452E-01}
       -  { #----------------------------------------------------------------- it coeff: 10
 calculate density kernel, communication strategy: ALLREDUCE, 
 communication strategy kernel: ALLREDUCE, method: DminSD, 
 iter:  10, fnrm:  1.38E-02, eBS: -4.48758606572197749E+00, D: -5.226E-05, 
           alpha:  3.452E-01}
       Kohn-Sham residue               :  2.062E-01
       Coefficients available          :  Yes
     alpha                             :  0.37974983358324127
     energydiff                        : -4.98114832097940052E-004
     Hamiltonian update: {
 Energies: {Ekin:  1.61725357342E+01, Epot: -1.92173082540E+01, Enl:  1.43030174225E+00, 
              EH:  5.64574062058E+01,  EXC: -7.83143415351E+00, EvXC: -1.02678455406E+01}, 
    Total charge:  1.499999870385E+01, 
 Poisson Solver: {BC: Free, Box:  [  117,  119,  107 ], MPI tasks:  4}}
      #Eigenvalues and New Occupation Numbers
     Orbitals: [
 {e: -5.398147214777E-01, f:  2.0000},  # 00001
 {e: -4.399839849784E-01, f:  2.0000},  # 00002
 {e: -8.530443357213E-02, f:  2.0000},  # 00003
 {e:  1.455691359457E-02, f:  2.0000},  # 00004
 {e:  4.573917800343E-02, f:  2.0000},  # 00005
 {e:  4.574008556873E-02, f:  2.0000},  # 00006
 {e:  1.455944989365E-01, f:  2.0000},  # 00007
 {e:  1.455959900519E-01, f:  1.0000}] # 00008
     summary: [ {kernel optimization: DMIN, mixing quantity: DENS, mix hist:  0, 
 iter:  15, delta:  4.59E-08, energy: -3.24931658601777613E+01, D: -4.981E-04, 
           Tr(KW):  7.9903E+00}]
   -  #-------------------------------------------------------------------- kernel iter: 16
     Kernel update:
       max dev from unity              :  3.94E-01
       Hamiltonian application required:  Yes
       method                          : directmin
       expansion coefficients optimization: &it_coeff001_003_016
       -  { #------------------------------------------------------------------ it coeff: 1
 calculate density kernel, communication strategy: ALLREDUCE, 
 communication strategy kernel: ALLREDUCE, method: DminSD, 
 iter:  1, fnrm:  1.33E-02, eBS: -2.82248398361475772E+00, D: -1.670E+00, 
          alpha:  3.797E-01}
       -  { #------------------------------------------------------------------ it coeff: 2
 calculate density kernel, communication strategy: ALLREDUCE, 
 communication strategy kernel: ALLREDUCE, method: DminSD, 
 iter:  2, fnrm:  1.31E-02, eBS: -4.49222216374684269E+00, D: -5.134E-05, 
          alpha:  3.797E-01}
       -  { #------------------------------------------------------------------ it coeff: 3
 calculate density kernel, communication strategy: ALLREDUCE, 
 communication strategy kernel: ALLREDUCE, method: DminSD, 
 iter:  3, fnrm:  1.28E-02, eBS: -4.49227350487839594E+00, D: -4.925E-05, 
          alpha:  3.797E-01}
       -  { #------------------------------------------------------------------ it coeff: 4
 calculate density kernel, communication strategy: ALLREDUCE, 
 communication strategy kernel: ALLREDUCE, method: DminSD, 
 iter:  4, fnrm:  1.25E-02, eBS: -4.49232275802381409E+00, D: -4.726E-05, 
          alpha:  3.797E-01}
       -  { #------------------------------------------------------------------ it coeff: 5
 calculate density kernel, communication strategy: ALLREDUCE, 
 communication strategy kernel: ALLREDUCE, method: DminSD, 
 iter:  5, fnrm:  1.23E-02, eBS: -4.49237002076588787E+00, D: -4.536E-05, 
          alpha:  3.797E-01}
       -  { #------------------------------------------------------------------ it coeff: 6
 calculate density kernel, communication strategy: ALLREDUCE, 
 communication strategy kernel: ALLREDUCE, method: DminSD, 
 iter:  6, fnrm:  1.20E-02, eBS: -4.49241538558927367E+00, D: -4.355E-05, 
          alpha:  3.797E-01}
       -  { #------------------------------------------------------------------ it coeff: 7
 calculate density kernel, communication strategy: ALLREDUCE, 
 communication strategy kernel: ALLREDUCE, method: DminSD, 
 iter:  7, fnrm:  1.18E-02, eBS: -4.49245894017956893E+00, D: -4.183E-05, 
          alpha:  3.797E-01}
       -  { #------------------------------------------------------------------ it coeff: 8
 calculate density kernel, communication strategy: ALLREDUCE, 
 communication strategy kernel: ALLREDUCE, method: DminSD, 
 iter:  8, fnrm:  1.16E-02, eBS: -4.49250076770203588E+00, D: -4.018E-05, 
          alpha:  3.797E-01}
       -  { #------------------------------------------------------------------ it coeff: 9
 calculate density kernel, communication strategy: ALLREDUCE, 
 communication strategy kernel: ALLREDUCE, method: DminSD, 
 iter:  9, fnrm:  1.13E-02, eBS: -4.49254094706157581E+00, D: -3.861E-05, 
          alpha:  3.797E-01}
       -  { #----------------------------------------------------------------- it coeff: 10
 calculate density kernel, communication strategy: ALLREDUCE, 
 communication strategy kernel: ALLREDUCE, method: DminSD, 
 iter:  10, fnrm:  1.11E-02, eBS: -4.49257955314554103E+00, D: -3.710E-05, 
           alpha:  3.797E-01}
       Kohn-Sham residue               :  2.056E-01
       Coefficients available          :  Yes
     alpha                             :  0.41772481694156544
     energydiff                        : -3.33178547911927581E-004
     Hamiltonian update: {
 Energies: {Ekin:  1.61725357342E+01, Epot: -1.92203773114E+01, Enl:  1.43030174225E+00, 
              EH:  5.64526718356E+01,  EXC: -7.83079699932E+00, EvXC: -1.02670100012E+01}, 
    Total charge:  1.499999870459E+01, 
 Poisson Solver: {BC: Free, Box:  [  117,  119,  107 ], MPI tasks:  4}}
      #Eigenvalues and New Occupation Numbers
     Orbitals: [
 {e: -5.398147214777E-01, f:  2.0000},  # 00001
 {e: -4.399839849784E-01, f:  2.0000},  # 00002
 {e: -8.530443357213E-02, f:  2.0000},  # 00003
 {e:  1.455691359457E-02, f:  2.0000},  # 00004
 {e:  4.573917800343E-02, f:  2.0000},  # 00005
 {e:  4.574008556873E-02, f:  2.0000},  # 00006
 {e:  1.455944989365E-01, f:  2.0000},  # 00007
 {e:  1.455959900519E-01, f:  1.0000}] # 00008
     summary: [ {kernel optimization: DMIN, mixing quantity: DENS, mix hist:  0, 
 iter:  16, delta:  4.01E-08, energy: -3.24934990387256732E+01, D: -3.332E-04, 
           Tr(KW):  7.9908E+00}]
   -  #-------------------------------------------------------------------- kernel iter: 17
     Kernel update:
       max dev from unity              :  3.94E-01
       Hamiltonian application required:  Yes
       method                          : directmin
       expansion coefficients optimization: &it_coeff001_003_017
       -  { #------------------------------------------------------------------ it coeff: 1
 calculate density kernel, communication strategy: ALLREDUCE, 
 communication strategy kernel: ALLREDUCE, method: DminSD, 
 iter:  1, fnrm:  1.07E-02, eBS: -2.82735314721823006E+00, D: -1.669E+00, 
          alpha:  4.177E-01}
       -  { #------------------------------------------------------------------ it coeff: 2
 calculate density kernel, communication strategy: ALLREDUCE, 
 communication strategy kernel: ALLREDUCE, method: DminSD, 
 iter:  2, fnrm:  1.05E-02, eBS: -4.49672096388793996E+00, D: -3.631E-05, 
          alpha:  4.177E-01}
       -  { #------------------------------------------------------------------ it coeff: 3
 calculate density kernel, communication strategy: ALLREDUCE, 
 communication strategy kernel: ALLREDUCE, method: DminSD, 
 iter:  3, fnrm:  1.03E-02, eBS: -4.49675727250552093E+00, D: -3.479E-05, 
          alpha:  4.177E-01}
       -  { #------------------------------------------------------------------ it coeff: 4
 calculate density kernel, communication strategy: ALLREDUCE, 
 communication strategy kernel: ALLREDUCE, method: DminSD, 
 iter:  4, fnrm:  1.00E-02, eBS: -4.49679206468494108E+00, D: -3.335E-05, 
          alpha:  4.177E-01}
       -  { #------------------------------------------------------------------ it coeff: 5
 calculate density kernel, communication strategy: ALLREDUCE, 
 communication strategy kernel: ALLREDUCE, method: DminSD, 
 iter:  5, fnrm:  9.83E-03, eBS: -4.49682541404750857E+00, D: -3.198E-05, 
          alpha:  4.177E-01}
       -  { #------------------------------------------------------------------ it coeff: 6
 calculate density kernel, communication strategy: ALLREDUCE, 
 communication strategy kernel: ALLREDUCE, method: DminSD, 
 iter:  6, fnrm:  9.63E-03, eBS: -4.49685739019188446E+00, D: -3.067E-05, 
          alpha:  4.177E-01}
       -  { #------------------------------------------------------------------ it coeff: 7
 calculate density kernel, communication strategy: ALLREDUCE, 
 communication strategy kernel: ALLREDUCE, method: DminSD, 
 iter:  7, fnrm:  9.43E-03, eBS: -4.49688805894232768E+00, D: -2.942E-05, 
          alpha:  4.177E-01}
       -  { #------------------------------------------------------------------ it coeff: 8
 calculate density kernel, communication strategy: ALLREDUCE, 
 communication strategy kernel: ALLREDUCE, method: DminSD, 
 iter:  8, fnrm:  9.24E-03, eBS: -4.49691748257910273E+00, D: -2.824E-05, 
          alpha:  4.177E-01}
       -  { #------------------------------------------------------------------ it coeff: 9
 calculate density kernel, communication strategy: ALLREDUCE, 
 communication strategy kernel: ALLREDUCE, method: DminSD, 
 iter:  9, fnrm:  9.05E-03, eBS: -4.49694572005258486E+00, D: -2.711E-05, 
          alpha:  4.177E-01}
       -  { #----------------------------------------------------------------- it coeff: 10
 calculate density kernel, communication strategy: ALLREDUCE, 
 communication strategy kernel: ALLREDUCE, method: DminSD, 
 iter:  10, fnrm:  8.87E-03, eBS: -4.49697282718239766E+00, D: -2.603E-05, 
           alpha:  4.177E-01}
       Kohn-Sham residue               :  2.050E-01
       Coefficients available          :  Yes
     alpha                             :  0.45949729863572203
     energydiff                        : -2.11210383753268616E-004
     Hamiltonian update: {
 Energies: {Ekin:  1.61725357342E+01, Epot: -1.92231456830E+01, Enl:  1.43030174225E+00, 
              EH:  5.64484272180E+01,  EXC: -7.83023825488E+00, EvXC: -1.02662772895E+01}, 
    Total charge:  1.499999870523E+01, 
 Poisson Solver: {BC: Free, Box:  [  117,  119,  107 ], MPI tasks:  4}}
      #Eigenvalues and New Occupation Numbers
     Orbitals: [
 {e: -5.398147214777E-01, f:  2.0000},  # 00001
 {e: -4.399839849784E-01, f:  2.0000},  # 00002
 {e: -8.530443357213E-02, f:  2.0000},  # 00003
 {e:  1.455691359457E-02, f:  2.0000},  # 00004
 {e:  4.573917800343E-02, f:  2.0000},  # 00005
 {e:  4.574008556873E-02, f:  2.0000},  # 00006
 {e:  1.455944989365E-01, f:  2.0000},  # 00007
 {e:  1.455959900519E-01, f:  1.0000}] # 00008
     summary: [ {kernel optimization: DMIN, mixing quantity: DENS, mix hist:  0, 
 iter:  17, delta:  3.47E-08, energy: -3.24937102491094265E+01, D: -2.112E-04, 
           Tr(KW):  7.9913E+00}]
   -  #-------------------------------------------------------------------- kernel iter: 18
     Kernel update:
       max dev from unity              :  3.94E-01
       Hamiltonian application required:  Yes
       method                          : directmin
       expansion coefficients optimization: &it_coeff001_003_018
       -  { #------------------------------------------------------------------ it coeff: 1
 calculate density kernel, communication strategy: ALLREDUCE, 
 communication strategy kernel: ALLREDUCE, method: DminSD, 
 iter:  1, fnrm:  8.54E-03, eBS: -2.83163500789441791E+00, D: -1.669E+00, 
          alpha:  4.595E-01}
       -  { #------------------------------------------------------------------ it coeff: 2
 calculate density kernel, communication strategy: ALLREDUCE, 
 communication strategy kernel: ALLREDUCE, method: DminSD, 
 iter:  2, fnrm:  8.36E-03, eBS: -4.50058749609807851E+00, D: -2.539E-05, 
          alpha:  4.595E-01}
       -  { #------------------------------------------------------------------ it coeff: 3
 calculate density kernel, communication strategy: ALLREDUCE, 
 communication strategy kernel: ALLREDUCE, method: DminSD, 
 iter:  3, fnrm:  8.18E-03, eBS: -4.50061288274288884E+00, D: -2.431E-05, 
          alpha:  4.595E-01}
       -  { #------------------------------------------------------------------ it coeff: 4
 calculate density kernel, communication strategy: ALLREDUCE, 
 communication strategy kernel: ALLREDUCE, method: DminSD, 
 iter:  4, fnrm:  8.00E-03, eBS: -4.50063718785816391E+00, D: -2.328E-05, 
          alpha:  4.595E-01}
       -  { #------------------------------------------------------------------ it coeff: 5
 calculate density kernel, communication strategy: ALLREDUCE, 
 communication strategy kernel: ALLREDUCE, method: DminSD, 
 iter:  5, fnrm:  7.83E-03, eBS: -4.50066046565793165E+00, D: -2.230E-05, 
          alpha:  4.595E-01}
       -  { #------------------------------------------------------------------ it coeff: 6
 calculate density kernel, communication strategy: ALLREDUCE, 
 communication strategy kernel: ALLREDUCE, method: DminSD, 
 iter:  6, fnrm:  7.67E-03, eBS: -4.50068276727935235E+00, D: -2.137E-05, 
          alpha:  4.595E-01}
       -  { #------------------------------------------------------------------ it coeff: 7
 calculate density kernel, communication strategy: ALLREDUCE, 
 communication strategy kernel: ALLREDUCE, method: DminSD, 
 iter:  7, fnrm:  7.51E-03, eBS: -4.50070414098124960E+00, D: -2.049E-05, 
          alpha:  4.595E-01}
       -  { #------------------------------------------------------------------ it coeff: 8
 calculate density kernel, communication strategy: ALLREDUCE, 
 communication strategy kernel: ALLREDUCE, method: DminSD, 
 iter:  8, fnrm:  7.35E-03, eBS: -4.50072463232748099E+00, D: -1.965E-05, 
          alpha:  4.595E-01}
       -  { #------------------------------------------------------------------ it coeff: 9
 calculate density kernel, communication strategy: ALLREDUCE, 
 communication strategy kernel: ALLREDUCE, method: DminSD, 
 iter:  9, fnrm:  7.20E-03, eBS: -4.50074428435676843E+00, D: -1.885E-05, 
          alpha:  4.595E-01}
       -  { #----------------------------------------------------------------- it coeff: 10
 calculate density kernel, communication strategy: ALLREDUCE, 
 communication strategy kernel: ALLREDUCE, method: DminSD, 
 iter:  10, fnrm:  7.05E-03, eBS: -4.50076313774014203E+00, D: -1.809E-05, 
           alpha:  4.595E-01}
       Kohn-Sham residue               :  2.045E-01
       Coefficients available          :  Yes
     alpha                             :  0.50544702849929424
     energydiff                        : -1.21029542420103553E-004
     Hamiltonian update: {
 Energies: {Ekin:  1.61725357342E+01, Epot: -1.92255839034E+01, Enl:  1.43030174225E+00, 
              EH:  5.64447140507E+01,  EXC: -7.82976292808E+00, EvXC: -1.02656540345E+01}, 
    Total charge:  1.499999870578E+01, 
 Poisson Solver: {BC: Free, Box:  [  117,  119,  107 ], MPI tasks:  4}}
      #Eigenvalues and New Occupation Numbers
     Orbitals: [
 {e: -5.398147214777E-01, f:  2.0000},  # 00001
 {e: -4.399839849784E-01, f:  2.0000},  # 00002
 {e: -8.530443357213E-02, f:  2.0000},  # 00003
 {e:  1.455691359457E-02, f:  2.0000},  # 00004
 {e:  4.573917800343E-02, f:  2.0000},  # 00005
 {e:  4.574008556873E-02, f:  2.0000},  # 00006
 {e:  1.455944989365E-01, f:  2.0000},  # 00007
 {e:  1.455959900519E-01, f:  1.0000}] # 00008
     summary: [ {kernel optimization: DMIN, mixing quantity: DENS, mix hist:  0, 
 iter:  18, delta:  2.98E-08, energy: -3.24938312786518466E+01, D: -1.210E-04, 
           Tr(KW):  7.9918E+00}]
   -  #-------------------------------------------------------------------- kernel iter: 19
     Kernel update:
       max dev from unity              :  3.94E-01
       Hamiltonian application required:  Yes
       method                          : directmin
       expansion coefficients optimization: &it_coeff001_003_019
       -  { #------------------------------------------------------------------ it coeff: 1
 calculate density kernel, communication strategy: ALLREDUCE, 
 communication strategy kernel: ALLREDUCE, method: DminSD, 
 iter:  1, fnrm:  6.78E-03, eBS: -2.83532127650744803E+00, D: -1.669E+00, 
          alpha:  5.054E-01}
       -  { #------------------------------------------------------------------ it coeff: 2
 calculate density kernel, communication strategy: ALLREDUCE, 
 communication strategy kernel: ALLREDUCE, method: DminSD, 
 iter:  2, fnrm:  6.63E-03, eBS: -4.50385760192528650E+00, D: -1.759E-05, 
          alpha:  5.054E-01}
       -  { #------------------------------------------------------------------ it coeff: 3
 calculate density kernel, communication strategy: ALLREDUCE, 
 communication strategy kernel: ALLREDUCE, method: DminSD, 
 iter:  3, fnrm:  6.49E-03, eBS: -4.50387519353899179E+00, D: -1.683E-05, 
          alpha:  5.054E-01}
       -  { #------------------------------------------------------------------ it coeff: 4
 calculate density kernel, communication strategy: ALLREDUCE, 
 communication strategy kernel: ALLREDUCE, method: DminSD, 
 iter:  4, fnrm:  6.35E-03, eBS: -4.50389202518590270E+00, D: -1.611E-05, 
          alpha:  5.054E-01}
       -  { #------------------------------------------------------------------ it coeff: 5
 calculate density kernel, communication strategy: ALLREDUCE, 
 communication strategy kernel: ALLREDUCE, method: DminSD, 
 iter:  5, fnrm:  6.21E-03, eBS: -4.50390813604083462E+00, D: -1.543E-05, 
          alpha:  5.054E-01}
       -  { #------------------------------------------------------------------ it coeff: 6
 calculate density kernel, communication strategy: ALLREDUCE, 
 communication strategy kernel: ALLREDUCE, method: DminSD, 
 iter:  6, fnrm:  6.08E-03, eBS: -4.50392356297995455E+00, D: -1.478E-05, 
          alpha:  5.054E-01}
       -  { #------------------------------------------------------------------ it coeff: 7
 calculate density kernel, communication strategy: ALLREDUCE, 
 communication strategy kernel: ALLREDUCE, method: DminSD, 
 iter:  7, fnrm:  5.95E-03, eBS: -4.50393834073506749E+00, D: -1.416E-05, 
          alpha:  5.054E-01}
       -  { #------------------------------------------------------------------ it coeff: 8
 calculate density kernel, communication strategy: ALLREDUCE, 
 communication strategy kernel: ALLREDUCE, method: DminSD, 
 iter:  8, fnrm:  5.82E-03, eBS: -4.50395250203564590E+00, D: -1.358E-05, 
          alpha:  5.054E-01}
       -  { #------------------------------------------------------------------ it coeff: 9
 calculate density kernel, communication strategy: ALLREDUCE, 
 communication strategy kernel: ALLREDUCE, method: DminSD, 
 iter:  9, fnrm:  5.70E-03, eBS: -4.50396607773983515E+00, D: -1.302E-05, 
          alpha:  5.054E-01}
       -  { #----------------------------------------------------------------- it coeff: 10
 calculate density kernel, communication strategy: ALLREDUCE, 
 communication strategy kernel: ALLREDUCE, method: DminSD, 
 iter:  10, fnrm:  5.59E-03, eBS: -4.50397909695547582E+00, D: -1.249E-05, 
           alpha:  5.054E-01}
       Kohn-Sham residue               :  2.041E-01
       Coefficients available          :  Yes
     alpha                             :  0.55599173134922375
     energydiff                        : -5.40692363273365117E-005
     Hamiltonian update: {
 Energies: {Ekin:  1.61725357342E+01, Epot: -1.92276897938E+01, Enl:  1.43030174225E+00, 
              EH:  5.64415311748E+01,  EXC: -7.82936864378E+00, EvXC: -1.02651371352E+01}, 
    Total charge:  1.499999870625E+01, 
 Poisson Solver: {BC: Free, Box:  [  117,  119,  107 ], MPI tasks:  4}}
      #Eigenvalues and New Occupation Numbers
     Orbitals: [
 {e: -5.398147214777E-01, f:  2.0000},  # 00001
 {e: -4.399839849784E-01, f:  2.0000},  # 00002
 {e: -8.530443357213E-02, f:  2.0000},  # 00003
 {e:  1.455691359457E-02, f:  2.0000},  # 00004
 {e:  4.573917800343E-02, f:  2.0000},  # 00005
 {e:  4.574008556873E-02, f:  2.0000},  # 00006
 {e:  1.455944989365E-01, f:  2.0000},  # 00007
 {e:  1.455959900519E-01, f:  1.0000}] # 00008
     summary: [ {kernel optimization: DMIN, mixing quantity: DENS, mix hist:  0, 
 iter:  19, delta:  2.53E-08, energy: -3.24938853478881740E+01, D: -5.407E-05, 
           Tr(KW):  7.9923E+00}]
   -  #-------------------------------------------------------------------- kernel iter: 20
     Kernel update:
       max dev from unity              :  3.94E-01
       Hamiltonian application required:  Yes
       method                          : directmin
       expansion coefficients optimization: &it_coeff001_003_020
       -  { #------------------------------------------------------------------ it coeff: 1
 calculate density kernel, communication strategy: ALLREDUCE, 
 communication strategy kernel: ALLREDUCE, method: DminSD, 
 iter:  1, fnrm:  5.37E-03, eBS: -2.83843560670938455E+00, D: -1.668E+00, 
          alpha:  5.560E-01}
       -  { #------------------------------------------------------------------ it coeff: 2
 calculate density kernel, communication strategy: ALLREDUCE, 
 communication strategy kernel: ALLREDUCE, method: DminSD, 
 iter:  2, fnrm:  5.25E-03, eBS: -4.50658178195835113E+00, D: -1.210E-05, 
          alpha:  5.560E-01}
       -  { #------------------------------------------------------------------ it coeff: 3
 calculate density kernel, communication strategy: ALLREDUCE, 
 communication strategy kernel: ALLREDUCE, method: DminSD, 
 iter:  3, fnrm:  5.13E-03, eBS: -4.50659388534087313E+00, D: -1.158E-05, 
          alpha:  5.560E-01}
       -  { #------------------------------------------------------------------ it coeff: 4
 calculate density kernel, communication strategy: ALLREDUCE, 
 communication strategy kernel: ALLREDUCE, method: DminSD, 
 iter:  4, fnrm:  5.02E-03, eBS: -4.50660546125601424E+00, D: -1.108E-05, 
          alpha:  5.560E-01}
       -  { #------------------------------------------------------------------ it coeff: 5
 calculate density kernel, communication strategy: ALLREDUCE, 
 communication strategy kernel: ALLREDUCE, method: DminSD, 
 iter:  5, fnrm:  4.91E-03, eBS: -4.50661653763521297E+00, D: -1.060E-05, 
          alpha:  5.560E-01}
       -  { #------------------------------------------------------------------ it coeff: 6
 calculate density kernel, communication strategy: ALLREDUCE, 
 communication strategy kernel: ALLREDUCE, method: DminSD, 
 iter:  6, fnrm:  4.80E-03, eBS: -4.50662714071499160E+00, D: -1.015E-05, 
          alpha:  5.560E-01}
       -  { #------------------------------------------------------------------ it coeff: 7
 calculate density kernel, communication strategy: ALLREDUCE, 
 communication strategy kernel: ALLREDUCE, method: DminSD, 
 iter:  7, fnrm:  4.70E-03, eBS: -4.50663729515558131E+00, D: -9.729E-06, 
          alpha:  5.560E-01}
       -  { #------------------------------------------------------------------ it coeff: 8
 calculate density kernel, communication strategy: ALLREDUCE, 
 communication strategy kernel: ALLREDUCE, method: DminSD, 
 iter:  8, fnrm:  4.60E-03, eBS: -4.50664702414961837E+00, D: -9.325E-06, 
          alpha:  5.560E-01}
       -  { #------------------------------------------------------------------ it coeff: 9
 calculate density kernel, communication strategy: ALLREDUCE, 
 communication strategy kernel: ALLREDUCE, method: DminSD, 
 iter:  9, fnrm:  4.51E-03, eBS: -4.50665634952196026E+00, D: -8.942E-06, 
          alpha:  5.560E-01}
       -  { #----------------------------------------------------------------- it coeff: 10
 calculate density kernel, communication strategy: ALLREDUCE, 
 communication strategy kernel: ALLREDUCE, method: DminSD, 
 iter:  10, fnrm:  4.41E-03, eBS: -4.50666529182143449E+00, D: -8.579E-06, 
           alpha:  5.560E-01}
       Kohn-Sham residue               :  2.038E-01
       Coefficients available          :  Yes
     alpha                             :  0.61159090448414621
     energydiff                        : -4.27361892718636227E-006
     Hamiltonian update: {
 Energies: {Ekin:  1.61725357342E+01, Epot: -1.92294774533E+01, Enl:  1.43030174225E+00, 
              EH:  5.64388526676E+01,  EXC: -7.82904901251E+00, EvXC: -1.02647182062E+01}, 
    Total charge:  1.499999870664E+01, 
 Poisson Solver: {BC: Free, Box:  [  117,  119,  107 ], MPI tasks:  4}}
      #Eigenvalues and New Occupation Numbers
     Orbitals: [
 {e: -5.398147214777E-01, f:  2.0000},  # 00001
 {e: -4.399839849784E-01, f:  2.0000},  # 00002
 {e: -8.530443357213E-02, f:  2.0000},  # 00003
 {e:  1.455691359457E-02, f:  2.0000},  # 00004
 {e:  4.573917800343E-02, f:  2.0000},  # 00005
 {e:  4.574008556873E-02, f:  2.0000},  # 00006
 {e:  1.455944989365E-01, f:  2.0000},  # 00007
 {e:  1.455959900519E-01, f:  1.0000}] # 00008
     summary: [ {kernel optimization: DMIN, mixing quantity: DENS, mix hist:  0, 
 iter:  20, delta:  2.15E-08, energy: -3.24938896215071011E+01, D: -4.274E-06, 
           Tr(KW):  7.9927E+00}]
   -  #-------------------------------------------------------------------- kernel iter: 21
     Kernel update:
       max dev from unity              :  3.94E-01
       Hamiltonian application required:  Yes
       method                          : directmin
       expansion coefficients optimization: &it_coeff001_003_021
       -  { #------------------------------------------------------------------ it coeff: 1
 calculate density kernel, communication strategy: ALLREDUCE, 
 communication strategy kernel: ALLREDUCE, method: DminSD, 
 iter:  1, fnrm:  4.23E-03, eBS: -2.84101908986319884E+00, D: -1.668E+00, 
          alpha:  6.116E-01}
       -  { #------------------------------------------------------------------ it coeff: 2
 calculate density kernel, communication strategy: ALLREDUCE, 
 communication strategy kernel: ALLREDUCE, method: DminSD, 
 iter:  2, fnrm:  4.14E-03, eBS: -4.50881600660120885E+00, D: -8.278E-06, 
          alpha:  6.116E-01}
       -  { #------------------------------------------------------------------ it coeff: 3
 calculate density kernel, communication strategy: ALLREDUCE, 
 communication strategy kernel: ALLREDUCE, method: DminSD, 
 iter:  3, fnrm:  4.04E-03, eBS: -4.50882428465224372E+00, D: -7.916E-06, 
          alpha:  6.116E-01}
       -  { #------------------------------------------------------------------ it coeff: 4
 calculate density kernel, communication strategy: ALLREDUCE, 
 communication strategy kernel: ALLREDUCE, method: DminSD, 
 iter:  4, fnrm:  3.96E-03, eBS: -4.50883220064811674E+00, D: -7.574E-06, 
          alpha:  6.116E-01}
       -  { #------------------------------------------------------------------ it coeff: 5
 calculate density kernel, communication strategy: ALLREDUCE, 
 communication strategy kernel: ALLREDUCE, method: DminSD, 
 iter:  5, fnrm:  3.87E-03, eBS: -4.50883977432556460E+00, D: -7.250E-06, 
          alpha:  6.116E-01}
       -  { #------------------------------------------------------------------ it coeff: 6
 calculate density kernel, communication strategy: ALLREDUCE, 
 communication strategy kernel: ALLREDUCE, method: DminSD, 
 iter:  6, fnrm:  3.79E-03, eBS: -4.50884702417258421E+00, D: -6.943E-06, 
          alpha:  6.116E-01}
       -  { #------------------------------------------------------------------ it coeff: 7
 calculate density kernel, communication strategy: ALLREDUCE, 
 communication strategy kernel: ALLREDUCE, method: DminSD, 
 iter:  7, fnrm:  3.71E-03, eBS: -4.50885396752092493E+00, D: -6.653E-06, 
          alpha:  6.116E-01}
       -  { #------------------------------------------------------------------ it coeff: 8
 calculate density kernel, communication strategy: ALLREDUCE, 
 communication strategy kernel: ALLREDUCE, method: DminSD, 
 iter:  8, fnrm:  3.63E-03, eBS: -4.50886062063023729E+00, D: -6.378E-06, 
          alpha:  6.116E-01}
       -  { #------------------------------------------------------------------ it coeff: 9
 calculate density kernel, communication strategy: ALLREDUCE, 
 communication strategy kernel: ALLREDUCE, method: DminSD, 
 iter:  9, fnrm:  3.55E-03, eBS: -4.50886699876471297E+00, D: -6.117E-06, 
          alpha:  6.116E-01}
       -  { #----------------------------------------------------------------- it coeff: 10
 calculate density kernel, communication strategy: ALLREDUCE, 
 communication strategy kernel: ALLREDUCE, method: DminSD, 
 iter:  10, fnrm:  3.48E-03, eBS: -4.50887311626317100E+00, D: -5.870E-06, 
           alpha:  6.116E-01}
       Kohn-Sham residue               :  2.035E-01
       Coefficients available          :  Yes
     alpha                             :  0.30579545224207311
     energydiff                        :  3.2398758968099628E-005
     Hamiltonian update: {
 Energies: {Ekin:  1.61725357342E+01, Epot: -1.92309700349E+01, Enl:  1.43030174225E+00, 
              EH:  5.64366393852E+01,  EXC: -7.82879580097E+00, EvXC: -1.02643864385E+01}, 
    Total charge:  1.499999870697E+01, 
 Poisson Solver: {BC: Free, Box:  [  117,  119,  107 ], MPI tasks:  4}}
      #Eigenvalues and New Occupation Numbers
     Orbitals: [
 {e: -5.398147214777E-01, f:  2.0000},  # 00001
 {e: -4.399839849784E-01, f:  2.0000},  # 00002
 {e: -8.530443357213E-02, f:  2.0000},  # 00003
 {e:  1.455691359457E-02, f:  2.0000},  # 00004
 {e:  4.573917800343E-02, f:  2.0000},  # 00005
 {e:  4.574008556873E-02, f:  2.0000},  # 00006
 {e:  1.455944989365E-01, f:  2.0000},  # 00007
 {e:  1.455959900519E-01, f:  1.0000}] # 00008
     summary: [ {kernel optimization: DMIN, mixing quantity: DENS, mix hist:  0, 
 iter:  21, delta:  1.82E-08, energy: -3.24938572227481330E+01, D:  3.240E-05, 
           Tr(KW):  7.9932E+00}]
   -  #-------------------------------------------------------------------- kernel iter: 22
     Kernel update:
       max dev from unity              :  3.94E-01
       Hamiltonian application required:  Yes
       method                          : directmin
       expansion coefficients optimization: &it_coeff001_003_022
       -  { #------------------------------------------------------------------ it coeff: 1
 calculate density kernel, communication strategy: ALLREDUCE, 
 communication strategy kernel: ALLREDUCE, method: DminSD, 
 iter:  1, fnrm:  3.33E-03, eBS: -2.84312141730168921E+00, D: -1.667E+00, 
          alpha:  3.058E-01}
       -  { #------------------------------------------------------------------ it coeff: 2
 calculate density kernel, communication strategy: ALLREDUCE, 
 communication strategy kernel: ALLREDUCE, method: DminSD, 
 iter:  2, fnrm:  3.29E-03, eBS: -4.51061393734208860E+00, D: -2.641E-06, 
          alpha:  3.058E-01}
       -  { #------------------------------------------------------------------ it coeff: 3
 calculate density kernel, communication strategy: ALLREDUCE, 
 communication strategy kernel: ALLREDUCE, method: DminSD, 
 iter:  3, fnrm:  3.26E-03, eBS: -4.51061657802706151E+00, D: -2.587E-06, 
          alpha:  3.058E-01}
       -  { #------------------------------------------------------------------ it coeff: 4
 calculate density kernel, communication strategy: ALLREDUCE, 
 communication strategy kernel: ALLREDUCE, method: DminSD, 
 iter:  4, fnrm:  3.23E-03, eBS: -4.51061916542322638E+00, D: -2.535E-06, 
          alpha:  3.058E-01}
       -  { #------------------------------------------------------------------ it coeff: 5
 calculate density kernel, communication strategy: ALLREDUCE, 
 communication strategy kernel: ALLREDUCE, method: DminSD, 
 iter:  5, fnrm:  3.20E-03, eBS: -4.51062170092291836E+00, D: -2.485E-06, 
          alpha:  3.058E-01}
       -  { #------------------------------------------------------------------ it coeff: 6
 calculate density kernel, communication strategy: ALLREDUCE, 
 communication strategy kernel: ALLREDUCE, method: DminSD, 
 iter:  6, fnrm:  3.16E-03, eBS: -4.51062418587473957E+00, D: -2.436E-06, 
          alpha:  3.058E-01}
       -  { #------------------------------------------------------------------ it coeff: 7
 calculate density kernel, communication strategy: ALLREDUCE, 
 communication strategy kernel: ALLREDUCE, method: DminSD, 
 iter:  7, fnrm:  3.13E-03, eBS: -4.51062662158525818E+00, D: -2.388E-06, 
          alpha:  3.058E-01}
       -  { #------------------------------------------------------------------ it coeff: 8
 calculate density kernel, communication strategy: ALLREDUCE, 
 communication strategy kernel: ALLREDUCE, method: DminSD, 
 iter:  8, fnrm:  3.10E-03, eBS: -4.51062900932062050E+00, D: -2.341E-06, 
          alpha:  3.058E-01}
       -  { #------------------------------------------------------------------ it coeff: 9
 calculate density kernel, communication strategy: ALLREDUCE, 
 communication strategy kernel: ALLREDUCE, method: DminSD, 
 iter:  9, fnrm:  3.07E-03, eBS: -4.51063135030804396E+00, D: -2.295E-06, 
          alpha:  3.058E-01}
       -  { #----------------------------------------------------------------- it coeff: 10
 calculate density kernel, communication strategy: ALLREDUCE, 
 communication strategy kernel: ALLREDUCE, method: DminSD, 
 iter:  10, fnrm:  3.04E-03, eBS: -4.51063364573729153E+00, D: -2.251E-06, 
           alpha:  3.058E-01}
       Kohn-Sham residue               :  2.034E-01
       Coefficients available          :  Yes
     alpha                             :  0.15289772612103655
     energydiff                        :  1.94241795909988468E-005
     Hamiltonian update: {
 Energies: {Ekin:  1.61725357342E+01, Epot: -1.92321954124E+01, Enl:  1.43030174225E+00, 
              EH:  5.64348455936E+01,  EXC: -7.82860017960E+00, EvXC: -1.02641302413E+01}, 
    Total charge:  1.499999870710E+01, 
 Poisson Solver: {BC: Free, Box:  [  117,  119,  107 ], MPI tasks:  4}}
      #Eigenvalues and New Occupation Numbers
     Orbitals: [
 {e: -5.398147214777E-01, f:  2.0000},  # 00001
 {e: -4.399839849784E-01, f:  2.0000},  # 00002
 {e: -8.530443357213E-02, f:  2.0000},  # 00003
 {e:  1.455691359457E-02, f:  2.0000},  # 00004
 {e:  4.573917800343E-02, f:  2.0000},  # 00005
 {e:  4.574008556873E-02, f:  2.0000},  # 00006
 {e:  1.455944989365E-01, f:  2.0000},  # 00007
 {e:  1.455959900519E-01, f:  1.0000}] # 00008
     summary: [ {kernel optimization: DMIN, mixing quantity: DENS, mix hist:  0, 
 iter:  22, delta:  8.36E-09, energy: -3.24938377985685420E+01, D:  1.942E-05, 
           Tr(KW):  7.9934E+00}]
   -  #-------------------------------------------------------------------- kernel iter: 23
     Kernel update:
       max dev from unity              :  3.94E-01
       Hamiltonian application required:  Yes
       method                          : directmin
       expansion coefficients optimization: &it_coeff001_003_023
       -  { #------------------------------------------------------------------ it coeff: 1
 calculate density kernel, communication strategy: ALLREDUCE, 
 communication strategy kernel: ALLREDUCE, method: DminSD, 
 iter:  1, fnrm:  2.97E-03, eBS: -2.84483520892266384E+00, D: -1.667E+00, 
          alpha:  1.529E-01}
       -  { #------------------------------------------------------------------ it coeff: 2
 calculate density kernel, communication strategy: ALLREDUCE, 
 communication strategy kernel: ALLREDUCE, method: DminSD, 
 iter:  2, fnrm:  2.96E-03, eBS: -4.51143345161462861E+00, D: -1.068E-06, 
          alpha:  1.529E-01}
       -  { #------------------------------------------------------------------ it coeff: 3
 calculate density kernel, communication strategy: ALLREDUCE, 
 communication strategy kernel: ALLREDUCE, method: DminSD, 
 iter:  3, fnrm:  2.94E-03, eBS: -4.51143451953520191E+00, D: -1.058E-06, 
          alpha:  1.529E-01}
       -  { #------------------------------------------------------------------ it coeff: 4
 calculate density kernel, communication strategy: ALLREDUCE, 
 communication strategy kernel: ALLREDUCE, method: DminSD, 
 iter:  4, fnrm:  2.93E-03, eBS: -4.51143557710308230E+00, D: -1.047E-06, 
          alpha:  1.529E-01}
       -  { #------------------------------------------------------------------ it coeff: 5
 calculate density kernel, communication strategy: ALLREDUCE, 
 communication strategy kernel: ALLREDUCE, method: DminSD, 
 iter:  5, fnrm:  2.92E-03, eBS: -4.51143662445067228E+00, D: -1.037E-06, 
          alpha:  1.529E-01}
       -  { #------------------------------------------------------------------ it coeff: 6
 calculate density kernel, communication strategy: ALLREDUCE, 
 communication strategy kernel: ALLREDUCE, method: DminSD, 
 iter:  6, fnrm:  2.90E-03, eBS: -4.51143766170829963E+00, D: -1.027E-06, 
          alpha:  1.529E-01}
       -  { #------------------------------------------------------------------ it coeff: 7
 calculate density kernel, communication strategy: ALLREDUCE, 
 communication strategy kernel: ALLREDUCE, method: DminSD, 
 iter:  7, fnrm:  2.89E-03, eBS: -4.51143868900425637E+00, D: -1.017E-06, 
          alpha:  1.529E-01}
       -  { #------------------------------------------------------------------ it coeff: 8
 calculate density kernel, communication strategy: ALLREDUCE, 
 communication strategy kernel: ALLREDUCE, method: DminSD, 
 iter:  8, fnrm:  2.87E-03, eBS: -4.51143970646486281E+00, D: -1.008E-06, 
          alpha:  1.529E-01}
       -  { #------------------------------------------------------------------ it coeff: 9
 calculate density kernel, communication strategy: ALLREDUCE, 
 communication strategy kernel: ALLREDUCE, method: DminSD, 
 iter:  9, fnrm:  2.86E-03, eBS: -4.51144071421445858E+00, D: -9.982E-07, 
          alpha:  1.529E-01}
       -  { #----------------------------------------------------------------- it coeff: 10
 calculate density kernel, communication strategy: ALLREDUCE, 
 communication strategy kernel: ALLREDUCE, method: DminSD, 
 iter:  10, fnrm:  2.85E-03, eBS: -4.51144171237550307E+00, D: -9.887E-07, 
           alpha:  1.529E-01}
       Kohn-Sham residue               :  2.034E-01
       Coefficients available          :  Yes
     alpha                             :  7.64488630605182767E-002
     energydiff                        :  1.02172002200973111E-005
     Hamiltonian update: {
 Energies: {Ekin:  1.61725357342E+01, Epot: -1.92327550057E+01, Enl:  1.43030174225E+00, 
              EH:  5.64340219682E+01,  EXC: -7.82851318657E+00, EvXC: -1.02640163065E+01}, 
    Total charge:  1.499999870716E+01, 
 Poisson Solver: {BC: Free, Box:  [  117,  119,  107 ], MPI tasks:  4}}
      #Eigenvalues and New Occupation Numbers
     Orbitals: [
 {e: -5.398147214777E-01, f:  2.0000},  # 00001
 {e: -4.399839849784E-01, f:  2.0000},  # 00002
 {e: -8.530443357213E-02, f:  2.0000},  # 00003
 {e:  1.455691359457E-02, f:  2.0000},  # 00004
 {e:  4.573917800343E-02, f:  2.0000},  # 00005
 {e:  4.574008556873E-02, f:  2.0000},  # 00006
 {e:  1.455944989365E-01, f:  2.0000},  # 00007
 {e:  1.455959900519E-01, f:  1.0000}] # 00008
     summary: [ {kernel optimization: DMIN, mixing quantity: DENS, mix hist:  0, 
 iter:  23, delta:  3.80E-09, energy: -3.24938275813683219E+01, D:  1.022E-05, 
           Tr(KW):  7.9935E+00}]
   -  #-------------------------------------------------------------------- kernel iter: 24
     Kernel update:
       max dev from unity              :  3.94E-01
       Hamiltonian application required:  Yes
       method                          : directmin
       expansion coefficients optimization: &it_coeff001_003_024
       -  { #------------------------------------------------------------------ it coeff: 1
 calculate density kernel, communication strategy: ALLREDUCE, 
 communication strategy kernel: ALLREDUCE, method: DminSD, 
 iter:  1, fnrm:  2.82E-03, eBS: -2.84562167526651333E+00, D: -1.666E+00, 
          alpha:  7.645E-02}
       -  { #------------------------------------------------------------------ it coeff: 2
 calculate density kernel, communication strategy: ALLREDUCE, 
 communication strategy kernel: ALLREDUCE, method: DminSD, 
 iter:  2, fnrm:  2.81E-03, eBS: -4.51180037930533206E+00, D: -4.818E-07, 
          alpha:  7.645E-02}
       -  { #------------------------------------------------------------------ it coeff: 3
 calculate density kernel, communication strategy: ALLREDUCE, 
 communication strategy kernel: ALLREDUCE, method: DminSD, 
 iter:  3, fnrm:  2.80E-03, eBS: -4.51180086112584711E+00, D: -4.795E-07, 
          alpha:  7.645E-02}
       -  { #------------------------------------------------------------------ it coeff: 4
 calculate density kernel, communication strategy: ALLREDUCE, 
 communication strategy kernel: ALLREDUCE, method: DminSD, 
 iter:  4, fnrm:  2.80E-03, eBS: -4.51180134065765781E+00, D: -4.773E-07, 
          alpha:  7.645E-02}
       -  { #------------------------------------------------------------------ it coeff: 5
 calculate density kernel, communication strategy: ALLREDUCE, 
 communication strategy kernel: ALLREDUCE, method: DminSD, 
 iter:  5, fnrm:  2.79E-03, eBS: -4.51180181791523793E+00, D: -4.750E-07, 
          alpha:  7.645E-02}
       -  { #------------------------------------------------------------------ it coeff: 6
 calculate density kernel, communication strategy: ALLREDUCE, 
 communication strategy kernel: ALLREDUCE, method: DminSD, 
 iter:  6, fnrm:  2.78E-03, eBS: -4.51180229291293777E+00, D: -4.728E-07, 
          alpha:  7.645E-02}
       -  { #------------------------------------------------------------------ it coeff: 7
 calculate density kernel, communication strategy: ALLREDUCE, 
 communication strategy kernel: ALLREDUCE, method: DminSD, 
 iter:  7, fnrm:  2.78E-03, eBS: -4.51180276566500638E+00, D: -4.705E-07, 
          alpha:  7.645E-02}
       -  { #------------------------------------------------------------------ it coeff: 8
 calculate density kernel, communication strategy: ALLREDUCE, 
 communication strategy kernel: ALLREDUCE, method: DminSD, 
 iter:  8, fnrm:  2.77E-03, eBS: -4.51180323618557466E+00, D: -4.683E-07, 
          alpha:  7.645E-02}
       -  { #------------------------------------------------------------------ it coeff: 9
 calculate density kernel, communication strategy: ALLREDUCE, 
 communication strategy kernel: ALLREDUCE, method: DminSD, 
 iter:  9, fnrm:  2.76E-03, eBS: -4.51180370448867940E+00, D: -4.661E-07, 
          alpha:  7.645E-02}
       -  { #----------------------------------------------------------------- it coeff: 10
 calculate density kernel, communication strategy: ALLREDUCE, 
 communication strategy kernel: ALLREDUCE, method: DminSD, 
 iter:  10, fnrm:  2.76E-03, eBS: -4.51180417058822325E+00, D: -4.639E-07, 
           alpha:  7.645E-02}
       Kohn-Sham residue               :  2.034E-01
       Coefficients available          :  Yes
     alpha                             :  3.82244315302591384E-002
     energydiff                        :  5.26901483510755497E-006
     Hamiltonian update: {
 Energies: {Ekin:  1.61725357342E+01, Epot: -1.92330058567E+01, Enl:  1.43030174225E+00, 
              EH:  5.64336529469E+01,  EXC: -7.82847511795E+00, EvXC: -1.02639664546E+01}, 
    Total charge:  1.499999870719E+01, 
 Poisson Solver: {BC: Free, Box:  [  117,  119,  107 ], MPI tasks:  4}}
      #Eigenvalues and New Occupation Numbers
     Orbitals: [
 {e: -5.398147214777E-01, f:  2.0000},  # 00001
 {e: -4.399839849784E-01, f:  2.0000},  # 00002
 {e: -8.530443357213E-02, f:  2.0000},  # 00003
 {e:  1.455691359457E-02, f:  2.0000},  # 00004
 {e:  4.573917800343E-02, f:  2.0000},  # 00005
 {e:  4.574008556873E-02, f:  2.0000},  # 00006
 {e:  1.455944989365E-01, f:  2.0000},  # 00007
 {e:  1.455959900519E-01, f:  1.0000}] # 00008
     summary: [ {kernel optimization: DMIN, mixing quantity: DENS, mix hist:  0, 
 iter:  24, delta:  1.80E-09, energy: -3.24938223123534868E+01, D:  5.269E-06, 
           Tr(KW):  7.9936E+00}]
   -  #-------------------------------------------------------------------- kernel iter: 25
     Kernel update:
       max dev from unity              :  3.94E-01
       Hamiltonian application required:  Yes
       method                          : directmin
       expansion coefficients optimization: &it_coeff001_003_025
       -  { #------------------------------------------------------------------ it coeff: 1
 calculate density kernel, communication strategy: ALLREDUCE, 
 communication strategy kernel: ALLREDUCE, method: DminSD, 
 iter:  1, fnrm:  2.74E-03, eBS: -2.84597364436008338E+00, D: -1.666E+00, 
          alpha:  3.822E-02}
       -  { #------------------------------------------------------------------ it coeff: 2
 calculate density kernel, communication strategy: ALLREDUCE, 
 communication strategy kernel: ALLREDUCE, method: DminSD, 
 iter:  2, fnrm:  2.74E-03, eBS: -4.51197107547215115E+00, D: -2.290E-07, 
          alpha:  3.822E-02}
       -  { #------------------------------------------------------------------ it coeff: 3
 calculate density kernel, communication strategy: ALLREDUCE, 
 communication strategy kernel: ALLREDUCE, method: DminSD, 
 iter:  3, fnrm:  2.73E-03, eBS: -4.51197130451211237E+00, D: -2.285E-07, 
          alpha:  3.822E-02}
       -  { #------------------------------------------------------------------ it coeff: 4
 calculate density kernel, communication strategy: ALLREDUCE, 
 communication strategy kernel: ALLREDUCE, method: DminSD, 
 iter:  4, fnrm:  2.73E-03, eBS: -4.51197153301357901E+00, D: -2.280E-07, 
          alpha:  3.822E-02}
       -  { #------------------------------------------------------------------ it coeff: 5
 calculate density kernel, communication strategy: ALLREDUCE, 
 communication strategy kernel: ALLREDUCE, method: DminSD, 
 iter:  5, fnrm:  2.73E-03, eBS: -4.51197176097825459E+00, D: -2.274E-07, 
          alpha:  3.822E-02}
       -  { #------------------------------------------------------------------ it coeff: 6
 calculate density kernel, communication strategy: ALLREDUCE, 
 communication strategy kernel: ALLREDUCE, method: DminSD, 
 iter:  6, fnrm:  2.72E-03, eBS: -4.51197198840781866E+00, D: -2.269E-07, 
          alpha:  3.822E-02}
       -  { #------------------------------------------------------------------ it coeff: 7
 calculate density kernel, communication strategy: ALLREDUCE, 
 communication strategy kernel: ALLREDUCE, method: DminSD, 
 iter:  7, fnrm:  2.72E-03, eBS: -4.51197221530394721E+00, D: -2.264E-07, 
          alpha:  3.822E-02}
       -  { #------------------------------------------------------------------ it coeff: 8
 calculate density kernel, communication strategy: ALLREDUCE, 
 communication strategy kernel: ALLREDUCE, method: DminSD, 
 iter:  8, fnrm:  2.72E-03, eBS: -4.51197244166831979E+00, D: -2.258E-07, 
          alpha:  3.822E-02}
       -  { #------------------------------------------------------------------ it coeff: 9
 calculate density kernel, communication strategy: ALLREDUCE, 
 communication strategy kernel: ALLREDUCE, method: DminSD, 
 iter:  9, fnrm:  2.72E-03, eBS: -4.51197266750259729E+00, D: -2.253E-07, 
          alpha:  3.822E-02}
       -  { #----------------------------------------------------------------- it coeff: 10
 calculate density kernel, communication strategy: ALLREDUCE, 
 communication strategy kernel: ALLREDUCE, method: DminSD, 
 iter:  10, fnrm:  2.71E-03, eBS: -4.51197289280844060E+00, D: -2.248E-07, 
           alpha:  3.822E-02}
       Kohn-Sham residue               :  2.034E-01
       Coefficients available          :  Yes
     alpha                             :  1.91122157651295692E-002
     energydiff                        :  2.6781044155654854E-006
     Hamiltonian update: {
 Energies: {Ekin:  1.61725357342E+01, Epot: -1.92331227927E+01, Enl:  1.43030174225E+00, 
              EH:  5.64334813284E+01,  EXC: -7.82845767038E+00, EvXC: -1.02639436100E+01}, 
    Total charge:  1.499999870720E+01, 
 Poisson Solver: {BC: Free, Box:  [  117,  119,  107 ], MPI tasks:  4}}
      #Eigenvalues and New Occupation Numbers
     Orbitals: [
 {e: -5.398147214777E-01, f:  2.0000},  # 00001
 {e: -4.399839849784E-01, f:  2.0000},  # 00002
 {e: -8.530443357213E-02, f:  2.0000},  # 00003
 {e:  1.455691359457E-02, f:  2.0000},  # 00004
 {e:  4.573917800343E-02, f:  2.0000},  # 00005
 {e:  4.574008556873E-02, f:  2.0000},  # 00006
 {e:  1.455944989365E-01, f:  2.0000},  # 00007
 {e:  1.455959900519E-01, f:  1.0000}] # 00008
     summary: [ {kernel optimization: DMIN, mixing quantity: DENS, mix hist:  0, 
 iter:  25, delta:  8.73E-10, energy: -3.24938196342490713E+01, D:  2.678E-06, 
           Tr(KW):  7.9936E+00}]
   -  #-------------------------------------------------------------------- kernel iter: 26
     Kernel update:
       max dev from unity              :  3.94E-01
       Hamiltonian application required:  Yes
       method                          : directmin
       expansion coefficients optimization: &it_coeff001_003_026
       -  { #------------------------------------------------------------------ it coeff: 1
 calculate density kernel, communication strategy: ALLREDUCE, 
 communication strategy kernel: ALLREDUCE, method: DminSD, 
 iter:  1, fnrm:  2.70E-03, eBS: -2.84613718765126267E+00, D: -1.666E+00, 
          alpha:  1.911E-02}
       -  { #------------------------------------------------------------------ it coeff: 2
 calculate density kernel, communication strategy: ALLREDUCE, 
 communication strategy kernel: ALLREDUCE, method: DminSD, 
 iter:  2, fnrm:  2.70E-03, eBS: -4.51205309669689214E+00, D: -1.117E-07, 
          alpha:  1.911E-02}
       -  { #------------------------------------------------------------------ it coeff: 3
 calculate density kernel, communication strategy: ALLREDUCE, 
 communication strategy kernel: ALLREDUCE, method: DminSD, 
 iter:  3, fnrm:  2.70E-03, eBS: -4.51205320838338864E+00, D: -1.116E-07, 
          alpha:  1.911E-02}
       -  { #------------------------------------------------------------------ it coeff: 4
 calculate density kernel, communication strategy: ALLREDUCE, 
 communication strategy kernel: ALLREDUCE, method: DminSD, 
 iter:  4, fnrm:  2.70E-03, eBS: -4.51205331993925363E+00, D: -1.114E-07, 
          alpha:  1.911E-02}
       -  { #------------------------------------------------------------------ it coeff: 5
 calculate density kernel, communication strategy: ALLREDUCE, 
 communication strategy kernel: ALLREDUCE, method: DminSD, 
 iter:  5, fnrm:  2.70E-03, eBS: -4.51205343136469850E+00, D: -1.113E-07, 
          alpha:  1.911E-02}
       -  { #------------------------------------------------------------------ it coeff: 6
 calculate density kernel, communication strategy: ALLREDUCE, 
 communication strategy kernel: ALLREDUCE, method: DminSD, 
 iter:  6, fnrm:  2.70E-03, eBS: -4.51205354265992487E+00, D: -1.112E-07, 
          alpha:  1.911E-02}
       -  { #------------------------------------------------------------------ it coeff: 7
 calculate density kernel, communication strategy: ALLREDUCE, 
 communication strategy kernel: ALLREDUCE, method: DminSD, 
 iter:  7, fnrm:  2.70E-03, eBS: -4.51205365382513879E+00, D: -1.110E-07, 
          alpha:  1.911E-02}
       -  { #------------------------------------------------------------------ it coeff: 8
 calculate density kernel, communication strategy: ALLREDUCE, 
 communication strategy kernel: ALLREDUCE, method: DminSD, 
 iter:  8, fnrm:  2.69E-03, eBS: -4.51205376486054366E+00, D: -1.109E-07, 
          alpha:  1.911E-02}
       -  { #------------------------------------------------------------------ it coeff: 9
 calculate density kernel, communication strategy: ALLREDUCE, 
 communication strategy kernel: ALLREDUCE, method: DminSD, 
 iter:  9, fnrm:  2.69E-03, eBS: -4.51205387576634287E+00, D: -1.108E-07, 
          alpha:  1.911E-02}
       -  { #----------------------------------------------------------------- it coeff: 10
 calculate density kernel, communication strategy: ALLREDUCE, 
 communication strategy kernel: ALLREDUCE, method: DminSD, 
 iter:  10, fnrm:  2.69E-03, eBS: -4.51205398654273360E+00, D: -1.106E-07, 
           alpha:  1.911E-02}
       Kohn-Sham residue               :  2.034E-01
       Coefficients available          :  Yes
     alpha                             :  9.55610788256478459E-003
     energydiff                        :  1.35016967561796264E-006
     Hamiltonian update: {
 Energies: {Ekin:  1.61725357342E+01, Epot: -1.92331790707E+01, Enl:  1.43030174225E+00, 
              EH:  5.64333988878E+01,  EXC: -7.82844935544E+00, EvXC: -1.02639327241E+01}, 
    Total charge:  1.499999870721E+01, 
 Poisson Solver: {BC: Free, Box:  [  117,  119,  107 ], MPI tasks:  4}}
      #Eigenvalues and New Occupation Numbers
     Orbitals: [
 {e: -5.398147214777E-01, f:  2.0000},  # 00001
 {e: -4.399839849784E-01, f:  2.0000},  # 00002
 {e: -8.530443357213E-02, f:  2.0000},  # 00003
 {e:  1.455691359457E-02, f:  2.0000},  # 00004
 {e:  4.573917800343E-02, f:  2.0000},  # 00005
 {e:  4.574008556873E-02, f:  2.0000},  # 00006
 {e:  1.455944989365E-01, f:  2.0000},  # 00007
 {e:  1.455959900519E-01, f:  1.0000}] # 00008
     summary: [ {kernel optimization: DMIN, mixing quantity: DENS, mix hist:  0, 
 iter:  26, delta:  4.30E-10, energy: -3.24938182840793957E+01, D:  1.350E-06, 
           Tr(KW):  7.9936E+00}]
   -  &final_kernel001_003  { #--------------------------------------------------- iter: 26
 summary: [ {kernel optimization: DMIN, mixing quantity: DENS, mix hist:  0, 
 iter:  26, delta:  4.30E-10, energy: -3.24938182840793957E+01, D:  1.350E-06, 
           Tr(KW):  7.9936E+00}]}
>>>>>>> ffa93dbe
   Poisson Solver:
     BC                                : Free
     Box                               :  [  117,  119,  107 ]
     MPI tasks                         :  4
    #================================================================= Summary of both steps
   self consistency summary: &it_sc001
   -  {iter:  1, target function: ENERGY,  #WARNING: support function optimization not converged
 kernel optimization: DIRMIN,  #WARNING: density optimization not converged
<<<<<<< HEAD
 iter high:  1, delta out:  1.000+1, energy: -3.24938107397881311E+01, D: -3.249E+01}
    #Eigenvalues and New Occupation Numbers
   Orbitals: [
 {e: -5.398147214777E-01, f:  1.0},  # 00001
 {e: -4.399839849784E-01, f:  1.0},  # 00002
 {e: -8.530443357213E-02, f:  1.0},  # 00003
 {e:  1.455691359458E-02, f:  1.0},  # 00004
 {e:  4.573917800343E-02, f:  1.0},  # 00005
 {e:  4.574008556873E-02, f:  1.0},  # 00006
 {e:  1.455944989365E-01, f:  1.0},  # 00007
 {e:  1.455959900519E-01, f:  1.0},  # 00008
 {e:  3.03327767223E-01, f:  1.0},  # 00009
 {e:  4.117176184189E-01, f:  1.0}] # 00010
=======
 iter high:  1, delta out:  1.000+100, energy: -3.24938182840793957E+01, D: -3.249E+01}
    #Eigenvalues and New Occupation Numbers
   Orbitals: [
 {e: -5.398147214777E-01, f:  1.0000},  # 00001
 {e: -4.399839849784E-01, f:  1.0000},  # 00002
 {e: -8.530443357213E-02, f:  1.0000},  # 00003
 {e:  1.455691359457E-02, f:  1.0000},  # 00004
 {e:  4.573917800343E-02, f:  1.0000},  # 00005
 {e:  4.574008556873E-02, f:  1.0000},  # 00006
 {e:  1.455944989365E-01, f:  1.0000},  # 00007
 {e:  1.455959900519E-01, f:  1.0000},  # 00008
 {e:  3.033277672230E-01, f:  1.0000},  # 00009
 {e:  4.117176184189E-01, f:  1.0000}] # 00010
>>>>>>> ffa93dbe
   Weight analysis: [
  #coeff, occ, eval, frac for each frag
  {iorb:  1, occ:  2.0, eval: -0.539815, frac:  0.9731, frac:  0.0269}, 
  {iorb:  2, occ:  2.0, eval: -0.439984, frac:  0.0279, frac:  0.9721}, 
  {iorb:  3, occ:  2.0, eval: -0.085304, frac:  0.9841, frac:  0.0159}, 
  {iorb:  4, occ:  2.0, eval:  0.014557, frac:  0.0166, frac:  0.9834}, 
  {iorb:  5, occ:  2.0, eval:  0.045739, frac:  0.9908, frac:  0.0092}, 
  {iorb:  6, occ:  2.0, eval:  0.04574, frac:  0.9907, frac:  0.0093}, 
  {iorb:  7, occ:  2.0, eval:  0.145594, frac:  0.0012, frac:  0.9988}, 
  {iorb:  8, occ:  1.0, eval:  0.145596, frac:  0.0166, frac:  0.9834}, 
 ]
    #========================================================================= final results
   self consistency summary:
   -  {iter:  1, 
<<<<<<< HEAD
 Energies: {Ekin:  1.61725357342E+01, Epot: -1.92331805251E+01, Enl:  1.43030174225, 
              EH:  5.62343973574E+01,  EXC: -7.79329022851, EvXC: -1.02173242666E+01}, 
       iter high:  1,            delta out:  1.000+1, 
          energy: -3.24938107397881311E+01,                       D:  0.0,  #FINAL
=======
 Energies: {Ekin:  1.61725357342E+01, Epot: -1.92331790707E+01, Enl:  1.43030174225E+00, 
              EH:  5.62343973574E+01,  EXC: -7.79329022852E+00, EvXC: -1.02173242666E+01}, 
       iter high:  1,            delta out:  1.000+100, 
          energy: -3.24938182840793957E+01,                       D:  0.000E+00,  #FINAL
>>>>>>> ffa93dbe
 }
 Total charge                          :  1.499999870721E+01
  #---------------------------------------------------------------------- Forces Calculation
 Poisson Solver:
   BC                                  : Free
   Box                                 :  [  117,  119,  107 ]
   MPI tasks                           :  4
 Writing electronic density in file    : electronic_density
 Calculate local forces: {Leaked force:  0.0}
 Calculate Non Local forces            :  Yes
<<<<<<< HEAD
 Average noise forces: {x: -6.46706449E-02, y: -3.62054998E-01, z:  1.94270742E-02, 
                    total:  3.68298147E-01}
 Clean forces norm (Ha/Bohr): {maxval:  8.474200809809E-01, fnrm2:  1.399630500006}
 Raw forces norm (Ha/Bohr): {maxval:  1.0991438394, fnrm2:  1.62026467354}
  #--------------------------------------------------------------------------- Atomic Forces
 Atomic Forces (Ha/Bohr):
 -  {O: [-2.31978977304E-01, -8.150425984258E-01,  3.480012949134E-03]} # 0001
 -  {H: [-1.715605525827E-01, -1.674988909712E-01, -3.480012949134E-03]} # 0002
 -  {O: [ 2.437299602826E-01,  6.591206656652E-01,  3.480012949134E-03]} # 0003
 -  {H: [ 1.598095696041E-01,  3.234208237318E-01, -3.480012949134E-03]} # 0004
  #----------------------------------------------------------------- Timing for root process
 Timings for root process:
   CPU time (s)                        :  121.94
   Elapsed time (s)                    :  61.69
=======
 Average noise forces: {x: -6.46579377E-02, y: -3.62029214E-01, z:  1.94312814E-02, 
                    total:  3.68270790E-01}
 Clean forces norm (Ha/Bohr): {maxval:  8.474224700389E-01, fnrm2:  1.399678393138E+00}
 Raw forces norm (Ha/Bohr): {maxval:  1.099133682804E+00, fnrm2:  1.620294070013E+00}
  #--------------------------------------------------------------------------- Atomic Forces
 Atomic Forces (Ha/Bohr):
 -  {O: [-2.319778486355E-01, -8.150453967699E-01,  3.481619375551E-03]} # 0001
 -  {H: [-1.715713523808E-01, -1.675137794645E-01, -3.481619375551E-03]} # 0002
 -  {O: [ 2.437459131938E-01,  6.591473362458E-01,  3.481619375551E-03]} # 0003
 -  {H: [ 1.598032878226E-01,  3.234118399886E-01, -3.481619375551E-03]} # 0004
  #----------------------------------------------------------------- Timing for root process
 Timings for root process:
   CPU time (s)                        :  73.21
   Elapsed time (s)                    :  37.33
>>>>>>> ffa93dbe
  #-------------------------------- Warnings obtained during the run, check their relevance!
 WARNINGS:
 - Odd number of electrons, no closed shell system
 - Do not call check_communications in the linear scaling version!
 - support function optimization not converged
 - density optimization not converged
<<<<<<< HEAD
 Status of the memory at finalization:
   wfd%keyvloc:
     Array Id                          : wfd%keyvloc
     Size (Bytes)                      : 6120
     Allocating Routine Id             : system_initialization
     Address of first element          : 0x284edf0
     Address of metadata               : 42121512
   wfd%keygloc:
     Array Id                          : wfd%keygloc
     Size (Bytes)                      : 12240
     Allocating Routine Id             : system_initialization
     Address of first element          : 0x2856fd0
     Address of metadata               : 42121416
   Timestamp of Profile initialization:
     2014-01-31 16:02:57.358
   Process Id:
     0
 Memory Consumption Report:
   Tot. No. of Allocations             :  38198
   Tot. No. of Deallocations           :  38198
   Remaining Memory (B)                :  0
   Memory occupation:
     Peak Value (MB)                   :  242
     for the array                     : psirtwork
     in the routine                    : check_communication_sumrho
 Max No. of dictionaries used          :  1574 #(  138 still in use)
=======
 Memory Consumption Report:
   Tot. No. of Allocations             :  30746
   Tot. No. of Deallocations           :  30746
   Remaining Memory (B)                :  0
   Memory occupation:
     Peak Value (MB)                   :  187
     for the array                     : psir
     in the routine                    : psi_to_vlocpsi
 Max No. of dictionaries used          :  3046 #(  765 still in use)
 Number of dictionary folders allocated:  1
>>>>>>> ffa93dbe
<|MERGE_RESOLUTION|>--- conflicted
+++ resolved
@@ -27,17 +27,10 @@
    |_____|_____|_____|_____|_____|______                    www.bigdft.org   "
  
  Reference Paper                       : The Journal of Chemical Physics 129, 014109 (2008)
-<<<<<<< HEAD
- Version Number                        : 1.7.1.10
- Timestamp of this run                 : 2014-01-31 16:02:58.406
- Root process Hostname                 : girofle
- Number of MPI tasks                   :  3
-=======
  Version Number                        : 1.7.1.15
  Timestamp of this run                 : 2014-03-26 08:29:07.960
  Root process Hostname                 : phys-comp-03
  Number of MPI tasks                   :  4
->>>>>>> ffa93dbe
  OpenMP parallelization                :  Yes
  Maximal OpenMP threads per MPI task   :  2
  MPI tasks of root process node        :  4
@@ -68,7 +61,7 @@
    ocl_platform                        : ~ #      Chosen OCL platform
    ocl_devices                         : ~ #      Chosen OCL devices
    blas                                : No #     CUBLAS acceleration
-   projrad                             : 15.0 #   Radius of the projector as a function of the maxrad
+   projrad                             : 15.000 # Radius of the projector as a function of the maxrad
    exctxpar                            : OP2P #   Exact exchange parallelisation scheme
    ig_diag                             : Yes #    Input guess (T=Direct, F=Iterative) diag. of Ham.
    ig_norbp                            : 5 #      Input guess Orbitals per process for iterative diag.
@@ -93,8 +86,8 @@
    pdgemm_blocksize                    : -8 #     SCALAPACK linear scaling blocksize
    maxproc_pdsyev                      : 4 #      SCALAPACK linear scaling max num procs
    maxproc_pdgemm                      : 4 #      SCALAPACK linear scaling max num procs
-   ef_interpol_det                     : 0.1E-19 # FOE max determinant of cubic interpolation matrix
-   ef_interpol_chargediff              : 0.1E+02 # FOE max charge difference for interpolation
+   ef_interpol_det                     : 0.10E-19 # FOE max determinant of cubic interpolation matrix
+   ef_interpol_chargediff              : 0.10E+02 # FOE max charge difference for interpolation
    mixing_after_inputguess             : Yes #    mixing step after linear input guess (T/F)
    iterative_orthogonalization         : No #     iterative_orthogonalization for input guess orbitals
    check_sumrho                        : 2 #      enables linear sumrho check
@@ -103,15 +96,12 @@
    explicit_locregcenters              : No #     linear scaling explicitely specify localization centers
    calculate_KS_residue                : Yes #    linear scaling calculate Kohn-Sham residue
    intermediate_forces                 : No #     linear scaling calculate intermediate forces
-<<<<<<< HEAD
-=======
    kappa_conv                          : 0.10000000000000001 # exit kappa for extended input guess (experimental mode)
    evbounds_nsatur                     : 3 #      number of FOE cycles before the eigenvalue bounds are shrinked
    evboundsshrink_nsatur               : 4 #      maximal number of unsuccessful eigenvalue bounds shrinkings
    method_updatekernel                 : 0 #      linear scaling update density kernel during the sup. func. optimization (0 
     #                                              purification, 1 FOE)
    purification_quickreturn            : No #     linear scaling quick return in purification
->>>>>>> ffa93dbe
  dft:
    hgrids: [0.38, 0.38, 0.38] #                   grid spacing in the three directions (bohr)
    rmult: [5.0, 7.0] #                            c(f)rmult*radii_cf(:,1(2))=coarse(fine) atom-based radius
@@ -162,8 +152,6 @@
    sic_alpha                           : 0. #     SIC downscaling parameter
  tddft:
    tddft_approach                      : none #   TDDFT method
-<<<<<<< HEAD
-=======
  lin_general:
    hybrid                              : No #     activate the hybrid mode; if activated, only the low accuracy values will be relevant
    nit: [0, 1] #                                  number of iteration with low/high accuracy
@@ -224,7 +212,6 @@
    rloc: [7.0, 7.0] #                             localization radius for the support functions
    rloc_kernel                         : 9.0 #    localization radius for the density kernel
    rloc_kernel_foe                     : 14.0 #   cutoff radius for the FOE matrix vector multiplications
->>>>>>> ffa93dbe
  posinp:
    Units                               : angstroem
    Positions:
@@ -281,11 +268,7 @@
  #|0              DIIS history for density mixing (low, high)                                
  #|0.9d0    0.9   density mixing parameter (low, high)                                       
  #|1.d-9    5.d-  outer loop convergence (low, high)                                         
-<<<<<<< HEAD
- #|5.d-5    1.d-5    1basis convergence (low, high) ; early stop TMB optimization (experiment
-=======
  #|5.d-5    1.d-5    1.d-4  basis convergence (low, high) ; early stop TMB optimization, dyna
->>>>>>> ffa93dbe
  #|0.5d0          factor to reduce the confinement. Only used for hybrid mode.               
  #|5.d-3   1.d-   kernel convergence (low, high) - directmin only                            
  #|1.d-10  5.d-10 density convergence (low, high)                                            
@@ -372,10 +355,10 @@
  Geometry Optimization Parameters:
    Maximum steps                       :  1
    Algorithm                           : none
-   Random atomic displacement          :  0.0
-   Fluctuation in forces               :  1.0
-   Maximum in forces                   :  0.0
-   Steepest descent step               :  4.0
+   Random atomic displacement          :  0.0E+00
+   Fluctuation in forces               :  1.0E+00
+   Maximum in forces                   :  0.0E+00
+   Steepest descent step               :  4.0E+00
  Material acceleration                 :  No #iproc=0
   #------------------------------------------------------------------------ Input parameters
  DFT parameters:
@@ -419,14 +402,14 @@
    Pseudopotential type                : HGH-K
    Local Pseudo Potential (HGH convention):
      Rloc                              :  0.24762
-     Coefficients (c1 .. c4)           :  [ -16.58032,  2.3957,  0.0,  0.0 ]
+     Coefficients (c1 .. c4)           :  [ -16.58032,  2.39570,  0.00000,  0.00000 ]
    NonLocal PSP Parameters:
    - Channel (l)                       :  0
      Rloc                              :  0.22179
      h_ij matrix:
-     -  [  18.26692,  0.0,  0.0 ]
-     -  [  0.0,  0.0,  0.0 ]
-     -  [  0.0,  0.0,  0.0 ]
+     -  [  18.26692,  0.00000,  0.00000 ]
+     -  [  0.00000,  0.00000,  0.00000 ]
+     -  [  0.00000,  0.00000,  0.00000 ]
    No. of projectors                   :  1
    PSP XC                              : "XC: Teter 93"
  - Symbol                              : H #Type No.  02
@@ -434,40 +417,18 @@
    No. of Atoms                        :  2
    Radii of active regions (AU):
      Coarse                            :  1.46342
-<<<<<<< HEAD
-     Fine                              :  0.2
-     Coarse PSP                        :  0.0
-     Source                            : PSP File
-   Grid Spacing threshold (AU)         :  0.5
-=======
      Fine                              :  0.20000
      Coarse PSP                        :  0.00000
      Source                            : PSP File
    Grid Spacing threshold (AU)         :  0.50
->>>>>>> ffa93dbe
    Pseudopotential type                : HGH-K
    Local Pseudo Potential (HGH convention):
-     Rloc                              :  0.2
-     Coefficients (c1 .. c4)           :  [ -4.18024,  0.72507,  0.0,  0.0 ]
+     Rloc                              :  0.20000
+     Coefficients (c1 .. c4)           :  [ -4.18024,  0.72507,  0.00000,  0.00000 ]
    No. of projectors                   :  0
    PSP XC                              : "XC: Teter 93"
   #-------------------------------------------------------------------------- Atom Positions
  Atomic positions within the cell (Atomic and Grid Units):
-<<<<<<< HEAD
- - O: {AU:  [  7.2393,  7.2262,  7.22 ], GU:  [  19.051,  19.016,  19.0 ]} # 0001
- - H: {AU:  [  9.1007,  7.2262,  7.22 ], GU:  [  23.949,  19.016,  19.0 ]} # 0002
- - O: {AU:  [  9.1007,  9.4938,  7.22 ], GU:  [  23.949,  24.984,  19.0 ]} # 0003
- - H: {AU:  [  7.2393,  9.4938,  7.22 ], GU:  [  19.051,  24.984,  19.0 ]} # 0004
- Rigid Shift Applied (AU)              :  [  7.2393,  7.2262,  7.22 ]
- Atomic structure:
-   Units                               : angstroem
-   Positions:
-   - O: [ 7.23930987,  7.22616428,  7.22] # [  19.05,  19.02,  19.0 ] 0001
-   - H: [ 9.10069013,  7.22616428,  7.22] # [  23.95,  19.02,  19.0 ] 0002
-   - O: [ 9.10069013,  9.49383572,  7.22] # [  23.95,  24.98,  19.0 ] 0003
-   - H: [ 7.23930987,  9.49383572,  7.22] # [  19.05,  24.98,  19.0 ] 0004
-   Rigid Shift Applied (AU)            :  [  7.2393,  7.2262,  7.22 ]
-=======
  - O: {AU:  [  7.2393,  7.2262,  7.2200 ], GU:  [  19.051,  19.016,  19.000 ]} # 0001
  - H: {AU:  [  9.1007,  7.2262,  7.2200 ], GU:  [  23.949,  19.016,  19.000 ]} # 0002
  - O: {AU:  [  9.1007,  9.4938,  7.2200 ], GU:  [  23.949,  24.984,  19.000 ]} # 0003
@@ -481,11 +442,10 @@
    - O: [ 9.100690130,  9.493835720,  7.220000000] # [  23.95,  24.98,  19.00 ] 0003
    - H: [ 7.239309870,  9.493835720,  7.220000000] # [  19.05,  24.98,  19.00 ] 0004
    Rigid Shift Applied (AU)            :  [  7.2393,  7.2262,  7.2200 ]
->>>>>>> ffa93dbe
   #------------------------------------------------------------------------- Grid properties
- Box Grid spacings                     :  [  0.38,  0.38,  0.38 ]
+ Box Grid spacings                     :  [  0.3800,  0.3800,  0.3800 ]
  Sizes of the simulation domain:
-   AU                                  :  [  16.34,  16.72,  14.44 ]
+   AU                                  :  [  16.340,  16.720,  14.440 ]
    Angstroem                           :  [  8.6468,  8.8478,  7.6413 ]
    Grid Spacing Units                  :  [  43,  44,  38 ]
    High resolution region boundaries (GU):
@@ -524,7 +484,7 @@
    MPI tasks  0- 3                     :  2
  Total Number of Orbitals              :  8
  Input Occupation Numbers:
- - Occupation Numbers: {Orbitals No. 1-7:  2.0, Orbital No. 8:  1.0}
+ - Occupation Numbers: {Orbitals No. 1-7:  2.0000, Orbital No. 8:  1.0000}
  Support function repartition:
    MPI tasks  0- 1                     :  3
    MPI tasks  2- 3                     :  2
@@ -534,12 +494,9 @@
    Total number of projectors          :  2
    Total number of components          :  6218
    Percent of zero components          :  36
-<<<<<<< HEAD
-=======
    Size of workspaces                  :  24888
    Maximum size of masking arrays for a projector:  1122
    Cumulative size of masking arrays   :  2244
->>>>>>> ffa93dbe
   #WARNING: Do not call check_communications in the linear scaling version!
   #-------------------------------------------------------- Estimation of Memory Consumption
  Memory requirements for principal quantities (MiB.KiB):
@@ -551,16 +508,6 @@
    Full Uncompressed (ISF) grid        : 11.375
    Workspaces storage size             : 0.937
  Accumulated memory requirements during principal run stages (MiB.KiB):
-<<<<<<< HEAD
-   Kernel calculation                  : 78.396
-   Density Construction                : 45.709
-   Poisson Solver                      : 51.998
-   Hamiltonian application             : 46.435
- Estimated Memory Peak (MB)            :  78
- total elements                        :  100
- non-zero elements                     :  100
- sparsity in %                         :  0.0
-=======
    Kernel calculation                  : 59.275
    Density Construction                : 51.605
    Poisson Solver                      : 48.998
@@ -575,27 +522,17 @@
    Size of workspaces                  :  24888
    Maximum size of masking arrays for a projector:  3366
    Cumulative size of masking arrays   :  6732
->>>>>>> ffa93dbe
  total elements                        :  100
  non-zero elements                     :  100
- sparsity in %                         :  0.0
+ sparsity in %                         :  0.00
  total elements                        :  100
  non-zero elements                     :  100
-<<<<<<< HEAD
- sparsity in %                         :  0.0
- Checking Compression/Uncompression of sparse matrices:
-=======
  sparsity in %                         :  0.00
  Checking Compression/Uncompression of small sparse matrices:
->>>>>>> ffa93dbe
    Tolerances for this check           :  1.00000001335143196E-10
-   Maxdiff for compress                :  0.0
-   Maxdiff for uncompress              :  0.0
+   Maxdiff for compress                :  0.00000000000000000E+00
+   Maxdiff for uncompress              :  0.00000000000000000E+00
    Tolerances for this check           :  1.00000001335143196E-10
-<<<<<<< HEAD
-   Maxdiff for compress                :  0.0
-   Maxdiff for uncompress              :  0.0
-=======
    Maxdiff for compress                :  0.00000000000000000E+00
    Maxdiff for uncompress              :  0.00000000000000000E+00
  check of kernel cutoff radius:
@@ -605,26 +542,25 @@
  non-zero elements                     :  100
  sparsity in %                         :  0.00
  Checking Compression/Uncompression of large sparse matrices:
->>>>>>> ffa93dbe
    Tolerances for this check           :  1.00000001335143196E-10
-   Maxdiff for compress                :  0.0
-   Maxdiff for uncompress              :  0.0
+   Maxdiff for compress                :  0.00000000000000000E+00
+   Maxdiff for uncompress              :  0.00000000000000000E+00
  Checking operations for potential communication:
    Tolerance for the following test    :  9.999999999999999799E-13
-   calculation check, error sum        :  0.0
+   calculation check, error sum        :  0.000000000000000000E+00
    Tolerance for the following test    :  1.000000000000000036E-10
-   calculation check, error max        :  0.0
+   calculation check, error max        :  0.000000000000000000E+00
  Checking operations for sumrho:
    Tolerance for the following test    :  9.999999999999999988E-15
-   transposition check, mean error     :  0.0
-   transposition check, max error      :  0.0
+   transposition check, mean error     :  0.000000000000000000E+00
+   transposition check, max error      :  0.000000000000000000E+00
    Tolerance for the following test    :  9.999999999999999799E-13
    calculation check, error sum        :  2.766585132127340082E-14
    Tolerance for the following test    :  1.000000000000000036E-10
-   calculation check, error max        :  4.54747350886464119E-13
+   calculation check, error max        :  4.547473508864641190E-13
  Ion-Ion interaction energy            :  2.43503129421894E+01
   #---------------------------------------------------------------- Ionic Potential Creation
- Total ionic charge                    : -14.00000000353
+ Total ionic charge                    : -14.000000003530
  Poisson Solver:
    BC                                  : Free
    Box                                 :  [  117,  119,  107 ]
@@ -641,11 +577,7 @@
      Molecule was shifted              :  10
      Molecule was rotated              :  0
    Reading Waves Time:
-<<<<<<< HEAD
-   -  {Process:  0, Timing:  [  1.009E+01,  5.08 ]}
-=======
    -  {Process:  0, Timing:  [  5.62E+00,  3.078E+00 ]}
->>>>>>> ffa93dbe
    nstates_max                         :  8
    ksorbs%norb                         :  8
    tmb%orbs%norb                       :  10
@@ -653,43 +585,24 @@
   {index:  1, value: -5.398147214777E-01}, 
   {index:  2, value: -4.399839849784E-01}, 
   {index:  3, value: -8.530443357213E-02}, 
-<<<<<<< HEAD
-  {index:  4, value:  1.455691359458E-02}, 
-=======
   {index:  4, value:  1.455691359457E-02}, 
->>>>>>> ffa93dbe
   {index:  5, value:  4.573917800343E-02}, 
   {index:  6, value:  4.574008556873E-02}, 
   {index:  7, value:  1.455944989365E-01}, 
   {index:  8, value:  1.455959900519E-01},  #  <-- last occupied orbital
-<<<<<<< HEAD
-  {index:  9, value:  3.03327767223E-01},  #  <-- first virtual orbital
-=======
   {index:  9, value:  3.033277672230E-01},  #  <-- first virtual orbital
->>>>>>> ffa93dbe
   {index:  10, value:  4.117176184189E-01}, 
  ]
     #Eigenvalues and New Occupation Numbers
    Orbitals: [
-<<<<<<< HEAD
- {e: -5.398147214777E-01, f:  2.0},  # 00001
- {e: -4.399839849784E-01, f:  2.0},  # 00002
- {e: -8.530443357213E-02, f:  2.0},  # 00003
- {e:  1.455691359458E-02, f:  2.0},  # 00004
- {e:  4.573917800343E-02, f:  2.0},  # 00005
- {e:  4.574008556873E-02, f:  2.0},  # 00006
- {e:  1.455944989365E-01, f:  2.0},  # 00007
- {e:  1.455959900519E-01, f:  1.0}] # 00008
-=======
- {e: -5.398147214777E-01, f:  2.0000},  # 00001
- {e: -4.399839849784E-01, f:  2.0000},  # 00002
- {e: -8.530443357213E-02, f:  2.0000},  # 00003
- {e:  1.455691359457E-02, f:  2.0000},  # 00004
- {e:  4.573917800343E-02, f:  2.0000},  # 00005
- {e:  4.574008556873E-02, f:  2.0000},  # 00006
- {e:  1.455944989365E-01, f:  2.0000},  # 00007
- {e:  1.455959900519E-01, f:  1.0000}] # 00008
->>>>>>> ffa93dbe
+ {e: -5.398147214777E-01, f:  2.0000},  # 00001
+ {e: -4.399839849784E-01, f:  2.0000},  # 00002
+ {e: -8.530443357213E-02, f:  2.0000},  # 00003
+ {e:  1.455691359457E-02, f:  2.0000},  # 00004
+ {e:  4.573917800343E-02, f:  2.0000},  # 00005
+ {e:  4.574008556873E-02, f:  2.0000},  # 00006
+ {e:  1.455944989365E-01, f:  2.0000},  # 00007
+ {e:  1.455959900519E-01, f:  1.0000}] # 00008
    communication strategy kernel       : ALLREDUCE
    Total charge                        :  1.499999869796E+01
    Poisson Solver:
@@ -700,20 +613,15 @@
    Number of coarse and fine DoF (MasterMPI task):  [  10721,  206 ]
    Tolerances for this check: [ 3.05990004085404665E-06,  2.22044604925031308E-15]
    Maxdiff for transpose (checksum)    :  5.82076609134674072E-11
-   Maxdiff for untranspose             :  0.0
+   Maxdiff for untranspose             :  0.00000000000000000E+00
  Checking Communications of Enlarged Minimal Basis:
    Number of coarse and fine DoF (MasterMPI task):  [  9711,  206 ]
    Tolerances for this check: [ 4.46160005956874883E-06,  2.22044604925031308E-15]
-<<<<<<< HEAD
-   Maxdiff for transpose (checksum)    :  1.74622982740402222E-10
-   Maxdiff for untranspose             :  0.0
-=======
    Maxdiff for transpose (checksum)    :  1.16415321826934814E-10
    Maxdiff for untranspose             :  0.00000000000000000E+00
->>>>>>> ffa93dbe
  CDFT infos:
-   N                                   :  8.0
-   Tr(KW)                              :  7.985301
+   N                                   :  8.000000E+000
+   Tr(KW)                              :  7.985301E+000
    Tr(KW)-N                            : -1.469944E-002
    V*(Tr(KW)-N)                        :  7.349719E-004
   #------------------------------------------------------------------- Self-Consistent Cycle
@@ -726,16 +634,6 @@
  - support function optimization: &it_supfun001
    -  { #-------------------------------------------------------------------------- iter: 1
  target function: ENERGY, Hamiltonian Applied:  Yes, 
-<<<<<<< HEAD
- Energies: {Ekin:  1.61725357342E+01, Epot: -1.93535437579E+01, Enl:  1.43030174225}, 
- Orthoconstraint:  Yes,    Preconditioning:  Yes, 
- iter:  1, fnrm:  5.41E-01, Omega: -3.240097853742074E+01, D: -3.24E+01, D best: -3.24E+01, 
- exit criterion: net number of iterations}
-   -  &final_supfun001  { #-------------------------------------------------------- iter: 1
- target function: ENERGY, 
- Energies: {Ekin:  1.61725357342E+01, Epot: -1.93535437579E+01, Enl:  1.43030174225}, 
- iter:  1, fnrm:  5.41E-01, Omega: -3.240097853742074E+01, D: -3.24E+01, D best: -3.24E+01}
-=======
  Energies: {Ekin:  1.61725357342E+01, Epot: -1.93535437579E+01, Enl:  1.43030174225E+00}, 
  Orthoconstraint:  Yes,    Preconditioning:  Yes, 
  iter:  1, fnrm:  5.41E-01, Omega: -3.240097853742278E+01, D: -3.24E+01, D best: -3.24E+01, 
@@ -744,7 +642,6 @@
  target function: ENERGY, 
  Energies: {Ekin:  1.61725357342E+01, Epot: -1.93535437579E+01, Enl:  1.43030174225E+00}, 
  iter:  1, fnrm:  5.41E-01, Omega: -3.240097853742278E+01, D: -3.24E+01, D best: -3.24E+01}
->>>>>>> ffa93dbe
       #Support functions created
     #=================================================================== kernel optimization
  - kernel optimization: &it_kernel001_001
@@ -757,1979 +654,6 @@
        -  { #------------------------------------------------------------------ it coeff: 1
  calculate density kernel, communication strategy: ALLREDUCE, 
  communication strategy kernel: ALLREDUCE, method: DminSD, 
-<<<<<<< HEAD
- iter:  1, fnrm:  1.84E-01, eBS:  0.0, D: -3.343, alpha:  1.0E-01}
-         -  { #---------------------------------------------------------------- it coeff: 2
- calculate density kernel, communication strategy: ALLREDUCE, 
- communication strategy kernel: ALLREDUCE, method: DminSD, 
- iter:  2, fnrm:  1.82E-01, eBS: -3.34288453306230826, D: -2.634E-03, alpha:  1.0E-01}
-         -  { #---------------------------------------------------------------- it coeff: 3
- calculate density kernel, communication strategy: ALLREDUCE, 
- communication strategy kernel: ALLREDUCE, method: DminSD, 
- iter:  3, fnrm:  1.8E-01, eBS: -3.34551813607791004, D: -2.577E-03, alpha:  1.0E-01}
-         -  { #---------------------------------------------------------------- it coeff: 4
- calculate density kernel, communication strategy: ALLREDUCE, 
- communication strategy kernel: ALLREDUCE, method: DminSD, 
- iter:  4, fnrm:  1.78E-01, eBS: -3.34809543533567, D: -2.522E-03, alpha:  1.0E-01}
-         -  { #---------------------------------------------------------------- it coeff: 5
- calculate density kernel, communication strategy: ALLREDUCE, 
- communication strategy kernel: ALLREDUCE, method: DminSD, 
- iter:  5, fnrm:  1.76E-01, eBS: -3.35061782937111108, D: -2.469E-03, alpha:  1.0E-01}
-         -  { #---------------------------------------------------------------- it coeff: 6
- calculate density kernel, communication strategy: ALLREDUCE, 
- communication strategy kernel: ALLREDUCE, method: DminSD, 
- iter:  6, fnrm:  1.74E-01, eBS: -3.35308667834363083, D: -2.417E-03, alpha:  1.0E-01}
-         -  { #---------------------------------------------------------------- it coeff: 7
- calculate density kernel, communication strategy: ALLREDUCE, 
- communication strategy kernel: ALLREDUCE, method: DminSD, 
- iter:  7, fnrm:  1.72E-01, eBS: -3.35550330507037398, D: -2.366E-03, alpha:  1.0E-01}
-         -  { #---------------------------------------------------------------- it coeff: 8
- calculate density kernel, communication strategy: ALLREDUCE, 
- communication strategy kernel: ALLREDUCE, method: DminSD, 
- iter:  8, fnrm:  1.71E-01, eBS: -3.35786899604132039, D: -2.316E-03, alpha:  1.0E-01}
-         -  { #---------------------------------------------------------------- it coeff: 9
- calculate density kernel, communication strategy: ALLREDUCE, 
- communication strategy kernel: ALLREDUCE, method: DminSD, 
- iter:  9, fnrm:  1.69E-01, eBS: -3.3601850024149913, D: -2.268E-03, alpha:  1.0E-01}
-         -  { #--------------------------------------------------------------- it coeff: 10
- calculate density kernel, communication strategy: ALLREDUCE, 
- communication strategy kernel: ALLREDUCE, method: DminSD, 
- iter:  10, fnrm:  1.67E-01, eBS: -3.36245254099426205, D: -2.22E-03, alpha:  1.0E-01}
-         Coefficients available        :  Yes
-       Hamiltonian update: {
- Energies: {EH:  5.62343973574E+01, EXC: -7.79329022851, EvXC: -1.02173242666E+01}, 
-  Total charge:  1.499999869633E+01, 
- Poisson Solver: {BC: Free, Box:  [  117,  119,  107 ], MPI tasks:  3}}
-        #Eigenvalues and New Occupation Numbers
-       Orbitals: [
- {e: -5.398147214777E-01, f:  2.0},  # 00001
- {e: -4.399839849784E-01, f:  2.0},  # 00002
- {e: -8.530443357213E-02, f:  2.0},  # 00003
- {e:  1.455691359458E-02, f:  2.0},  # 00004
- {e:  4.573917800343E-02, f:  2.0},  # 00005
- {e:  4.574008556873E-02, f:  2.0},  # 00006
- {e:  1.455944989365E-01, f:  2.0},  # 00007
- {e:  1.455959900519E-01, f:  1.0}] # 00008
-       summary: [ {kernel optimization: DMIN, mixing quantity: DENS, mix hist:  0, 
- iter:  1, delta:  2.5E-07, energy: -3.24260775586666625E+01, D: -3.243E+01, 
-          Tr(KW):  7.9729}]
-   -  #-------------------------------------------------------------------- kernel iter: 2
-       Kernel update:
-         max dev from unity            :  3.94E-01
-         Hamiltonian application required:  Yes
-         method                        : directmin
-         expansion coefficients optimization: &it_coeff001_001_002
-         -  { #---------------------------------------------------------------- it coeff: 1
- calculate density kernel, communication strategy: ALLREDUCE, 
- communication strategy kernel: ALLREDUCE, method: DminSD, 
- iter:  1, fnrm:  1.55E-01, eBS: -2.9660271815025574, D: -3.413E-01, alpha:  1.0E-01}
-         -  { #---------------------------------------------------------------- it coeff: 2
- calculate density kernel, communication strategy: ALLREDUCE, 
- communication strategy kernel: ALLREDUCE, method: DminSD, 
- iter:  2, fnrm:  1.53E-01, eBS: -3.30737357308495916, D: -1.867E-03, alpha:  1.0E-01}
-         -  { #---------------------------------------------------------------- it coeff: 3
- calculate density kernel, communication strategy: ALLREDUCE, 
- communication strategy kernel: ALLREDUCE, method: DminSD, 
- iter:  3, fnrm:  1.52E-01, eBS: -3.30924062637501759, D: -1.83E-03, alpha:  1.0E-01}
-         -  { #---------------------------------------------------------------- it coeff: 4
- calculate density kernel, communication strategy: ALLREDUCE, 
- communication strategy kernel: ALLREDUCE, method: DminSD, 
- iter:  4, fnrm:  1.5E-01, eBS: -3.31107037341984078, D: -1.793E-03, alpha:  1.0E-01}
-         -  { #---------------------------------------------------------------- it coeff: 5
- calculate density kernel, communication strategy: ALLREDUCE, 
- communication strategy kernel: ALLREDUCE, method: DminSD, 
- iter:  5, fnrm:  1.49E-01, eBS: -3.31286369790012314, D: -1.758E-03, alpha:  1.0E-01}
-         -  { #---------------------------------------------------------------- it coeff: 6
- calculate density kernel, communication strategy: ALLREDUCE, 
- communication strategy kernel: ALLREDUCE, method: DminSD, 
- iter:  6, fnrm:  1.47E-01, eBS: -3.3146214591481491, D: -1.723E-03, alpha:  1.0E-01}
-         -  { #---------------------------------------------------------------- it coeff: 7
- calculate density kernel, communication strategy: ALLREDUCE, 
- communication strategy kernel: ALLREDUCE, method: DminSD, 
- iter:  7, fnrm:  1.46E-01, eBS: -3.31634449287833322, D: -1.689E-03, alpha:  1.0E-01}
-         -  { #---------------------------------------------------------------- it coeff: 8
- calculate density kernel, communication strategy: ALLREDUCE, 
- communication strategy kernel: ALLREDUCE, method: DminSD, 
- iter:  8, fnrm:  1.44E-01, eBS: -3.31803361189697288, D: -1.656E-03, alpha:  1.0E-01}
-         -  { #---------------------------------------------------------------- it coeff: 9
- calculate density kernel, communication strategy: ALLREDUCE, 
- communication strategy kernel: ALLREDUCE, method: DminSD, 
- iter:  9, fnrm:  1.43E-01, eBS: -3.31968960679167768, D: -1.624E-03, alpha:  1.0E-01}
-         -  { #--------------------------------------------------------------- it coeff: 10
- calculate density kernel, communication strategy: ALLREDUCE, 
- communication strategy kernel: ALLREDUCE, method: DminSD, 
- iter:  10, fnrm:  1.41E-01, eBS: -3.32131324660078242, D: -1.592E-03, alpha:  1.0E-01}
-         Kohn-Sham residue             :  2.322E-01
-         Coefficients available        :  Yes
-       alpha                           :  0.11000000000000001
-       energydiff                      : -1.71622740446721878E-002
-       Hamiltonian update: {
- Energies: {Ekin:  1.61725357342E+01, Epot: -1.93132965091E+01, Enl:  1.43030174225, 
-              EH:  5.6295985245E+01,   EXC: -7.80331281492, EvXC: -1.02305724309E+01}, 
-    Total charge:  1.499999869548E+01, 
- Poisson Solver: {BC: Free, Box:  [  117,  119,  107 ], MPI tasks:  3}}
-        #Eigenvalues and New Occupation Numbers
-       Orbitals: [
- {e: -5.398147214777E-01, f:  2.0},  # 00001
- {e: -4.399839849784E-01, f:  2.0},  # 00002
- {e: -8.530443357213E-02, f:  2.0},  # 00003
- {e:  1.455691359458E-02, f:  2.0},  # 00004
- {e:  4.573917800343E-02, f:  2.0},  # 00005
- {e:  4.574008556873E-02, f:  2.0},  # 00006
- {e:  1.455944989365E-01, f:  2.0},  # 00007
- {e:  1.455959900519E-01, f:  1.0}] # 00008
-       summary: [ {kernel optimization: DMIN, mixing quantity: DENS, mix hist:  0, 
- iter:  2, delta:  2.28E-07, energy: -3.24432398327113347E+01, D: -1.716E-02, 
-          Tr(KW):  7.9616}]
-   -  #-------------------------------------------------------------------- kernel iter: 3
-       Kernel update:
-         max dev from unity            :  3.94E-01
-         Hamiltonian application required:  Yes
-         method                        : directmin
-         expansion coefficients optimization: &it_coeff001_001_003
-         -  { #---------------------------------------------------------------- it coeff: 1
- calculate density kernel, communication strategy: ALLREDUCE, 
- communication strategy kernel: ALLREDUCE, method: DminSD, 
- iter:  1, fnrm:  1.31E-01, eBS: -2.92482714594194215, D: -3.53E-01, alpha:  1.1E-01}
-         -  { #---------------------------------------------------------------- it coeff: 2
- calculate density kernel, communication strategy: ALLREDUCE, 
- communication strategy kernel: ALLREDUCE, method: DminSD, 
- iter:  2, fnrm:  1.3E-01, eBS: -3.27780852838704462, D: -1.477E-03, alpha:  1.1E-01}
-         -  { #---------------------------------------------------------------- it coeff: 3
- calculate density kernel, communication strategy: ALLREDUCE, 
- communication strategy kernel: ALLREDUCE, method: DminSD, 
- iter:  3, fnrm:  1.29E-01, eBS: -3.27928561307789224, D: -1.447E-03, alpha:  1.1E-01}
-         -  { #---------------------------------------------------------------- it coeff: 4
- calculate density kernel, communication strategy: ALLREDUCE, 
- communication strategy kernel: ALLREDUCE, method: DminSD, 
- iter:  4, fnrm:  1.27E-01, eBS: -3.28073252155538597, D: -1.417E-03, alpha:  1.1E-01}
-         -  { #---------------------------------------------------------------- it coeff: 5
- calculate density kernel, communication strategy: ALLREDUCE, 
- communication strategy kernel: ALLREDUCE, method: DminSD, 
- iter:  5, fnrm:  1.26E-01, eBS: -3.2821499876753526, D: -1.389E-03, alpha:  1.1E-01}
-         -  { #---------------------------------------------------------------- it coeff: 6
- calculate density kernel, communication strategy: ALLREDUCE, 
- communication strategy kernel: ALLREDUCE, method: DminSD, 
- iter:  6, fnrm:  1.25E-01, eBS: -3.28353872389638823, D: -1.361E-03, alpha:  1.1E-01}
-         -  { #---------------------------------------------------------------- it coeff: 7
- calculate density kernel, communication strategy: ALLREDUCE, 
- communication strategy kernel: ALLREDUCE, method: DminSD, 
- iter:  7, fnrm:  1.23E-01, eBS: -3.28489942200272722, D: -1.333E-03, alpha:  1.1E-01}
-         -  { #---------------------------------------------------------------- it coeff: 8
- calculate density kernel, communication strategy: ALLREDUCE, 
- communication strategy kernel: ALLREDUCE, method: DminSD, 
- iter:  8, fnrm:  1.22E-01, eBS: -3.28623275380123792, D: -1.307E-03, alpha:  1.1E-01}
-         -  { #---------------------------------------------------------------- it coeff: 9
- calculate density kernel, communication strategy: ALLREDUCE, 
- communication strategy kernel: ALLREDUCE, method: DminSD, 
- iter:  9, fnrm:  1.21E-01, eBS: -3.28753937179333589, D: -1.281E-03, alpha:  1.1E-01}
-         -  { #--------------------------------------------------------------- it coeff: 10
- calculate density kernel, communication strategy: ALLREDUCE, 
- communication strategy kernel: ALLREDUCE, method: DminSD, 
- iter:  10, fnrm:  1.2E-01, eBS: -3.28881990982269556, D: -1.255E-03, alpha:  1.1E-01}
-         Kohn-Sham residue             :  2.268E-01
-         Coefficients available        :  Yes
-       alpha                           :  0.12100000000000002
-       energydiff                      : -1.36712178432389919E-002
-       Hamiltonian update: {
- Energies: {Ekin:  1.61725357342E+01, Epot: -1.92816544244E+01, Enl:  1.43030174225, 
-              EH:  5.63445276786E+01,  EXC: -7.81140371562, EvXC: -1.02412699914E+01}, 
-    Total charge:  1.499999869517E+01, 
- Poisson Solver: {BC: Free, Box:  [  117,  119,  107 ], MPI tasks:  3}}
-        #Eigenvalues and New Occupation Numbers
-       Orbitals: [
- {e: -5.398147214777E-01, f:  2.0},  # 00001
- {e: -4.399839849784E-01, f:  2.0},  # 00002
- {e: -8.530443357213E-02, f:  2.0},  # 00003
- {e:  1.455691359458E-02, f:  2.0},  # 00004
- {e:  4.573917800343E-02, f:  2.0},  # 00005
- {e:  4.574008556873E-02, f:  2.0},  # 00006
- {e:  1.455944989365E-01, f:  2.0},  # 00007
- {e:  1.455959900519E-01, f:  1.0}] # 00008
-       summary: [ {kernel optimization: DMIN, mixing quantity: DENS, mix hist:  0, 
- iter:  3, delta:  2.05E-07, energy: -3.24569110505545737E+01, D: -1.367E-02, 
-          Tr(KW):  7.9502}]
-   -  #-------------------------------------------------------------------- kernel iter: 4
-       Kernel update:
-         max dev from unity            :  3.94E-01
-         Hamiltonian application required:  Yes
-         method                        : directmin
-         expansion coefficients optimization: &it_coeff001_001_004
-         -  { #---------------------------------------------------------------- it coeff: 1
- calculate density kernel, communication strategy: ALLREDUCE, 
- communication strategy kernel: ALLREDUCE, method: DminSD, 
- iter:  1, fnrm:  1.12E-01, eBS: -2.8925625899279277, D: -3.644E-01, alpha:  1.21E-01}
-         -  { #---------------------------------------------------------------- it coeff: 2
- calculate density kernel, communication strategy: ALLREDUCE, 
- communication strategy kernel: ALLREDUCE, method: DminSD, 
- iter:  2, fnrm:  1.1E-01, eBS: -3.2569994671653637, D: -1.172E-03, alpha:  1.21E-01}
-         -  { #---------------------------------------------------------------- it coeff: 3
- calculate density kernel, communication strategy: ALLREDUCE, 
- communication strategy kernel: ALLREDUCE, method: DminSD, 
- iter:  3, fnrm:  1.09E-01, eBS: -3.2581716917262753, D: -1.148E-03, alpha:  1.21E-01}
-         -  { #---------------------------------------------------------------- it coeff: 4
- calculate density kernel, communication strategy: ALLREDUCE, 
- communication strategy kernel: ALLREDUCE, method: DminSD, 
- iter:  4, fnrm:  1.08E-01, eBS: -3.25931946922608695, D: -1.124E-03, alpha:  1.21E-01}
-         -  { #---------------------------------------------------------------- it coeff: 5
- calculate density kernel, communication strategy: ALLREDUCE, 
- communication strategy kernel: ALLREDUCE, method: DminSD, 
- iter:  5, fnrm:  1.07E-01, eBS: -3.26044340021958412, D: -1.101E-03, alpha:  1.21E-01}
-         -  { #---------------------------------------------------------------- it coeff: 6
- calculate density kernel, communication strategy: ALLREDUCE, 
- communication strategy kernel: ALLREDUCE, method: DminSD, 
- iter:  6, fnrm:  1.06E-01, eBS: -3.2615440673931877, D: -1.078E-03, alpha:  1.21E-01}
-         -  { #---------------------------------------------------------------- it coeff: 7
- calculate density kernel, communication strategy: ALLREDUCE, 
- communication strategy kernel: ALLREDUCE, method: DminSD, 
- iter:  7, fnrm:  1.05E-01, eBS: -3.26262203620767854, D: -1.056E-03, alpha:  1.21E-01}
-         -  { #---------------------------------------------------------------- it coeff: 8
- calculate density kernel, communication strategy: ALLREDUCE, 
- communication strategy kernel: ALLREDUCE, method: DminSD, 
- iter:  8, fnrm:  1.04E-01, eBS: -3.26367785551463818, D: -1.034E-03, alpha:  1.21E-01}
-         -  { #---------------------------------------------------------------- it coeff: 9
- calculate density kernel, communication strategy: ALLREDUCE, 
- communication strategy kernel: ALLREDUCE, method: DminSD, 
- iter:  9, fnrm:  1.03E-01, eBS: -3.26471205814774512, D: -1.013E-03, alpha:  1.21E-01}
-         -  { #--------------------------------------------------------------- it coeff: 10
- calculate density kernel, communication strategy: ALLREDUCE, 
- communication strategy kernel: ALLREDUCE, method: DminSD, 
- iter:  10, fnrm:  1.02E-01, eBS: -3.26572516149000336, D: -9.925E-04, alpha:  1.21E-01}
-         Kohn-Sham residue             :  2.223E-01
-         Coefficients available        :  Yes
-       alpha                           :  0.13310000000000002
-       energydiff                      : -1.09692815201185567E-002
-       Hamiltonian update: {
- Energies: {Ekin:  1.61725357342E+01, Epot: -1.92582988068E+01, Enl:  1.43030174225, 
-              EH:  5.63802749579E+01,  EXC: -7.81753332011, EvXC: -1.02493774578E+01}, 
-    Total charge:  1.499999869533E+01, 
- Poisson Solver: {BC: Free, Box:  [  117,  119,  107 ], MPI tasks:  3}}
-        #Eigenvalues and New Occupation Numbers
-       Orbitals: [
- {e: -5.398147214777E-01, f:  2.0},  # 00001
- {e: -4.399839849784E-01, f:  2.0},  # 00002
- {e: -8.530443357213E-02, f:  2.0},  # 00003
- {e:  1.455691359458E-02, f:  2.0},  # 00004
- {e:  4.573917800343E-02, f:  2.0},  # 00005
- {e:  4.574008556873E-02, f:  2.0},  # 00006
- {e:  1.455944989365E-01, f:  2.0},  # 00007
- {e:  1.455959900519E-01, f:  1.0}] # 00008
-       summary: [ {kernel optimization: DMIN, mixing quantity: DENS, mix hist:  0, 
- iter:  4, delta:  1.82E-07, energy: -3.24678803320746923E+01, D: -1.097E-02, 
-          Tr(KW):  7.9391}]
-   -  #-------------------------------------------------------------------- kernel iter: 5
-       Kernel update:
-         max dev from unity            :  3.94E-01
-         Hamiltonian application required:  Yes
-         method                        : directmin
-         expansion coefficients optimization: &it_coeff001_001_005
-         -  { #---------------------------------------------------------------- it coeff: 1
- calculate density kernel, communication strategy: ALLREDUCE, 
- communication strategy kernel: ALLREDUCE, method: DminSD, 
- iter:  1, fnrm:  9.5E-02, eBS: -2.86976245401941377, D: -3.743E-01, alpha:  1.331E-01}
-         -  { #---------------------------------------------------------------- it coeff: 2
- calculate density kernel, communication strategy: ALLREDUCE, 
- communication strategy kernel: ALLREDUCE, method: DminSD, 
- iter:  2, fnrm:  9.4E-02, eBS: -3.24408179191141155, D: -9.356E-04, alpha:  1.331E-01}
-         -  { #---------------------------------------------------------------- it coeff: 3
- calculate density kernel, communication strategy: ALLREDUCE, 
- communication strategy kernel: ALLREDUCE, method: DminSD, 
- iter:  3, fnrm:  9.3E-02, eBS: -3.2450173904625994, D: -9.156E-04, alpha:  1.331E-01}
-         -  { #---------------------------------------------------------------- it coeff: 4
- calculate density kernel, communication strategy: ALLREDUCE, 
- communication strategy kernel: ALLREDUCE, method: DminSD, 
- iter:  4, fnrm:  9.2E-02, eBS: -3.24593297673190895, D: -8.961E-04, alpha:  1.331E-01}
-         -  { #---------------------------------------------------------------- it coeff: 5
- calculate density kernel, communication strategy: ALLREDUCE, 
- communication strategy kernel: ALLREDUCE, method: DminSD, 
- iter:  5, fnrm:  9.1E-02, eBS: -3.24682904430660546, D: -8.77E-04, alpha:  1.331E-01}
-         -  { #---------------------------------------------------------------- it coeff: 6
- calculate density kernel, communication strategy: ALLREDUCE, 
- communication strategy kernel: ALLREDUCE, method: DminSD, 
- iter:  6, fnrm:  9.0E-02, eBS: -3.24770607220513652, D: -8.585E-04, alpha:  1.331E-01}
-         -  { #---------------------------------------------------------------- it coeff: 7
- calculate density kernel, communication strategy: ALLREDUCE, 
- communication strategy kernel: ALLREDUCE, method: DminSD, 
- iter:  7, fnrm:  8.91E-02, eBS: -3.24856452540837104, D: -8.403E-04, alpha:  1.331E-01}
-         -  { #---------------------------------------------------------------- it coeff: 8
- calculate density kernel, communication strategy: ALLREDUCE, 
- communication strategy kernel: ALLREDUCE, method: DminSD, 
- iter:  8, fnrm:  8.81E-02, eBS: -3.24940485536753965, D: -8.226E-04, alpha:  1.331E-01}
-         -  { #---------------------------------------------------------------- it coeff: 9
- calculate density kernel, communication strategy: ALLREDUCE, 
- communication strategy kernel: ALLREDUCE, method: DminSD, 
- iter:  9, fnrm:  8.72E-02, eBS: -3.25022750049016418, D: -8.054E-04, alpha:  1.331E-01}
-         -  { #--------------------------------------------------------------- it coeff: 10
- calculate density kernel, communication strategy: ALLREDUCE, 
- communication strategy kernel: ALLREDUCE, method: DminSD, 
- iter:  10, fnrm:  8.63E-02, eBS: -3.25103288660488632, D: -7.885E-04, alpha:  1.331E-01}
-         Kohn-Sham residue             :  2.186E-01
-         Coefficients available        :  Yes
-       alpha                           :  0.14641000000000004
-       energydiff                      : -8.86764622691060822E-003
-       Hamiltonian update: {
- Energies: {Ekin:  1.61725357342E+01, Epot: -1.92420508264E+01, Enl:  1.43030174225, 
-              EH:  5.64049163767E+01,  EXC: -7.82191863508, EvXC: -1.02551811544E+01}, 
-    Total charge:  1.499999869586E+01, 
- Poisson Solver: {BC: Free, Box:  [  117,  119,  107 ], MPI tasks:  3}}
-        #Eigenvalues and New Occupation Numbers
-       Orbitals: [
- {e: -5.398147214777E-01, f:  2.0},  # 00001
- {e: -4.399839849784E-01, f:  2.0},  # 00002
- {e: -8.530443357213E-02, f:  2.0},  # 00003
- {e:  1.455691359458E-02, f:  2.0},  # 00004
- {e:  4.573917800343E-02, f:  2.0},  # 00005
- {e:  4.574008556873E-02, f:  2.0},  # 00006
- {e:  1.455944989365E-01, f:  2.0},  # 00007
- {e:  1.455959900519E-01, f:  1.0}] # 00008
-       summary: [ {kernel optimization: DMIN, mixing quantity: DENS, mix hist:  0, 
- iter:  5, delta:  1.62E-07, energy: -3.24767479783016029E+01, D: -8.868E-03, 
-          Tr(KW):  7.9283}]
-   -  #-------------------------------------------------------------------- kernel iter: 6
-       Kernel update:
-         max dev from unity            :  3.94E-01
-         Hamiltonian application required:  Yes
-         method                        : directmin
-         expansion coefficients optimization: &it_coeff001_001_006
-         -  { #---------------------------------------------------------------- it coeff: 1
- calculate density kernel, communication strategy: ALLREDUCE, 
- communication strategy kernel: ALLREDUCE, method: DminSD, 
- iter:  1, fnrm:  8.12E-02, eBS: -2.85540706308626557, D: -3.824E-01, alpha:  1.464E-01}
-         -  { #---------------------------------------------------------------- it coeff: 2
- calculate density kernel, communication strategy: ALLREDUCE, 
- communication strategy kernel: ALLREDUCE, method: DminSD, 
- iter:  2, fnrm:  8.03E-02, eBS: -3.23780194345331962, D: -7.511E-04, alpha:  1.464E-01}
-         -  { #---------------------------------------------------------------- it coeff: 3
- calculate density kernel, communication strategy: ALLREDUCE, 
- communication strategy kernel: ALLREDUCE, method: DminSD, 
- iter:  3, fnrm:  7.94E-02, eBS: -3.23855303362480962, D: -7.345E-04, alpha:  1.464E-01}
-         -  { #---------------------------------------------------------------- it coeff: 4
- calculate density kernel, communication strategy: ALLREDUCE, 
- communication strategy kernel: ALLREDUCE, method: DminSD, 
- iter:  4, fnrm:  7.85E-02, eBS: -3.23928748813301448, D: -7.182E-04, alpha:  1.464E-01}
-         -  { #---------------------------------------------------------------- it coeff: 5
- calculate density kernel, communication strategy: ALLREDUCE, 
- communication strategy kernel: ALLREDUCE, method: DminSD, 
- iter:  5, fnrm:  7.77E-02, eBS: -3.2400057214472886, D: -7.024E-04, alpha:  1.464E-01}
-         -  { #---------------------------------------------------------------- it coeff: 6
- calculate density kernel, communication strategy: ALLREDUCE, 
- communication strategy kernel: ALLREDUCE, method: DminSD, 
- iter:  6, fnrm:  7.68E-02, eBS: -3.24070813605566332, D: -6.87E-04, alpha:  1.464E-01}
-         -  { #---------------------------------------------------------------- it coeff: 7
- calculate density kernel, communication strategy: ALLREDUCE, 
- communication strategy kernel: ALLREDUCE, method: DminSD, 
- iter:  7, fnrm:  7.6E-02, eBS: -3.2413951228892115, D: -6.719E-04, alpha:  1.464E-01}
-         -  { #---------------------------------------------------------------- it coeff: 8
- calculate density kernel, communication strategy: ALLREDUCE, 
- communication strategy kernel: ALLREDUCE, method: DminSD, 
- iter:  8, fnrm:  7.51E-02, eBS: -3.24206706172764703, D: -6.573E-04, alpha:  1.464E-01}
-         -  { #---------------------------------------------------------------- it coeff: 9
- calculate density kernel, communication strategy: ALLREDUCE, 
- communication strategy kernel: ALLREDUCE, method: DminSD, 
- iter:  9, fnrm:  7.43E-02, eBS: -3.24272432158728563, D: -6.429E-04, alpha:  1.464E-01}
-         -  { #--------------------------------------------------------------- it coeff: 10
- calculate density kernel, communication strategy: ALLREDUCE, 
- communication strategy kernel: ALLREDUCE, method: DminSD, 
- iter:  10, fnrm:  7.35E-02, eBS: -3.24336726109211204, D: -6.29E-04, alpha:  1.464E-01}
-         Kohn-Sham residue             :  2.155E-01
-         Coefficients available        :  Yes
-       alpha                           :  0.16105100000000006
-       energydiff                      : -7.21378917155135468E-003
-       Hamiltonian update: {
- Energies: {Ekin:  1.61725357342E+01, Epot: -1.9231629066E+01, Enl:  1.43030174225, 
-              EH:  5.64203852722E+01,  EXC: -7.82483300127, EvXC: -1.02590418811E+01}, 
-    Total charge:  1.499999869668E+01, 
- Poisson Solver: {BC: Free, Box:  [  117,  119,  107 ], MPI tasks:  3}}
-        #Eigenvalues and New Occupation Numbers
-       Orbitals: [
- {e: -5.398147214777E-01, f:  2.0},  # 00001
- {e: -4.399839849784E-01, f:  2.0},  # 00002
- {e: -8.530443357213E-02, f:  2.0},  # 00003
- {e:  1.455691359458E-02, f:  2.0},  # 00004
- {e:  4.573917800343E-02, f:  2.0},  # 00005
- {e:  4.574008556873E-02, f:  2.0},  # 00006
- {e:  1.455944989365E-01, f:  2.0},  # 00007
- {e:  1.455959900519E-01, f:  1.0}] # 00008
-       summary: [ {kernel optimization: DMIN, mixing quantity: DENS, mix hist:  0, 
- iter:  6, delta:  1.45E-07, energy: -3.24839617674731542E+01, D: -7.214E-03, 
-          Tr(KW):  7.918}]
-   -  #-------------------------------------------------------------------- kernel iter: 7
-       Kernel update:
-         max dev from unity            :  3.94E-01
-         Hamiltonian application required:  Yes
-         method                        : directmin
-         expansion coefficients optimization: &it_coeff001_001_007
-         -  { #---------------------------------------------------------------- it coeff: 1
- calculate density kernel, communication strategy: ALLREDUCE, 
- communication strategy kernel: ALLREDUCE, method: DminSD, 
- iter:  1, fnrm:  6.96E-02, eBS: -2.84809831728513085, D: -3.887E-01, alpha:  1.611E-01}
-         -  { #---------------------------------------------------------------- it coeff: 2
- calculate density kernel, communication strategy: ALLREDUCE, 
- communication strategy kernel: ALLREDUCE, method: DminSD, 
- iter:  2, fnrm:  6.87E-02, eBS: -3.23677459797567746, D: -6.052E-04, alpha:  1.611E-01}
-         -  { #---------------------------------------------------------------- it coeff: 3
- calculate density kernel, communication strategy: ALLREDUCE, 
- communication strategy kernel: ALLREDUCE, method: DminSD, 
- iter:  3, fnrm:  6.79E-02, eBS: -3.23737977740849647, D: -5.911E-04, alpha:  1.611E-01}
-         -  { #---------------------------------------------------------------- it coeff: 4
- calculate density kernel, communication strategy: ALLREDUCE, 
- communication strategy kernel: ALLREDUCE, method: DminSD, 
- iter:  4, fnrm:  6.71E-02, eBS: -3.23797091444082596, D: -5.775E-04, alpha:  1.611E-01}
-         -  { #---------------------------------------------------------------- it coeff: 5
- calculate density kernel, communication strategy: ALLREDUCE, 
- communication strategy kernel: ALLREDUCE, method: DminSD, 
- iter:  5, fnrm:  6.64E-02, eBS: -3.23854836825439429, D: -5.641E-04, alpha:  1.611E-01}
-         -  { #---------------------------------------------------------------- it coeff: 6
- calculate density kernel, communication strategy: ALLREDUCE, 
- communication strategy kernel: ALLREDUCE, method: DminSD, 
- iter:  6, fnrm:  6.56E-02, eBS: -3.23911248776209515, D: -5.511E-04, alpha:  1.611E-01}
-         -  { #---------------------------------------------------------------- it coeff: 7
- calculate density kernel, communication strategy: ALLREDUCE, 
- communication strategy kernel: ALLREDUCE, method: DminSD, 
- iter:  7, fnrm:  6.48E-02, eBS: -3.23966361195392594, D: -5.385E-04, alpha:  1.611E-01}
-         -  { #---------------------------------------------------------------- it coeff: 8
- calculate density kernel, communication strategy: ALLREDUCE, 
- communication strategy kernel: ALLREDUCE, method: DminSD, 
- iter:  8, fnrm:  6.41E-02, eBS: -3.24020207022834583, D: -5.261E-04, alpha:  1.611E-01}
-         -  { #---------------------------------------------------------------- it coeff: 9
- calculate density kernel, communication strategy: ALLREDUCE, 
- communication strategy kernel: ALLREDUCE, method: DminSD, 
- iter:  9, fnrm:  6.33E-02, eBS: -3.24072818270994922, D: -5.141E-04, alpha:  1.611E-01}
-         -  { #--------------------------------------------------------------- it coeff: 10
- calculate density kernel, communication strategy: ALLREDUCE, 
- communication strategy kernel: ALLREDUCE, method: DminSD, 
- iter:  10, fnrm:  6.26E-02, eBS: -3.24124226055401143, D: -5.023E-04, alpha:  1.611E-01}
-         Kohn-Sham residue             :  2.128E-01
-         Coefficients available        :  Yes
-       alpha                           :  0.17715610000000007
-       energydiff                      : -5.88648803547897614E-003
-       Hamiltonian update: {
- Energies: {Ekin:  1.61725357342E+01, Epot: -1.92257973333E+01, Enl:  1.43030174225, 
-              EH:  5.64286049122E+01,  EXC: -7.8265628394, EvXC: -1.02613377748E+01}, 
-    Total charge:  1.49999986977E+01, 
- Poisson Solver: {BC: Free, Box:  [  117,  119,  107 ], MPI tasks:  3}}
-        #Eigenvalues and New Occupation Numbers
-       Orbitals: [
- {e: -5.398147214777E-01, f:  2.0},  # 00001
- {e: -4.399839849784E-01, f:  2.0},  # 00002
- {e: -8.530443357213E-02, f:  2.0},  # 00003
- {e:  1.455691359458E-02, f:  2.0},  # 00004
- {e:  4.573917800343E-02, f:  2.0},  # 00005
- {e:  4.574008556873E-02, f:  2.0},  # 00006
- {e:  1.455944989365E-01, f:  2.0},  # 00007
- {e:  1.455959900519E-01, f:  1.0}] # 00008
-       summary: [ {kernel optimization: DMIN, mixing quantity: DENS, mix hist:  0, 
- iter:  7, delta:  1.3E-07, energy: -3.24898482555086332E+01, D: -5.886E-03, 
-          Tr(KW):  7.9083}]
-   -  #-------------------------------------------------------------------- kernel iter: 8
-       Kernel update:
-         max dev from unity            :  3.94E-01
-         Hamiltonian application required:  Yes
-         method                        : directmin
-         expansion coefficients optimization: &it_coeff001_001_008
-         -  { #---------------------------------------------------------------- it coeff: 1
- calculate density kernel, communication strategy: ALLREDUCE, 
- communication strategy kernel: ALLREDUCE, method: DminSD, 
- iter:  1, fnrm:  5.96E-02, eBS: -2.84633122092134805, D: -3.933E-01, alpha:  1.772E-01}
-         -  { #---------------------------------------------------------------- it coeff: 2
- calculate density kernel, communication strategy: ALLREDUCE, 
- communication strategy kernel: ALLREDUCE, method: DminSD, 
- iter:  2, fnrm:  5.88E-02, eBS: -3.2396278776759786, D: -4.875E-04, alpha:  1.772E-01}
-         -  { #---------------------------------------------------------------- it coeff: 3
- calculate density kernel, communication strategy: ALLREDUCE, 
- communication strategy kernel: ALLREDUCE, method: DminSD, 
- iter:  3, fnrm:  5.81E-02, eBS: -3.24011538577666602, D: -4.755E-04, alpha:  1.772E-01}
-         -  { #---------------------------------------------------------------- it coeff: 4
- calculate density kernel, communication strategy: ALLREDUCE, 
- communication strategy kernel: ALLREDUCE, method: DminSD, 
- iter:  4, fnrm:  5.74E-02, eBS: -3.24059091544543243, D: -4.639E-04, alpha:  1.772E-01}
-         -  { #---------------------------------------------------------------- it coeff: 5
- calculate density kernel, communication strategy: ALLREDUCE, 
- communication strategy kernel: ALLREDUCE, method: DminSD, 
- iter:  5, fnrm:  5.67E-02, eBS: -3.24105478759770005, D: -4.525E-04, alpha:  1.772E-01}
-         -  { #---------------------------------------------------------------- it coeff: 6
- calculate density kernel, communication strategy: ALLREDUCE, 
- communication strategy kernel: ALLREDUCE, method: DminSD, 
- iter:  6, fnrm:  5.6E-02, eBS: -3.24150731380530122, D: -4.415E-04, alpha:  1.772E-01}
-         -  { #---------------------------------------------------------------- it coeff: 7
- calculate density kernel, communication strategy: ALLREDUCE, 
- communication strategy kernel: ALLREDUCE, method: DminSD, 
- iter:  7, fnrm:  5.53E-02, eBS: -3.24194879660181323, D: -4.307E-04, alpha:  1.772E-01}
-         -  { #---------------------------------------------------------------- it coeff: 8
- calculate density kernel, communication strategy: ALLREDUCE, 
- communication strategy kernel: ALLREDUCE, method: DminSD, 
- iter:  8, fnrm:  5.46E-02, eBS: -3.24237952977594546, D: -4.203E-04, alpha:  1.772E-01}
-         -  { #---------------------------------------------------------------- it coeff: 9
- calculate density kernel, communication strategy: ALLREDUCE, 
- communication strategy kernel: ALLREDUCE, method: DminSD, 
- iter:  9, fnrm:  5.4E-02, eBS: -3.24279979865367984, D: -4.101E-04, alpha:  1.772E-01}
-         -  { #--------------------------------------------------------------- it coeff: 10
- calculate density kernel, communication strategy: ALLREDUCE, 
- communication strategy kernel: ALLREDUCE, method: DminSD, 
- iter:  10, fnrm:  5.33E-02, eBS: -3.24320988036958813, D: -4.002E-04, alpha:  1.772E-01}
-         Kohn-Sham residue             :  2.105E-01
-         Coefficients available        :  Yes
-       alpha                           :  0.19487171000000009
-       energydiff                      : -4.79675903628873357E-003
-       Hamiltonian update: {
- Energies: {Ekin:  1.61725357342E+01, Epot: -1.92234294304E+01, Enl:  1.43030174225, 
-              EH:  5.64313640611E+01,  EXC: -7.82738438476, EvXC: -1.02624335695E+01}, 
-    Total charge:  1.499999869885E+01, 
- Poisson Solver: {BC: Free, Box:  [  117,  119,  107 ], MPI tasks:  3}}
-        #Eigenvalues and New Occupation Numbers
-       Orbitals: [
- {e: -5.398147214777E-01, f:  2.0},  # 00001
- {e: -4.399839849784E-01, f:  2.0},  # 00002
- {e: -8.530443357213E-02, f:  2.0},  # 00003
- {e:  1.455691359458E-02, f:  2.0},  # 00004
- {e:  4.573917800343E-02, f:  2.0},  # 00005
- {e:  4.574008556873E-02, f:  2.0},  # 00006
- {e:  1.455944989365E-01, f:  2.0},  # 00007
- {e:  1.455959900519E-01, f:  1.0}] # 00008
-       summary: [ {kernel optimization: DMIN, mixing quantity: DENS, mix hist:  0, 
- iter:  8, delta:  1.17E-07, energy: -3.24946450145449219E+01, D: -4.797E-03, 
-          Tr(KW):  7.8993}]
-   -  #-------------------------------------------------------------------- kernel iter: 9
-       Kernel update:
-         max dev from unity            :  3.94E-01
-         Hamiltonian application required:  Yes
-         method                        : directmin
-         expansion coefficients optimization: &it_coeff001_001_009
-         -  { #---------------------------------------------------------------- it coeff: 1
- calculate density kernel, communication strategy: ALLREDUCE, 
- communication strategy kernel: ALLREDUCE, method: DminSD, 
- iter:  1, fnrm:  5.09E-02, eBS: -2.84864308031165514, D: -3.965E-01, alpha:  1.949E-01}
-         -  { #---------------------------------------------------------------- it coeff: 2
- calculate density kernel, communication strategy: ALLREDUCE, 
- communication strategy kernel: ALLREDUCE, method: DminSD, 
- iter:  2, fnrm:  5.02E-02, eBS: -3.24511003553560595, D: -3.908E-04, alpha:  1.949E-01}
-         -  { #---------------------------------------------------------------- it coeff: 3
- calculate density kernel, communication strategy: ALLREDUCE, 
- communication strategy kernel: ALLREDUCE, method: DminSD, 
- iter:  3, fnrm:  4.96E-02, eBS: -3.24550079867038432, D: -3.805E-04, alpha:  1.949E-01}
-         -  { #---------------------------------------------------------------- it coeff: 4
- calculate density kernel, communication strategy: ALLREDUCE, 
- communication strategy kernel: ALLREDUCE, method: DminSD, 
- iter:  4, fnrm:  4.89E-02, eBS: -3.24588131744457975, D: -3.706E-04, alpha:  1.949E-01}
-         -  { #---------------------------------------------------------------- it coeff: 5
- calculate density kernel, communication strategy: ALLREDUCE, 
- communication strategy kernel: ALLREDUCE, method: DminSD, 
- iter:  5, fnrm:  4.83E-02, eBS: -3.24625188425914235, D: -3.609E-04, alpha:  1.949E-01}
-         -  { #---------------------------------------------------------------- it coeff: 6
- calculate density kernel, communication strategy: ALLREDUCE, 
- communication strategy kernel: ALLREDUCE, method: DminSD, 
- iter:  6, fnrm:  4.76E-02, eBS: -3.24661278254728991, D: -3.515E-04, alpha:  1.949E-01}
-         -  { #---------------------------------------------------------------- it coeff: 7
- calculate density kernel, communication strategy: ALLREDUCE, 
- communication strategy kernel: ALLREDUCE, method: DminSD, 
- iter:  7, fnrm:  4.7E-02, eBS: -3.24696428707419038, D: -3.424E-04, alpha:  1.949E-01}
-         -  { #---------------------------------------------------------------- it coeff: 8
- calculate density kernel, communication strategy: ALLREDUCE, 
- communication strategy kernel: ALLREDUCE, method: DminSD, 
- iter:  8, fnrm:  4.64E-02, eBS: -3.24730666422525927, D: -3.335E-04, alpha:  1.949E-01}
-         -  { #---------------------------------------------------------------- it coeff: 9
- calculate density kernel, communication strategy: ALLREDUCE, 
- communication strategy kernel: ALLREDUCE, method: DminSD, 
- iter:  9, fnrm:  4.58E-02, eBS: -3.24764017228355861, D: -3.249E-04, alpha:  1.949E-01}
-         -  { #--------------------------------------------------------------- it coeff: 10
- calculate density kernel, communication strategy: ALLREDUCE, 
- communication strategy kernel: ALLREDUCE, method: DminSD, 
- iter:  10, fnrm:  4.52E-02, eBS: -3.24796506169685362, D: -3.165E-04, alpha:  1.949E-01}
-         Kohn-Sham residue             :  2.085E-01
-         Coefficients available        :  Yes
-       alpha                           :  0.21435888100000011
-       energydiff                      : -3.88469113838141311E-003
-       Hamiltonian update: {
- Energies: {Ekin:  1.61725357342E+01, Epot: -1.92235480777E+01, Enl:  1.43030174225, 
-              EH:  5.6430235537E+01,   EXC: -7.82754723751, EvXC: -1.0262658856E+01}, 
-    Total charge:  1.499999870004E+01, 
- Poisson Solver: {BC: Free, Box:  [  117,  119,  107 ], MPI tasks:  3}}
-        #Eigenvalues and New Occupation Numbers
-       Orbitals: [
- {e: -5.398147214777E-01, f:  2.0},  # 00001
- {e: -4.399839849784E-01, f:  2.0},  # 00002
- {e: -8.530443357213E-02, f:  2.0},  # 00003
- {e:  1.455691359458E-02, f:  2.0},  # 00004
- {e:  4.573917800343E-02, f:  2.0},  # 00005
- {e:  4.574008556873E-02, f:  2.0},  # 00006
- {e:  1.455944989365E-01, f:  2.0},  # 00007
- {e:  1.455959900519E-01, f:  1.0}] # 00008
-       summary: [ {kernel optimization: DMIN, mixing quantity: DENS, mix hist:  0, 
- iter:  9, delta:  1.05E-07, energy: -3.24985297056833033E+01, D: -3.885E-03, 
-          Tr(KW):  7.8913}]
-   -  #------------------------------------------------------------------- kernel iter: 10
-       Kernel update:
-         max dev from unity            :  3.94E-01
-         Hamiltonian application required:  Yes
-         method                        : directmin
-         expansion coefficients optimization: &it_coeff001_001_010
-         -  { #---------------------------------------------------------------- it coeff: 1
- calculate density kernel, communication strategy: ALLREDUCE, 
- communication strategy kernel: ALLREDUCE, method: DminSD, 
- iter:  1, fnrm:  4.33E-02, eBS: -2.8537187294502786, D: -3.984E-01, alpha:  2.144E-01}
-         -  { #---------------------------------------------------------------- it coeff: 2
- calculate density kernel, communication strategy: ALLREDUCE, 
- communication strategy kernel: ALLREDUCE, method: DminSD, 
- iter:  2, fnrm:  4.27E-02, eBS: -3.2521613731211243, D: -3.102E-04, alpha:  2.144E-01}
-         -  { #---------------------------------------------------------------- it coeff: 3
- calculate density kernel, communication strategy: ALLREDUCE, 
- communication strategy kernel: ALLREDUCE, method: DminSD, 
- iter:  3, fnrm:  4.21E-02, eBS: -3.25247153699260494, D: -3.015E-04, alpha:  2.144E-01}
-         -  { #---------------------------------------------------------------- it coeff: 4
- calculate density kernel, communication strategy: ALLREDUCE, 
- communication strategy kernel: ALLREDUCE, method: DminSD, 
- iter:  4, fnrm:  4.15E-02, eBS: -3.25277299309928436, D: -2.93E-04, alpha:  2.144E-01}
-         -  { #---------------------------------------------------------------- it coeff: 5
- calculate density kernel, communication strategy: ALLREDUCE, 
- communication strategy kernel: ALLREDUCE, method: DminSD, 
- iter:  5, fnrm:  4.09E-02, eBS: -3.2530660089786978, D: -2.848E-04, alpha:  2.144E-01}
-         -  { #---------------------------------------------------------------- it coeff: 6
- calculate density kernel, communication strategy: ALLREDUCE, 
- communication strategy kernel: ALLREDUCE, method: DminSD, 
- iter:  6, fnrm:  4.03E-02, eBS: -3.25335084331509572, D: -2.769E-04, alpha:  2.144E-01}
-         -  { #---------------------------------------------------------------- it coeff: 7
- calculate density kernel, communication strategy: ALLREDUCE, 
- communication strategy kernel: ALLREDUCE, method: DminSD, 
- iter:  7, fnrm:  3.98E-02, eBS: -3.25362774625728601, D: -2.692E-04, alpha:  2.144E-01}
-         -  { #---------------------------------------------------------------- it coeff: 8
- calculate density kernel, communication strategy: ALLREDUCE, 
- communication strategy kernel: ALLREDUCE, method: DminSD, 
- iter:  8, fnrm:  3.92E-02, eBS: -3.25389695972369841, D: -2.618E-04, alpha:  2.144E-01}
-         -  { #---------------------------------------------------------------- it coeff: 9
- calculate density kernel, communication strategy: ALLREDUCE, 
- communication strategy kernel: ALLREDUCE, method: DminSD, 
- iter:  9, fnrm:  3.87E-02, eBS: -3.25415871769522758, D: -2.545E-04, alpha:  2.144E-01}
-         -  { #--------------------------------------------------------------- it coeff: 10
- calculate density kernel, communication strategy: ALLREDUCE, 
- communication strategy kernel: ALLREDUCE, method: DminSD, 
- iter:  10, fnrm:  3.81E-02, eBS: -3.25441324649657293, D: -2.475E-04, alpha:  2.144E-01}
-         Kohn-Sham residue             :  2.067E-01
-         Coefficients available        :  Yes
-       alpha                           :  0.23579476910000013
-       energydiff                      : -3.11328100004004682E-003
-       Hamiltonian update: {
- Energies: {Ekin:  1.61725357342E+01, Epot: -1.92253451062E+01, Enl:  1.43030174225, 
-              EH:  5.64265283747E+01,  EXC: -7.82726365633, EvXC: -1.02622939282E+01}, 
-    Total charge:  1.499999870124E+01, 
- Poisson Solver: {BC: Free, Box:  [  117,  119,  107 ], MPI tasks:  3}}
-        #Eigenvalues and New Occupation Numbers
-       Orbitals: [
- {e: -5.398147214777E-01, f:  2.0},  # 00001
- {e: -4.399839849784E-01, f:  2.0},  # 00002
- {e: -8.530443357213E-02, f:  2.0},  # 00003
- {e:  1.455691359458E-02, f:  2.0},  # 00004
- {e:  4.573917800343E-02, f:  2.0},  # 00005
- {e:  4.574008556873E-02, f:  2.0},  # 00006
- {e:  1.455944989365E-01, f:  2.0},  # 00007
- {e:  1.455959900519E-01, f:  1.0}] # 00008
-       summary: [ {kernel optimization: DMIN, mixing quantity: DENS, mix hist:  0, 
- iter:  10, delta:  9.51E-08, energy: -3.25016429866833434E+01, D: -3.113E-03, 
-           Tr(KW):  7.8841}]
-   -  #------------------------------------------------------------------- kernel iter: 11
-       Kernel update:
-         max dev from unity            :  3.94E-01
-         Hamiltonian application required:  Yes
-         method                        : directmin
-         expansion coefficients optimization: &it_coeff001_001_011
-         -  { #---------------------------------------------------------------- it coeff: 1
- calculate density kernel, communication strategy: ALLREDUCE, 
- communication strategy kernel: ALLREDUCE, method: DminSD, 
- iter:  1, fnrm:  3.66E-02, eBS: -2.86045782599932341, D: -3.995E-01, alpha:  2.358E-01}
-         -  { #---------------------------------------------------------------- it coeff: 2
- calculate density kernel, communication strategy: ALLREDUCE, 
- communication strategy kernel: ALLREDUCE, method: DminSD, 
- iter:  2, fnrm:  3.6E-02, eBS: -3.25995074408267982, D: -2.428E-04, alpha:  2.358E-01}
-         -  { #---------------------------------------------------------------- it coeff: 3
- calculate density kernel, communication strategy: ALLREDUCE, 
- communication strategy kernel: ALLREDUCE, method: DminSD, 
- iter:  3, fnrm:  3.55E-02, eBS: -3.26019351677234237, D: -2.355E-04, alpha:  2.358E-01}
-         -  { #---------------------------------------------------------------- it coeff: 4
- calculate density kernel, communication strategy: ALLREDUCE, 
- communication strategy kernel: ALLREDUCE, method: DminSD, 
- iter:  4, fnrm:  3.49E-02, eBS: -3.26042899023683175, D: -2.284E-04, alpha:  2.358E-01}
-         -  { #---------------------------------------------------------------- it coeff: 5
- calculate density kernel, communication strategy: ALLREDUCE, 
- communication strategy kernel: ALLREDUCE, method: DminSD, 
- iter:  5, fnrm:  3.44E-02, eBS: -3.26065740673328852, D: -2.216E-04, alpha:  2.358E-01}
-         -  { #---------------------------------------------------------------- it coeff: 6
- calculate density kernel, communication strategy: ALLREDUCE, 
- communication strategy kernel: ALLREDUCE, method: DminSD, 
- iter:  6, fnrm:  3.39E-02, eBS: -3.26087899977711659, D: -2.15E-04, alpha:  2.358E-01}
-         -  { #---------------------------------------------------------------- it coeff: 7
- calculate density kernel, communication strategy: ALLREDUCE, 
- communication strategy kernel: ALLREDUCE, method: DminSD, 
- iter:  7, fnrm:  3.34E-02, eBS: -3.26109399448734649, D: -2.086E-04, alpha:  2.358E-01}
-         -  { #---------------------------------------------------------------- it coeff: 8
- calculate density kernel, communication strategy: ALLREDUCE, 
- communication strategy kernel: ALLREDUCE, method: DminSD, 
- iter:  8, fnrm:  3.29E-02, eBS: -3.26130260791669091, D: -2.024E-04, alpha:  2.358E-01}
-         -  { #---------------------------------------------------------------- it coeff: 9
- calculate density kernel, communication strategy: ALLREDUCE, 
- communication strategy kernel: ALLREDUCE, method: DminSD, 
- iter:  9, fnrm:  3.24E-02, eBS: -3.26150504936696883, D: -1.965E-04, alpha:  2.358E-01}
-         -  { #--------------------------------------------------------------- it coeff: 10
- calculate density kernel, communication strategy: ALLREDUCE, 
- communication strategy kernel: ALLREDUCE, method: DminSD, 
- iter:  10, fnrm:  3.19E-02, eBS: -3.26170152069071273, D: -1.907E-04, alpha:  2.358E-01}
-         Kohn-Sham residue             :  2.052E-01
-         Coefficients available        :  Yes
-       alpha                           :  0.25937424601000014
-       energydiff                      : -2.46114047597956187E-003
-       Hamiltonian update: {
- Energies: {Ekin:  1.61725357342E+01, Epot: -1.92281850111E+01, Enl:  1.43030174225, 
-              EH:  5.64212713445E+01,  EXC: -7.82670345223, EvXC: -1.02615630267E+01}, 
-    Total charge:  1.49999987024E+01, 
- Poisson Solver: {BC: Free, Box:  [  117,  119,  107 ], MPI tasks:  3}}
-        #Eigenvalues and New Occupation Numbers
-       Orbitals: [
- {e: -5.398147214777E-01, f:  2.0},  # 00001
- {e: -4.399839849784E-01, f:  2.0},  # 00002
- {e: -8.530443357213E-02, f:  2.0},  # 00003
- {e:  1.455691359458E-02, f:  2.0},  # 00004
- {e:  4.573917800343E-02, f:  2.0},  # 00005
- {e:  4.574008556873E-02, f:  2.0},  # 00006
- {e:  1.455944989365E-01, f:  2.0},  # 00007
- {e:  1.455959900519E-01, f:  1.0}] # 00008
-       summary: [ {kernel optimization: DMIN, mixing quantity: DENS, mix hist:  0, 
- iter:  11, delta:  8.58E-08, energy: -3.2504104127159323E+01, D: -2.461E-03, 
-           Tr(KW):  7.8777}]
-   -  #------------------------------------------------------------------- kernel iter: 12
-       Kernel update:
-         max dev from unity            :  3.94E-01
-         Hamiltonian application required:  Yes
-         method                        : directmin
-         expansion coefficients optimization: &it_coeff001_001_012
-         -  { #---------------------------------------------------------------- it coeff: 1
- calculate density kernel, communication strategy: ALLREDUCE, 
- communication strategy kernel: ALLREDUCE, method: DminSD, 
- iter:  1, fnrm:  3.06E-02, eBS: -2.86800529926520653, D: -3.999E-01, alpha:  2.594E-01}
-         -  { #---------------------------------------------------------------- it coeff: 2
- calculate density kernel, communication strategy: ALLREDUCE, 
- communication strategy kernel: ALLREDUCE, method: DminSD, 
- iter:  2, fnrm:  3.01E-02, eBS: -3.26787898881904182, D: -1.868E-04, alpha:  2.594E-01}
-         -  { #---------------------------------------------------------------- it coeff: 3
- calculate density kernel, communication strategy: ALLREDUCE, 
- communication strategy kernel: ALLREDUCE, method: DminSD, 
- iter:  3, fnrm:  2.96E-02, eBS: -3.26806578822205651, D: -1.808E-04, alpha:  2.594E-01}
-         -  { #---------------------------------------------------------------- it coeff: 4
- calculate density kernel, communication strategy: ALLREDUCE, 
- communication strategy kernel: ALLREDUCE, method: DminSD, 
- iter:  4, fnrm:  2.92E-02, eBS: -3.26824658961292114, D: -1.75E-04, alpha:  2.594E-01}
-         -  { #---------------------------------------------------------------- it coeff: 5
- calculate density kernel, communication strategy: ALLREDUCE, 
- communication strategy kernel: ALLREDUCE, method: DminSD, 
- iter:  5, fnrm:  2.87E-02, eBS: -3.26842160770161083, D: -1.694E-04, alpha:  2.594E-01}
-         -  { #---------------------------------------------------------------- it coeff: 6
- calculate density kernel, communication strategy: ALLREDUCE, 
- communication strategy kernel: ALLREDUCE, method: DminSD, 
- iter:  6, fnrm:  2.82E-02, eBS: -3.26859104874475559, D: -1.641E-04, alpha:  2.594E-01}
-         -  { #---------------------------------------------------------------- it coeff: 7
- calculate density kernel, communication strategy: ALLREDUCE, 
- communication strategy kernel: ALLREDUCE, method: DminSD, 
- iter:  7, fnrm:  2.78E-02, eBS: -3.2687551109146189, D: -1.589E-04, alpha:  2.594E-01}
-         -  { #---------------------------------------------------------------- it coeff: 8
- calculate density kernel, communication strategy: ALLREDUCE, 
- communication strategy kernel: ALLREDUCE, method: DminSD, 
- iter:  8, fnrm:  2.73E-02, eBS: -3.26891398464974037, D: -1.539E-04, alpha:  2.594E-01}
-         -  { #---------------------------------------------------------------- it coeff: 9
- calculate density kernel, communication strategy: ALLREDUCE, 
- communication strategy kernel: ALLREDUCE, method: DminSD, 
- iter:  9, fnrm:  2.69E-02, eBS: -3.26906785298828728, D: -1.49E-04, alpha:  2.594E-01}
-         -  { #--------------------------------------------------------------- it coeff: 10
- calculate density kernel, communication strategy: ALLREDUCE, 
- communication strategy kernel: ALLREDUCE, method: DminSD, 
- iter:  10, fnrm:  2.65E-02, eBS: -3.26921689188516096, D: -1.444E-04, alpha:  2.594E-01}
-         Kohn-Sham residue             :  2.039E-01
-         Coefficients available        :  Yes
-       alpha                           :  0.28531167061100016
-       energydiff                      : -1.91562756454999317E-003
-       Hamiltonian update: {
- Energies: {Ekin:  1.61725357342E+01, Epot: -1.92315942247E+01, Enl:  1.43030174225, 
-              EH:  5.64152243752E+01,  EXC: -7.82599398524, EvXC: -1.02606343277E+01}, 
-    Total charge:  1.49999987035E+01, 
- Poisson Solver: {BC: Free, Box:  [  117,  119,  107 ], MPI tasks:  3}}
-        #Eigenvalues and New Occupation Numbers
-       Orbitals: [
- {e: -5.398147214777E-01, f:  2.0},  # 00001
- {e: -4.399839849784E-01, f:  2.0},  # 00002
- {e: -8.530443357213E-02, f:  2.0},  # 00003
- {e:  1.455691359458E-02, f:  2.0},  # 00004
- {e:  4.573917800343E-02, f:  2.0},  # 00005
- {e:  4.574008556873E-02, f:  2.0},  # 00006
- {e:  1.455944989365E-01, f:  2.0},  # 00007
- {e:  1.455959900519E-01, f:  1.0}] # 00008
-       summary: [ {kernel optimization: DMIN, mixing quantity: DENS, mix hist:  0, 
- iter:  12, delta:  7.71E-08, energy: -3.25060197547238729E+01, D: -1.916E-03, 
-           Tr(KW):  7.8723}]
-   -  #------------------------------------------------------------------- kernel iter: 13
-       Kernel update:
-         max dev from unity            :  3.94E-01
-         Hamiltonian application required:  Yes
-         method                        : directmin
-         expansion coefficients optimization: &it_coeff001_001_013
-         -  { #---------------------------------------------------------------- it coeff: 1
- calculate density kernel, communication strategy: ALLREDUCE, 
- communication strategy kernel: ALLREDUCE, method: DminSD, 
- iter:  1, fnrm:  2.54E-02, eBS: -2.87574866423433306, D: -3.998E-01, alpha:  2.853E-01}
-         -  { #---------------------------------------------------------------- it coeff: 2
- calculate density kernel, communication strategy: ALLREDUCE, 
- communication strategy kernel: ALLREDUCE, method: DminSD, 
- iter:  2, fnrm:  2.5E-02, eBS: -3.27555546262052033, D: -1.41E-04, alpha:  2.853E-01}
-         -  { #---------------------------------------------------------------- it coeff: 3
- calculate density kernel, communication strategy: ALLREDUCE, 
- communication strategy kernel: ALLREDUCE, method: DminSD, 
- iter:  3, fnrm:  2.45E-02, eBS: -3.27569648175377859, D: -1.362E-04, alpha:  2.853E-01}
-         -  { #---------------------------------------------------------------- it coeff: 4
- calculate density kernel, communication strategy: ALLREDUCE, 
- communication strategy kernel: ALLREDUCE, method: DminSD, 
- iter:  4, fnrm:  2.41E-02, eBS: -3.27583268770610303, D: -1.316E-04, alpha:  2.853E-01}
-         -  { #---------------------------------------------------------------- it coeff: 5
- calculate density kernel, communication strategy: ALLREDUCE, 
- communication strategy kernel: ALLREDUCE, method: DminSD, 
- iter:  5, fnrm:  2.37E-02, eBS: -3.27596426541732555, D: -1.271E-04, alpha:  2.853E-01}
-         -  { #---------------------------------------------------------------- it coeff: 6
- calculate density kernel, communication strategy: ALLREDUCE, 
- communication strategy kernel: ALLREDUCE, method: DminSD, 
- iter:  6, fnrm:  2.33E-02, eBS: -3.27609139192170851, D: -1.228E-04, alpha:  2.853E-01}
-         -  { #---------------------------------------------------------------- it coeff: 7
- calculate density kernel, communication strategy: ALLREDUCE, 
- communication strategy kernel: ALLREDUCE, method: DminSD, 
- iter:  7, fnrm:  2.29E-02, eBS: -3.27621423672692913, D: -1.187E-04, alpha:  2.853E-01}
-         -  { #---------------------------------------------------------------- it coeff: 8
- calculate density kernel, communication strategy: ALLREDUCE, 
- communication strategy kernel: ALLREDUCE, method: DminSD, 
- iter:  8, fnrm:  2.25E-02, eBS: -3.2763329621721935, D: -1.148E-04, alpha:  2.853E-01}
-         -  { #---------------------------------------------------------------- it coeff: 9
- calculate density kernel, communication strategy: ALLREDUCE, 
- communication strategy kernel: ALLREDUCE, method: DminSD, 
- iter:  9, fnrm:  2.21E-02, eBS: -3.27644772376684656, D: -1.109E-04, alpha:  2.853E-01}
-         -  { #--------------------------------------------------------------- it coeff: 10
- calculate density kernel, communication strategy: ALLREDUCE, 
- communication strategy kernel: ALLREDUCE, method: DminSD, 
- iter:  10, fnrm:  2.18E-02, eBS: -3.27655867051071947, D: -1.073E-04, alpha:  2.853E-01}
-         Kohn-Sham residue             :  2.027E-01
-         Coefficients available        :  Yes
-       alpha                           :  0.31384283767210019
-       energydiff                      : -1.46747298065008636E-003
-       Hamiltonian update: {
- Energies: {Ekin:  1.61725357342E+01, Epot: -1.92352395559E+01, Enl:  1.43030174225, 
-              EH:  5.64089118883E+01,  EXC: -7.82522426654, EvXC: -1.02596253584E+01}, 
-    Total charge:  1.499999870451E+01, 
- Poisson Solver: {BC: Free, Box:  [  117,  119,  107 ], MPI tasks:  3}}
-        #Eigenvalues and New Occupation Numbers
-       Orbitals: [
- {e: -5.398147214777E-01, f:  2.0},  # 00001
- {e: -4.399839849784E-01, f:  2.0},  # 00002
- {e: -8.530443357213E-02, f:  2.0},  # 00003
- {e:  1.455691359458E-02, f:  2.0},  # 00004
- {e:  4.573917800343E-02, f:  2.0},  # 00005
- {e:  4.574008556873E-02, f:  2.0},  # 00006
- {e:  1.455944989365E-01, f:  2.0},  # 00007
- {e:  1.455959900519E-01, f:  1.0}] # 00008
-       summary: [ {kernel optimization: DMIN, mixing quantity: DENS, mix hist:  0, 
- iter:  13, delta:  6.88E-08, energy: -3.2507487227704523E+01, D: -1.467E-03, 
-           Tr(KW):  7.8675}]
-   -  #------------------------------------------------------------------- kernel iter: 14
-       Kernel update:
-         max dev from unity            :  3.94E-01
-         Hamiltonian application required:  Yes
-         method                        : directmin
-         expansion coefficients optimization: &it_coeff001_001_014
-         -  { #---------------------------------------------------------------- it coeff: 1
- calculate density kernel, communication strategy: ALLREDUCE, 
- communication strategy kernel: ALLREDUCE, method: DminSD, 
- iter:  1, fnrm:  2.09E-02, eBS: -2.88328937336255464, D: -3.995E-01, alpha:  3.138E-01}
-         -  { #---------------------------------------------------------------- it coeff: 2
- calculate density kernel, communication strategy: ALLREDUCE, 
- communication strategy kernel: ALLREDUCE, method: DminSD, 
- iter:  2, fnrm:  2.05E-02, eBS: -3.28275691914082657, D: -1.044E-04, alpha:  3.138E-01}
-         -  { #---------------------------------------------------------------- it coeff: 3
- calculate density kernel, communication strategy: ALLREDUCE, 
- communication strategy kernel: ALLREDUCE, method: DminSD, 
- iter:  3, fnrm:  2.01E-02, eBS: -3.28286128947915001, D: -1.006E-04, alpha:  3.138E-01}
-         -  { #---------------------------------------------------------------- it coeff: 4
- calculate density kernel, communication strategy: ALLREDUCE, 
- communication strategy kernel: ALLREDUCE, method: DminSD, 
- iter:  4, fnrm:  1.97E-02, eBS: -3.28296189473035405, D: -9.699E-05, alpha:  3.138E-01}
-         -  { #---------------------------------------------------------------- it coeff: 5
- calculate density kernel, communication strategy: ALLREDUCE, 
- communication strategy kernel: ALLREDUCE, method: DminSD, 
- iter:  5, fnrm:  1.94E-02, eBS: -3.28305888914585964, D: -9.353E-05, alpha:  3.138E-01}
-         -  { #---------------------------------------------------------------- it coeff: 6
- calculate density kernel, communication strategy: ALLREDUCE, 
- communication strategy kernel: ALLREDUCE, method: DminSD, 
- iter:  6, fnrm:  1.9E-02, eBS: -3.28315241987076467, D: -9.021E-05, alpha:  3.138E-01}
-         -  { #---------------------------------------------------------------- it coeff: 7
- calculate density kernel, communication strategy: ALLREDUCE, 
- communication strategy kernel: ALLREDUCE, method: DminSD, 
- iter:  7, fnrm:  1.87E-02, eBS: -3.28324262731471084, D: -8.702E-05, alpha:  3.138E-01}
-         -  { #---------------------------------------------------------------- it coeff: 8
- calculate density kernel, communication strategy: ALLREDUCE, 
- communication strategy kernel: ALLREDUCE, method: DminSD, 
- iter:  8, fnrm:  1.84E-02, eBS: -3.28332964550047857, D: -8.396E-05, alpha:  3.138E-01}
-         -  { #---------------------------------------------------------------- it coeff: 9
- calculate density kernel, communication strategy: ALLREDUCE, 
- communication strategy kernel: ALLREDUCE, method: DminSD, 
- iter:  9, fnrm:  1.8E-02, eBS: -3.28341360239172841, D: -8.102E-05, alpha:  3.138E-01}
-         -  { #--------------------------------------------------------------- it coeff: 10
- calculate density kernel, communication strategy: ALLREDUCE, 
- communication strategy kernel: ALLREDUCE, method: DminSD, 
- iter:  10, fnrm:  1.77E-02, eBS: -3.2834946202014752, D: -7.82E-05, alpha:  3.138E-01}
-         Kohn-Sham residue             :  2.018E-01
-         Coefficients available        :  Yes
-       alpha                           :  0.34522712143931022
-       energydiff                      : -1.10742437078670264E-003
-       Hamiltonian update: {
- Energies: {Ekin:  1.61725357342E+01, Epot: -1.92389002436E+01, Enl:  1.43030174225, 
-              EH:  5.64026697512E+01,  EXC: -7.82445176481, EvXC: -1.02586119879E+01}, 
-    Total charge:  1.499999870542E+01, 
- Poisson Solver: {BC: Free, Box:  [  117,  119,  107 ], MPI tasks:  3}}
-        #Eigenvalues and New Occupation Numbers
-       Orbitals: [
- {e: -5.398147214777E-01, f:  2.0},  # 00001
- {e: -4.399839849784E-01, f:  2.0},  # 00002
- {e: -8.530443357213E-02, f:  2.0},  # 00003
- {e:  1.455691359458E-02, f:  2.0},  # 00004
- {e:  4.573917800343E-02, f:  2.0},  # 00005
- {e:  4.574008556873E-02, f:  2.0},  # 00006
- {e:  1.455944989365E-01, f:  2.0},  # 00007
- {e:  1.455959900519E-01, f:  1.0}] # 00008
-       summary: [ {kernel optimization: DMIN, mixing quantity: DENS, mix hist:  0, 
- iter:  14, delta:  6.08E-08, energy: -3.25085946520753097E+01, D: -1.107E-03, 
-           Tr(KW):  7.8635}]
-   -  #------------------------------------------------------------------- kernel iter: 15
-       Kernel update:
-         max dev from unity            :  3.94E-01
-         Hamiltonian application required:  Yes
-         method                        : directmin
-         expansion coefficients optimization: &it_coeff001_001_015
-         -  { #---------------------------------------------------------------- it coeff: 1
- calculate density kernel, communication strategy: ALLREDUCE, 
- communication strategy kernel: ALLREDUCE, method: DminSD, 
- iter:  1, fnrm:  1.7E-02, eBS: -2.89039806616515493, D: -3.99E-01, alpha:  3.452E-01}
-         -  { #---------------------------------------------------------------- it coeff: 2
- calculate density kernel, communication strategy: ALLREDUCE, 
- communication strategy kernel: ALLREDUCE, method: DminSD, 
- iter:  2, fnrm:  1.66E-02, eBS: -3.28937937308523054, D: -7.575E-05, alpha:  3.452E-01}
-         -  { #---------------------------------------------------------------- it coeff: 3
- calculate density kernel, communication strategy: ALLREDUCE, 
- communication strategy kernel: ALLREDUCE, method: DminSD, 
- iter:  3, fnrm:  1.63E-02, eBS: -3.28945511950041602, D: -7.288E-05, alpha:  3.452E-01}
-         -  { #---------------------------------------------------------------- it coeff: 4
- calculate density kernel, communication strategy: ALLREDUCE, 
- communication strategy kernel: ALLREDUCE, method: DminSD, 
- iter:  4, fnrm:  1.6E-02, eBS: -3.28952799483296143, D: -7.013E-05, alpha:  3.452E-01}
-         -  { #---------------------------------------------------------------- it coeff: 5
- calculate density kernel, communication strategy: ALLREDUCE, 
- communication strategy kernel: ALLREDUCE, method: DminSD, 
- iter:  5, fnrm:  1.57E-02, eBS: -3.28959812356073389, D: -6.75E-05, alpha:  3.452E-01}
-         -  { #---------------------------------------------------------------- it coeff: 6
- calculate density kernel, communication strategy: ALLREDUCE, 
- communication strategy kernel: ALLREDUCE, method: DminSD, 
- iter:  6, fnrm:  1.54E-02, eBS: -3.28966562403255258, D: -6.498E-05, alpha:  3.452E-01}
-         -  { #---------------------------------------------------------------- it coeff: 7
- calculate density kernel, communication strategy: ALLREDUCE, 
- communication strategy kernel: ALLREDUCE, method: DminSD, 
- iter:  7, fnrm:  1.51E-02, eBS: -3.28973060881345525, D: -6.258E-05, alpha:  3.452E-01}
-         -  { #---------------------------------------------------------------- it coeff: 8
- calculate density kernel, communication strategy: ALLREDUCE, 
- communication strategy kernel: ALLREDUCE, method: DminSD, 
- iter:  8, fnrm:  1.48E-02, eBS: -3.28979318500734541, D: -6.027E-05, alpha:  3.452E-01}
-         -  { #---------------------------------------------------------------- it coeff: 9
- calculate density kernel, communication strategy: ALLREDUCE, 
- communication strategy kernel: ALLREDUCE, method: DminSD, 
- iter:  9, fnrm:  1.46E-02, eBS: -3.2898534545588265, D: -5.806E-05, alpha:  3.452E-01}
-         -  { #--------------------------------------------------------------- it coeff: 10
- calculate density kernel, communication strategy: ALLREDUCE, 
- communication strategy kernel: ALLREDUCE, method: DminSD, 
- iter:  10, fnrm:  1.43E-02, eBS: -3.2899115145358091, D: -5.594E-05, alpha:  3.452E-01}
-         Kohn-Sham residue             :  2.009E-01
-         Coefficients available        :  Yes
-       alpha                           :  0.37974983358324127
-       energydiff                      : -8.24872208092131132E-004
-       Hamiltonian update: {
- Energies: {Ekin:  1.61725357342E+01, Epot: -1.92424384456E+01, Enl:  1.43030174225, 
-              EH:  5.63966965543E+01,  EXC: -7.82371034673, EvXC: -1.02576389205E+01}, 
-    Total charge:  1.499999870625E+01, 
- Poisson Solver: {BC: Free, Box:  [  117,  119,  107 ], MPI tasks:  3}}
-        #Eigenvalues and New Occupation Numbers
-       Orbitals: [
- {e: -5.398147214777E-01, f:  2.0},  # 00001
- {e: -4.399839849784E-01, f:  2.0},  # 00002
- {e: -8.530443357213E-02, f:  2.0},  # 00003
- {e:  1.455691359458E-02, f:  2.0},  # 00004
- {e:  4.573917800343E-02, f:  2.0},  # 00005
- {e:  4.574008556873E-02, f:  2.0},  # 00006
- {e:  1.455944989365E-01, f:  2.0},  # 00007
- {e:  1.455959900519E-01, f:  1.0}] # 00008
-       summary: [ {kernel optimization: DMIN, mixing quantity: DENS, mix hist:  0, 
- iter:  15, delta:  5.31E-08, energy: -3.25094195242834019E+01, D: -8.249E-04, 
-           Tr(KW):  7.8601}]
-   -  #------------------------------------------------------------------- kernel iter: 16
-       Kernel update:
-         max dev from unity            :  3.94E-01
-         Hamiltonian application required:  Yes
-         method                        : directmin
-         expansion coefficients optimization: &it_coeff001_001_016
-         -  { #---------------------------------------------------------------- it coeff: 1
- calculate density kernel, communication strategy: ALLREDUCE, 
- communication strategy kernel: ALLREDUCE, method: DminSD, 
- iter:  1, fnrm:  1.37E-02, eBS: -2.89696448600832879, D: -3.984E-01, alpha:  3.797E-01}
-         -  { #---------------------------------------------------------------- it coeff: 2
- calculate density kernel, communication strategy: ALLREDUCE, 
- communication strategy kernel: ALLREDUCE, method: DminSD, 
- iter:  2, fnrm:  1.34E-02, eBS: -3.29539267650125733, D: -5.395E-05, alpha:  3.797E-01}
-         -  { #---------------------------------------------------------------- it coeff: 3
- calculate density kernel, communication strategy: ALLREDUCE, 
- communication strategy kernel: ALLREDUCE, method: DminSD, 
- iter:  3, fnrm:  1.31E-02, eBS: -3.29544662532846733, D: -5.181E-05, alpha:  3.797E-01}
-         -  { #---------------------------------------------------------------- it coeff: 4
- calculate density kernel, communication strategy: ALLREDUCE, 
- communication strategy kernel: ALLREDUCE, method: DminSD, 
- iter:  4, fnrm:  1.29E-02, eBS: -3.29549843677361487, D: -4.977E-05, alpha:  3.797E-01}
-         -  { #---------------------------------------------------------------- it coeff: 5
- calculate density kernel, communication strategy: ALLREDUCE, 
- communication strategy kernel: ALLREDUCE, method: DminSD, 
- iter:  5, fnrm:  1.26E-02, eBS: -3.29554820817386007, D: -4.782E-05, alpha:  3.797E-01}
-         -  { #---------------------------------------------------------------- it coeff: 6
- calculate density kernel, communication strategy: ALLREDUCE, 
- communication strategy kernel: ALLREDUCE, method: DminSD, 
- iter:  6, fnrm:  1.24E-02, eBS: -3.29559603178745597, D: -4.596E-05, alpha:  3.797E-01}
-         -  { #---------------------------------------------------------------- it coeff: 7
- calculate density kernel, communication strategy: ALLREDUCE, 
- communication strategy kernel: ALLREDUCE, method: DminSD, 
- iter:  7, fnrm:  1.21E-02, eBS: -3.29564199510002487, D: -4.419E-05, alpha:  3.797E-01}
-         -  { #---------------------------------------------------------------- it coeff: 8
- calculate density kernel, communication strategy: ALLREDUCE, 
- communication strategy kernel: ALLREDUCE, method: DminSD, 
- iter:  8, fnrm:  1.19E-02, eBS: -3.29568618110934519, D: -4.249E-05, alpha:  3.797E-01}
-         -  { #---------------------------------------------------------------- it coeff: 9
- calculate density kernel, communication strategy: ALLREDUCE, 
- communication strategy kernel: ALLREDUCE, method: DminSD, 
- iter:  9, fnrm:  1.17E-02, eBS: -3.29572866859029823, D: -4.086E-05, alpha:  3.797E-01}
-         -  { #--------------------------------------------------------------- it coeff: 10
- calculate density kernel, communication strategy: ALLREDUCE, 
- communication strategy kernel: ALLREDUCE, method: DminSD, 
- iter:  10, fnrm:  1.14E-02, eBS: -3.29576953234166048, D: -3.931E-05, alpha:  3.797E-01}
-         Kohn-Sham residue             :  2.002E-01
-         Coefficients available        :  Yes
-       alpha                           :  0.41772481694156544
-       energydiff                      : -6.07974901839725135E-004
-       Hamiltonian update: {
- Energies: {Ekin:  1.61725357342E+01, Epot: -1.92457724533E+01, Enl:  1.43030174225, 
-              EH:  5.63911007811E+01,  EXC: -7.82301791219, EvXC: -1.02567297855E+01}, 
-    Total charge:  1.499999870697E+01, 
- Poisson Solver: {BC: Free, Box:  [  117,  119,  107 ], MPI tasks:  3}}
-        #Eigenvalues and New Occupation Numbers
-       Orbitals: [
- {e: -5.398147214777E-01, f:  2.0},  # 00001
- {e: -4.399839849784E-01, f:  2.0},  # 00002
- {e: -8.530443357213E-02, f:  2.0},  # 00003
- {e:  1.455691359458E-02, f:  2.0},  # 00004
- {e:  4.573917800343E-02, f:  2.0},  # 00005
- {e:  4.574008556873E-02, f:  2.0},  # 00006
- {e:  1.455944989365E-01, f:  2.0},  # 00007
- {e:  1.455959900519E-01, f:  1.0}] # 00008
-       summary: [ {kernel optimization: DMIN, mixing quantity: DENS, mix hist:  0, 
- iter:  16, delta:  4.59E-08, energy: -3.25100274991852416E+01, D: -6.08E-04, 
-           Tr(KW):  7.8571}]
-   -  #------------------------------------------------------------------- kernel iter: 17
-       Kernel update:
-         max dev from unity            :  3.94E-01
-         Hamiltonian application required:  Yes
-         method                        : directmin
-         expansion coefficients optimization: &it_coeff001_001_017
-         -  { #---------------------------------------------------------------- it coeff: 1
- calculate density kernel, communication strategy: ALLREDUCE, 
- communication strategy kernel: ALLREDUCE, method: DminSD, 
- iter:  1, fnrm:  1.09E-02, eBS: -2.90295153354876945, D: -3.979E-01, alpha:  4.177E-01}
-         -  { #---------------------------------------------------------------- it coeff: 2
- calculate density kernel, communication strategy: ALLREDUCE, 
- communication strategy kernel: ALLREDUCE, method: DminSD, 
- iter:  2, fnrm:  1.07E-02, eBS: -3.30080464299545007, D: -3.774E-05, alpha:  4.177E-01}
-         -  { #---------------------------------------------------------------- it coeff: 3
- calculate density kernel, communication strategy: ALLREDUCE, 
- communication strategy kernel: ALLREDUCE, method: DminSD, 
- iter:  3, fnrm:  1.05E-02, eBS: -3.30084238507033412, D: -3.618E-05, alpha:  4.177E-01}
-         -  { #---------------------------------------------------------------- it coeff: 4
- calculate density kernel, communication strategy: ALLREDUCE, 
- communication strategy kernel: ALLREDUCE, method: DminSD, 
- iter:  4, fnrm:  1.02E-02, eBS: -3.30087857003971807, D: -3.47E-05, alpha:  4.177E-01}
-         -  { #---------------------------------------------------------------- it coeff: 5
- calculate density kernel, communication strategy: ALLREDUCE, 
- communication strategy kernel: ALLREDUCE, method: DminSD, 
- iter:  5, fnrm:  1.0E-02, eBS: -3.30091327191338912, D: -3.329E-05, alpha:  4.177E-01}
-         -  { #---------------------------------------------------------------- it coeff: 6
- calculate density kernel, communication strategy: ALLREDUCE, 
- communication strategy kernel: ALLREDUCE, method: DminSD, 
- iter:  6, fnrm:  9.83E-03, eBS: -3.30094656064071446, D: -3.194E-05, alpha:  4.177E-01}
-         -  { #---------------------------------------------------------------- it coeff: 7
- calculate density kernel, communication strategy: ALLREDUCE, 
- communication strategy kernel: ALLREDUCE, method: DminSD, 
- iter:  7, fnrm:  9.63E-03, eBS: -3.30097850237120394, D: -3.066E-05, alpha:  4.177E-01}
-         -  { #---------------------------------------------------------------- it coeff: 8
- calculate density kernel, communication strategy: ALLREDUCE, 
- communication strategy kernel: ALLREDUCE, method: DminSD, 
- iter:  8, fnrm:  9.43E-03, eBS: -3.30100915969537612, D: -2.943E-05, alpha:  4.177E-01}
-         -  { #---------------------------------------------------------------- it coeff: 9
- calculate density kernel, communication strategy: ALLREDUCE, 
- communication strategy kernel: ALLREDUCE, method: DminSD, 
- iter:  9, fnrm:  9.24E-03, eBS: -3.30103859186765458, D: -2.826E-05, alpha:  4.177E-01}
-         -  { #--------------------------------------------------------------- it coeff: 10
- calculate density kernel, communication strategy: ALLREDUCE, 
- communication strategy kernel: ALLREDUCE, method: DminSD, 
- iter:  10, fnrm:  9.06E-03, eBS: -3.3010668550128317, D: -2.715E-05, alpha:  4.177E-01}
-         Kohn-Sham residue             :  1.995E-01
-         Coefficients available        :  Yes
-       alpha                           :  0.45949729863572203
-       energydiff                      : -4.4458151221249409E-004
-       Hamiltonian update: {
- Energies: {Ekin:  1.61725357342E+01, Epot: -1.92488555487E+01, Enl:  1.43030174225, 
-              EH:  5.63859380207E+01,  EXC: -7.82238268522, EvXC: -1.02558954505E+01}, 
-    Total charge:  1.49999987076E+01, 
- Poisson Solver: {BC: Free, Box:  [  117,  119,  107 ], MPI tasks:  3}}
-        #Eigenvalues and New Occupation Numbers
-       Orbitals: [
- {e: -5.398147214777E-01, f:  2.0},  # 00001
- {e: -4.399839849784E-01, f:  2.0},  # 00002
- {e: -8.530443357213E-02, f:  2.0},  # 00003
- {e:  1.455691359458E-02, f:  2.0},  # 00004
- {e:  4.573917800343E-02, f:  2.0},  # 00005
- {e:  4.574008556873E-02, f:  2.0},  # 00006
- {e:  1.455944989365E-01, f:  2.0},  # 00007
- {e:  1.455959900519E-01, f:  1.0}] # 00008
-       summary: [ {kernel optimization: DMIN, mixing quantity: DENS, mix hist:  0, 
- iter:  17, delta:  3.91E-08, energy: -3.25104720806974541E+01, D: -4.446E-04, 
-           Tr(KW):  7.8547}]
-   -  #------------------------------------------------------------------- kernel iter: 18
-       Kernel update:
-         max dev from unity            :  3.94E-01
-         Hamiltonian application required:  Yes
-         method                        : directmin
-         expansion coefficients optimization: &it_coeff001_001_018
-         -  { #---------------------------------------------------------------- it coeff: 1
- calculate density kernel, communication strategy: ALLREDUCE, 
- communication strategy kernel: ALLREDUCE, method: DminSD, 
- iter:  1, fnrm:  8.64E-03, eBS: -2.90835976749790914, D: -3.973E-01, alpha:  4.595E-01}
-         -  { #---------------------------------------------------------------- it coeff: 2
- calculate density kernel, communication strategy: ALLREDUCE, 
- communication strategy kernel: ALLREDUCE, method: DminSD, 
- iter:  2, fnrm:  8.45E-03, eBS: -3.30563759829096693, D: -2.595E-05, alpha:  4.595E-01}
-         -  { #---------------------------------------------------------------- it coeff: 3
- calculate density kernel, communication strategy: ALLREDUCE, 
- communication strategy kernel: ALLREDUCE, method: DminSD, 
- iter:  3, fnrm:  8.26E-03, eBS: -3.3056635446007836, D: -2.483E-05, alpha:  4.595E-01}
-         -  { #---------------------------------------------------------------- it coeff: 4
- calculate density kernel, communication strategy: ALLREDUCE, 
- communication strategy kernel: ALLREDUCE, method: DminSD, 
- iter:  4, fnrm:  8.09E-03, eBS: -3.30568837802366389, D: -2.378E-05, alpha:  4.595E-01}
-         -  { #---------------------------------------------------------------- it coeff: 5
- calculate density kernel, communication strategy: ALLREDUCE, 
- communication strategy kernel: ALLREDUCE, method: DminSD, 
- iter:  5, fnrm:  7.91E-03, eBS: -3.30571215354282444, D: -2.277E-05, alpha:  4.595E-01}
-         -  { #---------------------------------------------------------------- it coeff: 6
- calculate density kernel, communication strategy: ALLREDUCE, 
- communication strategy kernel: ALLREDUCE, method: DminSD, 
- iter:  6, fnrm:  7.74E-03, eBS: -3.30573492298844362, D: -2.181E-05, alpha:  4.595E-01}
-         -  { #---------------------------------------------------------------- it coeff: 7
- calculate density kernel, communication strategy: ALLREDUCE, 
- communication strategy kernel: ALLREDUCE, method: DminSD, 
- iter:  7, fnrm:  7.58E-03, eBS: -3.30575673525219527, D: -2.09E-05, alpha:  4.595E-01}
-         -  { #---------------------------------------------------------------- it coeff: 8
- calculate density kernel, communication strategy: ALLREDUCE, 
- communication strategy kernel: ALLREDUCE, method: DminSD, 
- iter:  8, fnrm:  7.42E-03, eBS: -3.30577763648425638, D: -2.003E-05, alpha:  4.595E-01}
-         -  { #---------------------------------------------------------------- it coeff: 9
- calculate density kernel, communication strategy: ALLREDUCE, 
- communication strategy kernel: ALLREDUCE, method: DminSD, 
- iter:  9, fnrm:  7.27E-03, eBS: -3.30579767027451643, D: -1.921E-05, alpha:  4.595E-01}
-         -  { #--------------------------------------------------------------- it coeff: 10
- calculate density kernel, communication strategy: ALLREDUCE, 
- communication strategy kernel: ALLREDUCE, method: DminSD, 
- iter:  10, fnrm:  7.12E-03, eBS: -3.30581687781951938, D: -1.842E-05, alpha:  4.595E-01}
-         Kohn-Sham residue             :  1.99E-01
-         Coefficients available        :  Yes
-       alpha                           :  0.50544702849929424
-       energydiff                      : -3.23292182180523469E-004
-       Hamiltonian update: {
- Energies: {Ekin:  1.61725357342E+01, Epot: -1.92516616097E+01, Enl:  1.43030174225, 
-              EH:  5.63812358943E+01,  EXC: -7.82180767215, EvXC: -1.02551399123E+01}, 
-    Total charge:  1.499999870815E+01, 
- Poisson Solver: {BC: Free, Box:  [  117,  119,  107 ], MPI tasks:  3}}
-        #Eigenvalues and New Occupation Numbers
-       Orbitals: [
- {e: -5.398147214777E-01, f:  2.0},  # 00001
- {e: -4.399839849784E-01, f:  2.0},  # 00002
- {e: -8.530443357213E-02, f:  2.0},  # 00003
- {e:  1.455691359458E-02, f:  2.0},  # 00004
- {e:  4.573917800343E-02, f:  2.0},  # 00005
- {e:  4.574008556873E-02, f:  2.0},  # 00006
- {e:  1.455944989365E-01, f:  2.0},  # 00007
- {e:  1.455959900519E-01, f:  1.0}] # 00008
-       summary: [ {kernel optimization: DMIN, mixing quantity: DENS, mix hist:  0, 
- iter:  18, delta:  3.3E-08, energy: -3.25107953728796346E+01, D: -3.233E-04, 
-           Tr(KW):  7.8526}]
-   -  #------------------------------------------------------------------- kernel iter: 19
-       Kernel update:
-         max dev from unity            :  3.94E-01
-         Hamiltonian application required:  Yes
-         method                        : directmin
-         expansion coefficients optimization: &it_coeff001_001_019
-         -  { #---------------------------------------------------------------- it coeff: 1
- calculate density kernel, communication strategy: ALLREDUCE, 
- communication strategy kernel: ALLREDUCE, method: DminSD, 
- iter:  1, fnrm:  6.77E-03, eBS: -2.91320466096139308, D: -3.967E-01, alpha:  5.054E-01}
-         -  { #---------------------------------------------------------------- it coeff: 2
- calculate density kernel, communication strategy: ALLREDUCE, 
- communication strategy kernel: ALLREDUCE, method: DminSD, 
- iter:  2, fnrm:  6.62E-03, eBS: -3.30991652193300423, D: -1.752E-05, alpha:  5.054E-01}
-         -  { #---------------------------------------------------------------- it coeff: 3
- calculate density kernel, communication strategy: ALLREDUCE, 
- communication strategy kernel: ALLREDUCE, method: DminSD, 
- iter:  3, fnrm:  6.47E-03, eBS: -3.30993404031291494, D: -1.674E-05, alpha:  5.054E-01}
-         -  { #---------------------------------------------------------------- it coeff: 4
- calculate density kernel, communication strategy: ALLREDUCE, 
- communication strategy kernel: ALLREDUCE, method: DminSD, 
- iter:  4, fnrm:  6.32E-03, eBS: -3.30995077701377172, D: -1.6E-05, alpha:  5.054E-01}
-         -  { #---------------------------------------------------------------- it coeff: 5
- calculate density kernel, communication strategy: ALLREDUCE, 
- communication strategy kernel: ALLREDUCE, method: DminSD, 
- iter:  5, fnrm:  6.18E-03, eBS: -3.30996677216006097, D: -1.529E-05, alpha:  5.054E-01}
-         -  { #---------------------------------------------------------------- it coeff: 6
- calculate density kernel, communication strategy: ALLREDUCE, 
- communication strategy kernel: ALLREDUCE, method: DminSD, 
- iter:  6, fnrm:  6.05E-03, eBS: -3.30998206347591362, D: -1.462E-05, alpha:  5.054E-01}
-         -  { #---------------------------------------------------------------- it coeff: 7
- calculate density kernel, communication strategy: ALLREDUCE, 
- communication strategy kernel: ALLREDUCE, method: DminSD, 
- iter:  7, fnrm:  5.91E-03, eBS: -3.30999668645851752, D: -1.399E-05, alpha:  5.054E-01}
-         -  { #---------------------------------------------------------------- it coeff: 8
- calculate density kernel, communication strategy: ALLREDUCE, 
- communication strategy kernel: ALLREDUCE, method: DminSD, 
- iter:  8, fnrm:  5.78E-03, eBS: -3.31001067453604048, D: -1.338E-05, alpha:  5.054E-01}
-         -  { #---------------------------------------------------------------- it coeff: 9
- calculate density kernel, communication strategy: ALLREDUCE, 
- communication strategy kernel: ALLREDUCE, method: DminSD, 
- iter:  9, fnrm:  5.66E-03, eBS: -3.31002405921191478, D: -1.281E-05, alpha:  5.054E-01}
-         -  { #--------------------------------------------------------------- it coeff: 10
- calculate density kernel, communication strategy: ALLREDUCE, 
- communication strategy kernel: ALLREDUCE, method: DminSD, 
- iter:  10, fnrm:  5.54E-03, eBS: -3.31003687019667181, D: -1.227E-05, alpha:  5.054E-01}
-         Kohn-Sham residue             :  1.986E-01
-         Coefficients available        :  Yes
-       alpha                           :  0.55599173134922375
-       energydiff                      : -2.34224587110531957E-004
-       Hamiltonian update: {
- Energies: {Ekin:  1.61725357342E+01, Epot: -1.92541768629E+01, Enl:  1.43030174225, 
-              EH:  5.63770076849E+01,  EXC: -7.82129333105, EvXC: -1.02544638213E+01}, 
-    Total charge:  1.499999870861E+01, 
- Poisson Solver: {BC: Free, Box:  [  117,  119,  107 ], MPI tasks:  3}}
-        #Eigenvalues and New Occupation Numbers
-       Orbitals: [
- {e: -5.398147214777E-01, f:  2.0},  # 00001
- {e: -4.399839849784E-01, f:  2.0},  # 00002
- {e: -8.530443357213E-02, f:  2.0},  # 00003
- {e:  1.455691359458E-02, f:  2.0},  # 00004
- {e:  4.573917800343E-02, f:  2.0},  # 00005
- {e:  4.574008556873E-02, f:  2.0},  # 00006
- {e:  1.455944989365E-01, f:  2.0},  # 00007
- {e:  1.455959900519E-01, f:  1.0}] # 00008
-       summary: [ {kernel optimization: DMIN, mixing quantity: DENS, mix hist:  0, 
- iter:  19, delta:  2.75E-08, energy: -3.25110295974667451E+01, D: -2.342E-04, 
-           Tr(KW):  7.8509}]
-   -  #------------------------------------------------------------------- kernel iter: 20
-       Kernel update:
-         max dev from unity            :  3.94E-01
-         Hamiltonian application required:  Yes
-         method                        : directmin
-         expansion coefficients optimization: &it_coeff001_001_020
-         -  { #---------------------------------------------------------------- it coeff: 1
- calculate density kernel, communication strategy: ALLREDUCE, 
- communication strategy kernel: ALLREDUCE, method: DminSD, 
- iter:  1, fnrm:  5.26E-03, eBS: -2.91750534502007186, D: -3.962E-01, alpha:  5.56E-01}
-         -  { #---------------------------------------------------------------- it coeff: 2
- calculate density kernel, communication strategy: ALLREDUCE, 
- communication strategy kernel: ALLREDUCE, method: DminSD, 
- iter:  2, fnrm:  5.14E-03, eBS: -3.31366556115674271, D: -1.16E-05, alpha:  5.56E-01}
-         -  { #---------------------------------------------------------------- it coeff: 3
- calculate density kernel, communication strategy: ALLREDUCE, 
- communication strategy kernel: ALLREDUCE, method: DminSD, 
- iter:  3, fnrm:  5.02E-03, eBS: -3.31367715745328528, D: -1.106E-05, alpha:  5.56E-01}
-         -  { #---------------------------------------------------------------- it coeff: 4
- calculate density kernel, communication strategy: ALLREDUCE, 
- communication strategy kernel: ALLREDUCE, method: DminSD, 
- iter:  4, fnrm:  4.9E-03, eBS: -3.31368821418563764, D: -1.055E-05, alpha:  5.56E-01}
-         -  { #---------------------------------------------------------------- it coeff: 5
- calculate density kernel, communication strategy: ALLREDUCE, 
- communication strategy kernel: ALLREDUCE, method: DminSD, 
- iter:  5, fnrm:  4.78E-03, eBS: -3.31369876024104304, D: -1.006E-05, alpha:  5.56E-01}
-         -  { #---------------------------------------------------------------- it coeff: 6
- calculate density kernel, communication strategy: ALLREDUCE, 
- communication strategy kernel: ALLREDUCE, method: DminSD, 
- iter:  6, fnrm:  4.67E-03, eBS: -3.31370882269595057, D: -9.604E-06, alpha:  5.56E-01}
-         -  { #---------------------------------------------------------------- it coeff: 7
- calculate density kernel, communication strategy: ALLREDUCE, 
- communication strategy kernel: ALLREDUCE, method: DminSD, 
- iter:  7, fnrm:  4.57E-03, eBS: -3.3137184269562372, D: -9.17E-06, alpha:  5.56E-01}
-         -  { #---------------------------------------------------------------- it coeff: 8
- calculate density kernel, communication strategy: ALLREDUCE, 
- communication strategy kernel: ALLREDUCE, method: DminSD, 
- iter:  8, fnrm:  4.46E-03, eBS: -3.31372759688356711, D: -8.758E-06, alpha:  5.56E-01}
-         -  { #---------------------------------------------------------------- it coeff: 9
- calculate density kernel, communication strategy: ALLREDUCE, 
- communication strategy kernel: ALLREDUCE, method: DminSD, 
- iter:  9, fnrm:  4.36E-03, eBS: -3.31373635490953689, D: -8.367E-06, alpha:  5.56E-01}
-         -  { #--------------------------------------------------------------- it coeff: 10
- calculate density kernel, communication strategy: ALLREDUCE, 
- communication strategy kernel: ALLREDUCE, method: DminSD, 
- iter:  10, fnrm:  4.26E-03, eBS: -3.31374472213917404, D: -7.996E-06, alpha:  5.56E-01}
-         Kohn-Sham residue             :  1.982E-01
-         Coefficients available        :  Yes
-       alpha                           :  0.61159090448414621
-       energydiff                      : -1.6933537462904269E-004
-       Hamiltonian update: {
- Energies: {Ekin:  1.61725357342E+01, Epot: -1.92563960958E+01, Enl:  1.43030174225, 
-              EH:  5.63732577823E+01,  EXC: -7.82083885975, EvXC: -1.02538661791E+01}, 
-    Total charge:  1.499999870899E+01, 
- Poisson Solver: {BC: Free, Box:  [  117,  119,  107 ], MPI tasks:  3}}
-        #Eigenvalues and New Occupation Numbers
-       Orbitals: [
- {e: -5.398147214777E-01, f:  2.0},  # 00001
- {e: -4.399839849784E-01, f:  2.0},  # 00002
- {e: -8.530443357213E-02, f:  2.0},  # 00003
- {e:  1.455691359458E-02, f:  2.0},  # 00004
- {e:  4.573917800343E-02, f:  2.0},  # 00005
- {e:  4.574008556873E-02, f:  2.0},  # 00006
- {e:  1.455944989365E-01, f:  2.0},  # 00007
- {e:  1.455959900519E-01, f:  1.0}] # 00008
-       summary: [ {kernel optimization: DMIN, mixing quantity: DENS, mix hist:  0, 
- iter:  20, delta:  2.26E-08, energy: -3.25111989328413742E+01, D: -1.693E-04, 
-           Tr(KW):  7.8494}]
-   -  #------------------------------------------------------------------- kernel iter: 21
-       Kernel update:
-         max dev from unity            :  3.94E-01
-         Hamiltonian application required:  Yes
-         method                        : directmin
-         expansion coefficients optimization: &it_coeff001_001_021
-         -  { #---------------------------------------------------------------- it coeff: 1
- calculate density kernel, communication strategy: ALLREDUCE, 
- communication strategy kernel: ALLREDUCE, method: DminSD, 
- iter:  1, fnrm:  4.04E-03, eBS: -2.92128141209816938, D: -3.956E-01, alpha:  6.116E-01}
-         -  { #---------------------------------------------------------------- it coeff: 2
- calculate density kernel, communication strategy: ALLREDUCE, 
- communication strategy kernel: ALLREDUCE, method: DminSD, 
- iter:  2, fnrm:  3.94E-03, eBS: -3.31690905502650235, D: -7.505E-06, alpha:  6.116E-01}
-         -  { #---------------------------------------------------------------- it coeff: 3
- calculate density kernel, communication strategy: ALLREDUCE, 
- communication strategy kernel: ALLREDUCE, method: DminSD, 
- iter:  3, fnrm:  3.84E-03, eBS: -3.31691655963492282, D: -7.139E-06, alpha:  6.116E-01}
-         -  { #---------------------------------------------------------------- it coeff: 4
- calculate density kernel, communication strategy: ALLREDUCE, 
- communication strategy kernel: ALLREDUCE, method: DminSD, 
- iter:  4, fnrm:  3.75E-03, eBS: -3.31692369906962714, D: -6.795E-06, alpha:  6.116E-01}
-         -  { #---------------------------------------------------------------- it coeff: 5
- calculate density kernel, communication strategy: ALLREDUCE, 
- communication strategy kernel: ALLREDUCE, method: DminSD, 
- iter:  5, fnrm:  3.66E-03, eBS: -3.31693049388269046, D: -6.469E-06, alpha:  6.116E-01}
-         -  { #---------------------------------------------------------------- it coeff: 6
- calculate density kernel, communication strategy: ALLREDUCE, 
- communication strategy kernel: ALLREDUCE, method: DminSD, 
- iter:  6, fnrm:  3.57E-03, eBS: -3.31693696325922094, D: -6.162E-06, alpha:  6.116E-01}
-         -  { #---------------------------------------------------------------- it coeff: 7
- calculate density kernel, communication strategy: ALLREDUCE, 
- communication strategy kernel: ALLREDUCE, method: DminSD, 
- iter:  7, fnrm:  3.48E-03, eBS: -3.31694312513320178, D: -5.871E-06, alpha:  6.116E-01}
-         -  { #---------------------------------------------------------------- it coeff: 8
- calculate density kernel, communication strategy: ALLREDUCE, 
- communication strategy kernel: ALLREDUCE, method: DminSD, 
- iter:  8, fnrm:  3.4E-03, eBS: -3.31694899629012774, D: -5.596E-06, alpha:  6.116E-01}
-         -  { #---------------------------------------------------------------- it coeff: 9
- calculate density kernel, communication strategy: ALLREDUCE, 
- communication strategy kernel: ALLREDUCE, method: DminSD, 
- iter:  9, fnrm:  3.32E-03, eBS: -3.31695459245849378, D: -5.336E-06, alpha:  6.116E-01}
-         -  { #--------------------------------------------------------------- it coeff: 10
- calculate density kernel, communication strategy: ALLREDUCE, 
- communication strategy kernel: ALLREDUCE, method: DminSD, 
- iter:  10, fnrm:  3.24E-03, eBS: -3.31695992839158205, D: -5.09E-06, alpha:  6.116E-01}
-         Kohn-Sham residue             :  1.98E-01
-         Coefficients available        :  Yes
-       alpha                           :  0.67274999493256094
-       energydiff                      : -1.22361551802896429E-004
-       Hamiltonian update: {
- Energies: {Ekin:  1.61725357342E+01, Epot: -1.92583213629E+01, Enl:  1.43030174225, 
-              EH:  5.63699826003E+01,  EXC: -7.82044263637, EvXC: -1.02533449154E+01}, 
-    Total charge:  1.49999987093E+01, 
- Poisson Solver: {BC: Free, Box:  [  117,  119,  107 ], MPI tasks:  3}}
-        #Eigenvalues and New Occupation Numbers
-       Orbitals: [
- {e: -5.398147214777E-01, f:  2.0},  # 00001
- {e: -4.399839849784E-01, f:  2.0},  # 00002
- {e: -8.530443357213E-02, f:  2.0},  # 00003
- {e:  1.455691359458E-02, f:  2.0},  # 00004
- {e:  4.573917800343E-02, f:  2.0},  # 00005
- {e:  4.574008556873E-02, f:  2.0},  # 00006
- {e:  1.455944989365E-01, f:  2.0},  # 00007
- {e:  1.455959900519E-01, f:  1.0}] # 00008
-       summary: [ {kernel optimization: DMIN, mixing quantity: DENS, mix hist:  0, 
- iter:  21, delta:  1.84E-08, energy: -3.25113212943931771E+01, D: -1.224E-04, 
-           Tr(KW):  7.8482}]
-   -  #------------------------------------------------------------------- kernel iter: 22
-       Kernel update:
-         max dev from unity            :  3.94E-01
-         Hamiltonian application required:  Yes
-         method                        : directmin
-         expansion coefficients optimization: &it_coeff001_001_022
-         -  { #---------------------------------------------------------------- it coeff: 1
- calculate density kernel, communication strategy: ALLREDUCE, 
- communication strategy kernel: ALLREDUCE, method: DminSD, 
- iter:  1, fnrm:  3.06E-03, eBS: -2.92455391532749154, D: -3.951E-01, alpha:  6.727E-01}
-         -  { #---------------------------------------------------------------- it coeff: 2
- calculate density kernel, communication strategy: ALLREDUCE, 
- communication strategy kernel: ALLREDUCE, method: DminSD, 
- iter:  2, fnrm:  2.98E-03, eBS: -3.31967393744379491, D: -4.732E-06, alpha:  6.727E-01}
-         -  { #---------------------------------------------------------------- it coeff: 3
- calculate density kernel, communication strategy: ALLREDUCE, 
- communication strategy kernel: ALLREDUCE, method: DminSD, 
- iter:  3, fnrm:  2.91E-03, eBS: -3.31967866969298431, D: -4.491E-06, alpha:  6.727E-01}
-         -  { #---------------------------------------------------------------- it coeff: 4
- calculate density kernel, communication strategy: ALLREDUCE, 
- communication strategy kernel: ALLREDUCE, method: DminSD, 
- iter:  4, fnrm:  2.83E-03, eBS: -3.31968316067889724, D: -4.264E-06, alpha:  6.727E-01}
-         -  { #---------------------------------------------------------------- it coeff: 5
- calculate density kernel, communication strategy: ALLREDUCE, 
- communication strategy kernel: ALLREDUCE, method: DminSD, 
- iter:  5, fnrm:  2.76E-03, eBS: -3.31968742482261403, D: -4.051E-06, alpha:  6.727E-01}
-         -  { #---------------------------------------------------------------- it coeff: 6
- calculate density kernel, communication strategy: ALLREDUCE, 
- communication strategy kernel: ALLREDUCE, method: DminSD, 
- iter:  6, fnrm:  2.69E-03, eBS: -3.31969147550696597, D: -3.85E-06, alpha:  6.727E-01}
-         -  { #---------------------------------------------------------------- it coeff: 7
- calculate density kernel, communication strategy: ALLREDUCE, 
- communication strategy kernel: ALLREDUCE, method: DminSD, 
- iter:  7, fnrm:  2.62E-03, eBS: -3.31969532517560539, D: -3.66E-06, alpha:  6.727E-01}
-         -  { #---------------------------------------------------------------- it coeff: 8
- calculate density kernel, communication strategy: ALLREDUCE, 
- communication strategy kernel: ALLREDUCE, method: DminSD, 
- iter:  8, fnrm:  2.56E-03, eBS: -3.31969898541886721, D: -3.482E-06, alpha:  6.727E-01}
-         -  { #---------------------------------------------------------------- it coeff: 9
- calculate density kernel, communication strategy: ALLREDUCE, 
- communication strategy kernel: ALLREDUCE, method: DminSD, 
- iter:  9, fnrm:  2.5E-03, eBS: -3.31970246704868321, D: -3.313E-06, alpha:  6.727E-01}
-         -  { #--------------------------------------------------------------- it coeff: 10
- calculate density kernel, communication strategy: ALLREDUCE, 
- communication strategy kernel: ALLREDUCE, method: DminSD, 
- iter:  10, fnrm:  2.44E-03, eBS: -3.31970578016437701, D: -3.154E-06, alpha:  6.727E-01}
-         Kohn-Sham residue             :  1.977E-01
-         Coefficients available        :  Yes
-       alpha                           :  0.74002499442581704
-       energydiff                      : -8.85463124333796259E-005
-       Hamiltonian update: {
- Energies: {Ekin:  1.61725357342E+01, Epot: -1.92599615999E+01, Enl:  1.43030174225, 
-              EH:  5.6367169912E+01,   EXC: -7.82010227465, EvXC: -1.02528969555E+01}, 
-    Total charge:  1.499999870955E+01, 
- Poisson Solver: {BC: Free, Box:  [  117,  119,  107 ], MPI tasks:  3}}
-        #Eigenvalues and New Occupation Numbers
-       Orbitals: [
- {e: -5.398147214777E-01, f:  2.0},  # 00001
- {e: -4.399839849784E-01, f:  2.0},  # 00002
- {e: -8.530443357213E-02, f:  2.0},  # 00003
- {e:  1.455691359458E-02, f:  2.0},  # 00004
- {e:  4.573917800343E-02, f:  2.0},  # 00005
- {e:  4.574008556873E-02, f:  2.0},  # 00006
- {e:  1.455944989365E-01, f:  2.0},  # 00007
- {e:  1.455959900519E-01, f:  1.0}] # 00008
-       summary: [ {kernel optimization: DMIN, mixing quantity: DENS, mix hist:  0, 
- iter:  22, delta:  1.49E-08, energy: -3.25114098407056105E+01, D: -8.855E-05, 
-           Tr(KW):  7.8472}]
-   -  #------------------------------------------------------------------- kernel iter: 23
-       Kernel update:
-         max dev from unity            :  3.94E-01
-         Hamiltonian application required:  Yes
-         method                        : directmin
-         expansion coefficients optimization: &it_coeff001_001_023
-         -  { #---------------------------------------------------------------- it coeff: 1
- calculate density kernel, communication strategy: ALLREDUCE, 
- communication strategy kernel: ALLREDUCE, method: DminSD, 
- iter:  1, fnrm:  2.29E-03, eBS: -2.92734755178832051, D: -3.946E-01, alpha:  7.4E-01}
-         -  { #---------------------------------------------------------------- it coeff: 2
- calculate density kernel, communication strategy: ALLREDUCE, 
- communication strategy kernel: ALLREDUCE, method: DminSD, 
- iter:  2, fnrm:  2.23E-03, eBS: -3.32199167988245492, D: -2.899E-06, alpha:  7.4E-01}
-         -  { #---------------------------------------------------------------- it coeff: 3
- calculate density kernel, communication strategy: ALLREDUCE, 
- communication strategy kernel: ALLREDUCE, method: DminSD, 
- iter:  3, fnrm:  2.17E-03, eBS: -3.32199457861959413, D: -2.744E-06, alpha:  7.4E-01}
-         -  { #---------------------------------------------------------------- it coeff: 4
- calculate density kernel, communication strategy: ALLREDUCE, 
- communication strategy kernel: ALLREDUCE, method: DminSD, 
- iter:  4, fnrm:  2.11E-03, eBS: -3.32199732261329395, D: -2.599E-06, alpha:  7.4E-01}
-         -  { #---------------------------------------------------------------- it coeff: 5
- calculate density kernel, communication strategy: ALLREDUCE, 
- communication strategy kernel: ALLREDUCE, method: DminSD, 
- iter:  5, fnrm:  2.05E-03, eBS: -3.32199992179099501, D: -2.463E-06, alpha:  7.4E-01}
-         -  { #---------------------------------------------------------------- it coeff: 6
- calculate density kernel, communication strategy: ALLREDUCE, 
- communication strategy kernel: ALLREDUCE, method: DminSD, 
- iter:  6, fnrm:  2.0E-03, eBS: -3.32200238528743697, D: -2.336E-06, alpha:  7.4E-01}
-         -  { #---------------------------------------------------------------- it coeff: 7
- calculate density kernel, communication strategy: ALLREDUCE, 
- communication strategy kernel: ALLREDUCE, method: DminSD, 
- iter:  7, fnrm:  1.95E-03, eBS: -3.32200472153253079, D: -2.217E-06, alpha:  7.4E-01}
-         -  { #---------------------------------------------------------------- it coeff: 8
- calculate density kernel, communication strategy: ALLREDUCE, 
- communication strategy kernel: ALLREDUCE, method: DminSD, 
- iter:  8, fnrm:  1.9E-03, eBS: -3.32200693832516336, D: -2.105E-06, alpha:  7.4E-01}
-         -  { #---------------------------------------------------------------- it coeff: 9
- calculate density kernel, communication strategy: ALLREDUCE, 
- communication strategy kernel: ALLREDUCE, method: DminSD, 
- iter:  9, fnrm:  1.85E-03, eBS: -3.32200904289593035, D: -1.999E-06, alpha:  7.4E-01}
-         -  { #--------------------------------------------------------------- it coeff: 10
- calculate density kernel, communication strategy: ALLREDUCE, 
- communication strategy kernel: ALLREDUCE, method: DminSD, 
- iter:  10, fnrm:  1.8E-03, eBS: -3.32201104196093011, D: -1.9E-06, alpha:  7.4E-01}
-         Kohn-Sham residue             :  1.976E-01
-         Coefficients available        :  Yes
-       alpha                           :  0.81402749386839879
-       energydiff                      : -6.430964001680195E-005
-       Hamiltonian update: {
- Energies: {Ekin:  1.61725357342E+01, Epot: -1.9261332205E+01, Enl:  1.43030174225, 
-              EH:  5.63647983406E+01,  EXC: -7.81981459195, EvXC: -1.02525181729E+01}, 
-    Total charge:  1.499999870974E+01, 
- Poisson Solver: {BC: Free, Box:  [  117,  119,  107 ], MPI tasks:  3}}
-        #Eigenvalues and New Occupation Numbers
-       Orbitals: [
- {e: -5.398147214777E-01, f:  2.0},  # 00001
- {e: -4.399839849784E-01, f:  2.0},  # 00002
- {e: -8.530443357213E-02, f:  2.0},  # 00003
- {e:  1.455691359458E-02, f:  2.0},  # 00004
- {e:  4.573917800343E-02, f:  2.0},  # 00005
- {e:  4.574008556873E-02, f:  2.0},  # 00006
- {e:  1.455944989365E-01, f:  2.0},  # 00007
- {e:  1.455959900519E-01, f:  1.0}] # 00008
-       summary: [ {kernel optimization: DMIN, mixing quantity: DENS, mix hist:  0, 
- iter:  23, delta:  1.19E-08, energy: -3.25114741503456273E+01, D: -6.431E-05, 
-           Tr(KW):  7.8464}]
-   -  #------------------------------------------------------------------- kernel iter: 24
-       Kernel update:
-         max dev from unity            :  3.94E-01
-         Hamiltonian application required:  Yes
-         method                        : directmin
-         expansion coefficients optimization: &it_coeff001_001_024
-         -  { #---------------------------------------------------------------- it coeff: 1
- calculate density kernel, communication strategy: ALLREDUCE, 
- communication strategy kernel: ALLREDUCE, method: DminSD, 
- iter:  1, fnrm:  1.69E-03, eBS: -2.92969233292221976, D: -3.942E-01, alpha:  8.14E-01}
-         -  { #---------------------------------------------------------------- it coeff: 2
- calculate density kernel, communication strategy: ALLREDUCE, 
- communication strategy kernel: ALLREDUCE, method: DminSD, 
- iter:  2, fnrm:  1.64E-03, eBS: -3.32389906479698194, D: -1.722E-06, alpha:  8.14E-01}
-         -  { #---------------------------------------------------------------- it coeff: 3
- calculate density kernel, communication strategy: ALLREDUCE, 
- communication strategy kernel: ALLREDUCE, method: DminSD, 
- iter:  3, fnrm:  1.59E-03, eBS: -3.32390078635692232, D: -1.626E-06, alpha:  8.14E-01}
-         -  { #---------------------------------------------------------------- it coeff: 4
- calculate density kernel, communication strategy: ALLREDUCE, 
- communication strategy kernel: ALLREDUCE, method: DminSD, 
- iter:  4, fnrm:  1.55E-03, eBS: -3.32390241206641157, D: -1.537E-06, alpha:  8.14E-01}
-         -  { #---------------------------------------------------------------- it coeff: 5
- calculate density kernel, communication strategy: ALLREDUCE, 
- communication strategy kernel: ALLREDUCE, method: DminSD, 
- iter:  5, fnrm:  1.5E-03, eBS: -3.32390394858502347, D: -1.453E-06, alpha:  8.14E-01}
-         -  { #---------------------------------------------------------------- it coeff: 6
- calculate density kernel, communication strategy: ALLREDUCE, 
- communication strategy kernel: ALLREDUCE, method: DminSD, 
- iter:  6, fnrm:  1.46E-03, eBS: -3.32390540196784112, D: -1.376E-06, alpha:  8.14E-01}
-         -  { #---------------------------------------------------------------- it coeff: 7
- calculate density kernel, communication strategy: ALLREDUCE, 
- communication strategy kernel: ALLREDUCE, method: DminSD, 
- iter:  7, fnrm:  1.42E-03, eBS: -3.32390677774505372, D: -1.303E-06, alpha:  8.14E-01}
-         -  { #---------------------------------------------------------------- it coeff: 8
- calculate density kernel, communication strategy: ALLREDUCE, 
- communication strategy kernel: ALLREDUCE, method: DminSD, 
- iter:  8, fnrm:  1.39E-03, eBS: -3.32390808098644364, D: -1.235E-06, alpha:  8.14E-01}
-         -  { #---------------------------------------------------------------- it coeff: 9
- calculate density kernel, communication strategy: ALLREDUCE, 
- communication strategy kernel: ALLREDUCE, method: DminSD, 
- iter:  9, fnrm:  1.35E-03, eBS: -3.32390931635445597, D: -1.172E-06, alpha:  8.14E-01}
-         -  { #--------------------------------------------------------------- it coeff: 10
- calculate density kernel, communication strategy: ALLREDUCE, 
- communication strategy kernel: ALLREDUCE, method: DminSD, 
- iter:  10, fnrm:  1.32E-03, eBS: -3.32391048814829304, D: -1.112E-06, alpha:  8.14E-01}
-         Kohn-Sham residue             :  1.974E-01
-         Coefficients available        :  Yes
-       alpha                           :  0.89543024325523879
-       energydiff                      : -4.69634948245811756E-005
-       Hamiltonian update: {
- Energies: {Ekin:  1.61725357342E+01, Epot: -1.92624542167E+01, Enl:  1.43030174225, 
-              EH:  5.63628377091E+01,  EXC: -7.81957563209, EvXC: -1.02522034158E+01}, 
-    Total charge:  1.499999870989E+01, 
- Poisson Solver: {BC: Free, Box:  [  117,  119,  107 ], MPI tasks:  3}}
-        #Eigenvalues and New Occupation Numbers
-       Orbitals: [
- {e: -5.398147214777E-01, f:  2.0},  # 00001
- {e: -4.399839849784E-01, f:  2.0},  # 00002
- {e: -8.530443357213E-02, f:  2.0},  # 00003
- {e:  1.455691359458E-02, f:  2.0},  # 00004
- {e:  4.573917800343E-02, f:  2.0},  # 00005
- {e:  4.574008556873E-02, f:  2.0},  # 00006
- {e:  1.455944989365E-01, f:  2.0},  # 00007
- {e:  1.455959900519E-01, f:  1.0}] # 00008
-       summary: [ {kernel optimization: DMIN, mixing quantity: DENS, mix hist:  0, 
- iter:  24, delta:  9.4E-09, energy: -3.25115211138404518E+01, D: -4.696E-05, 
-           Tr(KW):  7.8457}]
-   -  #------------------------------------------------------------------- kernel iter: 25
-       Kernel update:
-         max dev from unity            :  3.94E-01
-         Hamiltonian application required:  Yes
-         method                        : directmin
-         expansion coefficients optimization: &it_coeff001_001_025
-         -  { #---------------------------------------------------------------- it coeff: 1
- calculate density kernel, communication strategy: ALLREDUCE, 
- communication strategy kernel: ALLREDUCE, method: DminSD, 
- iter:  1, fnrm:  1.22E-03, eBS: -2.9316241306586126, D: -3.938E-01, alpha:  8.954E-01}
-         -  { #---------------------------------------------------------------- it coeff: 2
- calculate density kernel, communication strategy: ALLREDUCE, 
- communication strategy kernel: ALLREDUCE, method: DminSD, 
- iter:  2, fnrm:  1.19E-03, eBS: -3.32543775254634877, D: -9.912E-07, alpha:  8.954E-01}
-         -  { #---------------------------------------------------------------- it coeff: 3
- calculate density kernel, communication strategy: ALLREDUCE, 
- communication strategy kernel: ALLREDUCE, method: DminSD, 
- iter:  3, fnrm:  1.15E-03, eBS: -3.32543874373350068, D: -9.34E-07, alpha:  8.954E-01}
-         -  { #---------------------------------------------------------------- it coeff: 4
- calculate density kernel, communication strategy: ALLREDUCE, 
- communication strategy kernel: ALLREDUCE, method: DminSD, 
- iter:  4, fnrm:  1.12E-03, eBS: -3.32543967777169147, D: -8.812E-07, alpha:  8.954E-01}
-         -  { #---------------------------------------------------------------- it coeff: 5
- calculate density kernel, communication strategy: ALLREDUCE, 
- communication strategy kernel: ALLREDUCE, method: DminSD, 
- iter:  5, fnrm:  1.09E-03, eBS: -3.32544055899016344, D: -8.323E-07, alpha:  8.954E-01}
-         -  { #---------------------------------------------------------------- it coeff: 6
- calculate density kernel, communication strategy: ALLREDUCE, 
- communication strategy kernel: ALLREDUCE, method: DminSD, 
- iter:  6, fnrm:  1.06E-03, eBS: -3.32544139126133675, D: -7.868E-07, alpha:  8.954E-01}
-         -  { #---------------------------------------------------------------- it coeff: 7
- calculate density kernel, communication strategy: ALLREDUCE, 
- communication strategy kernel: ALLREDUCE, method: DminSD, 
- iter:  7, fnrm:  1.03E-03, eBS: -3.32544217807316045, D: -7.445E-07, alpha:  8.954E-01}
-         -  { #---------------------------------------------------------------- it coeff: 8
- calculate density kernel, communication strategy: ALLREDUCE, 
- communication strategy kernel: ALLREDUCE, method: DminSD, 
- iter:  8, fnrm:  9.99E-04, eBS: -3.32544292258542384, D: -7.051E-07, alpha:  8.954E-01}
-         Kohn-Sham residue             :  1.974E-01
-         Coefficients available        :  Yes
-       alpha                           :  0.98497326758076276
-       energydiff                      : -2.72586957592579893E-005
-       Hamiltonian update: {
- Energies: {Ekin:  1.61725357342E+01, Epot: -1.92633530569E+01, Enl:  1.43030174225, 
-              EH:  5.63612503422E+01,  EXC: -7.81938078345, EvXC: -1.02519466601E+01}, 
-    Total charge:  1.499999870998E+01, 
- Poisson Solver: {BC: Free, Box:  [  117,  119,  107 ], MPI tasks:  3}}
-        #Eigenvalues and New Occupation Numbers
-       Orbitals: [
- {e: -5.398147214777E-01, f:  2.0},  # 00001
- {e: -4.399839849784E-01, f:  2.0},  # 00002
- {e: -8.530443357213E-02, f:  2.0},  # 00003
- {e:  1.455691359458E-02, f:  2.0},  # 00004
- {e:  4.573917800343E-02, f:  2.0},  # 00005
- {e:  4.574008556873E-02, f:  2.0},  # 00006
- {e:  1.455944989365E-01, f:  2.0},  # 00007
- {e:  1.455959900519E-01, f:  1.0}] # 00008
-       summary: [ {kernel optimization: DMIN, mixing quantity: DENS, mix hist:  0, 
- iter:  25, delta:  6.2E-09, energy: -3.25115483725362111E+01, D: -2.726E-05, 
-           Tr(KW):  7.8453}]
-   -  #------------------------------------------------------------------- kernel iter: 26
-       Kernel update:
-         max dev from unity            :  3.94E-01
-         Hamiltonian application required:  Yes
-         method                        : directmin
-         expansion coefficients optimization: &it_coeff001_001_026
-         -  { #---------------------------------------------------------------- it coeff: 1
- calculate density kernel, communication strategy: ALLREDUCE, 
- communication strategy kernel: ALLREDUCE, method: DminSD, 
- iter:  1, fnrm:  9.32E-04, eBS: -2.93317684921299637, D: -3.932E-01, alpha:  9.85E-01}
-         Kohn-Sham residue             :  1.974E-01
-         Coefficients available        :  Yes
-       alpha                           :  1.0834705943388392
-       energydiff                      : -2.37866465369052094E-006
-       Hamiltonian update: {
- Energies: {Ekin:  1.61725357342E+01, Epot: -1.92639177909E+01, Enl:  1.43030174225, 
-              EH:  5.63602477124E+01,  EXC: -7.81925822914, EvXC: -1.02517851403E+01}, 
-    Total charge:  1.499999870999E+01, 
- Poisson Solver: {BC: Free, Box:  [  117,  119,  107 ], MPI tasks:  3}}
-        #Eigenvalues and New Occupation Numbers
-       Orbitals: [
- {e: -5.398147214777E-01, f:  2.0},  # 00001
- {e: -4.399839849784E-01, f:  2.0},  # 00002
- {e: -8.530443357213E-02, f:  2.0},  # 00003
- {e:  1.455691359458E-02, f:  2.0},  # 00004
- {e:  4.573917800343E-02, f:  2.0},  # 00005
- {e:  4.574008556873E-02, f:  2.0},  # 00006
- {e:  1.455944989365E-01, f:  2.0},  # 00007
- {e:  1.455959900519E-01, f:  1.0}] # 00008
-       summary: [ {kernel optimization: DMIN, mixing quantity: DENS, mix hist:  0, 
- iter:  26, delta:  1.21E-09, energy: -3.25115507512008648E+01, D: -2.379E-06, 
-           Tr(KW):  7.8453}]
-   -  #------------------------------------------------------------------- kernel iter: 27
-       Kernel update:
-         max dev from unity            :  3.94E-01
-         Hamiltonian application required:  Yes
-         method                        : directmin
-         expansion coefficients optimization: &it_coeff001_001_027
-         -  { #---------------------------------------------------------------- it coeff: 1
- calculate density kernel, communication strategy: ALLREDUCE, 
- communication strategy kernel: ALLREDUCE, method: DminSD, 
- iter:  1, fnrm:  8.96E-04, eBS: -2.93414289213249413, D: -3.924E-01, alpha:  1.083}
-         Kohn-Sham residue             :  1.973E-01
-         Coefficients available        :  Yes
-       alpha                           :  1.1918176537727232
-       energydiff                      : -2.65789056186349626E-006
-       Hamiltonian update: {
- Energies: {Ekin:  1.61725357342E+01, Epot: -1.92640130538E+01, Enl:  1.43030174225, 
-              EH:  5.63600802636E+01,  EXC: -7.81923856183, EvXC: -1.02517592323E+01}, 
-    Total charge:  1.499999870999E+01, 
- Poisson Solver: {BC: Free, Box:  [  117,  119,  107 ], MPI tasks:  3}}
-        #Eigenvalues and New Occupation Numbers
-       Orbitals: [
- {e: -5.398147214777E-01, f:  2.0},  # 00001
- {e: -4.399839849784E-01, f:  2.0},  # 00002
- {e: -8.530443357213E-02, f:  2.0},  # 00003
- {e:  1.455691359458E-02, f:  2.0},  # 00004
- {e:  4.573917800343E-02, f:  2.0},  # 00005
- {e:  4.574008556873E-02, f:  2.0},  # 00006
- {e:  1.455944989365E-01, f:  2.0},  # 00007
- {e:  1.455959900519E-01, f:  1.0}] # 00008
-       summary: [ {kernel optimization: DMIN, mixing quantity: DENS, mix hist:  0, 
- iter:  27, delta:  7.43E-10, energy: -3.25115534090914267E+01, D: -2.658E-06, 
-           Tr(KW):  7.8453}]
-   -  #------------------------------------------------------------------- kernel iter: 28
-       Kernel update:
-         max dev from unity            :  3.94E-01
-         Hamiltonian application required:  Yes
-         method                        : directmin
-         expansion coefficients optimization: &it_coeff001_001_028
-         -  { #---------------------------------------------------------------- it coeff: 1
- calculate density kernel, communication strategy: ALLREDUCE, 
- communication strategy kernel: ALLREDUCE, method: DminSD, 
- iter:  1, fnrm:  8.61E-04, eBS: -2.93430675817822406, D: -3.924E-01, alpha:  1.192}
-         Kohn-Sham residue             :  1.973E-01
-         Coefficients available        :  Yes
-       alpha                           :  1.3109994191499956
-       energydiff                      : -2.93015015984110505E-006
-       Hamiltonian update: {
- Energies: {Ekin:  1.61725357342E+01, Epot: -1.92640648202E+01, Enl:  1.43030174225, 
-              EH:  5.6359990053E+01,   EXC: -7.81922834336, EvXC: -1.02517457772E+01}, 
-    Total charge:  1.499999871E+01, 
- Poisson Solver: {BC: Free, Box:  [  117,  119,  107 ], MPI tasks:  3}}
-        #Eigenvalues and New Occupation Numbers
-       Orbitals: [
- {e: -5.398147214777E-01, f:  2.0},  # 00001
- {e: -4.399839849784E-01, f:  2.0},  # 00002
- {e: -8.530443357213E-02, f:  2.0},  # 00003
- {e:  1.455691359458E-02, f:  2.0},  # 00004
- {e:  4.573917800343E-02, f:  2.0},  # 00005
- {e:  4.574008556873E-02, f:  2.0},  # 00006
- {e:  1.455944989365E-01, f:  2.0},  # 00007
- {e:  1.455959900519E-01, f:  1.0}] # 00008
-       summary: [ {kernel optimization: DMIN, mixing quantity: DENS, mix hist:  0, 
- iter:  28, delta:  7.36E-10, energy: -3.25115563392415865E+01, D: -2.93E-06, 
-           Tr(KW):  7.8452}]
-   -  #------------------------------------------------------------------- kernel iter: 29
-       Kernel update:
-         max dev from unity            :  3.94E-01
-         Hamiltonian application required:  Yes
-         method                        : directmin
-         expansion coefficients optimization: &it_coeff001_001_029
-         -  { #---------------------------------------------------------------- it coeff: 1
- calculate density kernel, communication strategy: ALLREDUCE, 
- communication strategy kernel: ALLREDUCE, method: DminSD, 
- iter:  1, fnrm:  8.25E-04, eBS: -2.93439666229022622, D: -3.924E-01, alpha:  1.311}
-         Kohn-Sham residue             :  1.973E-01
-         Coefficients available        :  Yes
-       alpha                           :  1.4420993610649953
-       energydiff                      : -3.21183470930463955E-006
-       Hamiltonian update: {
- Energies: {Ekin:  1.61725357342E+01, Epot: -1.92641196372E+01, Enl:  1.43030174225, 
-              EH:  5.63598936602E+01,  EXC: -7.81921709684, EvXC: -1.02517309617E+01}, 
-    Total charge:  1.499999871001E+01, 
- Poisson Solver: {BC: Free, Box:  [  117,  119,  107 ], MPI tasks:  3}}
-        #Eigenvalues and New Occupation Numbers
-       Orbitals: [
- {e: -5.398147214777E-01, f:  2.0},  # 00001
- {e: -4.399839849784E-01, f:  2.0},  # 00002
- {e: -8.530443357213E-02, f:  2.0},  # 00003
- {e:  1.455691359458E-02, f:  2.0},  # 00004
- {e:  4.573917800343E-02, f:  2.0},  # 00005
- {e:  4.574008556873E-02, f:  2.0},  # 00006
- {e:  1.455944989365E-01, f:  2.0},  # 00007
- {e:  1.455959900519E-01, f:  1.0}] # 00008
-       summary: [ {kernel optimization: DMIN, mixing quantity: DENS, mix hist:  0, 
- iter:  29, delta:  7.74E-10, energy: -3.25115595510762958E+01, D: -3.212E-06, 
-           Tr(KW):  7.8452}]
-   -  #------------------------------------------------------------------- kernel iter: 30
-       Kernel update:
-         max dev from unity            :  3.94E-01
-         Hamiltonian application required:  Yes
-         method                        : directmin
-         expansion coefficients optimization: &it_coeff001_001_030
-         -  { #---------------------------------------------------------------- it coeff: 1
- calculate density kernel, communication strategy: ALLREDUCE, 
- communication strategy kernel: ALLREDUCE, method: DminSD, 
- iter:  1, fnrm:  7.88E-04, eBS: -2.93449269789243017, D: -3.924E-01, alpha:  1.442}
-         Kohn-Sham residue             :  1.973E-01
-         Coefficients available        :  Yes
-       alpha                           :  1.5863092971714949
-       energydiff                      : -3.48426394936041106E-006
-       Hamiltonian update: {
- Energies: {Ekin:  1.61725357342E+01, Epot: -1.92641822733E+01, Enl:  1.43030174225, 
-              EH:  5.63597824591E+01,  EXC: -7.81920373045, EvXC: -1.02517133458E+01}, 
-    Total charge:  1.499999871003E+01, 
- Poisson Solver: {BC: Free, Box:  [  117,  119,  107 ], MPI tasks:  3}}
-        #Eigenvalues and New Occupation Numbers
-       Orbitals: [
- {e: -5.398147214777E-01, f:  2.0},  # 00001
- {e: -4.399839849784E-01, f:  2.0},  # 00002
- {e: -8.530443357213E-02, f:  2.0},  # 00003
- {e:  1.455691359458E-02, f:  2.0},  # 00004
- {e:  4.573917800343E-02, f:  2.0},  # 00005
- {e:  4.574008556873E-02, f:  2.0},  # 00006
- {e:  1.455944989365E-01, f:  2.0},  # 00007
- {e:  1.455959900519E-01, f:  1.0}] # 00008
-       summary: [ {kernel optimization: DMIN, mixing quantity: DENS, mix hist:  0, 
- iter:  30, delta:  8.17E-10, energy: -3.25115630353402452E+01, D: -3.484E-06, 
-           Tr(KW):  7.8451}]
-   -  #------------------------------------------------------------------- kernel iter: 31
-       Kernel update:
-         max dev from unity            :  3.94E-01
-         Hamiltonian application required:  Yes
-         method                        : directmin
-         expansion coefficients optimization: &it_coeff001_001_031
-         -  { #---------------------------------------------------------------- it coeff: 1
- calculate density kernel, communication strategy: ALLREDUCE, 
- communication strategy kernel: ALLREDUCE, method: DminSD, 
- iter:  1, fnrm:  7.49E-04, eBS: -2.93460313384819793, D: -3.924E-01, alpha:  1.586}
-         Kohn-Sham residue             :  1.973E-01
-         Coefficients available        :  Yes
-       alpha                           :  1.7449402268886445
-       energydiff                      : -3.73922928531555954E-006
-       Hamiltonian update: {
- Energies: {Ekin:  1.61725357342E+01, Epot: -1.92642526562E+01, Enl:  1.43030174225, 
-              EH:  5.63596565647E+01,  EXC: -7.81918827712, EvXC: -1.02516929733E+01}, 
-    Total charge:  1.499999871004E+01, 
- Poisson Solver: {BC: Free, Box:  [  117,  119,  107 ], MPI tasks:  3}}
-        #Eigenvalues and New Occupation Numbers
-       Orbitals: [
- {e: -5.398147214777E-01, f:  2.0},  # 00001
- {e: -4.399839849784E-01, f:  2.0},  # 00002
- {e: -8.530443357213E-02, f:  2.0},  # 00003
- {e:  1.455691359458E-02, f:  2.0},  # 00004
- {e:  4.573917800343E-02, f:  2.0},  # 00005
- {e:  4.574008556873E-02, f:  2.0},  # 00006
- {e:  1.455944989365E-01, f:  2.0},  # 00007
- {e:  1.455959900519E-01, f:  1.0}] # 00008
-       summary: [ {kernel optimization: DMIN, mixing quantity: DENS, mix hist:  0, 
- iter:  31, delta:  8.59E-10, energy: -3.25115667745695305E+01, D: -3.739E-06, 
-           Tr(KW):  7.845}]
-   -  #------------------------------------------------------------------- kernel iter: 32
-       Kernel update:
-         max dev from unity            :  3.94E-01
-         Hamiltonian application required:  Yes
-         method                        : directmin
-         expansion coefficients optimization: &it_coeff001_001_032
-         -  { #---------------------------------------------------------------- it coeff: 1
- calculate density kernel, communication strategy: ALLREDUCE, 
- communication strategy kernel: ALLREDUCE, method: DminSD, 
- iter:  1, fnrm:  7.08E-04, eBS: -2.93472784829052236, D: -3.924E-01, alpha:  1.745}
-         Kohn-Sham residue             :  1.973E-01
-         Coefficients available        :  Yes
-       alpha                           :  1.919434249577509
-       energydiff                      : -3.97034578725197207E-006
-       Hamiltonian update: {
- Energies: {Ekin:  1.61725357342E+01, Epot: -1.92643300002E+01, Enl:  1.43030174225, 
-              EH:  5.63595173965E+01,  EXC: -7.81917094325, EvXC: -1.02516701165E+01}, 
-    Total charge:  1.499999871005E+01, 
- Poisson Solver: {BC: Free, Box:  [  117,  119,  107 ], MPI tasks:  3}}
-        #Eigenvalues and New Occupation Numbers
-       Orbitals: [
- {e: -5.398147214777E-01, f:  2.0},  # 00001
- {e: -4.399839849784E-01, f:  2.0},  # 00002
- {e: -8.530443357213E-02, f:  2.0},  # 00003
- {e:  1.455691359458E-02, f:  2.0},  # 00004
- {e:  4.573917800343E-02, f:  2.0},  # 00005
- {e:  4.574008556873E-02, f:  2.0},  # 00006
- {e:  1.455944989365E-01, f:  2.0},  # 00007
- {e:  1.455959900519E-01, f:  1.0}] # 00008
-       summary: [ {kernel optimization: DMIN, mixing quantity: DENS, mix hist:  0, 
- iter:  32, delta:  8.99E-10, energy: -3.25115707449153177E+01, D: -3.97E-06, 
-           Tr(KW):  7.845}]
-   -  #------------------------------------------------------------------- kernel iter: 33
-       Kernel update:
-         max dev from unity            :  3.94E-01
-         Hamiltonian application required:  Yes
-         method                        : directmin
-         expansion coefficients optimization: &it_coeff001_001_033
-         -  { #---------------------------------------------------------------- it coeff: 1
- calculate density kernel, communication strategy: ALLREDUCE, 
- communication strategy kernel: ALLREDUCE, method: DminSD, 
- iter:  1, fnrm:  6.67E-04, eBS: -2.934865463893507, D: -3.924E-01, alpha:  1.919}
-         Kohn-Sham residue             :  1.973E-01
-         Coefficients available        :  Yes
-       alpha                           :  0.95971712478875448
-       energydiff                      : -4.17205867364600635E-006
-       Hamiltonian update: {
- Energies: {Ekin:  1.61725357342E+01, Epot: -1.9264413314E+01, Enl:  1.43030174225, 
-              EH:  5.6359366754E+01,   EXC: -7.81915198555, EvXC: -1.02516451143E+01}, 
-    Total charge:  1.499999871006E+01, 
- Poisson Solver: {BC: Free, Box:  [  117,  119,  107 ], MPI tasks:  3}}
-        #Eigenvalues and New Occupation Numbers
-       Orbitals: [
- {e: -5.398147214777E-01, f:  2.0},  # 00001
- {e: -4.399839849784E-01, f:  2.0},  # 00002
- {e: -8.530443357213E-02, f:  2.0},  # 00003
- {e:  1.455691359458E-02, f:  2.0},  # 00004
- {e:  4.573917800343E-02, f:  2.0},  # 00005
- {e:  4.574008556873E-02, f:  2.0},  # 00006
- {e:  1.455944989365E-01, f:  2.0},  # 00007
- {e:  1.455959900519E-01, f:  1.0}] # 00008
-       summary: [ {kernel optimization: DMIN, mixing quantity: DENS, mix hist:  0, 
- iter:  33, delta:  9.35E-10, energy: -3.25115749169739914E+01, D: -4.172E-06, 
-           Tr(KW):  7.8449}]
-   -  #------------------------------------------------------------------- kernel iter: 34
-       Kernel update:
-         max dev from unity            :  3.94E-01
-         Hamiltonian application required:  Yes
-         method                        : directmin
-         expansion coefficients optimization: &it_coeff001_001_034
-         -  { #---------------------------------------------------------------- it coeff: 1
- calculate density kernel, communication strategy: ALLREDUCE, 
- communication strategy kernel: ALLREDUCE, method: DminSD, 
- iter:  1, fnrm:  6.24E-04, eBS: -2.93501423397033889, D: -3.924E-01, alpha:  9.597E-01}
-         Kohn-Sham residue             :  1.973E-01
-         Coefficients available        :  Yes
-       alpha                           :  1.0556888372676301
-       energydiff                      : -1.97462992446162389E-006
-       Hamiltonian update: {
- Energies: {Ekin:  1.61725357342E+01, Epot: -1.92645015071E+01, Enl:  1.43030174225, 
-              EH:  5.6359206619E+01,   EXC: -7.81913168235, EvXC: -1.0251618334E+01}, 
-    Total charge:  1.499999871007E+01, 
- Poisson Solver: {BC: Free, Box:  [  117,  119,  107 ], MPI tasks:  3}}
-        #Eigenvalues and New Occupation Numbers
-       Orbitals: [
- {e: -5.398147214777E-01, f:  2.0},  # 00001
- {e: -4.399839849784E-01, f:  2.0},  # 00002
- {e: -8.530443357213E-02, f:  2.0},  # 00003
- {e:  1.455691359458E-02, f:  2.0},  # 00004
- {e:  4.573917800343E-02, f:  2.0},  # 00005
- {e:  4.574008556873E-02, f:  2.0},  # 00006
- {e:  1.455944989365E-01, f:  2.0},  # 00007
- {e:  1.455959900519E-01, f:  1.0}] # 00008
-       summary: [ {kernel optimization: DMIN, mixing quantity: DENS, mix hist:  0, 
- iter:  34, delta:  4.9E-10, energy: -3.25115768916039158E+01, D: -1.975E-06, 
-           Tr(KW):  7.8449}]
-   -  &final_kernel001_001  { #--------------------------------------------------- iter: 34
- summary: [ {kernel optimization: DMIN, mixing quantity: DENS, mix hist:  0, 
- iter:  34, delta:  4.9E-10, energy: -3.25115768916039158E+01, D: -1.975E-06, 
-           Tr(KW):  7.8449}]}
-=======
  iter:  1, fnrm:  1.84E-01, eBS:  0.00000000000000000E+00, D: -3.343E+00, 
           alpha:  1.000E-01}
        -  { #------------------------------------------------------------------ it coeff: 2
@@ -4958,7 +2882,6 @@
  summary: [ {kernel optimization: DMIN, mixing quantity: DENS, mix hist:  0, 
  iter:  34, delta:  4.41E-10, energy: -3.25115768916067012E+01, D: -1.975E-06, 
            Tr(KW):  7.8449E+00}]}
->>>>>>> ffa93dbe
    Poisson Solver:
      BC                                : Free
      Box                               :  [  117,  119,  107 ]
@@ -4974,1952 +2897,6 @@
        -  { #------------------------------------------------------------------ it coeff: 1
  calculate density kernel, communication strategy: ALLREDUCE, 
  communication strategy kernel: ALLREDUCE, method: DminSD, 
-<<<<<<< HEAD
- iter:  1, fnrm:  1.8E-01, eBS: -2.9351698664143866, D: -8.069E-01, alpha:  1.0E-01}
-         -  { #---------------------------------------------------------------- it coeff: 2
- calculate density kernel, communication strategy: ALLREDUCE, 
- communication strategy kernel: ALLREDUCE, method: DminSD, 
- iter:  2, fnrm:  1.78E-01, eBS: -3.74204702580831938, D: -2.531E-03, alpha:  1.0E-01}
-         -  { #---------------------------------------------------------------- it coeff: 3
- calculate density kernel, communication strategy: ALLREDUCE, 
- communication strategy kernel: ALLREDUCE, method: DminSD, 
- iter:  3, fnrm:  1.76E-01, eBS: -3.7445778136080845, D: -2.474E-03, alpha:  1.0E-01}
-         -  { #---------------------------------------------------------------- it coeff: 4
- calculate density kernel, communication strategy: ALLREDUCE, 
- communication strategy kernel: ALLREDUCE, method: DminSD, 
- iter:  4, fnrm:  1.74E-01, eBS: -3.74705208627287645, D: -2.419E-03, alpha:  1.0E-01}
-         -  { #---------------------------------------------------------------- it coeff: 5
- calculate density kernel, communication strategy: ALLREDUCE, 
- communication strategy kernel: ALLREDUCE, method: DminSD, 
- iter:  5, fnrm:  1.72E-01, eBS: -3.74947130704889409, D: -2.366E-03, alpha:  1.0E-01}
-         -  { #---------------------------------------------------------------- it coeff: 6
- calculate density kernel, communication strategy: ALLREDUCE, 
- communication strategy kernel: ALLREDUCE, method: DminSD, 
- iter:  6, fnrm:  1.71E-01, eBS: -3.75183689716859359, D: -2.313E-03, alpha:  1.0E-01}
-         -  { #---------------------------------------------------------------- it coeff: 7
- calculate density kernel, communication strategy: ALLREDUCE, 
- communication strategy kernel: ALLREDUCE, method: DminSD, 
- iter:  7, fnrm:  1.69E-01, eBS: -3.7541502370468578, D: -2.262E-03, alpha:  1.0E-01}
-         -  { #---------------------------------------------------------------- it coeff: 8
- calculate density kernel, communication strategy: ALLREDUCE, 
- communication strategy kernel: ALLREDUCE, method: DminSD, 
- iter:  8, fnrm:  1.67E-01, eBS: -3.75641266745274738, D: -2.213E-03, alpha:  1.0E-01}
-         -  { #---------------------------------------------------------------- it coeff: 9
- calculate density kernel, communication strategy: ALLREDUCE, 
- communication strategy kernel: ALLREDUCE, method: DminSD, 
- iter:  9, fnrm:  1.65E-01, eBS: -3.75862549065639406, D: -2.164E-03, alpha:  1.0E-01}
-         -  { #--------------------------------------------------------------- it coeff: 10
- calculate density kernel, communication strategy: ALLREDUCE, 
- communication strategy kernel: ALLREDUCE, method: DminSD, 
- iter:  10, fnrm:  1.63E-01, eBS: -3.76078997155051642, D: -2.117E-03, alpha:  1.0E-01}
-         Kohn-Sham residue             :  2.387E-01
-         Coefficients available        :  Yes
-       Hamiltonian update: {
- Energies: {Ekin:  1.61725357342E+01, Epot: -1.93535437579E+01, Enl:  1.43030174225, 
-              EH:  5.62343973574E+01,  EXC: -7.79329022851, EvXC: -1.02173242666E+01}, 
-    Total charge:  1.499999869623E+01, 
- Poisson Solver: {BC: Free, Box:  [  117,  119,  107 ], MPI tasks:  3}}
-        #Eigenvalues and New Occupation Numbers
-       Orbitals: [
- {e: -5.398147214777E-01, f:  2.0},  # 00001
- {e: -4.399839849784E-01, f:  2.0},  # 00002
- {e: -8.530443357213E-02, f:  2.0},  # 00003
- {e:  1.455691359458E-02, f:  2.0},  # 00004
- {e:  4.573917800343E-02, f:  2.0},  # 00005
- {e:  4.574008556873E-02, f:  2.0},  # 00006
- {e:  1.455944989365E-01, f:  2.0},  # 00007
- {e:  1.455959900519E-01, f:  1.0}] # 00008
-       summary: [ {kernel optimization: DMIN, mixing quantity: DENS, mix hist:  0, 
- iter:  1, delta:  2.43E-07, energy: -3.24252667193617015E+01, D:  8.631E-02, 
-          Tr(KW):  7.9769}]
-   -  #-------------------------------------------------------------------- kernel iter: 2
-       Kernel update:
-         max dev from unity            :  3.94E-01
-         Hamiltonian application required:  Yes
-         method                        : directmin
-         expansion coefficients optimization: &it_coeff001_002_002
-         -  { #---------------------------------------------------------------- it coeff: 1
- calculate density kernel, communication strategy: ALLREDUCE, 
- communication strategy kernel: ALLREDUCE, method: DminSD, 
- iter:  1, fnrm:  1.51E-01, eBS: -2.96521634219758567, D: -7.381E-01, alpha:  1.0E-01}
-         -  { #---------------------------------------------------------------- it coeff: 2
- calculate density kernel, communication strategy: ALLREDUCE, 
- communication strategy kernel: ALLREDUCE, method: DminSD, 
- iter:  2, fnrm:  1.5E-01, eBS: -3.7033572221882558, D: -1.783E-03, alpha:  1.0E-01}
-         -  { #---------------------------------------------------------------- it coeff: 3
- calculate density kernel, communication strategy: ALLREDUCE, 
- communication strategy kernel: ALLREDUCE, method: DminSD, 
- iter:  3, fnrm:  1.48E-01, eBS: -3.70514029881591744, D: -1.746E-03, alpha:  1.0E-01}
-         -  { #---------------------------------------------------------------- it coeff: 4
- calculate density kernel, communication strategy: ALLREDUCE, 
- communication strategy kernel: ALLREDUCE, method: DminSD, 
- iter:  4, fnrm:  1.47E-01, eBS: -3.7068861384581222, D: -1.71E-03, alpha:  1.0E-01}
-         -  { #---------------------------------------------------------------- it coeff: 5
- calculate density kernel, communication strategy: ALLREDUCE, 
- communication strategy kernel: ALLREDUCE, method: DminSD, 
- iter:  5, fnrm:  1.45E-01, eBS: -3.70859566046742017, D: -1.674E-03, alpha:  1.0E-01}
-         -  { #---------------------------------------------------------------- it coeff: 6
- calculate density kernel, communication strategy: ALLREDUCE, 
- communication strategy kernel: ALLREDUCE, method: DminSD, 
- iter:  6, fnrm:  1.44E-01, eBS: -3.71026975772238465, D: -1.64E-03, alpha:  1.0E-01}
-         -  { #---------------------------------------------------------------- it coeff: 7
- calculate density kernel, communication strategy: ALLREDUCE, 
- communication strategy kernel: ALLREDUCE, method: DminSD, 
- iter:  7, fnrm:  1.42E-01, eBS: -3.71190929746102771, D: -1.606E-03, alpha:  1.0E-01}
-         -  { #---------------------------------------------------------------- it coeff: 8
- calculate density kernel, communication strategy: ALLREDUCE, 
- communication strategy kernel: ALLREDUCE, method: DminSD, 
- iter:  8, fnrm:  1.41E-01, eBS: -3.71351512208913936, D: -1.573E-03, alpha:  1.0E-01}
-         -  { #---------------------------------------------------------------- it coeff: 9
- calculate density kernel, communication strategy: ALLREDUCE, 
- communication strategy kernel: ALLREDUCE, method: DminSD, 
- iter:  9, fnrm:  1.39E-01, eBS: -3.71508804996397268, D: -1.541E-03, alpha:  1.0E-01}
-         -  { #--------------------------------------------------------------- it coeff: 10
- calculate density kernel, communication strategy: ALLREDUCE, 
- communication strategy kernel: ALLREDUCE, method: DminSD, 
- iter:  10, fnrm:  1.38E-01, eBS: -3.71662887615379844, D: -1.509E-03, alpha:  1.0E-01}
-         Kohn-Sham residue             :  2.325E-01
-         Coefficients available        :  Yes
-       alpha                           :  0.11000000000000001
-       energydiff                      : -1.65909015732808029E-002
-       Hamiltonian update: {
- Energies: {Ekin:  1.61725357342E+01, Epot: -1.93124018847E+01, Enl:  1.43030174225, 
-              EH:  5.62983053027E+01,  EXC: -7.80361501945, EvXC: -1.02309718822E+01}, 
-    Total charge:  1.499999869526E+01, 
- Poisson Solver: {BC: Free, Box:  [  117,  119,  107 ], MPI tasks:  3}}
-        #Eigenvalues and New Occupation Numbers
-       Orbitals: [
- {e: -5.398147214777E-01, f:  2.0},  # 00001
- {e: -4.399839849784E-01, f:  2.0},  # 00002
- {e: -8.530443357213E-02, f:  2.0},  # 00003
- {e:  1.455691359458E-02, f:  2.0},  # 00004
- {e:  4.573917800343E-02, f:  2.0},  # 00005
- {e:  4.574008556873E-02, f:  2.0},  # 00006
- {e:  1.455944989365E-01, f:  2.0},  # 00007
- {e:  1.455959900519E-01, f:  1.0}] # 00008
-       summary: [ {kernel optimization: DMIN, mixing quantity: DENS, mix hist:  0, 
- iter:  2, delta:  2.21E-07, energy: -3.24418576209349823E+01, D: -1.659E-02, 
-          Tr(KW):  7.9692}]
-   -  #-------------------------------------------------------------------- kernel iter: 3
-       Kernel update:
-         max dev from unity            :  3.94E-01
-         Hamiltonian application required:  Yes
-         method                        : directmin
-         expansion coefficients optimization: &it_coeff001_002_003
-         -  { #---------------------------------------------------------------- it coeff: 1
- calculate density kernel, communication strategy: ALLREDUCE, 
- communication strategy kernel: ALLREDUCE, method: DminSD, 
- iter:  1, fnrm:  1.28E-01, eBS: -2.92122212314851648, D: -7.492E-01, alpha:  1.1E-01}
-         -  { #---------------------------------------------------------------- it coeff: 2
- calculate density kernel, communication strategy: ALLREDUCE, 
- communication strategy kernel: ALLREDUCE, method: DminSD, 
- iter:  2, fnrm:  1.27E-01, eBS: -3.67045674008940193, D: -1.404E-03, alpha:  1.1E-01}
-         -  { #---------------------------------------------------------------- it coeff: 3
- calculate density kernel, communication strategy: ALLREDUCE, 
- communication strategy kernel: ALLREDUCE, method: DminSD, 
- iter:  3, fnrm:  1.25E-01, eBS: -3.67186029140135606, D: -1.374E-03, alpha:  1.1E-01}
-         -  { #---------------------------------------------------------------- it coeff: 4
- calculate density kernel, communication strategy: ALLREDUCE, 
- communication strategy kernel: ALLREDUCE, method: DminSD, 
- iter:  4, fnrm:  1.24E-01, eBS: -3.6732338782888827, D: -1.344E-03, alpha:  1.1E-01}
-         -  { #---------------------------------------------------------------- it coeff: 5
- calculate density kernel, communication strategy: ALLREDUCE, 
- communication strategy kernel: ALLREDUCE, method: DminSD, 
- iter:  5, fnrm:  1.23E-01, eBS: -3.67457825972191454, D: -1.316E-03, alpha:  1.1E-01}
-         -  { #---------------------------------------------------------------- it coeff: 6
- calculate density kernel, communication strategy: ALLREDUCE, 
- communication strategy kernel: ALLREDUCE, method: DminSD, 
- iter:  6, fnrm:  1.21E-01, eBS: -3.67589417156655385, D: -1.288E-03, alpha:  1.1E-01}
-         -  { #---------------------------------------------------------------- it coeff: 7
- calculate density kernel, communication strategy: ALLREDUCE, 
- communication strategy kernel: ALLREDUCE, method: DminSD, 
- iter:  7, fnrm:  1.2E-01, eBS: -3.67718232740148077, D: -1.261E-03, alpha:  1.1E-01}
-         -  { #---------------------------------------------------------------- it coeff: 8
- calculate density kernel, communication strategy: ALLREDUCE, 
- communication strategy kernel: ALLREDUCE, method: DminSD, 
- iter:  8, fnrm:  1.19E-01, eBS: -3.6784434193035862, D: -1.235E-03, alpha:  1.1E-01}
-         -  { #---------------------------------------------------------------- it coeff: 9
- calculate density kernel, communication strategy: ALLREDUCE, 
- communication strategy kernel: ALLREDUCE, method: DminSD, 
- iter:  9, fnrm:  1.18E-01, eBS: -3.67967811860406302, D: -1.209E-03, alpha:  1.1E-01}
-         -  { #--------------------------------------------------------------- it coeff: 10
- calculate density kernel, communication strategy: ALLREDUCE, 
- communication strategy kernel: ALLREDUCE, method: DminSD, 
- iter:  10, fnrm:  1.16E-01, eBS: -3.68088707661581438, D: -1.184E-03, alpha:  1.1E-01}
-         Kohn-Sham residue             :  2.273E-01
-         Coefficients available        :  Yes
-       alpha                           :  0.12100000000000002
-       energydiff                      : -1.32037776184574795E-002
-       Hamiltonian update: {
- Energies: {Ekin:  1.61725357342E+01, Epot: -1.92796152087E+01, Enl:  1.43030174225, 
-              EH:  5.63495282217E+01,  EXC: -7.8120741497, EvXC: -1.02421560061E+01}, 
-    Total charge:  1.499999869481E+01, 
- Poisson Solver: {BC: Free, Box:  [  117,  119,  107 ], MPI tasks:  3}}
-        #Eigenvalues and New Occupation Numbers
-       Orbitals: [
- {e: -5.398147214777E-01, f:  2.0},  # 00001
- {e: -4.399839849784E-01, f:  2.0},  # 00002
- {e: -8.530443357213E-02, f:  2.0},  # 00003
- {e:  1.455691359458E-02, f:  2.0},  # 00004
- {e:  4.573917800343E-02, f:  2.0},  # 00005
- {e:  4.574008556873E-02, f:  2.0},  # 00006
- {e:  1.455944989365E-01, f:  2.0},  # 00007
- {e:  1.455959900519E-01, f:  1.0}] # 00008
-       summary: [ {kernel optimization: DMIN, mixing quantity: DENS, mix hist:  0, 
- iter:  3, delta:  1.97E-07, energy: -3.24550613985534397E+01, D: -1.32E-02, 
-          Tr(KW):  7.9614}]
-   -  #-------------------------------------------------------------------- kernel iter: 4
-       Kernel update:
-         max dev from unity            :  3.94E-01
-         Hamiltonian application required:  Yes
-         method                        : directmin
-         expansion coefficients optimization: &it_coeff001_002_004
-         -  { #---------------------------------------------------------------- it coeff: 1
- calculate density kernel, communication strategy: ALLREDUCE, 
- communication strategy kernel: ALLREDUCE, method: DminSD, 
- iter:  1, fnrm:  1.09E-01, eBS: -2.88592797551075009, D: -7.603E-01, alpha:  1.21E-01}
-         -  { #---------------------------------------------------------------- it coeff: 2
- calculate density kernel, communication strategy: ALLREDUCE, 
- communication strategy kernel: ALLREDUCE, method: DminSD, 
- iter:  2, fnrm:  1.07E-01, eBS: -3.64620752864506592, D: -1.109E-03, alpha:  1.21E-01}
-         -  { #---------------------------------------------------------------- it coeff: 3
- calculate density kernel, communication strategy: ALLREDUCE, 
- communication strategy kernel: ALLREDUCE, method: DminSD, 
- iter:  3, fnrm:  1.06E-01, eBS: -3.64731670109409478, D: -1.085E-03, alpha:  1.21E-01}
-         -  { #---------------------------------------------------------------- it coeff: 4
- calculate density kernel, communication strategy: ALLREDUCE, 
- communication strategy kernel: ALLREDUCE, method: DminSD, 
- iter:  4, fnrm:  1.05E-01, eBS: -3.64840172185351186, D: -1.061E-03, alpha:  1.21E-01}
-         -  { #---------------------------------------------------------------- it coeff: 5
- calculate density kernel, communication strategy: ALLREDUCE, 
- communication strategy kernel: ALLREDUCE, method: DminSD, 
- iter:  5, fnrm:  1.04E-01, eBS: -3.64946320769319721, D: -1.039E-03, alpha:  1.21E-01}
-         -  { #---------------------------------------------------------------- it coeff: 6
- calculate density kernel, communication strategy: ALLREDUCE, 
- communication strategy kernel: ALLREDUCE, method: DminSD, 
- iter:  6, fnrm:  1.03E-01, eBS: -3.65050175626212603, D: -1.016E-03, alpha:  1.21E-01}
-         -  { #---------------------------------------------------------------- it coeff: 7
- calculate density kernel, communication strategy: ALLREDUCE, 
- communication strategy kernel: ALLREDUCE, method: DminSD, 
- iter:  7, fnrm:  1.02E-01, eBS: -3.65151794680597153, D: -9.944E-04, alpha:  1.21E-01}
-         -  { #---------------------------------------------------------------- it coeff: 8
- calculate density kernel, communication strategy: ALLREDUCE, 
- communication strategy kernel: ALLREDUCE, method: DminSD, 
- iter:  8, fnrm:  1.01E-01, eBS: -3.65251234085404608, D: -9.731E-04, alpha:  1.21E-01}
-         -  { #---------------------------------------------------------------- it coeff: 9
- calculate density kernel, communication strategy: ALLREDUCE, 
- communication strategy kernel: ALLREDUCE, method: DminSD, 
- iter:  9, fnrm:  9.95E-02, eBS: -3.65348548287706087, D: -9.524E-04, alpha:  1.21E-01}
-         -  { #--------------------------------------------------------------- it coeff: 10
- calculate density kernel, communication strategy: ALLREDUCE, 
- communication strategy kernel: ALLREDUCE, method: DminSD, 
- iter:  10, fnrm:  9.84E-02, eBS: -3.65443790091681686, D: -9.322E-04, alpha:  1.21E-01}
-         Kohn-Sham residue             :  2.23E-01
-         Coefficients available        :  Yes
-       alpha                           :  0.13310000000000002
-       energydiff                      : -1.05977672152448577E-002
-       Hamiltonian update: {
- Energies: {Ekin:  1.61725357342E+01, Epot: -1.9254944785E+01, Enl:  1.43030174225, 
-              EH:  5.6388176152E+01,   EXC: -7.81861276527, EvXC: -1.02508038152E+01}, 
-    Total charge:  1.499999869482E+01, 
- Poisson Solver: {BC: Free, Box:  [  117,  119,  107 ], MPI tasks:  3}}
-        #Eigenvalues and New Occupation Numbers
-       Orbitals: [
- {e: -5.398147214777E-01, f:  2.0},  # 00001
- {e: -4.399839849784E-01, f:  2.0},  # 00002
- {e: -8.530443357213E-02, f:  2.0},  # 00003
- {e:  1.455691359458E-02, f:  2.0},  # 00004
- {e:  4.573917800343E-02, f:  2.0},  # 00005
- {e:  4.574008556873E-02, f:  2.0},  # 00006
- {e:  1.455944989365E-01, f:  2.0},  # 00007
- {e:  1.455959900519E-01, f:  1.0}] # 00008
-       summary: [ {kernel optimization: DMIN, mixing quantity: DENS, mix hist:  0, 
- iter:  4, delta:  1.75E-07, energy: -3.24656591657686846E+01, D: -1.06E-02, 
-          Tr(KW):  7.9538}]
-   -  #-------------------------------------------------------------------- kernel iter: 5
-       Kernel update:
-         max dev from unity            :  3.94E-01
-         Hamiltonian application required:  Yes
-         method                        : directmin
-         expansion coefficients optimization: &it_coeff001_002_005
-         -  { #---------------------------------------------------------------- it coeff: 1
- calculate density kernel, communication strategy: ALLREDUCE, 
- communication strategy kernel: ALLREDUCE, method: DminSD, 
- iter:  1, fnrm:  9.23E-02, eBS: -2.85998700594706579, D: -7.699E-01, alpha:  1.331E-01}
-         -  { #---------------------------------------------------------------- it coeff: 2
- calculate density kernel, communication strategy: ALLREDUCE, 
- communication strategy kernel: ALLREDUCE, method: DminSD, 
- iter:  2, fnrm:  9.13E-02, eBS: -3.62988751704988211, D: -8.826E-04, alpha:  1.331E-01}
-         -  { #---------------------------------------------------------------- it coeff: 3
- calculate density kernel, communication strategy: ALLREDUCE, 
- communication strategy kernel: ALLREDUCE, method: DminSD, 
- iter:  3, fnrm:  9.03E-02, eBS: -3.63077007087287607, D: -8.629E-04, alpha:  1.331E-01}
-         -  { #---------------------------------------------------------------- it coeff: 4
- calculate density kernel, communication strategy: ALLREDUCE, 
- communication strategy kernel: ALLREDUCE, method: DminSD, 
- iter:  4, fnrm:  8.93E-02, eBS: -3.63163294166583928, D: -8.437E-04, alpha:  1.331E-01}
-         -  { #---------------------------------------------------------------- it coeff: 5
- calculate density kernel, communication strategy: ALLREDUCE, 
- communication strategy kernel: ALLREDUCE, method: DminSD, 
- iter:  5, fnrm:  8.83E-02, eBS: -3.63247663258922771, D: -8.25E-04, alpha:  1.331E-01}
-         -  { #---------------------------------------------------------------- it coeff: 6
- calculate density kernel, communication strategy: ALLREDUCE, 
- communication strategy kernel: ALLREDUCE, method: DminSD, 
- iter:  6, fnrm:  8.73E-02, eBS: -3.63330163138875628, D: -8.068E-04, alpha:  1.331E-01}
-         -  { #---------------------------------------------------------------- it coeff: 7
- calculate density kernel, communication strategy: ALLREDUCE, 
- communication strategy kernel: ALLREDUCE, method: DminSD, 
- iter:  7, fnrm:  8.63E-02, eBS: -3.63410841097947479, D: -7.89E-04, alpha:  1.331E-01}
-         -  { #---------------------------------------------------------------- it coeff: 8
- calculate density kernel, communication strategy: ALLREDUCE, 
- communication strategy kernel: ALLREDUCE, method: DminSD, 
- iter:  8, fnrm:  8.54E-02, eBS: -3.63489743000333032, D: -7.717E-04, alpha:  1.331E-01}
-         -  { #---------------------------------------------------------------- it coeff: 9
- calculate density kernel, communication strategy: ALLREDUCE, 
- communication strategy kernel: ALLREDUCE, method: DminSD, 
- iter:  9, fnrm:  8.44E-02, eBS: -3.63566913336149966, D: -7.548E-04, alpha:  1.331E-01}
-         -  { #--------------------------------------------------------------- it coeff: 10
- calculate density kernel, communication strategy: ALLREDUCE, 
- communication strategy kernel: ALLREDUCE, method: DminSD, 
- iter:  10, fnrm:  8.35E-02, eBS: -3.63642395272284391, D: -7.384E-04, alpha:  1.331E-01}
-         Kohn-Sham residue             :  2.195E-01
-         Coefficients available        :  Yes
-       alpha                           :  0.14641000000000004
-       energydiff                      : -8.58079194640737342E-003
-       Hamiltonian update: {
- Energies: {Ekin:  1.61725357342E+01, Epot: -1.92373020159E+01, Enl:  1.43030174225, 
-              EH:  5.6415785092E+01,   EXC: -7.82342050853, EvXC: -1.02571655077E+01}, 
-    Total charge:  1.499999869522E+01, 
- Poisson Solver: {BC: Free, Box:  [  117,  119,  107 ], MPI tasks:  3}}
-        #Eigenvalues and New Occupation Numbers
-       Orbitals: [
- {e: -5.398147214777E-01, f:  2.0},  # 00001
- {e: -4.399839849784E-01, f:  2.0},  # 00002
- {e: -8.530443357213E-02, f:  2.0},  # 00003
- {e:  1.455691359458E-02, f:  2.0},  # 00004
- {e:  4.573917800343E-02, f:  2.0},  # 00005
- {e:  4.574008556873E-02, f:  2.0},  # 00006
- {e:  1.455944989365E-01, f:  2.0},  # 00007
- {e:  1.455959900519E-01, f:  1.0}] # 00008
-       summary: [ {kernel optimization: DMIN, mixing quantity: DENS, mix hist:  0, 
- iter:  5, delta:  1.55E-07, energy: -3.2474239957715092E+01, D: -8.581E-03, 
-          Tr(KW):  7.9465}]
-   -  #-------------------------------------------------------------------- kernel iter: 6
-       Kernel update:
-         max dev from unity            :  3.94E-01
-         Hamiltonian application required:  Yes
-         method                        : directmin
-         expansion coefficients optimization: &it_coeff001_002_006
-         -  { #---------------------------------------------------------------- it coeff: 1
- calculate density kernel, communication strategy: ALLREDUCE, 
- communication strategy kernel: ALLREDUCE, method: DminSD, 
- iter:  1, fnrm:  7.88E-02, eBS: -2.84251280703966325, D: -7.779E-01, alpha:  1.464E-01}
-         -  { #---------------------------------------------------------------- it coeff: 2
- calculate density kernel, communication strategy: ALLREDUCE, 
- communication strategy kernel: ALLREDUCE, method: DminSD, 
- iter:  2, fnrm:  7.79E-02, eBS: -3.62037257473269936, D: -7.072E-04, alpha:  1.464E-01}
-         -  { #---------------------------------------------------------------- it coeff: 3
- calculate density kernel, communication strategy: ALLREDUCE, 
- communication strategy kernel: ALLREDUCE, method: DminSD, 
- iter:  3, fnrm:  7.7E-02, eBS: -3.62107977404083137, D: -6.909E-04, alpha:  1.464E-01}
-         -  { #---------------------------------------------------------------- it coeff: 4
- calculate density kernel, communication strategy: ALLREDUCE, 
- communication strategy kernel: ALLREDUCE, method: DminSD, 
- iter:  4, fnrm:  7.61E-02, eBS: -3.62177066555027594, D: -6.75E-04, alpha:  1.464E-01}
-         -  { #---------------------------------------------------------------- it coeff: 5
- calculate density kernel, communication strategy: ALLREDUCE, 
- communication strategy kernel: ALLREDUCE, method: DminSD, 
- iter:  5, fnrm:  7.53E-02, eBS: -3.62244566887811326, D: -6.595E-04, alpha:  1.464E-01}
-         -  { #---------------------------------------------------------------- it coeff: 6
- calculate density kernel, communication strategy: ALLREDUCE, 
- communication strategy kernel: ALLREDUCE, method: DminSD, 
- iter:  6, fnrm:  7.44E-02, eBS: -3.62310519112658369, D: -6.444E-04, alpha:  1.464E-01}
-         -  { #---------------------------------------------------------------- it coeff: 7
- calculate density kernel, communication strategy: ALLREDUCE, 
- communication strategy kernel: ALLREDUCE, method: DminSD, 
- iter:  7, fnrm:  7.35E-02, eBS: -3.62374962733997386, D: -6.297E-04, alpha:  1.464E-01}
-         -  { #---------------------------------------------------------------- it coeff: 8
- calculate density kernel, communication strategy: ALLREDUCE, 
- communication strategy kernel: ALLREDUCE, method: DminSD, 
- iter:  8, fnrm:  7.27E-02, eBS: -3.62437936094081925, D: -6.154E-04, alpha:  1.464E-01}
-         -  { #---------------------------------------------------------------- it coeff: 9
- calculate density kernel, communication strategy: ALLREDUCE, 
- communication strategy kernel: ALLREDUCE, method: DminSD, 
- iter:  9, fnrm:  7.19E-02, eBS: -3.62499476414642174, D: -6.014E-04, alpha:  1.464E-01}
-         -  { #--------------------------------------------------------------- it coeff: 10
- calculate density kernel, communication strategy: ALLREDUCE, 
- communication strategy kernel: ALLREDUCE, method: DminSD, 
- iter:  10, fnrm:  7.1E-02, eBS: -3.62559619836683789, D: -5.878E-04, alpha:  1.464E-01}
-         Kohn-Sham residue             :  2.164E-01
-         Coefficients available        :  Yes
-       alpha                           :  0.16105100000000006
-       energydiff                      : -6.99781996541304352E-003
-       Hamiltonian update: {
- Energies: {Ekin:  1.61725357342E+01, Epot: -1.92254908361E+01, Enl:  1.43030174225, 
-              EH:  5.64341445169E+01,  EXC: -7.82674560215, EvXC: -1.02615687284E+01}, 
-    Total charge:  1.499999869591E+01, 
- Poisson Solver: {BC: Free, Box:  [  117,  119,  107 ], MPI tasks:  3}}
-        #Eigenvalues and New Occupation Numbers
-       Orbitals: [
- {e: -5.398147214777E-01, f:  2.0},  # 00001
- {e: -4.399839849784E-01, f:  2.0},  # 00002
- {e: -8.530443357213E-02, f:  2.0},  # 00003
- {e:  1.455691359458E-02, f:  2.0},  # 00004
- {e:  4.573917800343E-02, f:  2.0},  # 00005
- {e:  4.574008556873E-02, f:  2.0},  # 00006
- {e:  1.455944989365E-01, f:  2.0},  # 00007
- {e:  1.455959900519E-01, f:  1.0}] # 00008
-       summary: [ {kernel optimization: DMIN, mixing quantity: DENS, mix hist:  0, 
- iter:  6, delta:  1.38E-07, energy: -3.2481237777680505E+01, D: -6.998E-03, 
-          Tr(KW):  7.9395}]
-   -  #-------------------------------------------------------------------- kernel iter: 7
-       Kernel update:
-         max dev from unity            :  3.94E-01
-         Hamiltonian application required:  Yes
-         method                        : directmin
-         expansion coefficients optimization: &it_coeff001_002_007
-         -  { #---------------------------------------------------------------- it coeff: 1
- calculate density kernel, communication strategy: ALLREDUCE, 
- communication strategy kernel: ALLREDUCE, method: DminSD, 
- iter:  1, fnrm:  6.75E-02, eBS: -2.83222932925559157, D: -7.842E-01, alpha:  1.611E-01}
-         -  { #---------------------------------------------------------------- it coeff: 2
- calculate density kernel, communication strategy: ALLREDUCE, 
- communication strategy kernel: ALLREDUCE, method: DminSD, 
- iter:  2, fnrm:  6.67E-02, eBS: -3.61638286074476678, D: -5.694E-04, alpha:  1.611E-01}
-         -  { #---------------------------------------------------------------- it coeff: 3
- calculate density kernel, communication strategy: ALLREDUCE, 
- communication strategy kernel: ALLREDUCE, method: DminSD, 
- iter:  3, fnrm:  6.59E-02, eBS: -3.61695222562599028, D: -5.556E-04, alpha:  1.611E-01}
-         -  { #---------------------------------------------------------------- it coeff: 4
- calculate density kernel, communication strategy: ALLREDUCE, 
- communication strategy kernel: ALLREDUCE, method: DminSD, 
- iter:  4, fnrm:  6.51E-02, eBS: -3.61750785410505582, D: -5.423E-04, alpha:  1.611E-01}
-         -  { #---------------------------------------------------------------- it coeff: 5
- calculate density kernel, communication strategy: ALLREDUCE, 
- communication strategy kernel: ALLREDUCE, method: DminSD, 
- iter:  5, fnrm:  6.43E-02, eBS: -3.61805010784364889, D: -5.292E-04, alpha:  1.611E-01}
-         -  { #---------------------------------------------------------------- it coeff: 6
- calculate density kernel, communication strategy: ALLREDUCE, 
- communication strategy kernel: ALLREDUCE, method: DminSD, 
- iter:  6, fnrm:  6.35E-02, eBS: -3.61857933790874053, D: -5.165E-04, alpha:  1.611E-01}
-         -  { #---------------------------------------------------------------- it coeff: 7
- calculate density kernel, communication strategy: ALLREDUCE, 
- communication strategy kernel: ALLREDUCE, method: DminSD, 
- iter:  7, fnrm:  6.27E-02, eBS: -3.61909588513576175, D: -5.042E-04, alpha:  1.611E-01}
-         -  { #---------------------------------------------------------------- it coeff: 8
- calculate density kernel, communication strategy: ALLREDUCE, 
- communication strategy kernel: ALLREDUCE, method: DminSD, 
- iter:  8, fnrm:  6.2E-02, eBS: -3.61960008047628978, D: -4.922E-04, alpha:  1.611E-01}
-         -  { #---------------------------------------------------------------- it coeff: 9
- calculate density kernel, communication strategy: ALLREDUCE, 
- communication strategy kernel: ALLREDUCE, method: DminSD, 
- iter:  9, fnrm:  6.12E-02, eBS: -3.62009224533119411, D: -4.804E-04, alpha:  1.611E-01}
-         -  { #--------------------------------------------------------------- it coeff: 10
- calculate density kernel, communication strategy: ALLREDUCE, 
- communication strategy kernel: ALLREDUCE, method: DminSD, 
- iter:  10, fnrm:  6.05E-02, eBS: -3.62057269187002317, D: -4.69E-04, alpha:  1.611E-01}
-         Kohn-Sham residue             :  2.138E-01
-         Coefficients available        :  Yes
-       alpha                           :  0.17715610000000007
-       energydiff                      : -5.72699404020937664E-003
-       Hamiltonian update: {
- Energies: {Ekin:  1.61725357342E+01, Epot: -1.9218347843E+01, Enl:  1.43030174225, 
-              EH:  5.64450561611E+01,  EXC: -7.82885371332, EvXC: -1.02643642254E+01}, 
-    Total charge:  1.499999869682E+01, 
- Poisson Solver: {BC: Free, Box:  [  117,  119,  107 ], MPI tasks:  3}}
-        #Eigenvalues and New Occupation Numbers
-       Orbitals: [
- {e: -5.398147214777E-01, f:  2.0},  # 00001
- {e: -4.399839849784E-01, f:  2.0},  # 00002
- {e: -8.530443357213E-02, f:  2.0},  # 00003
- {e:  1.455691359458E-02, f:  2.0},  # 00004
- {e:  4.573917800343E-02, f:  2.0},  # 00005
- {e:  4.574008556873E-02, f:  2.0},  # 00006
- {e:  1.455944989365E-01, f:  2.0},  # 00007
- {e:  1.455959900519E-01, f:  1.0}] # 00008
-       summary: [ {kernel optimization: DMIN, mixing quantity: DENS, mix hist:  0, 
- iter:  7, delta:  1.23E-07, energy: -3.24869647717207144E+01, D: -5.727E-03, 
-          Tr(KW):  7.9331}]
-   -  #-------------------------------------------------------------------- kernel iter: 8
-       Kernel update:
-         max dev from unity            :  3.94E-01
-         Hamiltonian application required:  Yes
-         method                        : directmin
-         expansion coefficients optimization: &it_coeff001_002_008
-         -  { #---------------------------------------------------------------- it coeff: 1
- calculate density kernel, communication strategy: ALLREDUCE, 
- communication strategy kernel: ALLREDUCE, method: DminSD, 
- iter:  1, fnrm:  5.78E-02, eBS: -2.82773206483602157, D: -7.889E-01, alpha:  1.772E-01}
-         -  { #---------------------------------------------------------------- it coeff: 2
- calculate density kernel, communication strategy: ALLREDUCE, 
- communication strategy kernel: ALLREDUCE, method: DminSD, 
- iter:  2, fnrm:  5.71E-02, eBS: -3.61661991568784114, D: -4.586E-04, alpha:  1.772E-01}
-         -  { #---------------------------------------------------------------- it coeff: 3
- calculate density kernel, communication strategy: ALLREDUCE, 
- communication strategy kernel: ALLREDUCE, method: DminSD, 
- iter:  3, fnrm:  5.63E-02, eBS: -3.61707853375302912, D: -4.469E-04, alpha:  1.772E-01}
-         -  { #---------------------------------------------------------------- it coeff: 4
- calculate density kernel, communication strategy: ALLREDUCE, 
- communication strategy kernel: ALLREDUCE, method: DminSD, 
- iter:  4, fnrm:  5.56E-02, eBS: -3.61752544871252546, D: -4.355E-04, alpha:  1.772E-01}
-         -  { #---------------------------------------------------------------- it coeff: 5
- calculate density kernel, communication strategy: ALLREDUCE, 
- communication strategy kernel: ALLREDUCE, method: DminSD, 
- iter:  5, fnrm:  5.49E-02, eBS: -3.61796098243125552, D: -4.245E-04, alpha:  1.772E-01}
-         -  { #---------------------------------------------------------------- it coeff: 6
- calculate density kernel, communication strategy: ALLREDUCE, 
- communication strategy kernel: ALLREDUCE, method: DminSD, 
- iter:  6, fnrm:  5.42E-02, eBS: -3.61838544722538025, D: -4.137E-04, alpha:  1.772E-01}
-         -  { #---------------------------------------------------------------- it coeff: 7
- calculate density kernel, communication strategy: ALLREDUCE, 
- communication strategy kernel: ALLREDUCE, method: DminSD, 
- iter:  7, fnrm:  5.35E-02, eBS: -3.61879914617548515, D: -4.032E-04, alpha:  1.772E-01}
-         -  { #---------------------------------------------------------------- it coeff: 8
- calculate density kernel, communication strategy: ALLREDUCE, 
- communication strategy kernel: ALLREDUCE, method: DminSD, 
- iter:  8, fnrm:  5.28E-02, eBS: -3.61920237342779139, D: -3.93E-04, alpha:  1.772E-01}
-         -  { #---------------------------------------------------------------- it coeff: 9
- calculate density kernel, communication strategy: ALLREDUCE, 
- communication strategy kernel: ALLREDUCE, method: DminSD, 
- iter:  9, fnrm:  5.22E-02, eBS: -3.61959541448399946, D: -3.831E-04, alpha:  1.772E-01}
-         -  { #--------------------------------------------------------------- it coeff: 10
- calculate density kernel, communication strategy: ALLREDUCE, 
- communication strategy kernel: ALLREDUCE, method: DminSD, 
- iter:  10, fnrm:  5.15E-02, eBS: -3.61997854648024564, D: -3.735E-04, alpha:  1.772E-01}
-         Kohn-Sham residue             :  2.116E-01
-         Coefficients available        :  Yes
-       alpha                           :  0.19487171000000009
-       energydiff                      : -4.68041144678466026E-003
-       Hamiltonian update: {
- Energies: {Ekin:  1.61725357342E+01, Epot: -1.92148011318E+01, Enl:  1.43030174225, 
-              EH:  5.64502197119E+01,  EXC: -7.83000625246, EvXC: -1.02658971719E+01}, 
-    Total charge:  1.499999869787E+01, 
- Poisson Solver: {BC: Free, Box:  [  117,  119,  107 ], MPI tasks:  3}}
-        #Eigenvalues and New Occupation Numbers
-       Orbitals: [
- {e: -5.398147214777E-01, f:  2.0},  # 00001
- {e: -4.399839849784E-01, f:  2.0},  # 00002
- {e: -8.530443357213E-02, f:  2.0},  # 00003
- {e:  1.455691359458E-02, f:  2.0},  # 00004
- {e:  4.573917800343E-02, f:  2.0},  # 00005
- {e:  4.574008556873E-02, f:  2.0},  # 00006
- {e:  1.455944989365E-01, f:  2.0},  # 00007
- {e:  1.455959900519E-01, f:  1.0}] # 00008
-       summary: [ {kernel optimization: DMIN, mixing quantity: DENS, mix hist:  0, 
- iter:  8, delta:  1.11E-07, energy: -3.24916451831674991E+01, D: -4.68E-03, 
-          Tr(KW):  7.9272}]
-   -  #-------------------------------------------------------------------- kernel iter: 9
-       Kernel update:
-         max dev from unity            :  3.94E-01
-         Hamiltonian application required:  Yes
-         method                        : directmin
-         expansion coefficients optimization: &it_coeff001_002_009
-         -  { #---------------------------------------------------------------- it coeff: 1
- calculate density kernel, communication strategy: ALLREDUCE, 
- communication strategy kernel: ALLREDUCE, method: DminSD, 
- iter:  1, fnrm:  4.94E-02, eBS: -2.8276293328865334, D: -7.922E-01, alpha:  1.949E-01}
-         -  { #---------------------------------------------------------------- it coeff: 2
- calculate density kernel, communication strategy: ALLREDUCE, 
- communication strategy kernel: ALLREDUCE, method: DminSD, 
- iter:  2, fnrm:  4.87E-02, eBS: -3.61986875937040153, D: -3.677E-04, alpha:  1.949E-01}
-         -  { #---------------------------------------------------------------- it coeff: 3
- calculate density kernel, communication strategy: ALLREDUCE, 
- communication strategy kernel: ALLREDUCE, method: DminSD, 
- iter:  3, fnrm:  4.81E-02, eBS: -3.62023644414683909, D: -3.577E-04, alpha:  1.949E-01}
-         -  { #---------------------------------------------------------------- it coeff: 4
- calculate density kernel, communication strategy: ALLREDUCE, 
- communication strategy kernel: ALLREDUCE, method: DminSD, 
- iter:  4, fnrm:  4.74E-02, eBS: -3.62059412750647702, D: -3.48E-04, alpha:  1.949E-01}
-         -  { #---------------------------------------------------------------- it coeff: 5
- calculate density kernel, communication strategy: ALLREDUCE, 
- communication strategy kernel: ALLREDUCE, method: DminSD, 
- iter:  5, fnrm:  4.68E-02, eBS: -3.62094210184985688, D: -3.385E-04, alpha:  1.949E-01}
-         -  { #---------------------------------------------------------------- it coeff: 6
- calculate density kernel, communication strategy: ALLREDUCE, 
- communication strategy kernel: ALLREDUCE, method: DminSD, 
- iter:  6, fnrm:  4.61E-02, eBS: -3.62128065047106151, D: -3.294E-04, alpha:  1.949E-01}
-         -  { #---------------------------------------------------------------- it coeff: 7
- calculate density kernel, communication strategy: ALLREDUCE, 
- communication strategy kernel: ALLREDUCE, method: DminSD, 
- iter:  7, fnrm:  4.55E-02, eBS: -3.62161004786090412, D: -3.205E-04, alpha:  1.949E-01}
-         -  { #---------------------------------------------------------------- it coeff: 8
- calculate density kernel, communication strategy: ALLREDUCE, 
- communication strategy kernel: ALLREDUCE, method: DminSD, 
- iter:  8, fnrm:  4.49E-02, eBS: -3.62193055999909852, D: -3.119E-04, alpha:  1.949E-01}
-         -  { #---------------------------------------------------------------- it coeff: 9
- calculate density kernel, communication strategy: ALLREDUCE, 
- communication strategy kernel: ALLREDUCE, method: DminSD, 
- iter:  9, fnrm:  4.43E-02, eBS: -3.62224244463589828, D: -3.035E-04, alpha:  1.949E-01}
-         -  { #--------------------------------------------------------------- it coeff: 10
- calculate density kernel, communication strategy: ALLREDUCE, 
- communication strategy kernel: ALLREDUCE, method: DminSD, 
- iter:  10, fnrm:  4.37E-02, eBS: -3.62254595156354631, D: -2.954E-04, alpha:  1.949E-01}
-         Kohn-Sham residue             :  2.096E-01
-         Coefficients available        :  Yes
-       alpha                           :  0.21435888100000011
-       energydiff                      : -3.80036682448547936E-003
-       Hamiltonian update: {
- Energies: {Ekin:  1.61725357342E+01, Epot: -1.92139056038E+01, Enl:  1.43030174225, 
-              EH:  5.64511575455E+01,  EXC: -7.83044480357, EvXC: -1.02664865874E+01}, 
-    Total charge:  1.4999998699E+01, 
- Poisson Solver: {BC: Free, Box:  [  117,  119,  107 ], MPI tasks:  3}}
-        #Eigenvalues and New Occupation Numbers
-       Orbitals: [
- {e: -5.398147214777E-01, f:  2.0},  # 00001
- {e: -4.399839849784E-01, f:  2.0},  # 00002
- {e: -8.530443357213E-02, f:  2.0},  # 00003
- {e:  1.455691359458E-02, f:  2.0},  # 00004
- {e:  4.573917800343E-02, f:  2.0},  # 00005
- {e:  4.574008556873E-02, f:  2.0},  # 00006
- {e:  1.455944989365E-01, f:  2.0},  # 00007
- {e:  1.455959900519E-01, f:  1.0}] # 00008
-       summary: [ {kernel optimization: DMIN, mixing quantity: DENS, mix hist:  0, 
- iter:  9, delta:  9.99E-08, energy: -3.24954455499919845E+01, D: -3.8E-03, Tr(KW):  7.922}]
-   -  #------------------------------------------------------------------- kernel iter: 10
-       Kernel update:
-         max dev from unity            :  3.94E-01
-         Hamiltonian application required:  Yes
-         method                        : directmin
-         expansion coefficients optimization: &it_coeff001_002_010
-         -  { #---------------------------------------------------------------- it coeff: 1
- calculate density kernel, communication strategy: ALLREDUCE, 
- communication strategy kernel: ALLREDUCE, method: DminSD, 
- iter:  1, fnrm:  4.2E-02, eBS: -2.83064273050965287, D: -7.944E-01, alpha:  2.144E-01}
-         -  { #---------------------------------------------------------------- it coeff: 2
- calculate density kernel, communication strategy: ALLREDUCE, 
- communication strategy kernel: ALLREDUCE, method: DminSD, 
- iter:  2, fnrm:  4.14E-02, eBS: -3.62506983213568956, D: -2.919E-04, alpha:  2.144E-01}
-         -  { #---------------------------------------------------------------- it coeff: 3
- calculate density kernel, communication strategy: ALLREDUCE, 
- communication strategy kernel: ALLREDUCE, method: DminSD, 
- iter:  3, fnrm:  4.08E-02, eBS: -3.62536171969833143, D: -2.834E-04, alpha:  2.144E-01}
-         -  { #---------------------------------------------------------------- it coeff: 4
- calculate density kernel, communication strategy: ALLREDUCE, 
- communication strategy kernel: ALLREDUCE, method: DminSD, 
- iter:  4, fnrm:  4.02E-02, eBS: -3.62564511128826883, D: -2.752E-04, alpha:  2.144E-01}
-         -  { #---------------------------------------------------------------- it coeff: 5
- calculate density kernel, communication strategy: ALLREDUCE, 
- communication strategy kernel: ALLREDUCE, method: DminSD, 
- iter:  5, fnrm:  3.96E-02, eBS: -3.62592027371850101, D: -2.672E-04, alpha:  2.144E-01}
-         -  { #---------------------------------------------------------------- it coeff: 6
- calculate density kernel, communication strategy: ALLREDUCE, 
- communication strategy kernel: ALLREDUCE, method: DminSD, 
- iter:  6, fnrm:  3.9E-02, eBS: -3.62618746485488019, D: -2.595E-04, alpha:  2.144E-01}
-         -  { #---------------------------------------------------------------- it coeff: 7
- calculate density kernel, communication strategy: ALLREDUCE, 
- communication strategy kernel: ALLREDUCE, method: DminSD, 
- iter:  7, fnrm:  3.85E-02, eBS: -3.62644693393596995, D: -2.52E-04, alpha:  2.144E-01}
-         -  { #---------------------------------------------------------------- it coeff: 8
- calculate density kernel, communication strategy: ALLREDUCE, 
- communication strategy kernel: ALLREDUCE, method: DminSD, 
- iter:  8, fnrm:  3.79E-02, eBS: -3.62669892188066312, D: -2.447E-04, alpha:  2.144E-01}
-         -  { #---------------------------------------------------------------- it coeff: 9
- calculate density kernel, communication strategy: ALLREDUCE, 
- communication strategy kernel: ALLREDUCE, method: DminSD, 
- iter:  9, fnrm:  3.74E-02, eBS: -3.626943661583927, D: -2.377E-04, alpha:  2.144E-01}
-         -  { #--------------------------------------------------------------- it coeff: 10
- calculate density kernel, communication strategy: ALLREDUCE, 
- communication strategy kernel: ALLREDUCE, method: DminSD, 
- iter:  10, fnrm:  3.68E-02, eBS: -3.62718137820129716, D: -2.309E-04, alpha:  2.144E-01}
-         Kohn-Sham residue             :  2.079E-01
-         Coefficients available        :  Yes
-       alpha                           :  0.23579476910000013
-       energydiff                      : -3.05246530020752971E-003
-       Hamiltonian update: {
- Energies: {Ekin:  1.61725357342E+01, Epot: -1.92148626495E+01, Enl:  1.43030174225, 
-              EH:  5.64491677518E+01,  EXC: -7.83038040572, EvXC: -1.02664111657E+01}, 
-    Total charge:  1.499999870014E+01, 
- Poisson Solver: {BC: Free, Box:  [  117,  119,  107 ], MPI tasks:  3}}
-        #Eigenvalues and New Occupation Numbers
-       Orbitals: [
- {e: -5.398147214777E-01, f:  2.0},  # 00001
- {e: -4.399839849784E-01, f:  2.0},  # 00002
- {e: -8.530443357213E-02, f:  2.0},  # 00003
- {e:  1.455691359458E-02, f:  2.0},  # 00004
- {e:  4.573917800343E-02, f:  2.0},  # 00005
- {e:  4.574008556873E-02, f:  2.0},  # 00006
- {e:  1.455944989365E-01, f:  2.0},  # 00007
- {e:  1.455959900519E-01, f:  1.0}] # 00008
-       summary: [ {kernel optimization: DMIN, mixing quantity: DENS, mix hist:  0, 
- iter:  10, delta:  9.04E-08, energy: -3.24984980152921921E+01, D: -3.052E-03, 
-           Tr(KW):  7.9174}]
-   -  #------------------------------------------------------------------- kernel iter: 11
-       Kernel update:
-         max dev from unity            :  3.94E-01
-         Hamiltonian application required:  Yes
-         method                        : directmin
-         expansion coefficients optimization: &it_coeff001_002_011
-         -  { #---------------------------------------------------------------- it coeff: 1
- calculate density kernel, communication strategy: ALLREDUCE, 
- communication strategy kernel: ALLREDUCE, method: DminSD, 
- iter:  1, fnrm:  3.55E-02, eBS: -2.83567396564587337, D: -7.957E-01, alpha:  2.358E-01}
-         -  { #---------------------------------------------------------------- it coeff: 2
- calculate density kernel, communication strategy: ALLREDUCE, 
- communication strategy kernel: ALLREDUCE, method: DminSD, 
- iter:  2, fnrm:  3.49E-02, eBS: -3.63136035614839336, D: -2.284E-04, alpha:  2.358E-01}
-         -  { #---------------------------------------------------------------- it coeff: 3
- calculate density kernel, communication strategy: ALLREDUCE, 
- communication strategy kernel: ALLREDUCE, method: DminSD, 
- iter:  3, fnrm:  3.44E-02, eBS: -3.6315887695720237, D: -2.213E-04, alpha:  2.358E-01}
-         -  { #---------------------------------------------------------------- it coeff: 4
- calculate density kernel, communication strategy: ALLREDUCE, 
- communication strategy kernel: ALLREDUCE, method: DminSD, 
- iter:  4, fnrm:  3.38E-02, eBS: -3.63181006604666923, D: -2.144E-04, alpha:  2.358E-01}
-         -  { #---------------------------------------------------------------- it coeff: 5
- calculate density kernel, communication strategy: ALLREDUCE, 
- communication strategy kernel: ALLREDUCE, method: DminSD, 
- iter:  5, fnrm:  3.33E-02, eBS: -3.63202448647857912, D: -2.078E-04, alpha:  2.358E-01}
-         -  { #---------------------------------------------------------------- it coeff: 6
- calculate density kernel, communication strategy: ALLREDUCE, 
- communication strategy kernel: ALLREDUCE, method: DminSD, 
- iter:  6, fnrm:  3.28E-02, eBS: -3.63223226298312607, D: -2.014E-04, alpha:  2.358E-01}
-         -  { #---------------------------------------------------------------- it coeff: 7
- calculate density kernel, communication strategy: ALLREDUCE, 
- communication strategy kernel: ALLREDUCE, method: DminSD, 
- iter:  7, fnrm:  3.23E-02, eBS: -3.63243361923142549, D: -1.952E-04, alpha:  2.358E-01}
-         -  { #---------------------------------------------------------------- it coeff: 8
- calculate density kernel, communication strategy: ALLREDUCE, 
- communication strategy kernel: ALLREDUCE, method: DminSD, 
- iter:  8, fnrm:  3.18E-02, eBS: -3.63262877078188406, D: -1.892E-04, alpha:  2.358E-01}
-         -  { #---------------------------------------------------------------- it coeff: 9
- calculate density kernel, communication strategy: ALLREDUCE, 
- communication strategy kernel: ALLREDUCE, method: DminSD, 
- iter:  9, fnrm:  3.13E-02, eBS: -3.63281792539750548, D: -1.834E-04, alpha:  2.358E-01}
-         -  { #--------------------------------------------------------------- it coeff: 10
- calculate density kernel, communication strategy: ALLREDUCE, 
- communication strategy kernel: ALLREDUCE, method: DminSD, 
- iter:  10, fnrm:  3.08E-02, eBS: -3.63300128334960348, D: -1.778E-04, alpha:  2.358E-01}
-         Kohn-Sham residue             :  2.064E-01
-         Coefficients available        :  Yes
-       alpha                           :  0.25937424601000014
-       energydiff                      : -2.41771006602675698E-003
-       Hamiltonian update: {
- Energies: {Ekin:  1.61725357342E+01, Epot: -1.92170264239E+01, Enl:  1.43030174225, 
-              EH:  5.64453029254E+01,  EXC: -7.82998751404, EvXC: -1.0265901288E+01}, 
-    Total charge:  1.499999870126E+01, 
- Poisson Solver: {BC: Free, Box:  [  117,  119,  107 ], MPI tasks:  3}}
-        #Eigenvalues and New Occupation Numbers
-       Orbitals: [
- {e: -5.398147214777E-01, f:  2.0},  # 00001
- {e: -4.399839849784E-01, f:  2.0},  # 00002
- {e: -8.530443357213E-02, f:  2.0},  # 00003
- {e:  1.455691359458E-02, f:  2.0},  # 00004
- {e:  4.573917800343E-02, f:  2.0},  # 00005
- {e:  4.574008556873E-02, f:  2.0},  # 00006
- {e:  1.455944989365E-01, f:  2.0},  # 00007
- {e:  1.455959900519E-01, f:  1.0}] # 00008
-       summary: [ {kernel optimization: DMIN, mixing quantity: DENS, mix hist:  0, 
- iter:  11, delta:  8.17E-08, energy: -3.25009157253582188E+01, D: -2.418E-03, 
-           Tr(KW):  7.9134}]
-   -  #------------------------------------------------------------------- kernel iter: 12
-       Kernel update:
-         max dev from unity            :  3.94E-01
-         Hamiltonian application required:  Yes
-         method                        : directmin
-         expansion coefficients optimization: &it_coeff001_002_012
-         -  { #---------------------------------------------------------------- it coeff: 1
- calculate density kernel, communication strategy: ALLREDUCE, 
- communication strategy kernel: ALLREDUCE, method: DminSD, 
- iter:  1, fnrm:  2.97E-02, eBS: -2.84183951609608032, D: -7.962E-01, alpha:  2.594E-01}
-         -  { #---------------------------------------------------------------- it coeff: 2
- calculate density kernel, communication strategy: ALLREDUCE, 
- communication strategy kernel: ALLREDUCE, method: DminSD, 
- iter:  2, fnrm:  2.92E-02, eBS: -3.63808658584284039, D: -1.756E-04, alpha:  2.594E-01}
-         -  { #---------------------------------------------------------------- it coeff: 3
- calculate density kernel, communication strategy: ALLREDUCE, 
- communication strategy kernel: ALLREDUCE, method: DminSD, 
- iter:  3, fnrm:  2.87E-02, eBS: -3.63826217845352629, D: -1.697E-04, alpha:  2.594E-01}
-         -  { #---------------------------------------------------------------- it coeff: 4
- calculate density kernel, communication strategy: ALLREDUCE, 
- communication strategy kernel: ALLREDUCE, method: DminSD, 
- iter:  4, fnrm:  2.82E-02, eBS: -3.63843192714402575, D: -1.641E-04, alpha:  2.594E-01}
-         -  { #---------------------------------------------------------------- it coeff: 5
- calculate density kernel, communication strategy: ALLREDUCE, 
- communication strategy kernel: ALLREDUCE, method: DminSD, 
- iter:  5, fnrm:  2.78E-02, eBS: -3.63859604477239751, D: -1.587E-04, alpha:  2.594E-01}
-         -  { #---------------------------------------------------------------- it coeff: 6
- calculate density kernel, communication strategy: ALLREDUCE, 
- communication strategy kernel: ALLREDUCE, method: DminSD, 
- iter:  6, fnrm:  2.73E-02, eBS: -3.63875473574536468, D: -1.535E-04, alpha:  2.594E-01}
-         -  { #---------------------------------------------------------------- it coeff: 7
- calculate density kernel, communication strategy: ALLREDUCE, 
- communication strategy kernel: ALLREDUCE, method: DminSD, 
- iter:  7, fnrm:  2.69E-02, eBS: -3.63890819638662144, D: -1.484E-04, alpha:  2.594E-01}
-         -  { #---------------------------------------------------------------- it coeff: 8
- calculate density kernel, communication strategy: ALLREDUCE, 
- communication strategy kernel: ALLREDUCE, method: DminSD, 
- iter:  8, fnrm:  2.64E-02, eBS: -3.63905661528711377, D: -1.436E-04, alpha:  2.594E-01}
-         -  { #---------------------------------------------------------------- it coeff: 9
- calculate density kernel, communication strategy: ALLREDUCE, 
- communication strategy kernel: ALLREDUCE, method: DminSD, 
- iter:  9, fnrm:  2.6E-02, eBS: -3.63920017363827064, D: -1.389E-04, alpha:  2.594E-01}
-         -  { #--------------------------------------------------------------- it coeff: 10
- calculate density kernel, communication strategy: ALLREDUCE, 
- communication strategy kernel: ALLREDUCE, method: DminSD, 
- iter:  10, fnrm:  2.56E-02, eBS: -3.63933904554924137, D: -1.344E-04, alpha:  2.594E-01}
-         Kohn-Sham residue             :  2.051E-01
-         Coefficients available        :  Yes
-       alpha                           :  0.28531167061100016
-       energydiff                      : -1.88526719054493697E-003
-       Hamiltonian update: {
- Energies: {Ekin:  1.61725357342E+01, Epot: -1.92198984293E+01, Enl:  1.43030174225, 
-              EH:  5.64403723245E+01,  EXC: -7.82940233465, EvXC: -1.02651368167E+01}, 
-    Total charge:  1.499999870232E+01, 
- Poisson Solver: {BC: Free, Box:  [  117,  119,  107 ], MPI tasks:  3}}
-        #Eigenvalues and New Occupation Numbers
-       Orbitals: [
- {e: -5.398147214777E-01, f:  2.0},  # 00001
- {e: -4.399839849784E-01, f:  2.0},  # 00002
- {e: -8.530443357213E-02, f:  2.0},  # 00003
- {e:  1.455691359458E-02, f:  2.0},  # 00004
- {e:  4.573917800343E-02, f:  2.0},  # 00005
- {e:  4.574008556873E-02, f:  2.0},  # 00006
- {e:  1.455944989365E-01, f:  2.0},  # 00007
- {e:  1.455959900519E-01, f:  1.0}] # 00008
-       summary: [ {kernel optimization: DMIN, mixing quantity: DENS, mix hist:  0, 
- iter:  12, delta:  7.35E-08, energy: -3.25028009925487638E+01, D: -1.885E-03, 
-           Tr(KW):  7.91}]
-   -  #------------------------------------------------------------------- kernel iter: 13
-       Kernel update:
-         max dev from unity            :  3.94E-01
-         Hamiltonian application required:  Yes
-         method                        : directmin
-         expansion coefficients optimization: &it_coeff001_002_013
-         -  { #---------------------------------------------------------------- it coeff: 1
- calculate density kernel, communication strategy: ALLREDUCE, 
- communication strategy kernel: ALLREDUCE, method: DminSD, 
- iter:  1, fnrm:  2.46E-02, eBS: -2.84847609229143295, D: -7.963E-01, alpha:  2.853E-01}
-         -  { #---------------------------------------------------------------- it coeff: 2
- calculate density kernel, communication strategy: ALLREDUCE, 
- communication strategy kernel: ALLREDUCE, method: DminSD, 
- iter:  2, fnrm:  2.42E-02, eBS: -3.64479131839112114, D: -1.323E-04, alpha:  2.853E-01}
-         -  { #---------------------------------------------------------------- it coeff: 3
- calculate density kernel, communication strategy: ALLREDUCE, 
- communication strategy kernel: ALLREDUCE, method: DminSD, 
- iter:  3, fnrm:  2.38E-02, eBS: -3.64492362751464771, D: -1.276E-04, alpha:  2.853E-01}
-         -  { #---------------------------------------------------------------- it coeff: 4
- calculate density kernel, communication strategy: ALLREDUCE, 
- communication strategy kernel: ALLREDUCE, method: DminSD, 
- iter:  4, fnrm:  2.33E-02, eBS: -3.64505125087493331, D: -1.231E-04, alpha:  2.853E-01}
-         -  { #---------------------------------------------------------------- it coeff: 5
- calculate density kernel, communication strategy: ALLREDUCE, 
- communication strategy kernel: ALLREDUCE, method: DminSD, 
- iter:  5, fnrm:  2.29E-02, eBS: -3.64517437125636823, D: -1.188E-04, alpha:  2.853E-01}
-         -  { #---------------------------------------------------------------- it coeff: 6
- calculate density kernel, communication strategy: ALLREDUCE, 
- communication strategy kernel: ALLREDUCE, method: DminSD, 
- iter:  6, fnrm:  2.25E-02, eBS: -3.64529316359216171, D: -1.146E-04, alpha:  2.853E-01}
-         -  { #---------------------------------------------------------------- it coeff: 7
- calculate density kernel, communication strategy: ALLREDUCE, 
- communication strategy kernel: ALLREDUCE, method: DminSD, 
- iter:  7, fnrm:  2.21E-02, eBS: -3.64540779533937664, D: -1.106E-04, alpha:  2.853E-01}
-         -  { #---------------------------------------------------------------- it coeff: 8
- calculate density kernel, communication strategy: ALLREDUCE, 
- communication strategy kernel: ALLREDUCE, method: DminSD, 
- iter:  8, fnrm:  2.17E-02, eBS: -3.64551842683354854, D: -1.068E-04, alpha:  2.853E-01}
-         -  { #---------------------------------------------------------------- it coeff: 9
- calculate density kernel, communication strategy: ALLREDUCE, 
- communication strategy kernel: ALLREDUCE, method: DminSD, 
- iter:  9, fnrm:  2.13E-02, eBS: -3.64562521162413367, D: -1.031E-04, alpha:  2.853E-01}
-         -  { #--------------------------------------------------------------- it coeff: 10
- calculate density kernel, communication strategy: ALLREDUCE, 
- communication strategy kernel: ALLREDUCE, method: DminSD, 
- iter:  10, fnrm:  2.1E-02, eBS: -3.64572829679204169, D: -9.953E-05, alpha:  2.853E-01}
-         Kohn-Sham residue             :  2.04E-01
-         Coefficients available        :  Yes
-       alpha                           :  0.31384283767210019
-       energydiff                      : -1.44701587095141804E-003
-       Hamiltonian update: {
- Energies: {Ekin:  1.61725357342E+01, Epot: -1.92231126247E+01, Enl:  1.43030174225, 
-              EH:  5.64349634889E+01,  EXC: -7.82872489591, EvXC: -1.02642498293E+01}, 
-    Total charge:  1.499999870331E+01, 
- Poisson Solver: {BC: Free, Box:  [  117,  119,  107 ], MPI tasks:  3}}
-        #Eigenvalues and New Occupation Numbers
-       Orbitals: [
- {e: -5.398147214777E-01, f:  2.0},  # 00001
- {e: -4.399839849784E-01, f:  2.0},  # 00002
- {e: -8.530443357213E-02, f:  2.0},  # 00003
- {e:  1.455691359458E-02, f:  2.0},  # 00004
- {e:  4.573917800343E-02, f:  2.0},  # 00005
- {e:  4.574008556873E-02, f:  2.0},  # 00006
- {e:  1.455944989365E-01, f:  2.0},  # 00007
- {e:  1.455959900519E-01, f:  1.0}] # 00008
-       summary: [ {kernel optimization: DMIN, mixing quantity: DENS, mix hist:  0, 
- iter:  13, delta:  6.57E-08, energy: -3.25042480084197152E+01, D: -1.447E-03, 
-           Tr(KW):  7.9071}]
-   -  #------------------------------------------------------------------- kernel iter: 14
-       Kernel update:
-         max dev from unity            :  3.94E-01
-         Hamiltonian application required:  Yes
-         method                        : directmin
-         expansion coefficients optimization: &it_coeff001_002_014
-         -  { #---------------------------------------------------------------- it coeff: 1
- calculate density kernel, communication strategy: ALLREDUCE, 
- communication strategy kernel: ALLREDUCE, method: DminSD, 
- iter:  1, fnrm:  2.02E-02, eBS: -2.85512239512450261, D: -7.961E-01, alpha:  3.138E-01}
-         -  { #---------------------------------------------------------------- it coeff: 2
- calculate density kernel, communication strategy: ALLREDUCE, 
- communication strategy kernel: ALLREDUCE, method: DminSD, 
- iter:  2, fnrm:  1.98E-02, eBS: -3.65118371839137268, D: -9.76E-05, alpha:  3.138E-01}
-         -  { #---------------------------------------------------------------- it coeff: 3
- calculate density kernel, communication strategy: ALLREDUCE, 
- communication strategy kernel: ALLREDUCE, method: DminSD, 
- iter:  3, fnrm:  1.94E-02, eBS: -3.65128132082847667, D: -9.394E-05, alpha:  3.138E-01}
-         -  { #---------------------------------------------------------------- it coeff: 4
- calculate density kernel, communication strategy: ALLREDUCE, 
- communication strategy kernel: ALLREDUCE, method: DminSD, 
- iter:  4, fnrm:  1.91E-02, eBS: -3.651375261320982, D: -9.043E-05, alpha:  3.138E-01}
-         -  { #---------------------------------------------------------------- it coeff: 5
- calculate density kernel, communication strategy: ALLREDUCE, 
- communication strategy kernel: ALLREDUCE, method: DminSD, 
- iter:  5, fnrm:  1.87E-02, eBS: -3.65146569188771108, D: -8.707E-05, alpha:  3.138E-01}
-         -  { #---------------------------------------------------------------- it coeff: 6
- calculate density kernel, communication strategy: ALLREDUCE, 
- communication strategy kernel: ALLREDUCE, method: DminSD, 
- iter:  6, fnrm:  1.84E-02, eBS: -3.65155275754022313, D: -8.384E-05, alpha:  3.138E-01}
-         -  { #---------------------------------------------------------------- it coeff: 7
- calculate density kernel, communication strategy: ALLREDUCE, 
- communication strategy kernel: ALLREDUCE, method: DminSD, 
- iter:  7, fnrm:  1.8E-02, eBS: -3.65163659664567408, D: -8.074E-05, alpha:  3.138E-01}
-         -  { #---------------------------------------------------------------- it coeff: 8
- calculate density kernel, communication strategy: ALLREDUCE, 
- communication strategy kernel: ALLREDUCE, method: DminSD, 
- iter:  8, fnrm:  1.77E-02, eBS: -3.65171734126800374, D: -7.778E-05, alpha:  3.138E-01}
-         -  { #---------------------------------------------------------------- it coeff: 9
- calculate density kernel, communication strategy: ALLREDUCE, 
- communication strategy kernel: ALLREDUCE, method: DminSD, 
- iter:  9, fnrm:  1.74E-02, eBS: -3.65179511748901087, D: -7.493E-05, alpha:  3.138E-01}
-         -  { #--------------------------------------------------------------- it coeff: 10
- calculate density kernel, communication strategy: ALLREDUCE, 
- communication strategy kernel: ALLREDUCE, method: DminSD, 
- iter:  10, fnrm:  1.7E-02, eBS: -3.65187004571068474, D: -7.22E-05, alpha:  3.138E-01}
-         Kohn-Sham residue             :  2.03E-01
-         Coefficients available        :  Yes
-       alpha                           :  0.34522712143931022
-       energydiff                      : -1.0943349204524111E-003
-       Hamiltonian update: {
- Energies: {Ekin:  1.61725357342E+01, Epot: -1.92264140779E+01, Enl:  1.43030174225, 
-              EH:  5.64294775173E+01,  EXC: -7.82802387499, EvXC: -1.02633309966E+01}, 
-    Total charge:  1.49999987042E+01, 
- Poisson Solver: {BC: Free, Box:  [  117,  119,  107 ], MPI tasks:  3}}
-        #Eigenvalues and New Occupation Numbers
-       Orbitals: [
- {e: -5.398147214777E-01, f:  2.0},  # 00001
- {e: -4.399839849784E-01, f:  2.0},  # 00002
- {e: -8.530443357213E-02, f:  2.0},  # 00003
- {e:  1.455691359458E-02, f:  2.0},  # 00004
- {e:  4.573917800343E-02, f:  2.0},  # 00005
- {e:  4.574008556873E-02, f:  2.0},  # 00006
- {e:  1.455944989365E-01, f:  2.0},  # 00007
- {e:  1.455959900519E-01, f:  1.0}] # 00008
-       summary: [ {kernel optimization: DMIN, mixing quantity: DENS, mix hist:  0, 
- iter:  14, delta:  5.81E-08, energy: -3.25053423433401676E+01, D: -1.094E-03, 
-           Tr(KW):  7.9046}]
-   -  #------------------------------------------------------------------- kernel iter: 15
-       Kernel update:
-         max dev from unity            :  3.94E-01
-         Hamiltonian application required:  Yes
-         method                        : directmin
-         expansion coefficients optimization: &it_coeff001_002_015
-         -  { #---------------------------------------------------------------- it coeff: 1
- calculate density kernel, communication strategy: ALLREDUCE, 
- communication strategy kernel: ALLREDUCE, method: DminSD, 
- iter:  1, fnrm:  1.64E-02, eBS: -2.86148488983265947, D: -7.956E-01, alpha:  3.452E-01}
-         -  { #---------------------------------------------------------------- it coeff: 2
- calculate density kernel, communication strategy: ALLREDUCE, 
- communication strategy kernel: ALLREDUCE, method: DminSD, 
- iter:  2, fnrm:  1.61E-02, eBS: -3.65710007952387661, D: -7.046E-05, alpha:  3.452E-01}
-         -  { #---------------------------------------------------------------- it coeff: 3
- calculate density kernel, communication strategy: ALLREDUCE, 
- communication strategy kernel: ALLREDUCE, method: DminSD, 
- iter:  3, fnrm:  1.57E-02, eBS: -3.65717054386560037, D: -6.768E-05, alpha:  3.452E-01}
-         -  { #---------------------------------------------------------------- it coeff: 4
- calculate density kernel, communication strategy: ALLREDUCE, 
- communication strategy kernel: ALLREDUCE, method: DminSD, 
- iter:  4, fnrm:  1.54E-02, eBS: -3.65723821950822225, D: -6.501E-05, alpha:  3.452E-01}
-         -  { #---------------------------------------------------------------- it coeff: 5
- calculate density kernel, communication strategy: ALLREDUCE, 
- communication strategy kernel: ALLREDUCE, method: DminSD, 
- iter:  5, fnrm:  1.51E-02, eBS: -3.6573032288037437, D: -6.246E-05, alpha:  3.452E-01}
-         -  { #---------------------------------------------------------------- it coeff: 6
- calculate density kernel, communication strategy: ALLREDUCE, 
- communication strategy kernel: ALLREDUCE, method: DminSD, 
- iter:  6, fnrm:  1.48E-02, eBS: -3.65736568810534202, D: -6.002E-05, alpha:  3.452E-01}
-         -  { #---------------------------------------------------------------- it coeff: 7
- calculate density kernel, communication strategy: ALLREDUCE, 
- communication strategy kernel: ALLREDUCE, method: DminSD, 
- iter:  7, fnrm:  1.45E-02, eBS: -3.65742570810038892, D: -5.769E-05, alpha:  3.452E-01}
-         -  { #---------------------------------------------------------------- it coeff: 8
- calculate density kernel, communication strategy: ALLREDUCE, 
- communication strategy kernel: ALLREDUCE, method: DminSD, 
- iter:  8, fnrm:  1.42E-02, eBS: -3.65748339412205148, D: -5.545E-05, alpha:  3.452E-01}
-         -  { #---------------------------------------------------------------- it coeff: 9
- calculate density kernel, communication strategy: ALLREDUCE, 
- communication strategy kernel: ALLREDUCE, method: DminSD, 
- iter:  9, fnrm:  1.4E-02, eBS: -3.65753884644108496, D: -5.331E-05, alpha:  3.452E-01}
-         -  { #--------------------------------------------------------------- it coeff: 10
- calculate density kernel, communication strategy: ALLREDUCE, 
- communication strategy kernel: ALLREDUCE, method: DminSD, 
- iter:  10, fnrm:  1.37E-02, eBS: -3.6575921605393189, D: -5.127E-05, alpha:  3.452E-01}
-         Kohn-Sham residue             :  2.022E-01
-         Coefficients available        :  Yes
-       alpha                           :  0.37974983358324127
-       energydiff                      : -8.1696327286806536E-004
-       Hamiltonian update: {
- Energies: {Ekin:  1.61725357342E+01, Epot: -1.92296347451E+01, Enl:  1.43030174225, 
-              EH:  5.64241708917E+01,  EXC: -7.82734296847, EvXC: -1.02624380021E+01}, 
-    Total charge:  1.499999870501E+01, 
- Poisson Solver: {BC: Free, Box:  [  117,  119,  107 ], MPI tasks:  3}}
-        #Eigenvalues and New Occupation Numbers
-       Orbitals: [
- {e: -5.398147214777E-01, f:  2.0},  # 00001
- {e: -4.399839849784E-01, f:  2.0},  # 00002
- {e: -8.530443357213E-02, f:  2.0},  # 00003
- {e:  1.455691359458E-02, f:  2.0},  # 00004
- {e:  4.573917800343E-02, f:  2.0},  # 00005
- {e:  4.574008556873E-02, f:  2.0},  # 00006
- {e:  1.455944989365E-01, f:  2.0},  # 00007
- {e:  1.455959900519E-01, f:  1.0}] # 00008
-       summary: [ {kernel optimization: DMIN, mixing quantity: DENS, mix hist:  0, 
- iter:  15, delta:  5.08E-08, energy: -3.25061593066130357E+01, D: -8.17E-04, 
-           Tr(KW):  7.9025}]
-   -  #------------------------------------------------------------------- kernel iter: 16
-       Kernel update:
-         max dev from unity            :  3.94E-01
-         Hamiltonian application required:  Yes
-         method                        : directmin
-         expansion coefficients optimization: &it_coeff001_002_016
-         -  { #---------------------------------------------------------------- it coeff: 1
- calculate density kernel, communication strategy: ALLREDUCE, 
- communication strategy kernel: ALLREDUCE, method: DminSD, 
- iter:  1, fnrm:  1.31E-02, eBS: -2.86739639079225617, D: -7.951E-01, alpha:  3.797E-01}
-         -  { #---------------------------------------------------------------- it coeff: 2
- calculate density kernel, communication strategy: ALLREDUCE, 
- communication strategy kernel: ALLREDUCE, method: DminSD, 
- iter:  2, fnrm:  1.29E-02, eBS: -3.6624639805061574, D: -4.979E-05, alpha:  3.797E-01}
-         -  { #---------------------------------------------------------------- it coeff: 3
- calculate density kernel, communication strategy: ALLREDUCE, 
- communication strategy kernel: ALLREDUCE, method: DminSD, 
- iter:  3, fnrm:  1.26E-02, eBS: -3.66251377312899695, D: -4.772E-05, alpha:  3.797E-01}
-         -  { #---------------------------------------------------------------- it coeff: 4
- calculate density kernel, communication strategy: ALLREDUCE, 
- communication strategy kernel: ALLREDUCE, method: DminSD, 
- iter:  4, fnrm:  1.23E-02, eBS: -3.66256149421455657, D: -4.574E-05, alpha:  3.797E-01}
-         -  { #---------------------------------------------------------------- it coeff: 5
- calculate density kernel, communication strategy: ALLREDUCE, 
- communication strategy kernel: ALLREDUCE, method: DminSD, 
- iter:  5, fnrm:  1.21E-02, eBS: -3.66260723917686626, D: -4.386E-05, alpha:  3.797E-01}
-         -  { #---------------------------------------------------------------- it coeff: 6
- calculate density kernel, communication strategy: ALLREDUCE, 
- communication strategy kernel: ALLREDUCE, method: DminSD, 
- iter:  6, fnrm:  1.18E-02, eBS: -3.66265109849871529, D: -4.206E-05, alpha:  3.797E-01}
-         -  { #---------------------------------------------------------------- it coeff: 7
- calculate density kernel, communication strategy: ALLREDUCE, 
- communication strategy kernel: ALLREDUCE, method: DminSD, 
- iter:  7, fnrm:  1.16E-02, eBS: -3.66269315802215134, D: -4.034E-05, alpha:  3.797E-01}
-         -  { #---------------------------------------------------------------- it coeff: 8
- calculate density kernel, communication strategy: ALLREDUCE, 
- communication strategy kernel: ALLREDUCE, method: DminSD, 
- iter:  8, fnrm:  1.13E-02, eBS: -3.66273349921906055, D: -3.87E-05, alpha:  3.797E-01}
-         -  { #---------------------------------------------------------------- it coeff: 9
- calculate density kernel, communication strategy: ALLREDUCE, 
- communication strategy kernel: ALLREDUCE, method: DminSD, 
- iter:  9, fnrm:  1.11E-02, eBS: -3.66277219944341237, D: -3.713E-05, alpha:  3.797E-01}
-         -  { #--------------------------------------------------------------- it coeff: 10
- calculate density kernel, communication strategy: ALLREDUCE, 
- communication strategy kernel: ALLREDUCE, method: DminSD, 
- iter:  10, fnrm:  1.09E-02, eBS: -3.66280933216668458, D: -3.564E-05, alpha:  3.797E-01}
-         Kohn-Sham residue             :  2.015E-01
-         Coefficients available        :  Yes
-       alpha                           :  0.41772481694156544
-       energydiff                      : -6.03334863363613749E-004
-       Hamiltonian update: {
- Energies: {Ekin:  1.61725357342E+01, Epot: -1.92326699359E+01, Enl:  1.43030174225, 
-              EH:  5.64191967431E+01,  EXC: -7.82670757594, EvXC: -1.0261604376E+01}, 
-    Total charge:  1.499999870571E+01, 
- Poisson Solver: {BC: Free, Box:  [  117,  119,  107 ], MPI tasks:  3}}
-        #Eigenvalues and New Occupation Numbers
-       Orbitals: [
- {e: -5.398147214777E-01, f:  2.0},  # 00001
- {e: -4.399839849784E-01, f:  2.0},  # 00002
- {e: -8.530443357213E-02, f:  2.0},  # 00003
- {e:  1.455691359458E-02, f:  2.0},  # 00004
- {e:  4.573917800343E-02, f:  2.0},  # 00005
- {e:  4.574008556873E-02, f:  2.0},  # 00006
- {e:  1.455944989365E-01, f:  2.0},  # 00007
- {e:  1.455959900519E-01, f:  1.0}] # 00008
-       summary: [ {kernel optimization: DMIN, mixing quantity: DENS, mix hist:  0, 
- iter:  16, delta:  4.37E-08, energy: -3.25067626414763993E+01, D: -6.033E-04, 
-           Tr(KW):  7.9007}]
-   -  #------------------------------------------------------------------- kernel iter: 17
-       Kernel update:
-         max dev from unity            :  3.94E-01
-         Hamiltonian application required:  Yes
-         method                        : directmin
-         expansion coefficients optimization: &it_coeff001_002_017
-         -  { #---------------------------------------------------------------- it coeff: 1
- calculate density kernel, communication strategy: ALLREDUCE, 
- communication strategy kernel: ALLREDUCE, method: DminSD, 
- iter:  1, fnrm:  1.04E-02, eBS: -2.87277564056275914, D: -7.945E-01, alpha:  4.177E-01}
-         -  { #---------------------------------------------------------------- it coeff: 2
- calculate density kernel, communication strategy: ALLREDUCE, 
- communication strategy kernel: ALLREDUCE, method: DminSD, 
- iter:  2, fnrm:  1.02E-02, eBS: -3.66725236053984638, D: -3.444E-05, alpha:  4.177E-01}
-         -  { #---------------------------------------------------------------- it coeff: 3
- calculate density kernel, communication strategy: ALLREDUCE, 
- communication strategy kernel: ALLREDUCE, method: DminSD, 
- iter:  3, fnrm:  9.98E-03, eBS: -3.6672868018667546, D: -3.294E-05, alpha:  4.177E-01}
-         -  { #---------------------------------------------------------------- it coeff: 4
- calculate density kernel, communication strategy: ALLREDUCE, 
- communication strategy kernel: ALLREDUCE, method: DminSD, 
- iter:  4, fnrm:  9.76E-03, eBS: -3.66731973956391721, D: -3.151E-05, alpha:  4.177E-01}
-         -  { #---------------------------------------------------------------- it coeff: 5
- calculate density kernel, communication strategy: ALLREDUCE, 
- communication strategy kernel: ALLREDUCE, method: DminSD, 
- iter:  5, fnrm:  9.55E-03, eBS: -3.66735124592946615, D: -3.014E-05, alpha:  4.177E-01}
-         -  { #---------------------------------------------------------------- it coeff: 6
- calculate density kernel, communication strategy: ALLREDUCE, 
- communication strategy kernel: ALLREDUCE, method: DminSD, 
- iter:  6, fnrm:  9.34E-03, eBS: -3.66738138935696423, D: -2.885E-05, alpha:  4.177E-01}
-         -  { #---------------------------------------------------------------- it coeff: 7
- calculate density kernel, communication strategy: ALLREDUCE, 
- communication strategy kernel: ALLREDUCE, method: DminSD, 
- iter:  7, fnrm:  9.14E-03, eBS: -3.66741023457718818, D: -2.761E-05, alpha:  4.177E-01}
-         -  { #---------------------------------------------------------------- it coeff: 8
- calculate density kernel, communication strategy: ALLREDUCE, 
- communication strategy kernel: ALLREDUCE, method: DminSD, 
- iter:  8, fnrm:  8.94E-03, eBS: -3.6674378428823613, D: -2.643E-05, alpha:  4.177E-01}
-         -  { #---------------------------------------------------------------- it coeff: 9
- calculate density kernel, communication strategy: ALLREDUCE, 
- communication strategy kernel: ALLREDUCE, method: DminSD, 
- iter:  9, fnrm:  8.75E-03, eBS: -3.66746427233429317, D: -2.531E-05, alpha:  4.177E-01}
-         -  { #--------------------------------------------------------------- it coeff: 10
- calculate density kernel, communication strategy: ALLREDUCE, 
- communication strategy kernel: ALLREDUCE, method: DminSD, 
- iter:  10, fnrm:  8.56E-03, eBS: -3.66748957795797592, D: -2.423E-05, alpha:  4.177E-01}
-         Kohn-Sham residue             :  2.009E-01
-         Coefficients available        :  Yes
-       alpha                           :  0.45949729863572203
-       energydiff                      : -4.4162090544119792E-004
-       Hamiltonian update: {
- Energies: {Ekin:  1.61725357342E+01, Epot: -1.92354582609E+01, Enl:  1.43030174225, 
-              EH:  5.64146399777E+01,  EXC: -7.82613078408, EvXC: -1.02608474036E+01}, 
-    Total charge:  1.499999870633E+01, 
- Poisson Solver: {BC: Free, Box:  [  117,  119,  107 ], MPI tasks:  3}}
-        #Eigenvalues and New Occupation Numbers
-       Orbitals: [
- {e: -5.398147214777E-01, f:  2.0},  # 00001
- {e: -4.399839849784E-01, f:  2.0},  # 00002
- {e: -8.530443357213E-02, f:  2.0},  # 00003
- {e:  1.455691359458E-02, f:  2.0},  # 00004
- {e:  4.573917800343E-02, f:  2.0},  # 00005
- {e:  4.574008556873E-02, f:  2.0},  # 00006
- {e:  1.455944989365E-01, f:  2.0},  # 00007
- {e:  1.455959900519E-01, f:  1.0}] # 00008
-       summary: [ {kernel optimization: DMIN, mixing quantity: DENS, mix hist:  0, 
- iter:  17, delta:  3.72E-08, energy: -3.25072042623818405E+01, D: -4.416E-04, 
-           Tr(KW):  7.8992}]
-   -  #------------------------------------------------------------------- kernel iter: 18
-       Kernel update:
-         max dev from unity            :  3.94E-01
-         Hamiltonian application required:  Yes
-         method                        : directmin
-         expansion coefficients optimization: &it_coeff001_002_018
-         -  { #---------------------------------------------------------------- it coeff: 1
- calculate density kernel, communication strategy: ALLREDUCE, 
- communication strategy kernel: ALLREDUCE, method: DminSD, 
- iter:  1, fnrm:  8.2E-03, eBS: -2.87759384641982852, D: -7.939E-01, alpha:  4.595E-01}
-         -  { #---------------------------------------------------------------- it coeff: 2
- calculate density kernel, communication strategy: ALLREDUCE, 
- communication strategy kernel: ALLREDUCE, method: DminSD, 
- iter:  2, fnrm:  8.01E-03, eBS: -3.67147097309114745, D: -2.331E-05, alpha:  4.595E-01}
-         -  { #---------------------------------------------------------------- it coeff: 3
- calculate density kernel, communication strategy: ALLREDUCE, 
- communication strategy kernel: ALLREDUCE, method: DminSD, 
- iter:  3, fnrm:  7.82E-03, eBS: -3.67149427992453825, D: -2.224E-05, alpha:  4.595E-01}
-         -  { #---------------------------------------------------------------- it coeff: 4
- calculate density kernel, communication strategy: ALLREDUCE, 
- communication strategy kernel: ALLREDUCE, method: DminSD, 
- iter:  4, fnrm:  7.64E-03, eBS: -3.67151651842804227, D: -2.122E-05, alpha:  4.595E-01}
-         -  { #---------------------------------------------------------------- it coeff: 5
- calculate density kernel, communication strategy: ALLREDUCE, 
- communication strategy kernel: ALLREDUCE, method: DminSD, 
- iter:  5, fnrm:  7.47E-03, eBS: -3.67153774204017136, D: -2.026E-05, alpha:  4.595E-01}
-         -  { #---------------------------------------------------------------- it coeff: 6
- calculate density kernel, communication strategy: ALLREDUCE, 
- communication strategy kernel: ALLREDUCE, method: DminSD, 
- iter:  6, fnrm:  7.3E-03, eBS: -3.67155800120659492, D: -1.934E-05, alpha:  4.595E-01}
-         -  { #---------------------------------------------------------------- it coeff: 7
- calculate density kernel, communication strategy: ALLREDUCE, 
- communication strategy kernel: ALLREDUCE, method: DminSD, 
- iter:  7, fnrm:  7.13E-03, eBS: -3.67157734357319843, D: -1.847E-05, alpha:  4.595E-01}
-         -  { #---------------------------------------------------------------- it coeff: 8
- calculate density kernel, communication strategy: ALLREDUCE, 
- communication strategy kernel: ALLREDUCE, method: DminSD, 
- iter:  8, fnrm:  6.97E-03, eBS: -3.67159581416435898, D: -1.764E-05, alpha:  4.595E-01}
-         -  { #---------------------------------------------------------------- it coeff: 9
- calculate density kernel, communication strategy: ALLREDUCE, 
- communication strategy kernel: ALLREDUCE, method: DminSD, 
- iter:  9, fnrm:  6.81E-03, eBS: -3.67161345554786989, D: -1.685E-05, alpha:  4.595E-01}
-         -  { #--------------------------------------------------------------- it coeff: 10
- calculate density kernel, communication strategy: ALLREDUCE, 
- communication strategy kernel: ALLREDUCE, method: DminSD, 
- iter:  10, fnrm:  6.66E-03, eBS: -3.67163030798778767, D: -1.61E-05, alpha:  4.595E-01}
-         Kohn-Sham residue             :  2.003E-01
-         Coefficients available        :  Yes
-       alpha                           :  0.50544702849929424
-       energydiff                      : -3.2081306348175076E-004
-       Hamiltonian update: {
- Energies: {Ekin:  1.61725357342E+01, Epot: -1.92379665625E+01, Enl:  1.43030174225, 
-              EH:  5.64105432734E+01,  EXC: -7.8256180376, EvXC: -1.02601742975E+01}, 
-    Total charge:  1.499999870686E+01, 
- Poisson Solver: {BC: Free, Box:  [  117,  119,  107 ], MPI tasks:  3}}
-        #Eigenvalues and New Occupation Numbers
-       Orbitals: [
- {e: -5.398147214777E-01, f:  2.0},  # 00001
- {e: -4.399839849784E-01, f:  2.0},  # 00002
- {e: -8.530443357213E-02, f:  2.0},  # 00003
- {e:  1.455691359458E-02, f:  2.0},  # 00004
- {e:  4.573917800343E-02, f:  2.0},  # 00005
- {e:  4.574008556873E-02, f:  2.0},  # 00006
- {e:  1.455944989365E-01, f:  2.0},  # 00007
- {e:  1.455959900519E-01, f:  1.0}] # 00008
-       summary: [ {kernel optimization: DMIN, mixing quantity: DENS, mix hist:  0, 
- iter:  18, delta:  3.11E-08, energy: -3.25075250754453222E+01, D: -3.208E-04, 
-           Tr(KW):  7.898}]
-   -  #------------------------------------------------------------------- kernel iter: 19
-       Kernel update:
-         max dev from unity            :  3.94E-01
-         Hamiltonian application required:  Yes
-         method                        : directmin
-         expansion coefficients optimization: &it_coeff001_002_019
-         -  { #---------------------------------------------------------------- it coeff: 1
- calculate density kernel, communication strategy: ALLREDUCE, 
- communication strategy kernel: ALLREDUCE, method: DminSD, 
- iter:  1, fnrm:  6.37E-03, eBS: -2.88185100413937301, D: -7.933E-01, alpha:  5.054E-01}
-         -  { #---------------------------------------------------------------- it coeff: 2
- calculate density kernel, communication strategy: ALLREDUCE, 
- communication strategy kernel: ALLREDUCE, method: DminSD, 
- iter:  2, fnrm:  6.21E-03, eBS: -3.67513952137937583, D: -1.54E-05, alpha:  5.054E-01}
-         -  { #---------------------------------------------------------------- it coeff: 3
- calculate density kernel, communication strategy: ALLREDUCE, 
- communication strategy kernel: ALLREDUCE, method: DminSD, 
- iter:  3, fnrm:  6.06E-03, eBS: -3.67515492581708481, D: -1.466E-05, alpha:  5.054E-01}
-         -  { #---------------------------------------------------------------- it coeff: 4
- calculate density kernel, communication strategy: ALLREDUCE, 
- communication strategy kernel: ALLREDUCE, method: DminSD, 
- iter:  4, fnrm:  5.91E-03, eBS: -3.67516958662655258, D: -1.396E-05, alpha:  5.054E-01}
-         -  { #---------------------------------------------------------------- it coeff: 5
- calculate density kernel, communication strategy: ALLREDUCE, 
- communication strategy kernel: ALLREDUCE, method: DminSD, 
- iter:  5, fnrm:  5.77E-03, eBS: -3.6751835424974133, D: -1.329E-05, alpha:  5.054E-01}
-         -  { #---------------------------------------------------------------- it coeff: 6
- calculate density kernel, communication strategy: ALLREDUCE, 
- communication strategy kernel: ALLREDUCE, method: DminSD, 
- iter:  6, fnrm:  5.63E-03, eBS: -3.67519682988369123, D: -1.265E-05, alpha:  5.054E-01}
-         -  { #---------------------------------------------------------------- it coeff: 7
- calculate density kernel, communication strategy: ALLREDUCE, 
- communication strategy kernel: ALLREDUCE, method: DminSD, 
- iter:  7, fnrm:  5.49E-03, eBS: -3.67520948315275753, D: -1.205E-05, alpha:  5.054E-01}
-         -  { #---------------------------------------------------------------- it coeff: 8
- calculate density kernel, communication strategy: ALLREDUCE, 
- communication strategy kernel: ALLREDUCE, method: DminSD, 
- iter:  8, fnrm:  5.36E-03, eBS: -3.67522153472254853, D: -1.148E-05, alpha:  5.054E-01}
-         -  { #---------------------------------------------------------------- it coeff: 9
- calculate density kernel, communication strategy: ALLREDUCE, 
- communication strategy kernel: ALLREDUCE, method: DminSD, 
- iter:  9, fnrm:  5.23E-03, eBS: -3.67523301518797885, D: -1.094E-05, alpha:  5.054E-01}
-         -  { #--------------------------------------------------------------- it coeff: 10
- calculate density kernel, communication strategy: ALLREDUCE, 
- communication strategy kernel: ALLREDUCE, method: DminSD, 
- iter:  10, fnrm:  5.11E-03, eBS: -3.67524395343772881, D: -1.042E-05, alpha:  5.054E-01}
-         Kohn-Sham residue             :  1.999E-01
-         Coefficients available        :  Yes
-       alpha                           :  0.55599173134922375
-       energydiff                      : -2.31448381796894864E-004
-       Hamiltonian update: {
- Energies: {Ekin:  1.61725357342E+01, Epot: -1.92401799314E+01, Enl:  1.43030174225, 
-              EH:  5.64069237318E+01,  EXC: -7.82517033137, EvXC: -1.02595864122E+01}, 
-    Total charge:  1.49999987073E+01, 
- Poisson Solver: {BC: Free, Box:  [  117,  119,  107 ], MPI tasks:  3}}
-        #Eigenvalues and New Occupation Numbers
-       Orbitals: [
- {e: -5.398147214777E-01, f:  2.0},  # 00001
- {e: -4.399839849784E-01, f:  2.0},  # 00002
- {e: -8.530443357213E-02, f:  2.0},  # 00003
- {e:  1.455691359458E-02, f:  2.0},  # 00004
- {e:  4.573917800343E-02, f:  2.0},  # 00005
- {e:  4.574008556873E-02, f:  2.0},  # 00006
- {e:  1.455944989365E-01, f:  2.0},  # 00007
- {e:  1.455959900519E-01, f:  1.0}] # 00008
-       summary: [ {kernel optimization: DMIN, mixing quantity: DENS, mix hist:  0, 
- iter:  19, delta:  2.57E-08, energy: -3.25077565238271191E+01, D: -2.314E-04, 
-           Tr(KW):  7.8969}]
-   -  #------------------------------------------------------------------- kernel iter: 20
-       Kernel update:
-         max dev from unity            :  3.94E-01
-         Hamiltonian application required:  Yes
-         method                        : directmin
-         expansion coefficients optimization: &it_coeff001_002_020
-         -  { #---------------------------------------------------------------- it coeff: 1
- calculate density kernel, communication strategy: ALLREDUCE, 
- communication strategy kernel: ALLREDUCE, method: DminSD, 
- iter:  1, fnrm:  4.88E-03, eBS: -2.88556181500447639, D: -7.927E-01, alpha:  5.56E-01}
-         -  { #---------------------------------------------------------------- it coeff: 2
- calculate density kernel, communication strategy: ALLREDUCE, 
- communication strategy kernel: ALLREDUCE, method: DminSD, 
- iter:  2, fnrm:  4.75E-03, eBS: -3.6782845122500305, D: -9.912E-06, alpha:  5.56E-01}
-         -  { #---------------------------------------------------------------- it coeff: 3
- calculate density kernel, communication strategy: ALLREDUCE, 
- communication strategy kernel: ALLREDUCE, method: DminSD, 
- iter:  3, fnrm:  4.63E-03, eBS: -3.67829442455172639, D: -9.406E-06, alpha:  5.56E-01}
-         -  { #---------------------------------------------------------------- it coeff: 4
- calculate density kernel, communication strategy: ALLREDUCE, 
- communication strategy kernel: ALLREDUCE, method: DminSD, 
- iter:  4, fnrm:  4.51E-03, eBS: -3.67830383025528285, D: -8.927E-06, alpha:  5.56E-01}
-         -  { #---------------------------------------------------------------- it coeff: 5
- calculate density kernel, communication strategy: ALLREDUCE, 
- communication strategy kernel: ALLREDUCE, method: DminSD, 
- iter:  5, fnrm:  4.39E-03, eBS: -3.67831275688158188, D: -8.473E-06, alpha:  5.56E-01}
-         -  { #---------------------------------------------------------------- it coeff: 6
- calculate density kernel, communication strategy: ALLREDUCE, 
- communication strategy kernel: ALLREDUCE, method: DminSD, 
- iter:  6, fnrm:  4.28E-03, eBS: -3.67832123031142633, D: -8.045E-06, alpha:  5.56E-01}
-         -  { #---------------------------------------------------------------- it coeff: 7
- calculate density kernel, communication strategy: ALLREDUCE, 
- communication strategy kernel: ALLREDUCE, method: DminSD, 
- iter:  7, fnrm:  4.17E-03, eBS: -3.67832927489813599, D: -7.639E-06, alpha:  5.56E-01}
-         -  { #---------------------------------------------------------------- it coeff: 8
- calculate density kernel, communication strategy: ALLREDUCE, 
- communication strategy kernel: ALLREDUCE, method: DminSD, 
- iter:  8, fnrm:  4.06E-03, eBS: -3.67833691357077486, D: -7.254E-06, alpha:  5.56E-01}
-         -  { #---------------------------------------------------------------- it coeff: 9
- calculate density kernel, communication strategy: ALLREDUCE, 
- communication strategy kernel: ALLREDUCE, method: DminSD, 
- iter:  9, fnrm:  3.96E-03, eBS: -3.67834416792892815, D: -6.89E-06, alpha:  5.56E-01}
-         -  { #--------------------------------------------------------------- it coeff: 10
- calculate density kernel, communication strategy: ALLREDUCE, 
- communication strategy kernel: ALLREDUCE, method: DminSD, 
- iter:  10, fnrm:  3.86E-03, eBS: -3.67835105833001785, D: -6.546E-06, alpha:  5.56E-01}
-         Kohn-Sham residue             :  1.996E-01
-         Coefficients available        :  Yes
-       alpha                           :  0.61159090448414621
-       energydiff                      : -1.65869133610385688E-004
-       Hamiltonian update: {
- Energies: {Ekin:  1.61725357342E+01, Epot: -1.92420958535E+01, Enl:  1.43030174225, 
-              EH:  5.64037820035E+01,  EXC: -7.82478611656, EvXC: -1.02590817588E+01}, 
-    Total charge:  1.499999870766E+01, 
- Poisson Solver: {BC: Free, Box:  [  117,  119,  107 ], MPI tasks:  3}}
-        #Eigenvalues and New Occupation Numbers
-       Orbitals: [
- {e: -5.398147214777E-01, f:  2.0},  # 00001
- {e: -4.399839849784E-01, f:  2.0},  # 00002
- {e: -8.530443357213E-02, f:  2.0},  # 00003
- {e:  1.455691359458E-02, f:  2.0},  # 00004
- {e:  4.573917800343E-02, f:  2.0},  # 00005
- {e:  4.574008556873E-02, f:  2.0},  # 00006
- {e:  1.455944989365E-01, f:  2.0},  # 00007
- {e:  1.455959900519E-01, f:  1.0}] # 00008
-       summary: [ {kernel optimization: DMIN, mixing quantity: DENS, mix hist:  0, 
- iter:  20, delta:  2.08E-08, energy: -3.25079223929607295E+01, D: -1.659E-04, 
-           Tr(KW):  7.8961}]
-   -  #------------------------------------------------------------------- kernel iter: 21
-       Kernel update:
-         max dev from unity            :  3.94E-01
-         Hamiltonian application required:  Yes
-         method                        : directmin
-         expansion coefficients optimization: &it_coeff001_002_021
-         -  { #---------------------------------------------------------------- it coeff: 1
- calculate density kernel, communication strategy: ALLREDUCE, 
- communication strategy kernel: ALLREDUCE, method: DminSD, 
- iter:  1, fnrm:  3.68E-03, eBS: -2.88874897389203689, D: -7.922E-01, alpha:  6.116E-01}
-         -  { #---------------------------------------------------------------- it coeff: 2
- calculate density kernel, communication strategy: ALLREDUCE, 
- communication strategy kernel: ALLREDUCE, method: DminSD, 
- iter:  2, fnrm:  3.58E-03, eBS: -3.68093695199585103, D: -6.18E-06, alpha:  6.116E-01}
-         -  { #---------------------------------------------------------------- it coeff: 3
- calculate density kernel, communication strategy: ALLREDUCE, 
- communication strategy kernel: ALLREDUCE, method: DminSD, 
- iter:  3, fnrm:  3.48E-03, eBS: -3.68094313171036447, D: -5.843E-06, alpha:  6.116E-01}
-         -  { #---------------------------------------------------------------- it coeff: 4
- calculate density kernel, communication strategy: ALLREDUCE, 
- communication strategy kernel: ALLREDUCE, method: DminSD, 
- iter:  4, fnrm:  3.38E-03, eBS: -3.68094897482997885, D: -5.526E-06, alpha:  6.116E-01}
-         -  { #---------------------------------------------------------------- it coeff: 5
- calculate density kernel, communication strategy: ALLREDUCE, 
- communication strategy kernel: ALLREDUCE, method: DminSD, 
- iter:  5, fnrm:  3.29E-03, eBS: -3.68095450059316498, D: -5.226E-06, alpha:  6.116E-01}
-         -  { #---------------------------------------------------------------- it coeff: 6
- calculate density kernel, communication strategy: ALLREDUCE, 
- communication strategy kernel: ALLREDUCE, method: DminSD, 
- iter:  6, fnrm:  3.2E-03, eBS: -3.68095972704906593, D: -4.944E-06, alpha:  6.116E-01}
-         -  { #---------------------------------------------------------------- it coeff: 7
- calculate density kernel, communication strategy: ALLREDUCE, 
- communication strategy kernel: ALLREDUCE, method: DminSD, 
- iter:  7, fnrm:  3.11E-03, eBS: -3.6809646711418802, D: -4.678E-06, alpha:  6.116E-01}
-         -  { #---------------------------------------------------------------- it coeff: 8
- calculate density kernel, communication strategy: ALLREDUCE, 
- communication strategy kernel: ALLREDUCE, method: DminSD, 
- iter:  8, fnrm:  3.03E-03, eBS: -3.68096934878788673, D: -4.426E-06, alpha:  6.116E-01}
-         -  { #---------------------------------------------------------------- it coeff: 9
- calculate density kernel, communication strategy: ALLREDUCE, 
- communication strategy kernel: ALLREDUCE, method: DminSD, 
- iter:  9, fnrm:  2.95E-03, eBS: -3.68097377494581135, D: -4.189E-06, alpha:  6.116E-01}
-         -  { #--------------------------------------------------------------- it coeff: 10
- calculate density kernel, communication strategy: ALLREDUCE, 
- communication strategy kernel: ALLREDUCE, method: DminSD, 
- iter:  10, fnrm:  2.87E-03, eBS: -3.6809779636814115, D: -3.965E-06, alpha:  6.116E-01}
-         Kohn-Sham residue             :  1.993E-01
-         Coefficients available        :  Yes
-       alpha                           :  0.67274999493256094
-       energydiff                      : -1.18116957530389755E-004
-       Hamiltonian update: {
- Energies: {Ekin:  1.61725357342E+01, Epot: -1.92437210825E+01, Enl:  1.43030174225, 
-              EH:  5.64011065435E+01,  EXC: -7.82446229491, EvXC: -1.02586563133E+01}, 
-    Total charge:  1.499999870796E+01, 
- Poisson Solver: {BC: Free, Box:  [  117,  119,  107 ], MPI tasks:  3}}
-        #Eigenvalues and New Occupation Numbers
-       Orbitals: [
- {e: -5.398147214777E-01, f:  2.0},  # 00001
- {e: -4.399839849784E-01, f:  2.0},  # 00002
- {e: -8.530443357213E-02, f:  2.0},  # 00003
- {e:  1.455691359458E-02, f:  2.0},  # 00004
- {e:  4.573917800343E-02, f:  2.0},  # 00005
- {e:  4.574008556873E-02, f:  2.0},  # 00006
- {e:  1.455944989365E-01, f:  2.0},  # 00007
- {e:  1.455959900519E-01, f:  1.0}] # 00008
-       summary: [ {kernel optimization: DMIN, mixing quantity: DENS, mix hist:  0, 
- iter:  21, delta:  1.66E-08, energy: -3.25080405099182599E+01, D: -1.181E-04, 
-           Tr(KW):  7.8954}]
-   -  #------------------------------------------------------------------- kernel iter: 22
-       Kernel update:
-         max dev from unity            :  3.94E-01
-         Hamiltonian application required:  Yes
-         method                        : directmin
-         expansion coefficients optimization: &it_coeff001_002_022
-         -  { #---------------------------------------------------------------- it coeff: 1
- calculate density kernel, communication strategy: ALLREDUCE, 
- communication strategy kernel: ALLREDUCE, method: DminSD, 
- iter:  1, fnrm:  2.73E-03, eBS: -2.89144092695073596, D: -7.917E-01, alpha:  6.727E-01}
-         -  { #---------------------------------------------------------------- it coeff: 2
- calculate density kernel, communication strategy: ALLREDUCE, 
- communication strategy kernel: ALLREDUCE, method: DminSD, 
- iter:  2, fnrm:  2.65E-03, eBS: -3.68313226242753844, D: -3.709E-06, alpha:  6.727E-01}
-         -  { #---------------------------------------------------------------- it coeff: 3
- calculate density kernel, communication strategy: ALLREDUCE, 
- communication strategy kernel: ALLREDUCE, method: DminSD, 
- iter:  3, fnrm:  2.57E-03, eBS: -3.68313597188141761, D: -3.493E-06, alpha:  6.727E-01}
-         -  { #---------------------------------------------------------------- it coeff: 4
- calculate density kernel, communication strategy: ALLREDUCE, 
- communication strategy kernel: ALLREDUCE, method: DminSD, 
- iter:  4, fnrm:  2.49E-03, eBS: -3.683139464554396, D: -3.289E-06, alpha:  6.727E-01}
-         -  { #---------------------------------------------------------------- it coeff: 5
- calculate density kernel, communication strategy: ALLREDUCE, 
- communication strategy kernel: ALLREDUCE, method: DminSD, 
- iter:  5, fnrm:  2.42E-03, eBS: -3.68314275361367027, D: -3.098E-06, alpha:  6.727E-01}
-         -  { #---------------------------------------------------------------- it coeff: 6
- calculate density kernel, communication strategy: ALLREDUCE, 
- communication strategy kernel: ALLREDUCE, method: DminSD, 
- iter:  6, fnrm:  2.35E-03, eBS: -3.68314585137174255, D: -2.918E-06, alpha:  6.727E-01}
-         -  { #---------------------------------------------------------------- it coeff: 7
- calculate density kernel, communication strategy: ALLREDUCE, 
- communication strategy kernel: ALLREDUCE, method: DminSD, 
- iter:  7, fnrm:  2.28E-03, eBS: -3.68314876935005842, D: -2.749E-06, alpha:  6.727E-01}
-         -  { #---------------------------------------------------------------- it coeff: 8
- calculate density kernel, communication strategy: ALLREDUCE, 
- communication strategy kernel: ALLREDUCE, method: DminSD, 
- iter:  8, fnrm:  2.21E-03, eBS: -3.68315151833656751, D: -2.59E-06, alpha:  6.727E-01}
-         -  { #---------------------------------------------------------------- it coeff: 9
- calculate density kernel, communication strategy: ALLREDUCE, 
- communication strategy kernel: ALLREDUCE, method: DminSD, 
- iter:  9, fnrm:  2.15E-03, eBS: -3.68315410843800395, D: -2.441E-06, alpha:  6.727E-01}
-         -  { #--------------------------------------------------------------- it coeff: 10
- calculate density kernel, communication strategy: ALLREDUCE, 
- communication strategy kernel: ALLREDUCE, method: DminSD, 
- iter:  10, fnrm:  2.08E-03, eBS: -3.68315654912755219, D: -2.3E-06, alpha:  6.727E-01}
-         Kohn-Sham residue             :  1.99E-01
-         Coefficients available        :  Yes
-       alpha                           :  0.74002499442581704
-       energydiff                      : -8.36406532087607957E-005
-       Hamiltonian update: {
- Energies: {Ekin:  1.61725357342E+01, Epot: -1.9245069926E+01, Enl:  1.43030174225, 
-              EH:  5.63988754345E+01,  EXC: -7.82419468675, EvXC: -1.02583046285E+01}, 
-    Total charge:  1.499999870819E+01, 
- Poisson Solver: {BC: Free, Box:  [  117,  119,  107 ], MPI tasks:  3}}
-        #Eigenvalues and New Occupation Numbers
-       Orbitals: [
- {e: -5.398147214777E-01, f:  2.0},  # 00001
- {e: -4.399839849784E-01, f:  2.0},  # 00002
- {e: -8.530443357213E-02, f:  2.0},  # 00003
- {e:  1.455691359458E-02, f:  2.0},  # 00004
- {e:  4.573917800343E-02, f:  2.0},  # 00005
- {e:  4.574008556873E-02, f:  2.0},  # 00006
- {e:  1.455944989365E-01, f:  2.0},  # 00007
- {e:  1.455959900519E-01, f:  1.0}] # 00008
-       summary: [ {kernel optimization: DMIN, mixing quantity: DENS, mix hist:  0, 
- iter:  22, delta:  1.3E-08, energy: -3.25081241505714686E+01, D: -8.364E-05, 
-           Tr(KW):  7.8949}]
-   -  #------------------------------------------------------------------- kernel iter: 23
-       Kernel update:
-         max dev from unity            :  3.94E-01
-         Hamiltonian application required:  Yes
-         method                        : directmin
-         expansion coefficients optimization: &it_coeff001_002_023
-         -  { #---------------------------------------------------------------- it coeff: 1
- calculate density kernel, communication strategy: ALLREDUCE, 
- communication strategy kernel: ALLREDUCE, method: DminSD, 
- iter:  1, fnrm:  1.97E-03, eBS: -2.89367159992155631, D: -7.912E-01, alpha:  7.4E-01}
-         -  { #---------------------------------------------------------------- it coeff: 2
- calculate density kernel, communication strategy: ALLREDUCE, 
- communication strategy kernel: ALLREDUCE, method: DminSD, 
- iter:  2, fnrm:  1.91E-03, eBS: -3.68491063067288094, D: -2.128E-06, alpha:  7.4E-01}
-         -  { #---------------------------------------------------------------- it coeff: 3
- calculate density kernel, communication strategy: ALLREDUCE, 
- communication strategy kernel: ALLREDUCE, method: DminSD, 
- iter:  3, fnrm:  1.85E-03, eBS: -3.68491275911008032, D: -1.994E-06, alpha:  7.4E-01}
-         -  { #---------------------------------------------------------------- it coeff: 4
- calculate density kernel, communication strategy: ALLREDUCE, 
- communication strategy kernel: ALLREDUCE, method: DminSD, 
- iter:  4, fnrm:  1.79E-03, eBS: -3.68491475333183782, D: -1.869E-06, alpha:  7.4E-01}
-         -  { #---------------------------------------------------------------- it coeff: 5
- calculate density kernel, communication strategy: ALLREDUCE, 
- communication strategy kernel: ALLREDUCE, method: DminSD, 
- iter:  5, fnrm:  1.73E-03, eBS: -3.68491662209222071, D: -1.751E-06, alpha:  7.4E-01}
-         -  { #---------------------------------------------------------------- it coeff: 6
- calculate density kernel, communication strategy: ALLREDUCE, 
- communication strategy kernel: ALLREDUCE, method: DminSD, 
- iter:  6, fnrm:  1.68E-03, eBS: -3.68491837353906782, D: -1.642E-06, alpha:  7.4E-01}
-         -  { #---------------------------------------------------------------- it coeff: 7
- calculate density kernel, communication strategy: ALLREDUCE, 
- communication strategy kernel: ALLREDUCE, method: DminSD, 
- iter:  7, fnrm:  1.63E-03, eBS: -3.68492001526242952, D: -1.539E-06, alpha:  7.4E-01}
-         -  { #---------------------------------------------------------------- it coeff: 8
- calculate density kernel, communication strategy: ALLREDUCE, 
- communication strategy kernel: ALLREDUCE, method: DminSD, 
- iter:  8, fnrm:  1.57E-03, eBS: -3.68492155433784285, D: -1.443E-06, alpha:  7.4E-01}
-         -  { #---------------------------------------------------------------- it coeff: 9
- calculate density kernel, communication strategy: ALLREDUCE, 
- communication strategy kernel: ALLREDUCE, method: DminSD, 
- iter:  9, fnrm:  1.52E-03, eBS: -3.68492299736525553, D: -1.353E-06, alpha:  7.4E-01}
-         -  { #--------------------------------------------------------------- it coeff: 10
- calculate density kernel, communication strategy: ALLREDUCE, 
- communication strategy kernel: ALLREDUCE, method: DminSD, 
- iter:  10, fnrm:  1.48E-03, eBS: -3.6849243505041569, D: -1.269E-06, alpha:  7.4E-01}
-         Kohn-Sham residue             :  1.989E-01
-         Coefficients available        :  Yes
-       alpha                           :  0.81402749386839879
-       energydiff                      : -5.89747416555042037E-005
-       Hamiltonian update: {
- Energies: {Ekin:  1.61725357342E+01, Epot: -1.92461630205E+01, Enl:  1.43030174225, 
-              EH:  5.63970574711E+01,  EXC: -7.82397826729, EvXC: -1.02580201418E+01}, 
-    Total charge:  1.499999870837E+01, 
- Poisson Solver: {BC: Free, Box:  [  117,  119,  107 ], MPI tasks:  3}}
-        #Eigenvalues and New Occupation Numbers
-       Orbitals: [
- {e: -5.398147214777E-01, f:  2.0},  # 00001
- {e: -4.399839849784E-01, f:  2.0},  # 00002
- {e: -8.530443357213E-02, f:  2.0},  # 00003
- {e:  1.455691359458E-02, f:  2.0},  # 00004
- {e:  4.573917800343E-02, f:  2.0},  # 00005
- {e:  4.574008556873E-02, f:  2.0},  # 00006
- {e:  1.455944989365E-01, f:  2.0},  # 00007
- {e:  1.455959900519E-01, f:  1.0}] # 00008
-       summary: [ {kernel optimization: DMIN, mixing quantity: DENS, mix hist:  0, 
- iter:  23, delta:  9.96E-09, energy: -3.25081831253131242E+01, D: -5.897E-05, 
-           Tr(KW):  7.8945}]
-   -  #------------------------------------------------------------------- kernel iter: 24
-       Kernel update:
-         max dev from unity            :  3.94E-01
-         Hamiltonian application required:  Yes
-         method                        : directmin
-         expansion coefficients optimization: &it_coeff001_002_024
-         -  { #---------------------------------------------------------------- it coeff: 1
- calculate density kernel, communication strategy: ALLREDUCE, 
- communication strategy kernel: ALLREDUCE, method: DminSD, 
- iter:  1, fnrm:  1.39E-03, eBS: -2.89548047091778837, D: -7.908E-01, alpha:  8.14E-01}
-         -  { #---------------------------------------------------------------- it coeff: 2
- calculate density kernel, communication strategy: ALLREDUCE, 
- communication strategy kernel: ALLREDUCE, method: DminSD, 
- iter:  2, fnrm:  1.35E-03, eBS: -3.68631685967948419, D: -1.159E-06, alpha:  8.14E-01}
-         -  { #---------------------------------------------------------------- it coeff: 3
- calculate density kernel, communication strategy: ALLREDUCE, 
- communication strategy kernel: ALLREDUCE, method: DminSD, 
- iter:  3, fnrm:  1.3E-03, eBS: -3.68631801822632532, D: -1.079E-06, alpha:  8.14E-01}
-         -  { #---------------------------------------------------------------- it coeff: 4
- calculate density kernel, communication strategy: ALLREDUCE, 
- communication strategy kernel: ALLREDUCE, method: DminSD, 
- iter:  4, fnrm:  1.25E-03, eBS: -3.68631909765189114, D: -1.006E-06, alpha:  8.14E-01}
-         -  { #---------------------------------------------------------------- it coeff: 5
- calculate density kernel, communication strategy: ALLREDUCE, 
- communication strategy kernel: ALLREDUCE, method: DminSD, 
- iter:  5, fnrm:  1.21E-03, eBS: -3.68632010354851136, D: -9.375E-07, alpha:  8.14E-01}
-         -  { #---------------------------------------------------------------- it coeff: 6
- calculate density kernel, communication strategy: ALLREDUCE, 
- communication strategy kernel: ALLREDUCE, method: DminSD, 
- iter:  6, fnrm:  1.17E-03, eBS: -3.68632104108841574, D: -8.74E-07, alpha:  8.14E-01}
-         -  { #---------------------------------------------------------------- it coeff: 7
- calculate density kernel, communication strategy: ALLREDUCE, 
- communication strategy kernel: ALLREDUCE, method: DminSD, 
- iter:  7, fnrm:  1.13E-03, eBS: -3.68632191506077911, D: -8.148E-07, alpha:  8.14E-01}
-         -  { #---------------------------------------------------------------- it coeff: 8
- calculate density kernel, communication strategy: ALLREDUCE, 
- communication strategy kernel: ALLREDUCE, method: DminSD, 
- iter:  8, fnrm:  1.09E-03, eBS: -3.68632272990416787, D: -7.598E-07, alpha:  8.14E-01}
-         -  { #---------------------------------------------------------------- it coeff: 9
- calculate density kernel, communication strategy: ALLREDUCE, 
- communication strategy kernel: ALLREDUCE, method: DminSD, 
- iter:  9, fnrm:  1.05E-03, eBS: -3.68632348973526636, D: -7.086E-07, alpha:  8.14E-01}
-         -  { #--------------------------------------------------------------- it coeff: 10
- calculate density kernel, communication strategy: ALLREDUCE, 
- communication strategy kernel: ALLREDUCE, method: DminSD, 
- iter:  10, fnrm:  1.02E-03, eBS: -3.68632419837453096, D: -6.61E-07, alpha:  8.14E-01}
-         Kohn-Sham residue             :  1.987E-01
-         Coefficients available        :  Yes
-       alpha                           :  0.89543024325523879
-       energydiff                      : -4.14758181008778593E-005
-       Hamiltonian update: {
- Energies: {Ekin:  1.61725357342E+01, Epot: -1.92470260811E+01, Enl:  1.43030174225, 
-              EH:  5.63956134363E+01,  EXC: -7.82380735159, EvXC: -1.02577954154E+01}, 
-    Total charge:  1.499999870851E+01, 
- Poisson Solver: {BC: Free, Box:  [  117,  119,  107 ], MPI tasks:  3}}
-        #Eigenvalues and New Occupation Numbers
-       Orbitals: [
- {e: -5.398147214777E-01, f:  2.0},  # 00001
- {e: -4.399839849784E-01, f:  2.0},  # 00002
- {e: -8.530443357213E-02, f:  2.0},  # 00003
- {e:  1.455691359458E-02, f:  2.0},  # 00004
- {e:  4.573917800343E-02, f:  2.0},  # 00005
- {e:  4.574008556873E-02, f:  2.0},  # 00006
- {e:  1.455944989365E-01, f:  2.0},  # 00007
- {e:  1.455959900519E-01, f:  1.0}] # 00008
-       summary: [ {kernel optimization: DMIN, mixing quantity: DENS, mix hist:  0, 
- iter:  24, delta:  7.45E-09, energy: -3.2508224601131225E+01, D: -4.148E-05, 
-           Tr(KW):  7.8941}]
-   -  #------------------------------------------------------------------- kernel iter: 25
-       Kernel update:
-         max dev from unity            :  3.94E-01
-         Hamiltonian application required:  Yes
-         method                        : directmin
-         expansion coefficients optimization: &it_coeff001_002_025
-         -  { #---------------------------------------------------------------- it coeff: 1
- calculate density kernel, communication strategy: ALLREDUCE, 
- communication strategy kernel: ALLREDUCE, method: DminSD, 
- iter:  1, fnrm:  9.55E-04, eBS: -2.89691217078854191, D: -7.905E-01, alpha:  8.954E-01}
-         Kohn-Sham residue             :  1.987E-01
-         Coefficients available        :  Yes
-       alpha                           :  0.98497326758076276
-       energydiff                      : -2.69862140811483187E-006
-       Hamiltonian update: {
- Energies: {Ekin:  1.61725357342E+01, Epot: -1.92476884246E+01, Enl:  1.43030174225, 
-              EH:  5.63944979565E+01,  EXC: -7.82367581314, EvXC: -1.02576224225E+01}, 
-    Total charge:  1.499999870852E+01, 
- Poisson Solver: {BC: Free, Box:  [  117,  119,  107 ], MPI tasks:  3}}
-        #Eigenvalues and New Occupation Numbers
-       Orbitals: [
- {e: -5.398147214777E-01, f:  2.0},  # 00001
- {e: -4.399839849784E-01, f:  2.0},  # 00002
- {e: -8.530443357213E-02, f:  2.0},  # 00003
- {e:  1.455691359458E-02, f:  2.0},  # 00004
- {e:  4.573917800343E-02, f:  2.0},  # 00005
- {e:  4.574008556873E-02, f:  2.0},  # 00006
- {e:  1.455944989365E-01, f:  2.0},  # 00007
- {e:  1.455959900519E-01, f:  1.0}] # 00008
-       summary: [ {kernel optimization: DMIN, mixing quantity: DENS, mix hist:  0, 
- iter:  25, delta:  1.29E-09, energy: -3.25082272997526331E+01, D: -2.699E-06, 
-           Tr(KW):  7.8941}]
-   -  #------------------------------------------------------------------- kernel iter: 26
-       Kernel update:
-         max dev from unity            :  3.94E-01
-         Hamiltonian application required:  Yes
-         method                        : directmin
-         expansion coefficients optimization: &it_coeff001_002_026
-         -  { #---------------------------------------------------------------- it coeff: 1
- calculate density kernel, communication strategy: ALLREDUCE, 
- communication strategy kernel: ALLREDUCE, method: DminSD, 
- iter:  1, fnrm:  9.15E-04, eBS: -2.89798889474459376, D: -7.896E-01, alpha:  9.85E-01}
-         Kohn-Sham residue             :  1.987E-01
-         Coefficients available        :  Yes
-       alpha                           :  1.0834705943388392
-       energydiff                      : -2.91509692118552266E-006
-       Hamiltonian update: {
- Energies: {Ekin:  1.61725357342E+01, Epot: -1.92477952061E+01, Enl:  1.43030174225, 
-              EH:  5.63943200033E+01,  EXC: -7.8236555634, EvXC: -1.02575958073E+01}, 
-    Total charge:  1.499999870853E+01, 
- Poisson Solver: {BC: Free, Box:  [  117,  119,  107 ], MPI tasks:  3}}
-        #Eigenvalues and New Occupation Numbers
-       Orbitals: [
- {e: -5.398147214777E-01, f:  2.0},  # 00001
- {e: -4.399839849784E-01, f:  2.0},  # 00002
- {e: -8.530443357213E-02, f:  2.0},  # 00003
- {e:  1.455691359458E-02, f:  2.0},  # 00004
- {e:  4.573917800343E-02, f:  2.0},  # 00005
- {e:  4.574008556873E-02, f:  2.0},  # 00006
- {e:  1.455944989365E-01, f:  2.0},  # 00007
- {e:  1.455959900519E-01, f:  1.0}] # 00008
-       summary: [ {kernel optimization: DMIN, mixing quantity: DENS, mix hist:  0, 
- iter:  26, delta:  7.05E-10, energy: -3.25082302148495543E+01, D: -2.915E-06, 
-           Tr(KW):  7.8941}]
-   -  #------------------------------------------------------------------- kernel iter: 27
-       Kernel update:
-         max dev from unity            :  3.94E-01
-         Hamiltonian application required:  Yes
-         method                        : directmin
-         expansion coefficients optimization: &it_coeff001_002_027
-         -  { #---------------------------------------------------------------- it coeff: 1
- calculate density kernel, communication strategy: ALLREDUCE, 
- communication strategy kernel: ALLREDUCE, method: DminSD, 
- iter:  1, fnrm:  8.75E-04, eBS: -2.89816339764996878, D: -7.895E-01, alpha:  1.083}
-         Kohn-Sham residue             :  1.987E-01
-         Coefficients available        :  Yes
-       alpha                           :  1.1918176537727232
-       energydiff                      : -3.15853191068526939E-006
-       Hamiltonian update: {
- Energies: {Ekin:  1.61725357342E+01, Epot: -1.92478489016E+01, Enl:  1.43030174225, 
-              EH:  5.63942316533E+01,  EXC: -7.82364595031, EvXC: -1.02575831824E+01}, 
-    Total charge:  1.499999870854E+01, 
- Poisson Solver: {BC: Free, Box:  [  117,  119,  107 ], MPI tasks:  3}}
-        #Eigenvalues and New Occupation Numbers
-       Orbitals: [
- {e: -5.398147214777E-01, f:  2.0},  # 00001
- {e: -4.399839849784E-01, f:  2.0},  # 00002
- {e: -8.530443357213E-02, f:  2.0},  # 00003
- {e:  1.455691359458E-02, f:  2.0},  # 00004
- {e:  4.573917800343E-02, f:  2.0},  # 00005
- {e:  4.574008556873E-02, f:  2.0},  # 00006
- {e:  1.455944989365E-01, f:  2.0},  # 00007
- {e:  1.455959900519E-01, f:  1.0}] # 00008
-       summary: [ {kernel optimization: DMIN, mixing quantity: DENS, mix hist:  0, 
- iter:  27, delta:  6.75E-10, energy: -3.2508233373381465E+01, D: -3.159E-06, 
-           Tr(KW):  7.8941}]
-   -  #------------------------------------------------------------------- kernel iter: 28
-       Kernel update:
-         max dev from unity            :  3.94E-01
-         Hamiltonian application required:  Yes
-         method                        : directmin
-         expansion coefficients optimization: &it_coeff001_002_028
-         -  { #---------------------------------------------------------------- it coeff: 1
- calculate density kernel, communication strategy: ALLREDUCE, 
- communication strategy kernel: ALLREDUCE, method: DminSD, 
- iter:  1, fnrm:  8.33E-04, eBS: -2.89825189429844965, D: -7.895E-01, alpha:  1.192}
-         Kohn-Sham residue             :  1.987E-01
-         Coefficients available        :  Yes
-       alpha                           :  1.3109994191499956
-       energydiff                      : -3.41264691883225169E-006
-       Hamiltonian update: {
- Energies: {Ekin:  1.61725357342E+01, Epot: -1.92479017904E+01, Enl:  1.43030174225, 
-              EH:  5.6394144204E+01,   EXC: -7.82363631901, EvXC: -1.02575705297E+01}, 
-    Total charge:  1.499999870856E+01, 
- Poisson Solver: {BC: Free, Box:  [  117,  119,  107 ], MPI tasks:  3}}
-        #Eigenvalues and New Occupation Numbers
-       Orbitals: [
- {e: -5.398147214777E-01, f:  2.0},  # 00001
- {e: -4.399839849784E-01, f:  2.0},  # 00002
- {e: -8.530443357213E-02, f:  2.0},  # 00003
- {e:  1.455691359458E-02, f:  2.0},  # 00004
- {e:  4.573917800343E-02, f:  2.0},  # 00005
- {e:  4.574008556873E-02, f:  2.0},  # 00006
- {e:  1.455944989365E-01, f:  2.0},  # 00007
- {e:  1.455959900519E-01, f:  1.0}] # 00008
-       summary: [ {kernel optimization: DMIN, mixing quantity: DENS, mix hist:  0, 
- iter:  28, delta:  6.99E-10, energy: -3.25082367860283838E+01, D: -3.413E-06, 
-           Tr(KW):  7.894}]
-   -  #------------------------------------------------------------------- kernel iter: 29
-       Kernel update:
-         max dev from unity            :  3.94E-01
-         Hamiltonian application required:  Yes
-         method                        : directmin
-         expansion coefficients optimization: &it_coeff001_002_029
-         -  { #---------------------------------------------------------------- it coeff: 1
- calculate density kernel, communication strategy: ALLREDUCE, 
- communication strategy kernel: ALLREDUCE, method: DminSD, 
- iter:  1, fnrm:  7.89E-04, eBS: -2.89833973494459363, D: -7.895E-01, alpha:  1.311}
-         Kohn-Sham residue             :  1.987E-01
-         Coefficients available        :  Yes
-       alpha                           :  1.4420993610649953
-       energydiff                      : -3.65803381896512292E-006
-       Hamiltonian update: {
- Energies: {Ekin:  1.61725357342E+01, Epot: -1.92479591689E+01, Enl:  1.43030174225, 
-              EH:  5.63940486017E+01,  EXC: -7.82362557032, EvXC: -1.02575564028E+01}, 
-    Total charge:  1.499999870857E+01, 
- Poisson Solver: {BC: Free, Box:  [  117,  119,  107 ], MPI tasks:  3}}
-        #Eigenvalues and New Occupation Numbers
-       Orbitals: [
- {e: -5.398147214777E-01, f:  2.0},  # 00001
- {e: -4.399839849784E-01, f:  2.0},  # 00002
- {e: -8.530443357213E-02, f:  2.0},  # 00003
- {e:  1.455691359458E-02, f:  2.0},  # 00004
- {e:  4.573917800343E-02, f:  2.0},  # 00005
- {e:  4.574008556873E-02, f:  2.0},  # 00006
- {e:  1.455944989365E-01, f:  2.0},  # 00007
- {e:  1.455959900519E-01, f:  1.0}] # 00008
-       summary: [ {kernel optimization: DMIN, mixing quantity: DENS, mix hist:  0, 
- iter:  29, delta:  7.28E-10, energy: -3.25082404440622028E+01, D: -3.658E-06, 
-           Tr(KW):  7.894}]
-   -  #------------------------------------------------------------------- kernel iter: 30
-       Kernel update:
-         max dev from unity            :  3.94E-01
-         Hamiltonian application required:  Yes
-         method                        : directmin
-         expansion coefficients optimization: &it_coeff001_002_030
-         -  { #---------------------------------------------------------------- it coeff: 1
- calculate density kernel, communication strategy: ALLREDUCE, 
- communication strategy kernel: ALLREDUCE, method: DminSD, 
- iter:  1, fnrm:  7.43E-04, eBS: -2.89843561701917363, D: -7.895E-01, alpha:  1.442}
-         Kohn-Sham residue             :  1.987E-01
-         Coefficients available        :  Yes
-       alpha                           :  1.5863092971714949
-       energydiff                      : -3.88653099037128413E-006
-       Hamiltonian update: {
- Energies: {Ekin:  1.61725357342E+01, Epot: -1.9248021278E+01, Enl:  1.43030174225, 
-              EH:  5.63939444254E+01,  EXC: -7.82361365939, EvXC: -1.02575407428E+01}, 
-    Total charge:  1.499999870858E+01, 
- Poisson Solver: {BC: Free, Box:  [  117,  119,  107 ], MPI tasks:  3}}
-        #Eigenvalues and New Occupation Numbers
-       Orbitals: [
- {e: -5.398147214777E-01, f:  2.0},  # 00001
- {e: -4.399839849784E-01, f:  2.0},  # 00002
- {e: -8.530443357213E-02, f:  2.0},  # 00003
- {e:  1.455691359458E-02, f:  2.0},  # 00004
- {e:  4.573917800343E-02, f:  2.0},  # 00005
- {e:  4.574008556873E-02, f:  2.0},  # 00006
- {e:  1.455944989365E-01, f:  2.0},  # 00007
- {e:  1.455959900519E-01, f:  1.0}] # 00008
-       summary: [ {kernel optimization: DMIN, mixing quantity: DENS, mix hist:  0, 
- iter:  30, delta:  7.54E-10, energy: -3.25082443305931932E+01, D: -3.887E-06, 
-           Tr(KW):  7.894}]
-   -  #------------------------------------------------------------------- kernel iter: 31
-       Kernel update:
-         max dev from unity            :  3.94E-01
-         Hamiltonian application required:  Yes
-         method                        : directmin
-         expansion coefficients optimization: &it_coeff001_002_031
-         -  { #---------------------------------------------------------------- it coeff: 1
- calculate density kernel, communication strategy: ALLREDUCE, 
- communication strategy kernel: ALLREDUCE, method: DminSD, 
- iter:  1, fnrm:  6.96E-04, eBS: -2.898539930754505, D: -7.895E-01, alpha:  1.586}
-         Kohn-Sham residue             :  1.987E-01
-         Coefficients available        :  Yes
-       alpha                           :  1.7449402268886445
-       energydiff                      : -4.09146996815934472E-006
-       Hamiltonian update: {
- Energies: {Ekin:  1.61725357342E+01, Epot: -1.92480876985E+01, Enl:  1.43030174225, 
-              EH:  5.63938323961E+01,  EXC: -7.82360068586, EvXC: -1.02575236809E+01}, 
-    Total charge:  1.49999987086E+01, 
- Poisson Solver: {BC: Free, Box:  [  117,  119,  107 ], MPI tasks:  3}}
-        #Eigenvalues and New Occupation Numbers
-       Orbitals: [
- {e: -5.398147214777E-01, f:  2.0},  # 00001
- {e: -4.399839849784E-01, f:  2.0},  # 00002
- {e: -8.530443357213E-02, f:  2.0},  # 00003
- {e:  1.455691359458E-02, f:  2.0},  # 00004
- {e:  4.573917800343E-02, f:  2.0},  # 00005
- {e:  4.574008556873E-02, f:  2.0},  # 00006
- {e:  1.455944989365E-01, f:  2.0},  # 00007
- {e:  1.455959900519E-01, f:  1.0}] # 00008
-       summary: [ {kernel optimization: DMIN, mixing quantity: DENS, mix hist:  0, 
- iter:  31, delta:  7.76E-10, energy: -3.25082484220631613E+01, D: -4.091E-06, 
-           Tr(KW):  7.8939}]
-   -  #------------------------------------------------------------------- kernel iter: 32
-       Kernel update:
-         max dev from unity            :  3.94E-01
-         Hamiltonian application required:  Yes
-         method                        : directmin
-         expansion coefficients optimization: &it_coeff001_002_032
-         -  { #---------------------------------------------------------------- it coeff: 1
- calculate density kernel, communication strategy: ALLREDUCE, 
- communication strategy kernel: ALLREDUCE, method: DminSD, 
- iter:  1, fnrm:  6.47E-04, eBS: -2.89865196316776119, D: -7.895E-01, alpha:  1.745}
-         Kohn-Sham residue             :  1.986E-01
-         Coefficients available        :  Yes
-       alpha                           :  1.919434249577509
-       energydiff                      : -4.26663502395285832E-006
-       Hamiltonian update: {
- Energies: {Ekin:  1.61725357342E+01, Epot: -1.92481578271E+01, Enl:  1.43030174225, 
-              EH:  5.63937135597E+01,  EXC: -7.82358679168, EvXC: -1.02575054042E+01}, 
-    Total charge:  1.499999870861E+01, 
- Poisson Solver: {BC: Free, Box:  [  117,  119,  107 ], MPI tasks:  3}}
-        #Eigenvalues and New Occupation Numbers
-       Orbitals: [
- {e: -5.398147214777E-01, f:  2.0},  # 00001
- {e: -4.399839849784E-01, f:  2.0},  # 00002
- {e: -8.530443357213E-02, f:  2.0},  # 00003
- {e:  1.455691359458E-02, f:  2.0},  # 00004
- {e:  4.573917800343E-02, f:  2.0},  # 00005
- {e:  4.574008556873E-02, f:  2.0},  # 00006
- {e:  1.455944989365E-01, f:  2.0},  # 00007
- {e:  1.455959900519E-01, f:  1.0}] # 00008
-       summary: [ {kernel optimization: DMIN, mixing quantity: DENS, mix hist:  0, 
- iter:  32, delta:  7.93E-10, energy: -3.25082526886981853E+01, D: -4.267E-06, 
-           Tr(KW):  7.8939}]
-   -  #------------------------------------------------------------------- kernel iter: 33
-       Kernel update:
-         max dev from unity            :  3.94E-01
-         Hamiltonian application required:  Yes
-         method                        : directmin
-         expansion coefficients optimization: &it_coeff001_002_033
-         -  { #---------------------------------------------------------------- it coeff: 1
- calculate density kernel, communication strategy: ALLREDUCE, 
- communication strategy kernel: ALLREDUCE, method: DminSD, 
- iter:  1, fnrm:  5.98E-04, eBS: -2.89877068374882008, D: -7.895E-01, alpha:  1.919}
-         Kohn-Sham residue             :  1.986E-01
-         Coefficients available        :  Yes
-       alpha                           :  0.95971712478875448
-       energydiff                      : -4.40641002796837711E-006
-       Hamiltonian update: {
- Energies: {Ekin:  1.61725357342E+01, Epot: -1.92482309436E+01, Enl:  1.43030174225, 
-              EH:  5.63935891666E+01,  EXC: -7.82357214462, EvXC: -1.02574861339E+01}, 
-    Total charge:  1.499999870863E+01, 
- Poisson Solver: {BC: Free, Box:  [  117,  119,  107 ], MPI tasks:  3}}
-        #Eigenvalues and New Occupation Numbers
-       Orbitals: [
- {e: -5.398147214777E-01, f:  2.0},  # 00001
- {e: -4.399839849784E-01, f:  2.0},  # 00002
- {e: -8.530443357213E-02, f:  2.0},  # 00003
- {e:  1.455691359458E-02, f:  2.0},  # 00004
- {e:  4.573917800343E-02, f:  2.0},  # 00005
- {e:  4.574008556873E-02, f:  2.0},  # 00006
- {e:  1.455944989365E-01, f:  2.0},  # 00007
- {e:  1.455959900519E-01, f:  1.0}] # 00008
-       summary: [ {kernel optimization: DMIN, mixing quantity: DENS, mix hist:  0, 
- iter:  33, delta:  8.05E-10, energy: -3.25082570951082133E+01, D: -4.406E-06, 
-           Tr(KW):  7.8939}]
-   -  #------------------------------------------------------------------- kernel iter: 34
-       Kernel update:
-         max dev from unity            :  3.94E-01
-         Hamiltonian application required:  Yes
-         method                        : directmin
-         expansion coefficients optimization: &it_coeff001_002_034
-         -  { #---------------------------------------------------------------- it coeff: 1
- calculate density kernel, communication strategy: ALLREDUCE, 
- communication strategy kernel: ALLREDUCE, method: DminSD, 
- iter:  1, fnrm:  5.47E-04, eBS: -2.89889486006343899, D: -7.895E-01, alpha:  9.597E-01}
-         Kohn-Sham residue             :  1.986E-01
-         Coefficients available        :  Yes
-       alpha                           :  1.0556888372676301
-       energydiff                      : -2.05236607087044831E-006
-       Hamiltonian update: {
- Energies: {Ekin:  1.61725357342E+01, Epot: -1.92483062408E+01, Enl:  1.43030174225, 
-              EH:  5.63934606184E+01,  EXC: -7.82355692981, EvXC: -1.0257466114E+01}, 
-    Total charge:  1.499999870864E+01, 
- Poisson Solver: {BC: Free, Box:  [  117,  119,  107 ], MPI tasks:  3}}
-        #Eigenvalues and New Occupation Numbers
-       Orbitals: [
- {e: -5.398147214777E-01, f:  2.0},  # 00001
- {e: -4.399839849784E-01, f:  2.0},  # 00002
- {e: -8.530443357213E-02, f:  2.0},  # 00003
- {e:  1.455691359458E-02, f:  2.0},  # 00004
- {e:  4.573917800343E-02, f:  2.0},  # 00005
- {e:  4.574008556873E-02, f:  2.0},  # 00006
- {e:  1.455944989365E-01, f:  2.0},  # 00007
- {e:  1.455959900519E-01, f:  1.0}] # 00008
-       summary: [ {kernel optimization: DMIN, mixing quantity: DENS, mix hist:  0, 
- iter:  34, delta:  4.12E-10, energy: -3.25082591474742841E+01, D: -2.052E-06, 
-           Tr(KW):  7.8938}]
-   -  &final_kernel001_002  { #--------------------------------------------------- iter: 34
- summary: [ {kernel optimization: DMIN, mixing quantity: DENS, mix hist:  0, 
- iter:  34, delta:  4.12E-10, energy: -3.25082591474742841E+01, D: -2.052E-06, 
-           Tr(KW):  7.8938}]}
-=======
  iter:  1, fnrm:  1.80E-01, eBS: -2.93516986640619670E+00, D: -8.069E-01, 
           alpha:  1.000E-01}
        -  { #------------------------------------------------------------------ it coeff: 2
@@ -9115,7 +5092,6 @@
  summary: [ {kernel optimization: DMIN, mixing quantity: DENS, mix hist:  0, 
  iter:  34, delta:  3.72E-10, energy: -3.25082664898531348E+01, D: -2.070E-06, 
            Tr(KW):  7.8938E+00}]}
->>>>>>> ffa93dbe
    Poisson Solver:
      BC                                : Free
      Box                               :  [  117,  119,  107 ]
@@ -9131,1769 +5107,6 @@
        -  { #------------------------------------------------------------------ it coeff: 1
  calculate density kernel, communication strategy: ALLREDUCE, 
  communication strategy kernel: ALLREDUCE, method: DminSD, 
-<<<<<<< HEAD
- iter:  1, fnrm:  1.78E-01, eBS: -2.8990206554151885, D: -1.709, alpha:  1.0E-01}
-         -  { #---------------------------------------------------------------- it coeff: 2
- calculate density kernel, communication strategy: ALLREDUCE, 
- communication strategy kernel: ALLREDUCE, method: DminSD, 
- iter:  2, fnrm:  1.75E-01, eBS: -4.60770964459513976, D: -2.446E-03, alpha:  1.0E-01}
-         -  { #---------------------------------------------------------------- it coeff: 3
- calculate density kernel, communication strategy: ALLREDUCE, 
- communication strategy kernel: ALLREDUCE, method: DminSD, 
- iter:  3, fnrm:  1.73E-01, eBS: -4.6101559764435045, D: -2.386E-03, alpha:  1.0E-01}
-         -  { #---------------------------------------------------------------- it coeff: 4
- calculate density kernel, communication strategy: ALLREDUCE, 
- communication strategy kernel: ALLREDUCE, method: DminSD, 
- iter:  4, fnrm:  1.71E-01, eBS: -4.61254238476866263, D: -2.328E-03, alpha:  1.0E-01}
-         -  { #---------------------------------------------------------------- it coeff: 5
- calculate density kernel, communication strategy: ALLREDUCE, 
- communication strategy kernel: ALLREDUCE, method: DminSD, 
- iter:  5, fnrm:  1.69E-01, eBS: -4.61487060514906933, D: -2.272E-03, alpha:  1.0E-01}
-         -  { #---------------------------------------------------------------- it coeff: 6
- calculate density kernel, communication strategy: ALLREDUCE, 
- communication strategy kernel: ALLREDUCE, method: DminSD, 
- iter:  6, fnrm:  1.67E-01, eBS: -4.61714231626614779, D: -2.217E-03, alpha:  1.0E-01}
-         -  { #---------------------------------------------------------------- it coeff: 7
- calculate density kernel, communication strategy: ALLREDUCE, 
- communication strategy kernel: ALLREDUCE, method: DminSD, 
- iter:  7, fnrm:  1.65E-01, eBS: -4.61935914180752238, D: -2.164E-03, alpha:  1.0E-01}
-         -  { #---------------------------------------------------------------- it coeff: 8
- calculate density kernel, communication strategy: ALLREDUCE, 
- communication strategy kernel: ALLREDUCE, method: DminSD, 
- iter:  8, fnrm:  1.63E-01, eBS: -4.62152265231793624, D: -2.112E-03, alpha:  1.0E-01}
-         -  { #---------------------------------------------------------------- it coeff: 9
- calculate density kernel, communication strategy: ALLREDUCE, 
- communication strategy kernel: ALLREDUCE, method: DminSD, 
- iter:  9, fnrm:  1.61E-01, eBS: -4.62363436699792008, D: -2.061E-03, alpha:  1.0E-01}
-         -  { #--------------------------------------------------------------- it coeff: 10
- calculate density kernel, communication strategy: ALLREDUCE, 
- communication strategy kernel: ALLREDUCE, method: DminSD, 
- iter:  10, fnrm:  1.59E-01, eBS: -4.62569575545051848, D: -2.012E-03, alpha:  1.0E-01}
-         Kohn-Sham residue             :  2.389E-01
-         Coefficients available        :  Yes
-       Hamiltonian update: {
- Energies: {Ekin:  1.61725357342E+01, Epot: -1.93535437579E+01, Enl:  1.43030174225, 
-              EH:  5.62343973574E+01,  EXC: -7.79329022851, EvXC: -1.02173242666E+01}, 
-    Total charge:  1.499999869603E+01, 
- Poisson Solver: {BC: Free, Box:  [  117,  119,  107 ], MPI tasks:  3}}
-        #Eigenvalues and New Occupation Numbers
-       Orbitals: [
- {e: -5.398147214777E-01, f:  2.0},  # 00001
- {e: -4.399839849784E-01, f:  2.0},  # 00002
- {e: -8.530443357213E-02, f:  2.0},  # 00003
- {e:  1.455691359458E-02, f:  2.0},  # 00004
- {e:  4.573917800343E-02, f:  2.0},  # 00005
- {e:  4.574008556873E-02, f:  2.0},  # 00006
- {e:  1.455944989365E-01, f:  2.0},  # 00007
- {e:  1.455959900519E-01, f:  1.0}] # 00008
-       summary: [ {kernel optimization: DMIN, mixing quantity: DENS, mix hist:  0, 
- iter:  1, delta:  2.31E-07, energy: -3.24234339740325055E+01, D:  8.483E-02, 
-          Tr(KW):  7.9855}]
-   -  #-------------------------------------------------------------------- kernel iter: 2
-       Kernel update:
-         max dev from unity            :  3.94E-01
-         Hamiltonian application required:  Yes
-         method                        : directmin
-         expansion coefficients optimization: &it_coeff001_003_002
-         -  { #---------------------------------------------------------------- it coeff: 1
- calculate density kernel, communication strategy: ALLREDUCE, 
- communication strategy kernel: ALLREDUCE, method: DminSD, 
- iter:  1, fnrm:  1.48E-01, eBS: -2.96338359686839681, D: -1.6, alpha:  1.0E-01}
-         -  { #---------------------------------------------------------------- it coeff: 2
- calculate density kernel, communication strategy: ALLREDUCE, 
- communication strategy kernel: ALLREDUCE, method: DminSD, 
- iter:  2, fnrm:  1.47E-01, eBS: -4.56374813044451866, D: -1.709E-03, alpha:  1.0E-01}
-         -  { #---------------------------------------------------------------- it coeff: 3
- calculate density kernel, communication strategy: ALLREDUCE, 
- communication strategy kernel: ALLREDUCE, method: DminSD, 
- iter:  3, fnrm:  1.45E-01, eBS: -4.56545686857965816, D: -1.67E-03, alpha:  1.0E-01}
-         -  { #---------------------------------------------------------------- it coeff: 4
- calculate density kernel, communication strategy: ALLREDUCE, 
- communication strategy kernel: ALLREDUCE, method: DminSD, 
- iter:  4, fnrm:  1.43E-01, eBS: -4.56712668262048194, D: -1.632E-03, alpha:  1.0E-01}
-         -  { #---------------------------------------------------------------- it coeff: 5
- calculate density kernel, communication strategy: ALLREDUCE, 
- communication strategy kernel: ALLREDUCE, method: DminSD, 
- iter:  5, fnrm:  1.42E-01, eBS: -4.56875864254369812, D: -1.595E-03, alpha:  1.0E-01}
-         -  { #---------------------------------------------------------------- it coeff: 6
- calculate density kernel, communication strategy: ALLREDUCE, 
- communication strategy kernel: ALLREDUCE, method: DminSD, 
- iter:  6, fnrm:  1.4E-01, eBS: -4.57035378336063136, D: -1.559E-03, alpha:  1.0E-01}
-         -  { #---------------------------------------------------------------- it coeff: 7
- calculate density kernel, communication strategy: ALLREDUCE, 
- communication strategy kernel: ALLREDUCE, method: DminSD, 
- iter:  7, fnrm:  1.38E-01, eBS: -4.57191310637995585, D: -1.524E-03, alpha:  1.0E-01}
-         -  { #---------------------------------------------------------------- it coeff: 8
- calculate density kernel, communication strategy: ALLREDUCE, 
- communication strategy kernel: ALLREDUCE, method: DminSD, 
- iter:  8, fnrm:  1.37E-01, eBS: -4.57343758042563575, D: -1.491E-03, alpha:  1.0E-01}
-         -  { #---------------------------------------------------------------- it coeff: 9
- calculate density kernel, communication strategy: ALLREDUCE, 
- communication strategy kernel: ALLREDUCE, method: DminSD, 
- iter:  9, fnrm:  1.35E-01, eBS: -4.57492814301108996, D: -1.458E-03, alpha:  1.0E-01}
-         -  { #--------------------------------------------------------------- it coeff: 10
- calculate density kernel, communication strategy: ALLREDUCE, 
- communication strategy kernel: ALLREDUCE, method: DminSD, 
- iter:  10, fnrm:  1.34E-01, eBS: -4.57638570147108936, D: -1.425E-03, alpha:  1.0E-01}
-         Kohn-Sham residue             :  2.333E-01
-         Coefficients available        :  Yes
-       alpha                           :  0.11000000000000001
-       energydiff                      : -1.51356091931589276E-002
-       Hamiltonian update: {
- Energies: {Ekin:  1.61725357342E+01, Epot: -1.93106909015E+01, Enl:  1.43030174225, 
-              EH:  5.63029367184E+01,  EXC: -7.80421012766, EvXC: -1.02317585737E+01}, 
-    Total charge:  1.499999869485E+01, 
- Poisson Solver: {BC: Free, Box:  [  117,  119,  107 ], MPI tasks:  3}}
-        #Eigenvalues and New Occupation Numbers
-       Orbitals: [
- {e: -5.398147214777E-01, f:  2.0},  # 00001
- {e: -4.399839849784E-01, f:  2.0},  # 00002
- {e: -8.530443357213E-02, f:  2.0},  # 00003
- {e:  1.455691359458E-02, f:  2.0},  # 00004
- {e:  4.573917800343E-02, f:  2.0},  # 00005
- {e:  4.574008556873E-02, f:  2.0},  # 00006
- {e:  1.455944989365E-01, f:  2.0},  # 00007
- {e:  1.455959900519E-01, f:  1.0}] # 00008
-       summary: [ {kernel optimization: DMIN, mixing quantity: DENS, mix hist:  0, 
- iter:  2, delta:  2.09E-07, energy: -3.24385695832256644E+01, D: -1.514E-02, 
-          Tr(KW):  7.9855}]
-   -  #-------------------------------------------------------------------- kernel iter: 3
-       Kernel update:
-         max dev from unity            :  3.94E-01
-         Hamiltonian application required:  Yes
-         method                        : directmin
-         expansion coefficients optimization: &it_coeff001_003_003
-         -  { #---------------------------------------------------------------- it coeff: 1
- calculate density kernel, communication strategy: ALLREDUCE, 
- communication strategy kernel: ALLREDUCE, method: DminSD, 
- iter:  1, fnrm:  1.25E-01, eBS: -2.91349425302553566, D: -1.612, alpha:  1.1E-01}
-         -  { #---------------------------------------------------------------- it coeff: 2
- calculate density kernel, communication strategy: ALLREDUCE, 
- communication strategy kernel: ALLREDUCE, method: DminSD, 
- iter:  2, fnrm:  1.24E-01, eBS: -4.52562381700587579, D: -1.339E-03, alpha:  1.1E-01}
-         -  { #---------------------------------------------------------------- it coeff: 3
- calculate density kernel, communication strategy: ALLREDUCE, 
- communication strategy kernel: ALLREDUCE, method: DminSD, 
- iter:  3, fnrm:  1.22E-01, eBS: -4.52696277416612958, D: -1.308E-03, alpha:  1.1E-01}
-         -  { #---------------------------------------------------------------- it coeff: 4
- calculate density kernel, communication strategy: ALLREDUCE, 
- communication strategy kernel: ALLREDUCE, method: DminSD, 
- iter:  4, fnrm:  1.21E-01, eBS: -4.52827076818721697, D: -1.278E-03, alpha:  1.1E-01}
-         -  { #---------------------------------------------------------------- it coeff: 5
- calculate density kernel, communication strategy: ALLREDUCE, 
- communication strategy kernel: ALLREDUCE, method: DminSD, 
- iter:  5, fnrm:  1.19E-01, eBS: -4.52954866684689428, D: -1.249E-03, alpha:  1.1E-01}
-         -  { #---------------------------------------------------------------- it coeff: 6
- calculate density kernel, communication strategy: ALLREDUCE, 
- communication strategy kernel: ALLREDUCE, method: DminSD, 
- iter:  6, fnrm:  1.18E-01, eBS: -4.53079730804160441, D: -1.22E-03, alpha:  1.1E-01}
-         -  { #---------------------------------------------------------------- it coeff: 7
- calculate density kernel, communication strategy: ALLREDUCE, 
- communication strategy kernel: ALLREDUCE, method: DminSD, 
- iter:  7, fnrm:  1.17E-01, eBS: -4.53201750098889633, D: -1.193E-03, alpha:  1.1E-01}
-         -  { #---------------------------------------------------------------- it coeff: 8
- calculate density kernel, communication strategy: ALLREDUCE, 
- communication strategy kernel: ALLREDUCE, method: DminSD, 
- iter:  8, fnrm:  1.15E-01, eBS: -4.53321002737833023, D: -1.166E-03, alpha:  1.1E-01}
-         -  { #---------------------------------------------------------------- it coeff: 9
- calculate density kernel, communication strategy: ALLREDUCE, 
- communication strategy kernel: ALLREDUCE, method: DminSD, 
- iter:  9, fnrm:  1.14E-01, eBS: -4.53437564247279656, D: -1.139E-03, alpha:  1.1E-01}
-         -  { #--------------------------------------------------------------- it coeff: 10
- calculate density kernel, communication strategy: ALLREDUCE, 
- communication strategy kernel: ALLREDUCE, method: DminSD, 
- iter:  10, fnrm:  1.13E-01, eBS: -4.53551507616248895, D: -1.114E-03, alpha:  1.1E-01}
-         Kohn-Sham residue             :  2.286E-01
-         Coefficients available        :  Yes
-       alpha                           :  0.12100000000000002
-       energydiff                      : -1.18794114786027194E-002
-       Hamiltonian update: {
- Energies: {Ekin:  1.61725357342E+01, Epot: -1.92760384055E+01, Enl:  1.43030174225, 
-              EH:  5.6358897832E+01,   EXC: -7.81330510067, EvXC: -1.02437830214E+01}, 
-    Total charge:  1.49999986942E+01, 
- Poisson Solver: {BC: Free, Box:  [  117,  119,  107 ], MPI tasks:  3}}
-        #Eigenvalues and New Occupation Numbers
-       Orbitals: [
- {e: -5.398147214777E-01, f:  2.0},  # 00001
- {e: -4.399839849784E-01, f:  2.0},  # 00002
- {e: -8.530443357213E-02, f:  2.0},  # 00003
- {e:  1.455691359458E-02, f:  2.0},  # 00004
- {e:  4.573917800343E-02, f:  2.0},  # 00005
- {e:  4.574008556873E-02, f:  2.0},  # 00006
- {e:  1.455944989365E-01, f:  2.0},  # 00007
- {e:  1.455959900519E-01, f:  1.0}] # 00008
-       summary: [ {kernel optimization: DMIN, mixing quantity: DENS, mix hist:  0, 
- iter:  3, delta:  1.85E-07, energy: -3.24504489947042671E+01, D: -1.188E-02, 
-          Tr(KW):  7.9854}]
-   -  #-------------------------------------------------------------------- kernel iter: 4
-       Kernel update:
-         max dev from unity            :  3.94E-01
-         Hamiltonian application required:  Yes
-         method                        : directmin
-         expansion coefficients optimization: &it_coeff001_003_004
-         -  { #---------------------------------------------------------------- it coeff: 1
- calculate density kernel, communication strategy: ALLREDUCE, 
- communication strategy kernel: ALLREDUCE, method: DminSD, 
- iter:  1, fnrm:  1.06E-01, eBS: -2.87234202563729291, D: -1.624, alpha:  1.21E-01}
-         -  { #---------------------------------------------------------------- it coeff: 2
- calculate density kernel, communication strategy: ALLREDUCE, 
- communication strategy kernel: ALLREDUCE, method: DminSD, 
- iter:  2, fnrm:  1.05E-01, eBS: -4.49637551727060636, D: -1.056E-03, alpha:  1.21E-01}
-         -  { #---------------------------------------------------------------- it coeff: 3
- calculate density kernel, communication strategy: ALLREDUCE, 
- communication strategy kernel: ALLREDUCE, method: DminSD, 
- iter:  3, fnrm:  1.04E-01, eBS: -4.49743197356880042, D: -1.032E-03, alpha:  1.21E-01}
-         -  { #---------------------------------------------------------------- it coeff: 4
- calculate density kernel, communication strategy: ALLREDUCE, 
- communication strategy kernel: ALLREDUCE, method: DminSD, 
- iter:  4, fnrm:  1.02E-01, eBS: -4.49846372365879965, D: -1.008E-03, alpha:  1.21E-01}
-         -  { #---------------------------------------------------------------- it coeff: 5
- calculate density kernel, communication strategy: ALLREDUCE, 
- communication strategy kernel: ALLREDUCE, method: DminSD, 
- iter:  5, fnrm:  1.01E-01, eBS: -4.49947145894778622, D: -9.844E-04, alpha:  1.21E-01}
-         -  { #---------------------------------------------------------------- it coeff: 6
- calculate density kernel, communication strategy: ALLREDUCE, 
- communication strategy kernel: ALLREDUCE, method: DminSD, 
- iter:  6, fnrm:  1.0E-01, eBS: -4.50045584670757837, D: -9.617E-04, alpha:  1.21E-01}
-         -  { #---------------------------------------------------------------- it coeff: 7
- calculate density kernel, communication strategy: ALLREDUCE, 
- communication strategy kernel: ALLREDUCE, method: DminSD, 
- iter:  7, fnrm:  9.88E-02, eBS: -4.50141753110582599, D: -9.396E-04, alpha:  1.21E-01}
-         -  { #---------------------------------------------------------------- it coeff: 8
- calculate density kernel, communication strategy: ALLREDUCE, 
- communication strategy kernel: ALLREDUCE, method: DminSD, 
- iter:  8, fnrm:  9.77E-02, eBS: -4.50235713418744687, D: -9.181E-04, alpha:  1.21E-01}
-         -  { #---------------------------------------------------------------- it coeff: 9
- calculate density kernel, communication strategy: ALLREDUCE, 
- communication strategy kernel: ALLREDUCE, method: DminSD, 
- iter:  9, fnrm:  9.66E-02, eBS: -4.50327525680865381, D: -8.972E-04, alpha:  1.21E-01}
-         -  { #--------------------------------------------------------------- it coeff: 10
- calculate density kernel, communication strategy: ALLREDUCE, 
- communication strategy kernel: ALLREDUCE, method: DminSD, 
- iter:  10, fnrm:  9.54E-02, eBS: -4.50417247952607447, D: -8.769E-04, alpha:  1.21E-01}
-         Kohn-Sham residue             :  2.247E-01
-         Coefficients available        :  Yes
-       alpha                           :  0.13310000000000002
-       energydiff                      : -9.40890175556319264E-003
-       Hamiltonian update: {
- Energies: {Ekin:  1.61725357342E+01, Epot: -1.92494749057E+01, Enl:  1.43030174225, 
-              EH:  5.64021653198E+01,  EXC: -7.82047716074, EvXC: -1.02532678316E+01}, 
-    Total charge:  1.499999869402E+01, 
- Poisson Solver: {BC: Free, Box:  [  117,  119,  107 ], MPI tasks:  3}}
-        #Eigenvalues and New Occupation Numbers
-       Orbitals: [
- {e: -5.398147214777E-01, f:  2.0},  # 00001
- {e: -4.399839849784E-01, f:  2.0},  # 00002
- {e: -8.530443357213E-02, f:  2.0},  # 00003
- {e:  1.455691359458E-02, f:  2.0},  # 00004
- {e:  4.573917800343E-02, f:  2.0},  # 00005
- {e:  4.574008556873E-02, f:  2.0},  # 00006
- {e:  1.455944989365E-01, f:  2.0},  # 00007
- {e:  1.455959900519E-01, f:  1.0}] # 00008
-       summary: [ {kernel optimization: DMIN, mixing quantity: DENS, mix hist:  0, 
- iter:  4, delta:  1.63E-07, energy: -3.24598578964598303E+01, D: -9.409E-03, 
-          Tr(KW):  7.9852}]
-   -  #-------------------------------------------------------------------- kernel iter: 5
-       Kernel update:
-         max dev from unity            :  3.94E-01
-         Hamiltonian application required:  Yes
-         method                        : directmin
-         expansion coefficients optimization: &it_coeff001_003_005
-         -  { #---------------------------------------------------------------- it coeff: 1
- calculate density kernel, communication strategy: ALLREDUCE, 
- communication strategy kernel: ALLREDUCE, method: DminSD, 
- iter:  1, fnrm:  9.03E-02, eBS: -2.84079618969916092, D: -1.635, alpha:  1.331E-01}
-         -  { #---------------------------------------------------------------- it coeff: 2
- calculate density kernel, communication strategy: ALLREDUCE, 
- communication strategy kernel: ALLREDUCE, method: DminSD, 
- iter:  2, fnrm:  8.92E-02, eBS: -4.4754786053488429, D: -8.419E-04, alpha:  1.331E-01}
-         -  { #---------------------------------------------------------------- it coeff: 3
- calculate density kernel, communication strategy: ALLREDUCE, 
- communication strategy kernel: ALLREDUCE, method: DminSD, 
- iter:  3, fnrm:  8.81E-02, eBS: -4.47632052279175685, D: -8.219E-04, alpha:  1.331E-01}
-         -  { #---------------------------------------------------------------- it coeff: 4
- calculate density kernel, communication strategy: ALLREDUCE, 
- communication strategy kernel: ALLREDUCE, method: DminSD, 
- iter:  4, fnrm:  8.71E-02, eBS: -4.47714245117408538, D: -8.025E-04, alpha:  1.331E-01}
-         -  { #---------------------------------------------------------------- it coeff: 5
- calculate density kernel, communication strategy: ALLREDUCE, 
- communication strategy kernel: ALLREDUCE, method: DminSD, 
- iter:  5, fnrm:  8.6E-02, eBS: -4.47794494326293346, D: -7.836E-04, alpha:  1.331E-01}
-         -  { #---------------------------------------------------------------- it coeff: 6
- calculate density kernel, communication strategy: ALLREDUCE, 
- communication strategy kernel: ALLREDUCE, method: DminSD, 
- iter:  6, fnrm:  8.5E-02, eBS: -4.47872853294636997, D: -7.652E-04, alpha:  1.331E-01}
-         -  { #---------------------------------------------------------------- it coeff: 7
- calculate density kernel, communication strategy: ALLREDUCE, 
- communication strategy kernel: ALLREDUCE, method: DminSD, 
- iter:  7, fnrm:  8.4E-02, eBS: -4.47949373604843526, D: -7.473E-04, alpha:  1.331E-01}
-         -  { #---------------------------------------------------------------- it coeff: 8
- calculate density kernel, communication strategy: ALLREDUCE, 
- communication strategy kernel: ALLREDUCE, method: DminSD, 
- iter:  8, fnrm:  8.3E-02, eBS: -4.48024105110197102, D: -7.299E-04, alpha:  1.331E-01}
-         -  { #---------------------------------------------------------------- it coeff: 9
- calculate density kernel, communication strategy: ALLREDUCE, 
- communication strategy kernel: ALLREDUCE, method: DminSD, 
- iter:  9, fnrm:  8.21E-02, eBS: -4.48097096008180351, D: -7.13E-04, alpha:  1.331E-01}
-         -  { #--------------------------------------------------------------- it coeff: 10
- calculate density kernel, communication strategy: ALLREDUCE, 
- communication strategy kernel: ALLREDUCE, method: DminSD, 
- iter:  10, fnrm:  8.11E-02, eBS: -4.48168392910042535, D: -6.965E-04, alpha:  1.331E-01}
-         Kohn-Sham residue             :  2.215E-01
-         Coefficients available        :  Yes
-       alpha                           :  0.14641000000000004
-       energydiff                      : -7.51984367784075403E-003
-       Hamiltonian update: {
- Energies: {Ekin:  1.61725357342E+01, Epot: -1.92300320997E+01, Enl:  1.43030174225, 
-              EH:  5.64340771087E+01,  EXC: -7.82587745491, EvXC: -1.02604123887E+01}, 
-    Total charge:  1.499999869425E+01, 
- Poisson Solver: {BC: Free, Box:  [  117,  119,  107 ], MPI tasks:  3}}
-        #Eigenvalues and New Occupation Numbers
-       Orbitals: [
- {e: -5.398147214777E-01, f:  2.0},  # 00001
- {e: -4.399839849784E-01, f:  2.0},  # 00002
- {e: -8.530443357213E-02, f:  2.0},  # 00003
- {e:  1.455691359458E-02, f:  2.0},  # 00004
- {e:  4.573917800343E-02, f:  2.0},  # 00005
- {e:  4.574008556873E-02, f:  2.0},  # 00006
- {e:  1.455944989365E-01, f:  2.0},  # 00007
- {e:  1.455959900519E-01, f:  1.0}] # 00008
-       summary: [ {kernel optimization: DMIN, mixing quantity: DENS, mix hist:  0, 
- iter:  5, delta:  1.44E-07, energy: -3.24673777401376711E+01, D: -7.52E-03, 
-          Tr(KW):  7.9851}]
-   -  #-------------------------------------------------------------------- kernel iter: 6
-       Kernel update:
-         max dev from unity            :  3.94E-01
-         Hamiltonian application required:  Yes
-         method                        : directmin
-         expansion coefficients optimization: &it_coeff001_003_006
-         -  { #---------------------------------------------------------------- it coeff: 1
- calculate density kernel, communication strategy: ALLREDUCE, 
- communication strategy kernel: ALLREDUCE, method: DminSD, 
- iter:  1, fnrm:  7.72E-02, eBS: -2.81814850738915634, D: -1.644, alpha:  1.464E-01}
-         -  { #---------------------------------------------------------------- it coeff: 2
- calculate density kernel, communication strategy: ALLREDUCE, 
- communication strategy kernel: ALLREDUCE, method: DminSD, 
- iter:  2, fnrm:  7.63E-02, eBS: -4.46195818220842, D: -6.775E-04, alpha:  1.464E-01}
-         -  { #---------------------------------------------------------------- it coeff: 3
- calculate density kernel, communication strategy: ALLREDUCE, 
- communication strategy kernel: ALLREDUCE, method: DminSD, 
- iter:  3, fnrm:  7.54E-02, eBS: -4.46263566607230189, D: -6.61E-04, alpha:  1.464E-01}
-         -  { #---------------------------------------------------------------- it coeff: 4
- calculate density kernel, communication strategy: ALLREDUCE, 
- communication strategy kernel: ALLREDUCE, method: DminSD, 
- iter:  4, fnrm:  7.44E-02, eBS: -4.4632966504121061, D: -6.449E-04, alpha:  1.464E-01}
-         -  { #---------------------------------------------------------------- it coeff: 5
- calculate density kernel, communication strategy: ALLREDUCE, 
- communication strategy kernel: ALLREDUCE, method: DminSD, 
- iter:  5, fnrm:  7.35E-02, eBS: -4.46394158800896079, D: -6.293E-04, alpha:  1.464E-01}
-         -  { #---------------------------------------------------------------- it coeff: 6
- calculate density kernel, communication strategy: ALLREDUCE, 
- communication strategy kernel: ALLREDUCE, method: DminSD, 
- iter:  6, fnrm:  7.26E-02, eBS: -4.46457091685629148, D: -6.141E-04, alpha:  1.464E-01}
-         -  { #---------------------------------------------------------------- it coeff: 7
- calculate density kernel, communication strategy: ALLREDUCE, 
- communication strategy kernel: ALLREDUCE, method: DminSD, 
- iter:  7, fnrm:  7.18E-02, eBS: -4.4651850607707706, D: -5.994E-04, alpha:  1.464E-01}
-         -  { #---------------------------------------------------------------- it coeff: 8
- calculate density kernel, communication strategy: ALLREDUCE, 
- communication strategy kernel: ALLREDUCE, method: DminSD, 
- iter:  8, fnrm:  7.09E-02, eBS: -4.46578442997139469, D: -5.85E-04, alpha:  1.464E-01}
-         -  { #---------------------------------------------------------------- it coeff: 9
- calculate density kernel, communication strategy: ALLREDUCE, 
- communication strategy kernel: ALLREDUCE, method: DminSD, 
- iter:  9, fnrm:  7.0E-02, eBS: -4.4663694216287384, D: -5.71E-04, alpha:  1.464E-01}
-         -  { #--------------------------------------------------------------- it coeff: 10
- calculate density kernel, communication strategy: ALLREDUCE, 
- communication strategy kernel: ALLREDUCE, method: DminSD, 
- iter:  10, fnrm:  6.92E-02, eBS: -4.46694042038620331, D: -5.574E-04, alpha:  1.464E-01}
-         Kohn-Sham residue             :  2.188E-01
-         Coefficients available        :  Yes
-       alpha                           :  0.16105100000000006
-       energydiff                      : -6.04932099847843574E-003
-       Hamiltonian update: {
- Energies: {Ekin:  1.61725357342E+01, Epot: -1.92166161575E+01, Enl:  1.43030174225, 
-              EH:  5.64562589855E+01,  EXC: -7.82972330167, EvXC: -1.02655035594E+01}, 
-    Total charge:  1.499999869481E+01, 
- Poisson Solver: {BC: Free, Box:  [  117,  119,  107 ], MPI tasks:  3}}
-        #Eigenvalues and New Occupation Numbers
-       Orbitals: [
- {e: -5.398147214777E-01, f:  2.0},  # 00001
- {e: -4.399839849784E-01, f:  2.0},  # 00002
- {e: -8.530443357213E-02, f:  2.0},  # 00003
- {e:  1.455691359458E-02, f:  2.0},  # 00004
- {e:  4.573917800343E-02, f:  2.0},  # 00005
- {e:  4.574008556873E-02, f:  2.0},  # 00006
- {e:  1.455944989365E-01, f:  2.0},  # 00007
- {e:  1.455959900519E-01, f:  1.0}] # 00008
-       summary: [ {kernel optimization: DMIN, mixing quantity: DENS, mix hist:  0, 
- iter:  6, delta:  1.28E-07, energy: -3.24734270611361495E+01, D: -6.049E-03, 
-          Tr(KW):  7.9851}]
-   -  #-------------------------------------------------------------------- kernel iter: 7
-       Kernel update:
-         max dev from unity            :  3.94E-01
-         Hamiltonian application required:  Yes
-         method                        : directmin
-         expansion coefficients optimization: &it_coeff001_003_007
-         -  { #---------------------------------------------------------------- it coeff: 1
- calculate density kernel, communication strategy: ALLREDUCE, 
- communication strategy kernel: ALLREDUCE, method: DminSD, 
- iter:  1, fnrm:  6.63E-02, eBS: -2.80326127547705806, D: -1.651, alpha:  1.611E-01}
-         -  { #---------------------------------------------------------------- it coeff: 2
- calculate density kernel, communication strategy: ALLREDUCE, 
- communication strategy kernel: ALLREDUCE, method: DminSD, 
- iter:  2, fnrm:  6.55E-02, eBS: -4.45462818007063355, D: -5.487E-04, alpha:  1.611E-01}
-         -  { #---------------------------------------------------------------- it coeff: 3
- calculate density kernel, communication strategy: ALLREDUCE, 
- communication strategy kernel: ALLREDUCE, method: DminSD, 
- iter:  3, fnrm:  6.46E-02, eBS: -4.45517684150513915, D: -5.348E-04, alpha:  1.611E-01}
-         -  { #---------------------------------------------------------------- it coeff: 4
- calculate density kernel, communication strategy: ALLREDUCE, 
- communication strategy kernel: ALLREDUCE, method: DminSD, 
- iter:  4, fnrm:  6.38E-02, eBS: -4.4557116136838113, D: -5.213E-04, alpha:  1.611E-01}
-         -  { #---------------------------------------------------------------- it coeff: 5
- calculate density kernel, communication strategy: ALLREDUCE, 
- communication strategy kernel: ALLREDUCE, method: DminSD, 
- iter:  5, fnrm:  6.3E-02, eBS: -4.45623288172325172, D: -5.081E-04, alpha:  1.611E-01}
-         -  { #---------------------------------------------------------------- it coeff: 6
- calculate density kernel, communication strategy: ALLREDUCE, 
- communication strategy kernel: ALLREDUCE, method: DminSD, 
- iter:  6, fnrm:  6.22E-02, eBS: -4.45674101867376926, D: -4.954E-04, alpha:  1.611E-01}
-         -  { #---------------------------------------------------------------- it coeff: 7
- calculate density kernel, communication strategy: ALLREDUCE, 
- communication strategy kernel: ALLREDUCE, method: DminSD, 
- iter:  7, fnrm:  6.14E-02, eBS: -4.45723638597601912, D: -4.829E-04, alpha:  1.611E-01}
-         -  { #---------------------------------------------------------------- it coeff: 8
- calculate density kernel, communication strategy: ALLREDUCE, 
- communication strategy kernel: ALLREDUCE, method: DminSD, 
- iter:  8, fnrm:  6.06E-02, eBS: -4.45771933389559205, D: -4.709E-04, alpha:  1.611E-01}
-         -  { #---------------------------------------------------------------- it coeff: 9
- calculate density kernel, communication strategy: ALLREDUCE, 
- communication strategy kernel: ALLREDUCE, method: DminSD, 
- iter:  9, fnrm:  5.99E-02, eBS: -4.45819020193679005, D: -4.591E-04, alpha:  1.611E-01}
-         -  { #--------------------------------------------------------------- it coeff: 10
- calculate density kernel, communication strategy: ALLREDUCE, 
- communication strategy kernel: ALLREDUCE, method: DminSD, 
- iter:  10, fnrm:  5.91E-02, eBS: -4.45864931923691366, D: -4.477E-04, alpha:  1.611E-01}
-         Kohn-Sham residue             :  2.165E-01
-         Coefficients available        :  Yes
-       alpha                           :  0.17715610000000007
-       energydiff                      : -4.87345238959591143E-003
-       Hamiltonian update: {
- Energies: {Ekin:  1.61725357342E+01, Epot: -1.92081387018E+01, Enl:  1.43030174225, 
-              EH:  5.64703970419E+01,  EXC: -7.83225919369, EvXC: -1.02688641662E+01}, 
-    Total charge:  1.499999869562E+01, 
- Poisson Solver: {BC: Free, Box:  [  117,  119,  107 ], MPI tasks:  3}}
-        #Eigenvalues and New Occupation Numbers
-       Orbitals: [
- {e: -5.398147214777E-01, f:  2.0},  # 00001
- {e: -4.399839849784E-01, f:  2.0},  # 00002
- {e: -8.530443357213E-02, f:  2.0},  # 00003
- {e:  1.455691359458E-02, f:  2.0},  # 00004
- {e:  4.573917800343E-02, f:  2.0},  # 00005
- {e:  4.574008556873E-02, f:  2.0},  # 00006
- {e:  1.455944989365E-01, f:  2.0},  # 00007
- {e:  1.455959900519E-01, f:  1.0}] # 00008
-       summary: [ {kernel optimization: DMIN, mixing quantity: DENS, mix hist:  0, 
- iter:  7, delta:  1.15E-07, energy: -3.24783005135257454E+01, D: -4.873E-03, 
-          Tr(KW):  7.9853}]
-   -  #-------------------------------------------------------------------- kernel iter: 8
-       Kernel update:
-         max dev from unity            :  3.94E-01
-         Hamiltonian application required:  Yes
-         method                        : directmin
-         expansion coefficients optimization: &it_coeff001_003_008
-         -  { #---------------------------------------------------------------- it coeff: 1
- calculate density kernel, communication strategy: ALLREDUCE, 
- communication strategy kernel: ALLREDUCE, method: DminSD, 
- iter:  1, fnrm:  5.7E-02, eBS: -2.79482138625703014, D: -1.657, alpha:  1.772E-01}
-         -  { #---------------------------------------------------------------- it coeff: 2
- calculate density kernel, communication strategy: ALLREDUCE, 
- communication strategy kernel: ALLREDUCE, method: DminSD, 
- iter:  2, fnrm:  5.62E-02, eBS: -4.45222402396572736, D: -4.448E-04, alpha:  1.772E-01}
-         -  { #---------------------------------------------------------------- it coeff: 3
- calculate density kernel, communication strategy: ALLREDUCE, 
- communication strategy kernel: ALLREDUCE, method: DminSD, 
- iter:  3, fnrm:  5.55E-02, eBS: -4.45266883563179672, D: -4.33E-04, alpha:  1.772E-01}
-         -  { #---------------------------------------------------------------- it coeff: 4
- calculate density kernel, communication strategy: ALLREDUCE, 
- communication strategy kernel: ALLREDUCE, method: DminSD, 
- iter:  4, fnrm:  5.47E-02, eBS: -4.4531018000053848, D: -4.215E-04, alpha:  1.772E-01}
-         -  { #---------------------------------------------------------------- it coeff: 5
- calculate density kernel, communication strategy: ALLREDUCE, 
- communication strategy kernel: ALLREDUCE, method: DminSD, 
- iter:  5, fnrm:  5.4E-02, eBS: -4.45352325709379926, D: -4.103E-04, alpha:  1.772E-01}
-         -  { #---------------------------------------------------------------- it coeff: 6
- calculate density kernel, communication strategy: ALLREDUCE, 
- communication strategy kernel: ALLREDUCE, method: DminSD, 
- iter:  6, fnrm:  5.33E-02, eBS: -4.45393353635195943, D: -3.994E-04, alpha:  1.772E-01}
-         -  { #---------------------------------------------------------------- it coeff: 7
- calculate density kernel, communication strategy: ALLREDUCE, 
- communication strategy kernel: ALLREDUCE, method: DminSD, 
- iter:  7, fnrm:  5.26E-02, eBS: -4.4543329570491208, D: -3.889E-04, alpha:  1.772E-01}
-         -  { #---------------------------------------------------------------- it coeff: 8
- calculate density kernel, communication strategy: ALLREDUCE, 
- communication strategy kernel: ALLREDUCE, method: DminSD, 
- iter:  8, fnrm:  5.19E-02, eBS: -4.45472182862035027, D: -3.786E-04, alpha:  1.772E-01}
-         -  { #---------------------------------------------------------------- it coeff: 9
- calculate density kernel, communication strategy: ALLREDUCE, 
- communication strategy kernel: ALLREDUCE, method: DminSD, 
- iter:  9, fnrm:  5.12E-02, eBS: -4.45510045100347529, D: -3.687E-04, alpha:  1.772E-01}
-         -  { #--------------------------------------------------------------- it coeff: 10
- calculate density kernel, communication strategy: ALLREDUCE, 
- communication strategy kernel: ALLREDUCE, method: DminSD, 
- iter:  10, fnrm:  5.05E-02, eBS: -4.4554691149622947, D: -3.59E-04, alpha:  1.772E-01}
-         Kohn-Sham residue             :  2.145E-01
-         Coefficients available        :  Yes
-       alpha                           :  0.19487171000000009
-       energydiff                      : -3.90694661454915604E-003
-       Hamiltonian update: {
- Energies: {Ekin:  1.61725357342E+01, Epot: -1.9203568877E+01, Enl:  1.43030174225, 
-              EH:  5.6478133941E+01,   EXC: -7.8337364424, EvXC: -1.0270826082E+01}, 
-    Total charge:  1.499999869662E+01, 
- Poisson Solver: {BC: Free, Box:  [  117,  119,  107 ], MPI tasks:  3}}
-        #Eigenvalues and New Occupation Numbers
-       Orbitals: [
- {e: -5.398147214777E-01, f:  2.0},  # 00001
- {e: -4.399839849784E-01, f:  2.0},  # 00002
- {e: -8.530443357213E-02, f:  2.0},  # 00003
- {e:  1.455691359458E-02, f:  2.0},  # 00004
- {e:  4.573917800343E-02, f:  2.0},  # 00005
- {e:  4.574008556873E-02, f:  2.0},  # 00006
- {e:  1.455944989365E-01, f:  2.0},  # 00007
- {e:  1.455959900519E-01, f:  1.0}] # 00008
-       summary: [ {kernel optimization: DMIN, mixing quantity: DENS, mix hist:  0, 
- iter:  8, delta:  1.04E-07, energy: -3.24822074601402946E+01, D: -3.907E-03, 
-          Tr(KW):  7.9857}]
-   -  #-------------------------------------------------------------------- kernel iter: 9
-       Kernel update:
-         max dev from unity            :  3.94E-01
-         Hamiltonian application required:  Yes
-         method                        : directmin
-         expansion coefficients optimization: &it_coeff001_003_009
-         -  { #---------------------------------------------------------------- it coeff: 1
- calculate density kernel, communication strategy: ALLREDUCE, 
- communication strategy kernel: ALLREDUCE, method: DminSD, 
- iter:  1, fnrm:  4.88E-02, eBS: -2.79147610090403075, D: -1.662, alpha:  1.949E-01}
-         -  { #---------------------------------------------------------------- it coeff: 2
- calculate density kernel, communication strategy: ALLREDUCE, 
- communication strategy kernel: ALLREDUCE, method: DminSD, 
- iter:  2, fnrm:  4.81E-02, eBS: -4.45350583238457265, D: -3.588E-04, alpha:  1.949E-01}
-         -  { #---------------------------------------------------------------- it coeff: 3
- calculate density kernel, communication strategy: ALLREDUCE, 
- communication strategy kernel: ALLREDUCE, method: DminSD, 
- iter:  3, fnrm:  4.75E-02, eBS: -4.45386467685560739, D: -3.487E-04, alpha:  1.949E-01}
-         -  { #---------------------------------------------------------------- it coeff: 4
- calculate density kernel, communication strategy: ALLREDUCE, 
- communication strategy kernel: ALLREDUCE, method: DminSD, 
- iter:  4, fnrm:  4.68E-02, eBS: -4.45421338159645064, D: -3.389E-04, alpha:  1.949E-01}
-         -  { #---------------------------------------------------------------- it coeff: 5
- calculate density kernel, communication strategy: ALLREDUCE, 
- communication strategy kernel: ALLREDUCE, method: DminSD, 
- iter:  5, fnrm:  4.61E-02, eBS: -4.45455225411538436, D: -3.293E-04, alpha:  1.949E-01}
-         -  { #---------------------------------------------------------------- it coeff: 6
- calculate density kernel, communication strategy: ALLREDUCE, 
- communication strategy kernel: ALLREDUCE, method: DminSD, 
- iter:  6, fnrm:  4.55E-02, eBS: -4.45488159205000045, D: -3.201E-04, alpha:  1.949E-01}
-         -  { #---------------------------------------------------------------- it coeff: 7
- calculate density kernel, communication strategy: ALLREDUCE, 
- communication strategy kernel: ALLREDUCE, method: DminSD, 
- iter:  7, fnrm:  4.48E-02, eBS: -4.45520168350249346, D: -3.111E-04, alpha:  1.949E-01}
-         -  { #---------------------------------------------------------------- it coeff: 8
- calculate density kernel, communication strategy: ALLREDUCE, 
- communication strategy kernel: ALLREDUCE, method: DminSD, 
- iter:  8, fnrm:  4.42E-02, eBS: -4.455512807362628, D: -3.024E-04, alpha:  1.949E-01}
-         -  { #---------------------------------------------------------------- it coeff: 9
- calculate density kernel, communication strategy: ALLREDUCE, 
- communication strategy kernel: ALLREDUCE, method: DminSD, 
- iter:  9, fnrm:  4.36E-02, eBS: -4.45581523361899379, D: -2.94E-04, alpha:  1.949E-01}
-         -  { #--------------------------------------------------------------- it coeff: 10
- calculate density kernel, communication strategy: ALLREDUCE, 
- communication strategy kernel: ALLREDUCE, method: DminSD, 
- iter:  10, fnrm:  4.3E-02, eBS: -4.45610922365893281, D: -2.858E-04, alpha:  1.949E-01}
-         Kohn-Sham residue             :  2.128E-01
-         Coefficients available        :  Yes
-       alpha                           :  0.21435888100000011
-       energydiff                      : -3.09719140469155718E-003
-       Hamiltonian update: {
- Energies: {Ekin:  1.61725357342E+01, Epot: -1.9201966199E+01, Enl:  1.43030174225, 
-              EH:  5.64809972494E+01,  EXC: -7.83439775122, EvXC: -1.02717098344E+01}, 
-    Total charge:  1.499999869771E+01, 
- Poisson Solver: {BC: Free, Box:  [  117,  119,  107 ], MPI tasks:  3}}
-        #Eigenvalues and New Occupation Numbers
-       Orbitals: [
- {e: -5.398147214777E-01, f:  2.0},  # 00001
- {e: -4.399839849784E-01, f:  2.0},  # 00002
- {e: -8.530443357213E-02, f:  2.0},  # 00003
- {e:  1.455691359458E-02, f:  2.0},  # 00004
- {e:  4.573917800343E-02, f:  2.0},  # 00005
- {e:  4.574008556873E-02, f:  2.0},  # 00006
- {e:  1.455944989365E-01, f:  2.0},  # 00007
- {e:  1.455959900519E-01, f:  1.0}] # 00008
-       summary: [ {kernel optimization: DMIN, mixing quantity: DENS, mix hist:  0, 
- iter:  9, delta:  9.42E-08, energy: -3.24853046515449861E+01, D: -3.097E-03, 
-          Tr(KW):  7.9862}]
-   -  #------------------------------------------------------------------- kernel iter: 10
-       Kernel update:
-         max dev from unity            :  3.94E-01
-         Hamiltonian application required:  Yes
-         method                        : directmin
-         expansion coefficients optimization: &it_coeff001_003_010
-         -  { #---------------------------------------------------------------- it coeff: 1
- calculate density kernel, communication strategy: ALLREDUCE, 
- communication strategy kernel: ALLREDUCE, method: DminSD, 
- iter:  1, fnrm:  4.17E-02, eBS: -2.79193242752751436, D: -1.665, alpha:  2.144E-01}
-         -  { #---------------------------------------------------------------- it coeff: 2
- calculate density kernel, communication strategy: ALLREDUCE, 
- communication strategy kernel: ALLREDUCE, method: DminSD, 
- iter:  2, fnrm:  4.1E-02, eBS: -4.45733811512084266, D: -2.865E-04, alpha:  2.144E-01}
-         -  { #---------------------------------------------------------------- it coeff: 3
- calculate density kernel, communication strategy: ALLREDUCE, 
- communication strategy kernel: ALLREDUCE, method: DminSD, 
- iter:  3, fnrm:  4.04E-02, eBS: -4.45762458706113751, D: -2.779E-04, alpha:  2.144E-01}
-         -  { #---------------------------------------------------------------- it coeff: 4
- calculate density kernel, communication strategy: ALLREDUCE, 
- communication strategy kernel: ALLREDUCE, method: DminSD, 
- iter:  4, fnrm:  3.98E-02, eBS: -4.45790243890226723, D: -2.695E-04, alpha:  2.144E-01}
-         -  { #---------------------------------------------------------------- it coeff: 5
- calculate density kernel, communication strategy: ALLREDUCE, 
- communication strategy kernel: ALLREDUCE, method: DminSD, 
- iter:  5, fnrm:  3.92E-02, eBS: -4.45817195033706515, D: -2.614E-04, alpha:  2.144E-01}
-         -  { #---------------------------------------------------------------- it coeff: 6
- calculate density kernel, communication strategy: ALLREDUCE, 
- communication strategy kernel: ALLREDUCE, method: DminSD, 
- iter:  6, fnrm:  3.86E-02, eBS: -4.45843339146680506, D: -2.536E-04, alpha:  2.144E-01}
-         -  { #---------------------------------------------------------------- it coeff: 7
- calculate density kernel, communication strategy: ALLREDUCE, 
- communication strategy kernel: ALLREDUCE, method: DminSD, 
- iter:  7, fnrm:  3.8E-02, eBS: -4.45868702314446796, D: -2.461E-04, alpha:  2.144E-01}
-         -  { #---------------------------------------------------------------- it coeff: 8
- calculate density kernel, communication strategy: ALLREDUCE, 
- communication strategy kernel: ALLREDUCE, method: DminSD, 
- iter:  8, fnrm:  3.75E-02, eBS: -4.45893309730537091, D: -2.388E-04, alpha:  2.144E-01}
-         -  { #---------------------------------------------------------------- it coeff: 9
- calculate density kernel, communication strategy: ALLREDUCE, 
- communication strategy kernel: ALLREDUCE, method: DminSD, 
- iter:  9, fnrm:  3.69E-02, eBS: -4.45917185728553278, D: -2.317E-04, alpha:  2.144E-01}
-         -  { #--------------------------------------------------------------- it coeff: 10
- calculate density kernel, communication strategy: ALLREDUCE, 
- communication strategy kernel: ALLREDUCE, method: DminSD, 
- iter:  10, fnrm:  3.63E-02, eBS: -4.4594035381283188, D: -2.248E-04, alpha:  2.144E-01}
-         Kohn-Sham residue             :  2.113E-01
-         Coefficients available        :  Yes
-       alpha                           :  0.23579476910000013
-       energydiff                      : -2.41510086944884961E-003
-       Hamiltonian update: {
- Energies: {Ekin:  1.61725357342E+01, Epot: -1.92025031213E+01, Enl:  1.43030174225, 
-              EH:  5.64803472796E+01,  EXC: -7.83446521382, EvXC: -1.02718087376E+01}, 
-    Total charge:  1.499999869885E+01, 
- Poisson Solver: {BC: Free, Box:  [  117,  119,  107 ], MPI tasks:  3}}
-        #Eigenvalues and New Occupation Numbers
-       Orbitals: [
- {e: -5.398147214777E-01, f:  2.0},  # 00001
- {e: -4.399839849784E-01, f:  2.0},  # 00002
- {e: -8.530443357213E-02, f:  2.0},  # 00003
- {e:  1.455691359458E-02, f:  2.0},  # 00004
- {e:  4.573917800343E-02, f:  2.0},  # 00005
- {e:  4.574008556873E-02, f:  2.0},  # 00006
- {e:  1.455944989365E-01, f:  2.0},  # 00007
- {e:  1.455959900519E-01, f:  1.0}] # 00008
-       summary: [ {kernel optimization: DMIN, mixing quantity: DENS, mix hist:  0, 
- iter:  10, delta:  8.61E-08, energy: -3.2487719752414435E+01, D: -2.415E-03, 
-           Tr(KW):  7.9869}]
-   -  #------------------------------------------------------------------- kernel iter: 11
-       Kernel update:
-         max dev from unity            :  3.94E-01
-         Hamiltonian application required:  Yes
-         method                        : directmin
-         expansion coefficients optimization: &it_coeff001_003_011
-         -  { #---------------------------------------------------------------- it coeff: 1
- calculate density kernel, communication strategy: ALLREDUCE, 
- communication strategy kernel: ALLREDUCE, method: DminSD, 
- iter:  1, fnrm:  3.53E-02, eBS: -2.7950289387830205, D: -1.668, alpha:  2.358E-01}
-         -  { #---------------------------------------------------------------- it coeff: 2
- calculate density kernel, communication strategy: ALLREDUCE, 
- communication strategy kernel: ALLREDUCE, method: DminSD, 
- iter:  2, fnrm:  3.47E-02, eBS: -4.4627450637847339, D: -2.253E-04, alpha:  2.358E-01}
-         -  { #---------------------------------------------------------------- it coeff: 3
- calculate density kernel, communication strategy: ALLREDUCE, 
- communication strategy kernel: ALLREDUCE, method: DminSD, 
- iter:  3, fnrm:  3.41E-02, eBS: -4.46297037867469903, D: -2.181E-04, alpha:  2.358E-01}
-         -  { #---------------------------------------------------------------- it coeff: 4
- calculate density kernel, communication strategy: ALLREDUCE, 
- communication strategy kernel: ALLREDUCE, method: DminSD, 
- iter:  4, fnrm:  3.36E-02, eBS: -4.46318847499260851, D: -2.111E-04, alpha:  2.358E-01}
-         -  { #---------------------------------------------------------------- it coeff: 5
- calculate density kernel, communication strategy: ALLREDUCE, 
- communication strategy kernel: ALLREDUCE, method: DminSD, 
- iter:  5, fnrm:  3.31E-02, eBS: -4.46339960437968308, D: -2.044E-04, alpha:  2.358E-01}
-         -  { #---------------------------------------------------------------- it coeff: 6
- calculate density kernel, communication strategy: ALLREDUCE, 
- communication strategy kernel: ALLREDUCE, method: DminSD, 
- iter:  6, fnrm:  3.25E-02, eBS: -4.46360400912315392, D: -1.979E-04, alpha:  2.358E-01}
-         -  { #---------------------------------------------------------------- it coeff: 7
- calculate density kernel, communication strategy: ALLREDUCE, 
- communication strategy kernel: ALLREDUCE, method: DminSD, 
- iter:  7, fnrm:  3.2E-02, eBS: -4.46380192252381747, D: -1.916E-04, alpha:  2.358E-01}
-         -  { #---------------------------------------------------------------- it coeff: 8
- calculate density kernel, communication strategy: ALLREDUCE, 
- communication strategy kernel: ALLREDUCE, method: DminSD, 
- iter:  8, fnrm:  3.15E-02, eBS: -4.46399356924826574, D: -1.856E-04, alpha:  2.358E-01}
-         -  { #---------------------------------------------------------------- it coeff: 9
- calculate density kernel, communication strategy: ALLREDUCE, 
- communication strategy kernel: ALLREDUCE, method: DminSD, 
- iter:  9, fnrm:  3.1E-02, eBS: -4.46417916566657169, D: -1.798E-04, alpha:  2.358E-01}
-         -  { #--------------------------------------------------------------- it coeff: 10
- calculate density kernel, communication strategy: ALLREDUCE, 
- communication strategy kernel: ALLREDUCE, method: DminSD, 
- iter:  10, fnrm:  3.05E-02, eBS: -4.46435892017602498, D: -1.741E-04, alpha:  2.358E-01}
-         Kohn-Sham residue             :  2.1E-01
-         Coefficients available        :  Yes
-       alpha                           :  0.25937424601000014
-       energydiff                      : -1.84545158311522073E-003
-       Hamiltonian update: {
- Energies: {Ekin:  1.61725357342E+01, Epot: -1.92044791998E+01, Enl:  1.43030174225, 
-              EH:  5.64773423864E+01,  EXC: -7.83413168778, EvXC: -1.02713774875E+01}, 
-    Total charge:  1.499999869998E+01, 
- Poisson Solver: {BC: Free, Box:  [  117,  119,  107 ], MPI tasks:  3}}
-        #Eigenvalues and New Occupation Numbers
-       Orbitals: [
- {e: -5.398147214777E-01, f:  2.0},  # 00001
- {e: -4.399839849784E-01, f:  2.0},  # 00002
- {e: -8.530443357213E-02, f:  2.0},  # 00003
- {e:  1.455691359458E-02, f:  2.0},  # 00004
- {e:  4.573917800343E-02, f:  2.0},  # 00005
- {e:  4.574008556873E-02, f:  2.0},  # 00006
- {e:  1.455944989365E-01, f:  2.0},  # 00007
- {e:  1.455959900519E-01, f:  1.0}] # 00008
-       summary: [ {kernel optimization: DMIN, mixing quantity: DENS, mix hist:  0, 
- iter:  11, delta:  7.86E-08, energy: -3.24895652039975502E+01, D: -1.845E-03, 
-           Tr(KW):  7.9876}]
-   -  #------------------------------------------------------------------- kernel iter: 12
-       Kernel update:
-         max dev from unity            :  3.94E-01
-         Hamiltonian application required:  Yes
-         method                        : directmin
-         expansion coefficients optimization: &it_coeff001_003_012
-         -  { #---------------------------------------------------------------- it coeff: 1
- calculate density kernel, communication strategy: ALLREDUCE, 
- communication strategy kernel: ALLREDUCE, method: DminSD, 
- iter:  1, fnrm:  2.96E-02, eBS: -2.79978155951004437, D: -1.669, alpha:  2.594E-01}
-         -  { #---------------------------------------------------------------- it coeff: 2
- calculate density kernel, communication strategy: ALLREDUCE, 
- communication strategy kernel: ALLREDUCE, method: DminSD, 
- iter:  2, fnrm:  2.91E-02, eBS: -4.46894083082845128, D: -1.741E-04, alpha:  2.594E-01}
-         -  { #---------------------------------------------------------------- it coeff: 3
- calculate density kernel, communication strategy: ALLREDUCE, 
- communication strategy kernel: ALLREDUCE, method: DminSD, 
- iter:  3, fnrm:  2.86E-02, eBS: -4.46911490733362804, D: -1.682E-04, alpha:  2.594E-01}
-         -  { #---------------------------------------------------------------- it coeff: 4
- calculate density kernel, communication strategy: ALLREDUCE, 
- communication strategy kernel: ALLREDUCE, method: DminSD, 
- iter:  4, fnrm:  2.81E-02, eBS: -4.46928306413322307, D: -1.625E-04, alpha:  2.594E-01}
-         -  { #---------------------------------------------------------------- it coeff: 5
- calculate density kernel, communication strategy: ALLREDUCE, 
- communication strategy kernel: ALLREDUCE, method: DminSD, 
- iter:  5, fnrm:  2.76E-02, eBS: -4.46944552261416561, D: -1.57E-04, alpha:  2.594E-01}
-         -  { #---------------------------------------------------------------- it coeff: 6
- calculate density kernel, communication strategy: ALLREDUCE, 
- communication strategy kernel: ALLREDUCE, method: DminSD, 
- iter:  6, fnrm:  2.72E-02, eBS: -4.46960249523232545, D: -1.517E-04, alpha:  2.594E-01}
-         -  { #---------------------------------------------------------------- it coeff: 7
- calculate density kernel, communication strategy: ALLREDUCE, 
- communication strategy kernel: ALLREDUCE, method: DminSD, 
- iter:  7, fnrm:  2.67E-02, eBS: -4.46975418590061935, D: -1.466E-04, alpha:  2.594E-01}
-         -  { #---------------------------------------------------------------- it coeff: 8
- calculate density kernel, communication strategy: ALLREDUCE, 
- communication strategy kernel: ALLREDUCE, method: DminSD, 
- iter:  8, fnrm:  2.62E-02, eBS: -4.46990079035854393, D: -1.417E-04, alpha:  2.594E-01}
-         -  { #---------------------------------------------------------------- it coeff: 9
- calculate density kernel, communication strategy: ALLREDUCE, 
- communication strategy kernel: ALLREDUCE, method: DminSD, 
- iter:  9, fnrm:  2.58E-02, eBS: -4.4700424965242771, D: -1.37E-04, alpha:  2.594E-01}
-         -  { #--------------------------------------------------------------- it coeff: 10
- calculate density kernel, communication strategy: ALLREDUCE, 
- communication strategy kernel: ALLREDUCE, method: DminSD, 
- iter:  10, fnrm:  2.54E-02, eBS: -4.47017948483022565, D: -1.324E-04, alpha:  2.594E-01}
-         Kohn-Sham residue             :  2.088E-01
-         Coefficients available        :  Yes
-       alpha                           :  0.28531167061100016
-       energydiff                      : -1.3787910147442517E-003
-       Hamiltonian update: {
- Energies: {Ekin:  1.61725357342E+01, Epot: -1.92073269447E+01, Enl:  1.43030174225, 
-              EH:  5.64729219265E+01,  EXC: -7.83355569685, EvXC: -1.0270625424E+01}, 
-    Total charge:  1.499999870107E+01, 
- Poisson Solver: {BC: Free, Box:  [  117,  119,  107 ], MPI tasks:  3}}
-        #Eigenvalues and New Occupation Numbers
-       Orbitals: [
- {e: -5.398147214777E-01, f:  2.0},  # 00001
- {e: -4.399839849784E-01, f:  2.0},  # 00002
- {e: -8.530443357213E-02, f:  2.0},  # 00003
- {e:  1.455691359458E-02, f:  2.0},  # 00004
- {e:  4.573917800343E-02, f:  2.0},  # 00005
- {e:  4.574008556873E-02, f:  2.0},  # 00006
- {e:  1.455944989365E-01, f:  2.0},  # 00007
- {e:  1.455959900519E-01, f:  1.0}] # 00008
-       summary: [ {kernel optimization: DMIN, mixing quantity: DENS, mix hist:  0, 
- iter:  12, delta:  7.15E-08, energy: -3.24909439950122945E+01, D: -1.379E-03, 
-           Tr(KW):  7.9883}]
-   -  #------------------------------------------------------------------- kernel iter: 13
-       Kernel update:
-         max dev from unity            :  3.94E-01
-         Hamiltonian application required:  Yes
-         method                        : directmin
-         expansion coefficients optimization: &it_coeff001_003_013
-         -  { #---------------------------------------------------------------- it coeff: 1
- calculate density kernel, communication strategy: ALLREDUCE, 
- communication strategy kernel: ALLREDUCE, method: DminSD, 
- iter:  1, fnrm:  2.46E-02, eBS: -2.80540473787542233, D: -1.67, alpha:  2.853E-01}
-         -  { #---------------------------------------------------------------- it coeff: 2
- calculate density kernel, communication strategy: ALLREDUCE, 
- communication strategy kernel: ALLREDUCE, method: DminSD, 
- iter:  2, fnrm:  2.41E-02, eBS: -4.47533599967576645, D: -1.319E-04, alpha:  2.853E-01}
-         -  { #---------------------------------------------------------------- it coeff: 3
- calculate density kernel, communication strategy: ALLREDUCE, 
- communication strategy kernel: ALLREDUCE, method: DminSD, 
- iter:  3, fnrm:  2.37E-02, eBS: -4.4754679096478549, D: -1.272E-04, alpha:  2.853E-01}
-         -  { #---------------------------------------------------------------- it coeff: 4
- calculate density kernel, communication strategy: ALLREDUCE, 
- communication strategy kernel: ALLREDUCE, method: DminSD, 
- iter:  4, fnrm:  2.33E-02, eBS: -4.47559508200170075, D: -1.226E-04, alpha:  2.853E-01}
-         -  { #---------------------------------------------------------------- it coeff: 5
- calculate density kernel, communication strategy: ALLREDUCE, 
- communication strategy kernel: ALLREDUCE, method: DminSD, 
- iter:  5, fnrm:  2.29E-02, eBS: -4.47571770593016627, D: -1.183E-04, alpha:  2.853E-01}
-         -  { #---------------------------------------------------------------- it coeff: 6
- calculate density kernel, communication strategy: ALLREDUCE, 
- communication strategy kernel: ALLREDUCE, method: DminSD, 
- iter:  6, fnrm:  2.25E-02, eBS: -4.47583596238767534, D: -1.141E-04, alpha:  2.853E-01}
-         -  { #---------------------------------------------------------------- it coeff: 7
- calculate density kernel, communication strategy: ALLREDUCE, 
- communication strategy kernel: ALLREDUCE, method: DminSD, 
- iter:  7, fnrm:  2.21E-02, eBS: -4.47595002448274037, D: -1.1E-04, alpha:  2.853E-01}
-         -  { #---------------------------------------------------------------- it coeff: 8
- calculate density kernel, communication strategy: ALLREDUCE, 
- communication strategy kernel: ALLREDUCE, method: DminSD, 
- iter:  8, fnrm:  2.17E-02, eBS: -4.47606005784952465, D: -1.062E-04, alpha:  2.853E-01}
-         -  { #---------------------------------------------------------------- it coeff: 9
- calculate density kernel, communication strategy: ALLREDUCE, 
- communication strategy kernel: ALLREDUCE, method: DminSD, 
- iter:  9, fnrm:  2.13E-02, eBS: -4.47616622099954675, D: -1.024E-04, alpha:  2.853E-01}
-         -  { #--------------------------------------------------------------- it coeff: 10
- calculate density kernel, communication strategy: ALLREDUCE, 
- communication strategy kernel: ALLREDUCE, method: DminSD, 
- iter:  10, fnrm:  2.09E-02, eBS: -4.47626866565497838, D: -9.887E-05, alpha:  2.853E-01}
-         Kohn-Sham residue             :  2.078E-01
-         Coefficients available        :  Yes
-       alpha                           :  0.31384283767210019
-       energydiff                      : -1.00607851099709933E-003
-       Hamiltonian update: {
- Energies: {Ekin:  1.61725357342E+01, Epot: -1.92106091617E+01, Enl:  1.43030174225, 
-              EH:  5.6467806943E+01,   EXC: -7.83285989392, EvXC: -1.02697145016E+01}, 
-    Total charge:  1.499999870209E+01, 
- Poisson Solver: {BC: Free, Box:  [  117,  119,  107 ], MPI tasks:  3}}
-        #Eigenvalues and New Occupation Numbers
-       Orbitals: [
- {e: -5.398147214777E-01, f:  2.0},  # 00001
- {e: -4.399839849784E-01, f:  2.0},  # 00002
- {e: -8.530443357213E-02, f:  2.0},  # 00003
- {e:  1.455691359458E-02, f:  2.0},  # 00004
- {e:  4.573917800343E-02, f:  2.0},  # 00005
- {e:  4.574008556873E-02, f:  2.0},  # 00006
- {e:  1.455944989365E-01, f:  2.0},  # 00007
- {e:  1.455959900519E-01, f:  1.0}] # 00008
-       summary: [ {kernel optimization: DMIN, mixing quantity: DENS, mix hist:  0, 
- iter:  13, delta:  6.45E-08, energy: -3.24919500735232916E+01, D: -1.006E-03, 
-           Tr(KW):  7.9891}]
-   -  #------------------------------------------------------------------- kernel iter: 14
-       Kernel update:
-         max dev from unity            :  3.94E-01
-         Hamiltonian application required:  Yes
-         method                        : directmin
-         expansion coefficients optimization: &it_coeff001_003_014
-         -  { #---------------------------------------------------------------- it coeff: 1
- calculate density kernel, communication strategy: ALLREDUCE, 
- communication strategy kernel: ALLREDUCE, method: DminSD, 
- iter:  1, fnrm:  2.02E-02, eBS: -2.8113106804264163, D: -1.67, alpha:  3.138E-01}
-         -  { #---------------------------------------------------------------- it coeff: 2
- calculate density kernel, communication strategy: ALLREDUCE, 
- communication strategy kernel: ALLREDUCE, method: DminSD, 
- iter:  2, fnrm:  1.99E-02, eBS: -4.48152389969699261, D: -9.802E-05, alpha:  3.138E-01}
-         -  { #---------------------------------------------------------------- it coeff: 3
- calculate density kernel, communication strategy: ALLREDUCE, 
- communication strategy kernel: ALLREDUCE, method: DminSD, 
- iter:  3, fnrm:  1.95E-02, eBS: -4.48162192378609792, D: -9.433E-05, alpha:  3.138E-01}
-         -  { #---------------------------------------------------------------- it coeff: 4
- calculate density kernel, communication strategy: ALLREDUCE, 
- communication strategy kernel: ALLREDUCE, method: DminSD, 
- iter:  4, fnrm:  1.91E-02, eBS: -4.4817162528932144, D: -9.079E-05, alpha:  3.138E-01}
-         -  { #---------------------------------------------------------------- it coeff: 5
- calculate density kernel, communication strategy: ALLREDUCE, 
- communication strategy kernel: ALLREDUCE, method: DminSD, 
- iter:  5, fnrm:  1.87E-02, eBS: -4.48180704359729365, D: -8.74E-05, alpha:  3.138E-01}
-         -  { #---------------------------------------------------------------- it coeff: 6
- calculate density kernel, communication strategy: ALLREDUCE, 
- communication strategy kernel: ALLREDUCE, method: DminSD, 
- iter:  6, fnrm:  1.84E-02, eBS: -4.48189444517416202, D: -8.415E-05, alpha:  3.138E-01}
-         -  { #---------------------------------------------------------------- it coeff: 7
- calculate density kernel, communication strategy: ALLREDUCE, 
- communication strategy kernel: ALLREDUCE, method: DminSD, 
- iter:  7, fnrm:  1.81E-02, eBS: -4.48197859997361192, D: -8.104E-05, alpha:  3.138E-01}
-         -  { #---------------------------------------------------------------- it coeff: 8
- calculate density kernel, communication strategy: ALLREDUCE, 
- communication strategy kernel: ALLREDUCE, method: DminSD, 
- iter:  8, fnrm:  1.77E-02, eBS: -4.48205964377402388, D: -7.806E-05, alpha:  3.138E-01}
-         -  { #---------------------------------------------------------------- it coeff: 9
- calculate density kernel, communication strategy: ALLREDUCE, 
- communication strategy kernel: ALLREDUCE, method: DminSD, 
- iter:  9, fnrm:  1.74E-02, eBS: -4.48213770611647178, D: -7.52E-05, alpha:  3.138E-01}
-         -  { #--------------------------------------------------------------- it coeff: 10
- calculate density kernel, communication strategy: ALLREDUCE, 
- communication strategy kernel: ALLREDUCE, method: DminSD, 
- iter:  10, fnrm:  1.71E-02, eBS: -4.48221291061941507, D: -7.246E-05, alpha:  3.138E-01}
-         Kohn-Sham residue             :  2.07E-01
-         Coefficients available        :  Yes
-       alpha                           :  0.34522712143931022
-       energydiff                      : -7.16259542649311243E-004
-       Hamiltonian update: {
- Energies: {Ekin:  1.61725357342E+01, Epot: -1.92140083065E+01, Enl:  1.43030174225, 
-              EH:  5.64625169431E+01,  EXC: -7.83213278753, EvXC: -1.02687615752E+01}, 
-    Total charge:  1.499999870301E+01, 
- Poisson Solver: {BC: Free, Box:  [  117,  119,  107 ], MPI tasks:  3}}
-        #Eigenvalues and New Occupation Numbers
-       Orbitals: [
- {e: -5.398147214777E-01, f:  2.0},  # 00001
- {e: -4.399839849784E-01, f:  2.0},  # 00002
- {e: -8.530443357213E-02, f:  2.0},  # 00003
- {e:  1.455691359458E-02, f:  2.0},  # 00004
- {e:  4.573917800343E-02, f:  2.0},  # 00005
- {e:  4.574008556873E-02, f:  2.0},  # 00006
- {e:  1.455944989365E-01, f:  2.0},  # 00007
- {e:  1.455959900519E-01, f:  1.0}] # 00008
-       summary: [ {kernel optimization: DMIN, mixing quantity: DENS, mix hist:  0, 
- iter:  14, delta:  5.77E-08, energy: -3.24926663330659409E+01, D: -7.163E-04, 
-           Tr(KW):  7.9897}]
-   -  #------------------------------------------------------------------- kernel iter: 15
-       Kernel update:
-         max dev from unity            :  3.94E-01
-         Hamiltonian application required:  Yes
-         method                        : directmin
-         expansion coefficients optimization: &it_coeff001_003_015
-         -  { #---------------------------------------------------------------- it coeff: 1
- calculate density kernel, communication strategy: ALLREDUCE, 
- communication strategy kernel: ALLREDUCE, method: DminSD, 
- iter:  1, fnrm:  1.65E-02, eBS: -2.81709111983539984, D: -1.67, alpha:  3.452E-01}
-         -  { #---------------------------------------------------------------- it coeff: 2
- calculate density kernel, communication strategy: ALLREDUCE, 
- communication strategy kernel: ALLREDUCE, method: DminSD, 
- iter:  2, fnrm:  1.62E-02, eBS: -4.4872526806937465, D: -7.151E-05, alpha:  3.452E-01}
-         -  { #---------------------------------------------------------------- it coeff: 3
- calculate density kernel, communication strategy: ALLREDUCE, 
- communication strategy kernel: ALLREDUCE, method: DminSD, 
- iter:  3, fnrm:  1.59E-02, eBS: -4.48732418693787061, D: -6.87E-05, alpha:  3.452E-01}
-         -  { #---------------------------------------------------------------- it coeff: 4
- calculate density kernel, communication strategy: ALLREDUCE, 
- communication strategy kernel: ALLREDUCE, method: DminSD, 
- iter:  4, fnrm:  1.55E-02, eBS: -4.48739288417268956, D: -6.601E-05, alpha:  3.452E-01}
-         -  { #---------------------------------------------------------------- it coeff: 5
- calculate density kernel, communication strategy: ALLREDUCE, 
- communication strategy kernel: ALLREDUCE, method: DminSD, 
- iter:  5, fnrm:  1.52E-02, eBS: -4.48745889783205953, D: -6.345E-05, alpha:  3.452E-01}
-         -  { #---------------------------------------------------------------- it coeff: 6
- calculate density kernel, communication strategy: ALLREDUCE, 
- communication strategy kernel: ALLREDUCE, method: DminSD, 
- iter:  6, fnrm:  1.49E-02, eBS: -4.48752234713423892, D: -6.1E-05, alpha:  3.452E-01}
-         -  { #---------------------------------------------------------------- it coeff: 7
- calculate density kernel, communication strategy: ALLREDUCE, 
- communication strategy kernel: ALLREDUCE, method: DminSD, 
- iter:  7, fnrm:  1.46E-02, eBS: -4.48758334542559556, D: -5.866E-05, alpha:  3.452E-01}
-         -  { #---------------------------------------------------------------- it coeff: 8
- calculate density kernel, communication strategy: ALLREDUCE, 
- communication strategy kernel: ALLREDUCE, method: DminSD, 
- iter:  8, fnrm:  1.44E-02, eBS: -4.48764200050227835, D: -5.641E-05, alpha:  3.452E-01}
-         -  { #---------------------------------------------------------------- it coeff: 9
- calculate density kernel, communication strategy: ALLREDUCE, 
- communication strategy kernel: ALLREDUCE, method: DminSD, 
- iter:  9, fnrm:  1.41E-02, eBS: -4.48769841491161436, D: -5.427E-05, alpha:  3.452E-01}
-         -  { #--------------------------------------------------------------- it coeff: 10
- calculate density kernel, communication strategy: ALLREDUCE, 
- communication strategy kernel: ALLREDUCE, method: DminSD, 
- iter:  10, fnrm:  1.38E-02, eBS: -4.48775268623485424, D: -5.222E-05, alpha:  3.452E-01}
-         Kohn-Sham residue             :  2.062E-01
-         Coefficients available        :  Yes
-       alpha                           :  0.37974983358324127
-       energydiff                      : -4.96195152827283437E-004
-       Hamiltonian update: {
- Energies: {Ekin:  1.61725357342E+01, Epot: -1.92173095592E+01, Enl:  1.43030174225, 
-              EH:  5.64573988773E+01,  EXC: -7.83143302805, EvXC: -1.0267844069E+01}, 
-    Total charge:  1.499999870385E+01, 
- Poisson Solver: {BC: Free, Box:  [  117,  119,  107 ], MPI tasks:  3}}
-        #Eigenvalues and New Occupation Numbers
-       Orbitals: [
- {e: -5.398147214777E-01, f:  2.0},  # 00001
- {e: -4.399839849784E-01, f:  2.0},  # 00002
- {e: -8.530443357213E-02, f:  2.0},  # 00003
- {e:  1.455691359458E-02, f:  2.0},  # 00004
- {e:  4.573917800343E-02, f:  2.0},  # 00005
- {e:  4.574008556873E-02, f:  2.0},  # 00006
- {e:  1.455944989365E-01, f:  2.0},  # 00007
- {e:  1.455959900519E-01, f:  1.0}] # 00008
-       summary: [ {kernel optimization: DMIN, mixing quantity: DENS, mix hist:  0, 
- iter:  15, delta:  5.1E-08, energy: -3.24931625282187682E+01, D: -4.962E-04, 
-           Tr(KW):  7.9903}]
-   -  #------------------------------------------------------------------- kernel iter: 16
-       Kernel update:
-         max dev from unity            :  3.94E-01
-         Hamiltonian application required:  Yes
-         method                        : directmin
-         expansion coefficients optimization: &it_coeff001_003_016
-         -  { #---------------------------------------------------------------- it coeff: 1
- calculate density kernel, communication strategy: ALLREDUCE, 
- communication strategy kernel: ALLREDUCE, method: DminSD, 
- iter:  1, fnrm:  1.33E-02, eBS: -2.82248763411347969, D: -1.67, alpha:  3.797E-01}
-         -  { #---------------------------------------------------------------- it coeff: 2
- calculate density kernel, communication strategy: ALLREDUCE, 
- communication strategy kernel: ALLREDUCE, method: DminSD, 
- iter:  2, fnrm:  1.31E-02, eBS: -4.49239026128603935, D: -5.13E-05, alpha:  3.797E-01}
-         -  { #---------------------------------------------------------------- it coeff: 3
- calculate density kernel, communication strategy: ALLREDUCE, 
- communication strategy kernel: ALLREDUCE, method: DminSD, 
- iter:  3, fnrm:  1.28E-02, eBS: -4.49244156534091399, D: -4.922E-05, alpha:  3.797E-01}
-         -  { #---------------------------------------------------------------- it coeff: 4
- calculate density kernel, communication strategy: ALLREDUCE, 
- communication strategy kernel: ALLREDUCE, method: DminSD, 
- iter:  4, fnrm:  1.25E-02, eBS: -4.4924907846023503, D: -4.723E-05, alpha:  3.797E-01}
-         -  { #---------------------------------------------------------------- it coeff: 5
- calculate density kernel, communication strategy: ALLREDUCE, 
- communication strategy kernel: ALLREDUCE, method: DminSD, 
- iter:  5, fnrm:  1.23E-02, eBS: -4.49253801645997708, D: -4.534E-05, alpha:  3.797E-01}
-         -  { #---------------------------------------------------------------- it coeff: 6
- calculate density kernel, communication strategy: ALLREDUCE, 
- communication strategy kernel: ALLREDUCE, method: DminSD, 
- iter:  6, fnrm:  1.2E-02, eBS: -4.49258335321713176, D: -4.353E-05, alpha:  3.797E-01}
-         -  { #---------------------------------------------------------------- it coeff: 7
- calculate density kernel, communication strategy: ALLREDUCE, 
- communication strategy kernel: ALLREDUCE, method: DminSD, 
- iter:  7, fnrm:  1.18E-02, eBS: -4.49262688238918173, D: -4.18E-05, alpha:  3.797E-01}
-         -  { #---------------------------------------------------------------- it coeff: 8
- calculate density kernel, communication strategy: ALLREDUCE, 
- communication strategy kernel: ALLREDUCE, method: DminSD, 
- iter:  8, fnrm:  1.16E-02, eBS: -4.49266868698146915, D: -4.016E-05, alpha:  3.797E-01}
-         -  { #---------------------------------------------------------------- it coeff: 9
- calculate density kernel, communication strategy: ALLREDUCE, 
- communication strategy kernel: ALLREDUCE, method: DminSD, 
- iter:  9, fnrm:  1.13E-02, eBS: -4.4927088457485862, D: -3.859E-05, alpha:  3.797E-01}
-         -  { #--------------------------------------------------------------- it coeff: 10
- calculate density kernel, communication strategy: ALLREDUCE, 
- communication strategy kernel: ALLREDUCE, method: DminSD, 
- iter:  10, fnrm:  1.11E-02, eBS: -4.49274743343663641, D: -3.709E-05, alpha:  3.797E-01}
-         Kohn-Sham residue             :  2.056E-01
-         Coefficients available        :  Yes
-       alpha                           :  0.41772481694156544
-       energydiff                      : -3.3194466871577788E-004
-       Hamiltonian update: {
- Energies: {Ekin:  1.61725357342E+01, Epot: -1.92203803343E+01, Enl:  1.43030174225, 
-              EH:  5.64526627466E+01,  EXC: -7.83079523621, EvXC: -1.02670076827E+01}, 
-    Total charge:  1.499999870458E+01, 
- Poisson Solver: {BC: Free, Box:  [  117,  119,  107 ], MPI tasks:  3}}
-        #Eigenvalues and New Occupation Numbers
-       Orbitals: [
- {e: -5.398147214777E-01, f:  2.0},  # 00001
- {e: -4.399839849784E-01, f:  2.0},  # 00002
- {e: -8.530443357213E-02, f:  2.0},  # 00003
- {e:  1.455691359458E-02, f:  2.0},  # 00004
- {e:  4.573917800343E-02, f:  2.0},  # 00005
- {e:  4.574008556873E-02, f:  2.0},  # 00006
- {e:  1.455944989365E-01, f:  2.0},  # 00007
- {e:  1.455959900519E-01, f:  1.0}] # 00008
-       summary: [ {kernel optimization: DMIN, mixing quantity: DENS, mix hist:  0, 
- iter:  16, delta:  4.45E-08, energy: -3.24934944728874839E+01, D: -3.319E-04, 
-           Tr(KW):  7.9908}]
-   -  #------------------------------------------------------------------- kernel iter: 17
-       Kernel update:
-         max dev from unity            :  3.94E-01
-         Hamiltonian application required:  Yes
-         method                        : directmin
-         expansion coefficients optimization: &it_coeff001_003_017
-         -  { #---------------------------------------------------------------- it coeff: 1
- calculate density kernel, communication strategy: ALLREDUCE, 
- communication strategy kernel: ALLREDUCE, method: DminSD, 
- iter:  1, fnrm:  1.07E-02, eBS: -2.82735711499249653, D: -1.67, alpha:  4.177E-01}
-         -  { #---------------------------------------------------------------- it coeff: 2
- calculate density kernel, communication strategy: ALLREDUCE, 
- communication strategy kernel: ALLREDUCE, method: DminSD, 
- iter:  2, fnrm:  1.05E-02, eBS: -4.49688892379573257, D: -3.63E-05, alpha:  4.177E-01}
-         -  { #---------------------------------------------------------------- it coeff: 3
- calculate density kernel, communication strategy: ALLREDUCE, 
- communication strategy kernel: ALLREDUCE, method: DminSD, 
- iter:  3, fnrm:  1.03E-02, eBS: -4.49692521951410207, D: -3.478E-05, alpha:  4.177E-01}
-         -  { #---------------------------------------------------------------- it coeff: 4
- calculate density kernel, communication strategy: ALLREDUCE, 
- communication strategy kernel: ALLREDUCE, method: DminSD, 
- iter:  4, fnrm:  1.0E-02, eBS: -4.49696000069244128, D: -3.334E-05, alpha:  4.177E-01}
-         -  { #---------------------------------------------------------------- it coeff: 5
- calculate density kernel, communication strategy: ALLREDUCE, 
- communication strategy kernel: ALLREDUCE, method: DminSD, 
- iter:  5, fnrm:  9.83E-03, eBS: -4.49699334082554536, D: -3.197E-05, alpha:  4.177E-01}
-         -  { #---------------------------------------------------------------- it coeff: 6
- calculate density kernel, communication strategy: ALLREDUCE, 
- communication strategy kernel: ALLREDUCE, method: DminSD, 
- iter:  6, fnrm:  9.63E-03, eBS: -4.49702530939376821, D: -3.066E-05, alpha:  4.177E-01}
-         -  { #---------------------------------------------------------------- it coeff: 7
- calculate density kernel, communication strategy: ALLREDUCE, 
- communication strategy kernel: ALLREDUCE, method: DminSD, 
- iter:  7, fnrm:  9.43E-03, eBS: -4.49705597211069019, D: -2.942E-05, alpha:  4.177E-01}
-         -  { #---------------------------------------------------------------- it coeff: 8
- calculate density kernel, communication strategy: ALLREDUCE, 
- communication strategy kernel: ALLREDUCE, method: DminSD, 
- iter:  8, fnrm:  9.24E-03, eBS: -4.49708539115298667, D: -2.823E-05, alpha:  4.177E-01}
-         -  { #---------------------------------------------------------------- it coeff: 9
- calculate density kernel, communication strategy: ALLREDUCE, 
- communication strategy kernel: ALLREDUCE, method: DminSD, 
- iter:  9, fnrm:  9.05E-03, eBS: -4.49711362537403314, D: -2.711E-05, alpha:  4.177E-01}
-         -  { #--------------------------------------------------------------- it coeff: 10
- calculate density kernel, communication strategy: ALLREDUCE, 
- communication strategy kernel: ALLREDUCE, method: DminSD, 
- iter:  10, fnrm:  8.87E-03, eBS: -4.49714073050263607, D: -2.603E-05, alpha:  4.177E-01}
-         Kohn-Sham residue             :  2.05E-01
-         Coefficients available        :  Yes
-       alpha                           :  0.45949729863572203
-       energydiff                      : -2.10383166319161319E-004
-       Hamiltonian update: {
- Energies: {Ekin:  1.61725357342E+01, Epot: -1.92231492851E+01, Enl:  1.43030174225, 
-              EH:  5.64484179465E+01,  EXC: -7.83023626728, EvXC: -1.02662746711E+01}, 
-    Total charge:  1.499999870523E+01, 
- Poisson Solver: {BC: Free, Box:  [  117,  119,  107 ], MPI tasks:  3}}
-        #Eigenvalues and New Occupation Numbers
-       Orbitals: [
- {e: -5.398147214777E-01, f:  2.0},  # 00001
- {e: -4.399839849784E-01, f:  2.0},  # 00002
- {e: -8.530443357213E-02, f:  2.0},  # 00003
- {e:  1.455691359458E-02, f:  2.0},  # 00004
- {e:  4.573917800343E-02, f:  2.0},  # 00005
- {e:  4.574008556873E-02, f:  2.0},  # 00006
- {e:  1.455944989365E-01, f:  2.0},  # 00007
- {e:  1.455959900519E-01, f:  1.0}] # 00008
-       summary: [ {kernel optimization: DMIN, mixing quantity: DENS, mix hist:  0, 
- iter:  17, delta:  3.85E-08, energy: -3.24937048560538031E+01, D: -2.104E-04, 
-           Tr(KW):  7.9913}]
-   -  #------------------------------------------------------------------- kernel iter: 18
-       Kernel update:
-         max dev from unity            :  3.94E-01
-         Hamiltonian application required:  Yes
-         method                        : directmin
-         expansion coefficients optimization: &it_coeff001_003_018
-         -  { #---------------------------------------------------------------- it coeff: 1
- calculate density kernel, communication strategy: ALLREDUCE, 
- communication strategy kernel: ALLREDUCE, method: DminSD, 
- iter:  1, fnrm:  8.54E-03, eBS: -2.83163825556339166, D: -1.669, alpha:  4.595E-01}
-         -  { #---------------------------------------------------------------- it coeff: 2
- calculate density kernel, communication strategy: ALLREDUCE, 
- communication strategy kernel: ALLREDUCE, method: DminSD, 
- iter:  2, fnrm:  8.36E-03, eBS: -4.50075460336483957, D: -2.539E-05, alpha:  4.595E-01}
-         -  { #---------------------------------------------------------------- it coeff: 3
- calculate density kernel, communication strategy: ALLREDUCE, 
- communication strategy kernel: ALLREDUCE, method: DminSD, 
- iter:  3, fnrm:  8.18E-03, eBS: -4.50077999142671814, D: -2.431E-05, alpha:  4.595E-01}
-         -  { #---------------------------------------------------------------- it coeff: 4
- calculate density kernel, communication strategy: ALLREDUCE, 
- communication strategy kernel: ALLREDUCE, method: DminSD, 
- iter:  4, fnrm:  8.0E-03, eBS: -4.5008042989863517, D: -2.328E-05, alpha:  4.595E-01}
-         -  { #---------------------------------------------------------------- it coeff: 5
- calculate density kernel, communication strategy: ALLREDUCE, 
- communication strategy kernel: ALLREDUCE, method: DminSD, 
- iter:  5, fnrm:  7.83E-03, eBS: -4.50082758018000018, D: -2.231E-05, alpha:  4.595E-01}
-         -  { #---------------------------------------------------------------- it coeff: 6
- calculate density kernel, communication strategy: ALLREDUCE, 
- communication strategy kernel: ALLREDUCE, method: DminSD, 
- iter:  6, fnrm:  7.67E-03, eBS: -4.50084988607238046, D: -2.138E-05, alpha:  4.595E-01}
-         -  { #---------------------------------------------------------------- it coeff: 7
- calculate density kernel, communication strategy: ALLREDUCE, 
- communication strategy kernel: ALLREDUCE, method: DminSD, 
- iter:  7, fnrm:  7.51E-03, eBS: -4.50087126485470979, D: -2.05E-05, alpha:  4.595E-01}
-         -  { #---------------------------------------------------------------- it coeff: 8
- calculate density kernel, communication strategy: ALLREDUCE, 
- communication strategy kernel: ALLREDUCE, method: DminSD, 
- iter:  8, fnrm:  7.35E-03, eBS: -4.50089176202779573, D: -1.966E-05, alpha:  4.595E-01}
-         -  { #---------------------------------------------------------------- it coeff: 9
- calculate density kernel, communication strategy: ALLREDUCE, 
- communication strategy kernel: ALLREDUCE, method: DminSD, 
- iter:  9, fnrm:  7.2E-03, eBS: -4.5009114205715326, D: -1.886E-05, alpha:  4.595E-01}
-         -  { #--------------------------------------------------------------- it coeff: 10
- calculate density kernel, communication strategy: ALLREDUCE, 
- communication strategy kernel: ALLREDUCE, method: DminSD, 
- iter:  10, fnrm:  7.05E-03, eBS: -4.50093028110203974, D: -1.81E-05, alpha:  4.595E-01}
-         Kohn-Sham residue             :  2.045E-01
-         Coefficients available        :  Yes
-       alpha                           :  0.50544702849929424
-       energydiff                      : -1.20431126319431314E-004
-       Hamiltonian update: {
- Energies: {Ekin:  1.61725357342E+01, Epot: -1.92255874095E+01, Enl:  1.43030174225, 
-              EH:  5.64447055834E+01,  EXC: -7.82976097181, EvXC: -1.02656514552E+01}, 
-    Total charge:  1.499999870578E+01, 
- Poisson Solver: {BC: Free, Box:  [  117,  119,  107 ], MPI tasks:  3}}
-        #Eigenvalues and New Occupation Numbers
-       Orbitals: [
- {e: -5.398147214777E-01, f:  2.0},  # 00001
- {e: -4.399839849784E-01, f:  2.0},  # 00002
- {e: -8.530443357213E-02, f:  2.0},  # 00003
- {e:  1.455691359458E-02, f:  2.0},  # 00004
- {e:  4.573917800343E-02, f:  2.0},  # 00005
- {e:  4.574008556873E-02, f:  2.0},  # 00006
- {e:  1.455944989365E-01, f:  2.0},  # 00007
- {e:  1.455959900519E-01, f:  1.0}] # 00008
-       summary: [ {kernel optimization: DMIN, mixing quantity: DENS, mix hist:  0, 
- iter:  18, delta:  3.31E-08, energy: -3.24938252871801225E+01, D: -1.204E-04, 
-           Tr(KW):  7.9918}]
-   -  #------------------------------------------------------------------- kernel iter: 19
-       Kernel update:
-         max dev from unity            :  3.94E-01
-         Hamiltonian application required:  Yes
-         method                        : directmin
-         expansion coefficients optimization: &it_coeff001_003_019
-         -  { #---------------------------------------------------------------- it coeff: 1
- calculate density kernel, communication strategy: ALLREDUCE, 
- communication strategy kernel: ALLREDUCE, method: DminSD, 
- iter:  1, fnrm:  6.78E-03, eBS: -2.83532312937918851, D: -1.669, alpha:  5.054E-01}
-         -  { #---------------------------------------------------------------- it coeff: 2
- calculate density kernel, communication strategy: ALLREDUCE, 
- communication strategy kernel: ALLREDUCE, method: DminSD, 
- iter:  2, fnrm:  6.63E-03, eBS: -4.50402350240074068, D: -1.76E-05, alpha:  5.054E-01}
-         -  { #---------------------------------------------------------------- it coeff: 3
- calculate density kernel, communication strategy: ALLREDUCE, 
- communication strategy kernel: ALLREDUCE, method: DminSD, 
- iter:  3, fnrm:  6.49E-03, eBS: -4.50404110308405858, D: -1.684E-05, alpha:  5.054E-01}
-         -  { #---------------------------------------------------------------- it coeff: 4
- calculate density kernel, communication strategy: ALLREDUCE, 
- communication strategy kernel: ALLREDUCE, method: DminSD, 
- iter:  4, fnrm:  6.35E-03, eBS: -4.50405794427166484, D: -1.612E-05, alpha:  5.054E-01}
-         -  { #---------------------------------------------------------------- it coeff: 5
- calculate density kernel, communication strategy: ALLREDUCE, 
- communication strategy kernel: ALLREDUCE, method: DminSD, 
- iter:  5, fnrm:  6.21E-03, eBS: -4.50407406509431407, D: -1.544E-05, alpha:  5.054E-01}
-         -  { #---------------------------------------------------------------- it coeff: 6
- calculate density kernel, communication strategy: ALLREDUCE, 
- communication strategy kernel: ALLREDUCE, method: DminSD, 
- iter:  6, fnrm:  6.08E-03, eBS: -4.50408950238717765, D: -1.479E-05, alpha:  5.054E-01}
-         -  { #---------------------------------------------------------------- it coeff: 7
- calculate density kernel, communication strategy: ALLREDUCE, 
- communication strategy kernel: ALLREDUCE, method: DminSD, 
- iter:  7, fnrm:  5.95E-03, eBS: -4.50410429084391239, D: -1.417E-05, alpha:  5.054E-01}
-         -  { #---------------------------------------------------------------- it coeff: 8
- calculate density kernel, communication strategy: ALLREDUCE, 
- communication strategy kernel: ALLREDUCE, method: DminSD, 
- iter:  8, fnrm:  5.83E-03, eBS: -4.5041184631585125, D: -1.359E-05, alpha:  5.054E-01}
-         -  { #---------------------------------------------------------------- it coeff: 9
- calculate density kernel, communication strategy: ALLREDUCE, 
- communication strategy kernel: ALLREDUCE, method: DminSD, 
- iter:  9, fnrm:  5.71E-03, eBS: -4.50413205015609908, D: -1.303E-05, alpha:  5.054E-01}
-         -  { #--------------------------------------------------------------- it coeff: 10
- calculate density kernel, communication strategy: ALLREDUCE, 
- communication strategy kernel: ALLREDUCE, method: DminSD, 
- iter:  10, fnrm:  5.59E-03, eBS: -4.50414508091385102, D: -1.25E-05, alpha:  5.054E-01}
-         Kohn-Sham residue             :  2.041E-01
-         Coefficients available        :  Yes
-       alpha                           :  0.55599173134922375
-       energydiff                      : -5.35930468998913057E-005
-       Hamiltonian update: {
- Energies: {Ekin:  1.61725357342E+01, Epot: -1.92276928666E+01, Enl:  1.43030174225, 
-              EH:  5.64415240195E+01,  EXC: -7.82936685986, EvXC: -1.02651347822E+01}, 
-    Total charge:  1.499999870625E+01, 
- Poisson Solver: {BC: Free, Box:  [  117,  119,  107 ], MPI tasks:  3}}
-        #Eigenvalues and New Occupation Numbers
-       Orbitals: [
- {e: -5.398147214777E-01, f:  2.0},  # 00001
- {e: -4.399839849784E-01, f:  2.0},  # 00002
- {e: -8.530443357213E-02, f:  2.0},  # 00003
- {e:  1.455691359458E-02, f:  2.0},  # 00004
- {e:  4.573917800343E-02, f:  2.0},  # 00005
- {e:  4.574008556873E-02, f:  2.0},  # 00006
- {e:  1.455944989365E-01, f:  2.0},  # 00007
- {e:  1.455959900519E-01, f:  1.0}] # 00008
-       summary: [ {kernel optimization: DMIN, mixing quantity: DENS, mix hist:  0, 
- iter:  19, delta:  2.82E-08, energy: -3.24938788802270224E+01, D: -5.359E-05, 
-           Tr(KW):  7.9923}]
-   -  #------------------------------------------------------------------- kernel iter: 20
-       Kernel update:
-         max dev from unity            :  3.94E-01
-         Hamiltonian application required:  Yes
-         method                        : directmin
-         expansion coefficients optimization: &it_coeff001_003_020
-         -  { #---------------------------------------------------------------- it coeff: 1
- calculate density kernel, communication strategy: ALLREDUCE, 
- communication strategy kernel: ALLREDUCE, method: DminSD, 
- iter:  1, fnrm:  5.37E-03, eBS: -2.83843572528775523, D: -1.668, alpha:  5.56E-01}
-         -  { #---------------------------------------------------------------- it coeff: 2
- calculate density kernel, communication strategy: ALLREDUCE, 
- communication strategy kernel: ALLREDUCE, method: DminSD, 
- iter:  2, fnrm:  5.25E-03, eBS: -4.50674639170675384, D: -1.212E-05, alpha:  5.56E-01}
-         -  { #---------------------------------------------------------------- it coeff: 3
- calculate density kernel, communication strategy: ALLREDUCE, 
- communication strategy kernel: ALLREDUCE, method: DminSD, 
- iter:  3, fnrm:  5.13E-03, eBS: -4.5067585075195149, D: -1.159E-05, alpha:  5.56E-01}
-         -  { #---------------------------------------------------------------- it coeff: 4
- calculate density kernel, communication strategy: ALLREDUCE, 
- communication strategy kernel: ALLREDUCE, method: DminSD, 
- iter:  4, fnrm:  5.02E-03, eBS: -4.50677009600035738, D: -1.109E-05, alpha:  5.56E-01}
-         -  { #---------------------------------------------------------------- it coeff: 5
- calculate density kernel, communication strategy: ALLREDUCE, 
- communication strategy kernel: ALLREDUCE, method: DminSD, 
- iter:  5, fnrm:  4.91E-03, eBS: -4.5067811850586903, D: -1.062E-05, alpha:  5.56E-01}
-         -  { #---------------------------------------------------------------- it coeff: 6
- calculate density kernel, communication strategy: ALLREDUCE, 
- communication strategy kernel: ALLREDUCE, method: DminSD, 
- iter:  6, fnrm:  4.81E-03, eBS: -4.50679180091052611, D: -1.017E-05, alpha:  5.56E-01}
-         -  { #---------------------------------------------------------------- it coeff: 7
- calculate density kernel, communication strategy: ALLREDUCE, 
- communication strategy kernel: ALLREDUCE, method: DminSD, 
- iter:  7, fnrm:  4.7E-03, eBS: -4.50680196819703482, D: -9.742E-06, alpha:  5.56E-01}
-         -  { #---------------------------------------------------------------- it coeff: 8
- calculate density kernel, communication strategy: ALLREDUCE, 
- communication strategy kernel: ALLREDUCE, method: DminSD, 
- iter:  8, fnrm:  4.61E-03, eBS: -4.50681171009313974, D: -9.338E-06, alpha:  5.56E-01}
-         -  { #---------------------------------------------------------------- it coeff: 9
- calculate density kernel, communication strategy: ALLREDUCE, 
- communication strategy kernel: ALLREDUCE, method: DminSD, 
- iter:  9, fnrm:  4.51E-03, eBS: -4.50682104840726527, D: -8.955E-06, alpha:  5.56E-01}
-         -  { #--------------------------------------------------------------- it coeff: 10
- calculate density kernel, communication strategy: ALLREDUCE, 
- communication strategy kernel: ALLREDUCE, method: DminSD, 
- iter:  10, fnrm:  4.42E-03, eBS: -4.50683000367303421, D: -8.592E-06, alpha:  5.56E-01}
-         Kohn-Sham residue             :  2.038E-01
-         Coefficients available        :  Yes
-       alpha                           :  0.61159090448414621
-       energydiff                      : -3.85923186740910751E-006
-       Hamiltonian update: {
- Energies: {Ekin:  1.61725357342E+01, Epot: -1.92294799845E+01, Enl:  1.43030174225, 
-              EH:  5.64388469828E+01,  EXC: -7.82904746362, EvXC: -1.02647161629E+01}, 
-    Total charge:  1.499999870664E+01, 
- Poisson Solver: {BC: Free, Box:  [  117,  119,  107 ], MPI tasks:  3}}
-        #Eigenvalues and New Occupation Numbers
-       Orbitals: [
- {e: -5.398147214777E-01, f:  2.0},  # 00001
- {e: -4.399839849784E-01, f:  2.0},  # 00002
- {e: -8.530443357213E-02, f:  2.0},  # 00003
- {e:  1.455691359458E-02, f:  2.0},  # 00004
- {e:  4.573917800343E-02, f:  2.0},  # 00005
- {e:  4.574008556873E-02, f:  2.0},  # 00006
- {e:  1.455944989365E-01, f:  2.0},  # 00007
- {e:  1.455959900519E-01, f:  1.0}] # 00008
-       summary: [ {kernel optimization: DMIN, mixing quantity: DENS, mix hist:  0, 
- iter:  20, delta:  2.39E-08, energy: -3.24938827394588898E+01, D: -3.859E-06, 
-           Tr(KW):  7.9927}]
-   -  #------------------------------------------------------------------- kernel iter: 21
-       Kernel update:
-         max dev from unity            :  3.94E-01
-         Hamiltonian application required:  Yes
-         method                        : directmin
-         expansion coefficients optimization: &it_coeff001_003_021
-         -  { #---------------------------------------------------------------- it coeff: 1
- calculate density kernel, communication strategy: ALLREDUCE, 
- communication strategy kernel: ALLREDUCE, method: DminSD, 
- iter:  1, fnrm:  4.23E-03, eBS: -2.84101739807660358, D: -1.668, alpha:  6.116E-01}
-         -  { #---------------------------------------------------------------- it coeff: 2
- calculate density kernel, communication strategy: ALLREDUCE, 
- communication strategy kernel: ALLREDUCE, method: DminSD, 
- iter:  2, fnrm:  4.14E-03, eBS: -4.50897941370894451, D: -8.291E-06, alpha:  6.116E-01}
-         -  { #---------------------------------------------------------------- it coeff: 3
- calculate density kernel, communication strategy: ALLREDUCE, 
- communication strategy kernel: ALLREDUCE, method: DminSD, 
- iter:  3, fnrm:  4.05E-03, eBS: -4.5089877049296172, D: -7.929E-06, alpha:  6.116E-01}
-         -  { #---------------------------------------------------------------- it coeff: 4
- calculate density kernel, communication strategy: ALLREDUCE, 
- communication strategy kernel: ALLREDUCE, method: DminSD, 
- iter:  4, fnrm:  3.96E-03, eBS: -4.50899563404154247, D: -7.587E-06, alpha:  6.116E-01}
-         -  { #---------------------------------------------------------------- it coeff: 5
- calculate density kernel, communication strategy: ALLREDUCE, 
- communication strategy kernel: ALLREDUCE, method: DminSD, 
- iter:  5, fnrm:  3.87E-03, eBS: -4.50900322077317206, D: -7.263E-06, alpha:  6.116E-01}
-         -  { #---------------------------------------------------------------- it coeff: 6
- calculate density kernel, communication strategy: ALLREDUCE, 
- communication strategy kernel: ALLREDUCE, method: DminSD, 
- iter:  6, fnrm:  3.79E-03, eBS: -4.50901048360467005, D: -6.956E-06, alpha:  6.116E-01}
-         -  { #---------------------------------------------------------------- it coeff: 7
- calculate density kernel, communication strategy: ALLREDUCE, 
- communication strategy kernel: ALLREDUCE, method: DminSD, 
- iter:  7, fnrm:  3.71E-03, eBS: -4.50901743986047165, D: -6.666E-06, alpha:  6.116E-01}
-         -  { #---------------------------------------------------------------- it coeff: 8
- calculate density kernel, communication strategy: ALLREDUCE, 
- communication strategy kernel: ALLREDUCE, method: DminSD, 
- iter:  8, fnrm:  3.63E-03, eBS: -4.50902410579340174, D: -6.391E-06, alpha:  6.116E-01}
-         -  { #---------------------------------------------------------------- it coeff: 9
- calculate density kernel, communication strategy: ALLREDUCE, 
- communication strategy kernel: ALLREDUCE, method: DminSD, 
- iter:  9, fnrm:  3.56E-03, eBS: -4.50903049666132993, D: -6.13E-06, alpha:  6.116E-01}
-         -  { #--------------------------------------------------------------- it coeff: 10
- calculate density kernel, communication strategy: ALLREDUCE, 
- communication strategy kernel: ALLREDUCE, method: DminSD, 
- iter:  10, fnrm:  3.49E-03, eBS: -4.50903662679725059, D: -5.883E-06, alpha:  6.116E-01}
-         Kohn-Sham residue             :  2.035E-01
-         Coefficients available        :  Yes
-       alpha                           :  0.30579545224207311
-       energydiff                      :  3.2783382820866791E-005
-       Hamiltonian update: {
- Energies: {Ekin:  1.61725357342E+01, Epot: -1.92309720543E+01, Enl:  1.43030174225, 
-              EH:  5.64366351081E+01,  EXC: -7.82879450086, EvXC: -1.02643847235E+01}, 
-    Total charge:  1.499999870697E+01, 
- Poisson Solver: {BC: Free, Box:  [  117,  119,  107 ], MPI tasks:  3}}
-        #Eigenvalues and New Occupation Numbers
-       Orbitals: [
- {e: -5.398147214777E-01, f:  2.0},  # 00001
- {e: -4.399839849784E-01, f:  2.0},  # 00002
- {e: -8.530443357213E-02, f:  2.0},  # 00003
- {e:  1.455691359458E-02, f:  2.0},  # 00004
- {e:  4.573917800343E-02, f:  2.0},  # 00005
- {e:  4.574008556873E-02, f:  2.0},  # 00006
- {e:  1.455944989365E-01, f:  2.0},  # 00007
- {e:  1.455959900519E-01, f:  1.0}] # 00008
-       summary: [ {kernel optimization: DMIN, mixing quantity: DENS, mix hist:  0, 
- iter:  21, delta:  2.03E-08, energy: -3.2493849956076069E+01, D:  3.278E-05, 
-           Tr(KW):  7.9932}]
-   -  #------------------------------------------------------------------- kernel iter: 22
-       Kernel update:
-         max dev from unity            :  3.94E-01
-         Hamiltonian application required:  Yes
-         method                        : directmin
-         expansion coefficients optimization: &it_coeff001_003_022
-         -  { #---------------------------------------------------------------- it coeff: 1
- calculate density kernel, communication strategy: ALLREDUCE, 
- communication strategy kernel: ALLREDUCE, method: DminSD, 
- iter:  1, fnrm:  3.33E-03, eBS: -2.84311801288753241, D: -1.668, alpha:  3.058E-01}
-         -  { #---------------------------------------------------------------- it coeff: 2
- calculate density kernel, communication strategy: ALLREDUCE, 
- communication strategy kernel: ALLREDUCE, method: DminSD, 
- iter:  2, fnrm:  3.3E-03, eBS: -4.51077631188514339, D: -2.646E-06, alpha:  3.058E-01}
-         -  { #---------------------------------------------------------------- it coeff: 3
- calculate density kernel, communication strategy: ALLREDUCE, 
- communication strategy kernel: ALLREDUCE, method: DminSD, 
- iter:  3, fnrm:  3.26E-03, eBS: -4.5107789582565605, D: -2.593E-06, alpha:  3.058E-01}
-         -  { #---------------------------------------------------------------- it coeff: 4
- calculate density kernel, communication strategy: ALLREDUCE, 
- communication strategy kernel: ALLREDUCE, method: DminSD, 
- iter:  4, fnrm:  3.23E-03, eBS: -4.51078155130820768, D: -2.541E-06, alpha:  3.058E-01}
-         -  { #---------------------------------------------------------------- it coeff: 5
- calculate density kernel, communication strategy: ALLREDUCE, 
- communication strategy kernel: ALLREDUCE, method: DminSD, 
- iter:  5, fnrm:  3.2E-03, eBS: -4.51078409243243783, D: -2.491E-06, alpha:  3.058E-01}
-         -  { #---------------------------------------------------------------- it coeff: 6
- calculate density kernel, communication strategy: ALLREDUCE, 
- communication strategy kernel: ALLREDUCE, method: DminSD, 
- iter:  6, fnrm:  3.17E-03, eBS: -4.51078658297786905, D: -2.441E-06, alpha:  3.058E-01}
-         -  { #---------------------------------------------------------------- it coeff: 7
- calculate density kernel, communication strategy: ALLREDUCE, 
- communication strategy kernel: ALLREDUCE, method: DminSD, 
- iter:  7, fnrm:  3.14E-03, eBS: -4.51078902425105355, D: -2.393E-06, alpha:  3.058E-01}
-         -  { #---------------------------------------------------------------- it coeff: 8
- calculate density kernel, communication strategy: ALLREDUCE, 
- communication strategy kernel: ALLREDUCE, method: DminSD, 
- iter:  8, fnrm:  3.1E-03, eBS: -4.51079141751811985, D: -2.346E-06, alpha:  3.058E-01}
-         -  { #---------------------------------------------------------------- it coeff: 9
- calculate density kernel, communication strategy: ALLREDUCE, 
- communication strategy kernel: ALLREDUCE, method: DminSD, 
- iter:  9, fnrm:  3.07E-03, eBS: -4.51079376400627119, D: -2.301E-06, alpha:  3.058E-01}
-         -  { #--------------------------------------------------------------- it coeff: 10
- calculate density kernel, communication strategy: ALLREDUCE, 
- communication strategy kernel: ALLREDUCE, method: DminSD, 
- iter:  10, fnrm:  3.04E-03, eBS: -4.51079606490523233, D: -2.256E-06, alpha:  3.058E-01}
-         Kohn-Sham residue             :  2.034E-01
-         Coefficients available        :  Yes
-       alpha                           :  0.15289772612103655
-       energydiff                      :  1.95753873839521475E-005
-       Hamiltonian update: {
- Energies: {Ekin:  1.61725357342E+01, Epot: -1.92321970199E+01, Enl:  1.43030174225, 
-              EH:  5.64348425431E+01,  EXC: -7.82859911466, EvXC: -1.02641288372E+01}, 
-    Total charge:  1.49999987071E+01, 
- Poisson Solver: {BC: Free, Box:  [  117,  119,  107 ], MPI tasks:  3}}
-        #Eigenvalues and New Occupation Numbers
-       Orbitals: [
- {e: -5.398147214777E-01, f:  2.0},  # 00001
- {e: -4.399839849784E-01, f:  2.0},  # 00002
- {e: -8.530443357213E-02, f:  2.0},  # 00003
- {e:  1.455691359458E-02, f:  2.0},  # 00004
- {e:  4.573917800343E-02, f:  2.0},  # 00005
- {e:  4.574008556873E-02, f:  2.0},  # 00006
- {e:  1.455944989365E-01, f:  2.0},  # 00007
- {e:  1.455959900519E-01, f:  1.0}] # 00008
-       summary: [ {kernel optimization: DMIN, mixing quantity: DENS, mix hist:  0, 
- iter:  22, delta:  9.3E-09, energy: -3.2493830380688685E+01, D:  1.958E-05, 
-           Tr(KW):  7.9934}]
-   -  #------------------------------------------------------------------- kernel iter: 23
-       Kernel update:
-         max dev from unity            :  3.94E-01
-         Hamiltonian application required:  Yes
-         method                        : directmin
-         expansion coefficients optimization: &it_coeff001_003_023
-         -  { #---------------------------------------------------------------- it coeff: 1
- calculate density kernel, communication strategy: ALLREDUCE, 
- communication strategy kernel: ALLREDUCE, method: DminSD, 
- iter:  1, fnrm:  2.98E-03, eBS: -2.84483050226425682, D: -1.667, alpha:  1.529E-01}
-         -  { #---------------------------------------------------------------- it coeff: 2
- calculate density kernel, communication strategy: ALLREDUCE, 
- communication strategy kernel: ALLREDUCE, method: DminSD, 
- iter:  2, fnrm:  2.96E-03, eBS: -4.51159549644186342, D: -1.071E-06, alpha:  1.529E-01}
-         -  { #---------------------------------------------------------------- it coeff: 3
- calculate density kernel, communication strategy: ALLREDUCE, 
- communication strategy kernel: ALLREDUCE, method: DminSD, 
- iter:  3, fnrm:  2.95E-03, eBS: -4.51159656694541411, D: -1.06E-06, alpha:  1.529E-01}
-         -  { #---------------------------------------------------------------- it coeff: 4
- calculate density kernel, communication strategy: ALLREDUCE, 
- communication strategy kernel: ALLREDUCE, method: DminSD, 
- iter:  4, fnrm:  2.93E-03, eBS: -4.51159762708815837, D: -1.05E-06, alpha:  1.529E-01}
-         -  { #---------------------------------------------------------------- it coeff: 5
- calculate density kernel, communication strategy: ALLREDUCE, 
- communication strategy kernel: ALLREDUCE, method: DminSD, 
- iter:  5, fnrm:  2.92E-03, eBS: -4.5115986770025085, D: -1.04E-06, alpha:  1.529E-01}
-         -  { #---------------------------------------------------------------- it coeff: 6
- calculate density kernel, communication strategy: ALLREDUCE, 
- communication strategy kernel: ALLREDUCE, method: DminSD, 
- iter:  6, fnrm:  2.91E-03, eBS: -4.5115997168188251, D: -1.03E-06, alpha:  1.529E-01}
-         -  { #---------------------------------------------------------------- it coeff: 7
- calculate density kernel, communication strategy: ALLREDUCE, 
- communication strategy kernel: ALLREDUCE, method: DminSD, 
- iter:  7, fnrm:  2.89E-03, eBS: -4.51160074666542066, D: -1.02E-06, alpha:  1.529E-01}
-         -  { #---------------------------------------------------------------- it coeff: 8
- calculate density kernel, communication strategy: ALLREDUCE, 
- communication strategy kernel: ALLREDUCE, method: DminSD, 
- iter:  8, fnrm:  2.88E-03, eBS: -4.51160176666863411, D: -1.01E-06, alpha:  1.529E-01}
-         -  { #---------------------------------------------------------------- it coeff: 9
- calculate density kernel, communication strategy: ALLREDUCE, 
- communication strategy kernel: ALLREDUCE, method: DminSD, 
- iter:  9, fnrm:  2.86E-03, eBS: -4.51160277695283707, D: -1.001E-06, alpha:  1.529E-01}
-         -  { #--------------------------------------------------------------- it coeff: 10
- calculate density kernel, communication strategy: ALLREDUCE, 
- communication strategy kernel: ALLREDUCE, method: DminSD, 
- iter:  10, fnrm:  2.85E-03, eBS: -4.51160377764049336, D: -9.912E-07, alpha:  1.529E-01}
-         Kohn-Sham residue             :  2.034E-01
-         Coefficients available        :  Yes
-       alpha                           :  7.64488630605182767E-002
-       energydiff                      :  1.02859486332818051E-005
-       Hamiltonian update: {
- Energies: {Ekin:  1.61725357342E+01, Epot: -1.92327565082E+01, Enl:  1.43030174225, 
-              EH:  5.64340193296E+01,  EXC: -7.82851221523, EvXC: -1.02640150262E+01}, 
-    Total charge:  1.499999870716E+01, 
- Poisson Solver: {BC: Free, Box:  [  117,  119,  107 ], MPI tasks:  3}}
-        #Eigenvalues and New Occupation Numbers
-       Orbitals: [
- {e: -5.398147214777E-01, f:  2.0},  # 00001
- {e: -4.399839849784E-01, f:  2.0},  # 00002
- {e: -8.530443357213E-02, f:  2.0},  # 00003
- {e:  1.455691359458E-02, f:  2.0},  # 00004
- {e:  4.573917800343E-02, f:  2.0},  # 00005
- {e:  4.574008556873E-02, f:  2.0},  # 00006
- {e:  1.455944989365E-01, f:  2.0},  # 00007
- {e:  1.455959900519E-01, f:  1.0}] # 00008
-       summary: [ {kernel optimization: DMIN, mixing quantity: DENS, mix hist:  0, 
- iter:  23, delta:  4.23E-09, energy: -3.24938200947400517E+01, D:  1.029E-05, 
-           Tr(KW):  7.9935}]
-   -  #------------------------------------------------------------------- kernel iter: 24
-       Kernel update:
-         max dev from unity            :  3.94E-01
-         Hamiltonian application required:  Yes
-         method                        : directmin
-         expansion coefficients optimization: &it_coeff001_003_024
-         -  { #---------------------------------------------------------------- it coeff: 1
- calculate density kernel, communication strategy: ALLREDUCE, 
- communication strategy kernel: ALLREDUCE, method: DminSD, 
- iter:  1, fnrm:  2.82E-03, eBS: -2.84561651829151074, D: -1.666, alpha:  7.645E-02}
-         -  { #---------------------------------------------------------------- it coeff: 2
- calculate density kernel, communication strategy: ALLREDUCE, 
- communication strategy kernel: ALLREDUCE, method: DminSD, 
- iter:  2, fnrm:  2.81E-03, eBS: -4.51196230192910086, D: -4.83E-07, alpha:  7.645E-02}
-         -  { #---------------------------------------------------------------- it coeff: 3
- calculate density kernel, communication strategy: ALLREDUCE, 
- communication strategy kernel: ALLREDUCE, method: DminSD, 
- iter:  3, fnrm:  2.81E-03, eBS: -4.5119627849771673, D: -4.808E-07, alpha:  7.645E-02}
-         -  { #---------------------------------------------------------------- it coeff: 4
- calculate density kernel, communication strategy: ALLREDUCE, 
- communication strategy kernel: ALLREDUCE, method: DminSD, 
- iter:  4, fnrm:  2.8E-03, eBS: -4.51196326573451234, D: -4.785E-07, alpha:  7.645E-02}
-         -  { #---------------------------------------------------------------- it coeff: 5
- calculate density kernel, communication strategy: ALLREDUCE, 
- communication strategy kernel: ALLREDUCE, method: DminSD, 
- iter:  5, fnrm:  2.79E-03, eBS: -4.51196374421560087, D: -4.762E-07, alpha:  7.645E-02}
-         -  { #---------------------------------------------------------------- it coeff: 6
- calculate density kernel, communication strategy: ALLREDUCE, 
- communication strategy kernel: ALLREDUCE, method: DminSD, 
- iter:  6, fnrm:  2.79E-03, eBS: -4.51196422043480538, D: -4.74E-07, alpha:  7.645E-02}
-         -  { #---------------------------------------------------------------- it coeff: 7
- calculate density kernel, communication strategy: ALLREDUCE, 
- communication strategy kernel: ALLREDUCE, method: DminSD, 
- iter:  7, fnrm:  2.78E-03, eBS: -4.51196469440636339, D: -4.717E-07, alpha:  7.645E-02}
-         -  { #---------------------------------------------------------------- it coeff: 8
- calculate density kernel, communication strategy: ALLREDUCE, 
- communication strategy kernel: ALLREDUCE, method: DminSD, 
- iter:  8, fnrm:  2.77E-03, eBS: -4.51196516614442444, D: -4.695E-07, alpha:  7.645E-02}
-         -  { #---------------------------------------------------------------- it coeff: 9
- calculate density kernel, communication strategy: ALLREDUCE, 
- communication strategy kernel: ALLREDUCE, method: DminSD, 
- iter:  9, fnrm:  2.77E-03, eBS: -4.51196563566300579, D: -4.673E-07, alpha:  7.645E-02}
-         -  { #--------------------------------------------------------------- it coeff: 10
- calculate density kernel, communication strategy: ALLREDUCE, 
- communication strategy kernel: ALLREDUCE, method: DminSD, 
- iter:  10, fnrm:  2.76E-03, eBS: -4.51196610297604384, D: -4.651E-07, alpha:  7.645E-02}
-         Kohn-Sham residue             :  2.034E-01
-         Coefficients available        :  Yes
-       alpha                           :  3.82244315302591384E-002
-       energydiff                      :  5.30220318495366882E-006
-       Hamiltonian update: {
- Energies: {Ekin:  1.61725357342E+01, Epot: -1.92330073282E+01, Enl:  1.43030174225, 
-              EH:  5.64336504676E+01,  EXC: -7.82847418709, EvXC: -1.02639652279E+01}, 
-    Total charge:  1.499999870719E+01, 
- Poisson Solver: {BC: Free, Box:  [  117,  119,  107 ], MPI tasks:  3}}
-        #Eigenvalues and New Occupation Numbers
-       Orbitals: [
- {e: -5.398147214777E-01, f:  2.0},  # 00001
- {e: -4.399839849784E-01, f:  2.0},  # 00002
- {e: -8.530443357213E-02, f:  2.0},  # 00003
- {e:  1.455691359458E-02, f:  2.0},  # 00004
- {e:  4.573917800343E-02, f:  2.0},  # 00005
- {e:  4.574008556873E-02, f:  2.0},  # 00006
- {e:  1.455944989365E-01, f:  2.0},  # 00007
- {e:  1.455959900519E-01, f:  1.0}] # 00008
-       summary: [ {kernel optimization: DMIN, mixing quantity: DENS, mix hist:  0, 
- iter:  24, delta:  2.0E-09, energy: -3.24938147925368668E+01, D:  5.302E-06, 
-           Tr(KW):  7.9936}]
-   -  #------------------------------------------------------------------- kernel iter: 25
-       Kernel update:
-         max dev from unity            :  3.94E-01
-         Hamiltonian application required:  Yes
-         method                        : directmin
-         expansion coefficients optimization: &it_coeff001_003_025
-         -  { #---------------------------------------------------------------- it coeff: 1
- calculate density kernel, communication strategy: ALLREDUCE, 
- communication strategy kernel: ALLREDUCE, method: DminSD, 
- iter:  1, fnrm:  2.74E-03, eBS: -2.84596830799132672, D: -1.666, alpha:  3.822E-02}
-         -  { #---------------------------------------------------------------- it coeff: 2
- calculate density kernel, communication strategy: ALLREDUCE, 
- communication strategy kernel: ALLREDUCE, method: DminSD, 
- iter:  2, fnrm:  2.74E-03, eBS: -4.51213294423505307, D: -2.296E-07, alpha:  3.822E-02}
-         -  { #---------------------------------------------------------------- it coeff: 3
- calculate density kernel, communication strategy: ALLREDUCE, 
- communication strategy kernel: ALLREDUCE, method: DminSD, 
- iter:  3, fnrm:  2.74E-03, eBS: -4.51213317387313584, D: -2.291E-07, alpha:  3.822E-02}
-         -  { #---------------------------------------------------------------- it coeff: 4
- calculate density kernel, communication strategy: ALLREDUCE, 
- communication strategy kernel: ALLREDUCE, method: DminSD, 
- iter:  4, fnrm:  2.73E-03, eBS: -4.51213340297222665, D: -2.286E-07, alpha:  3.822E-02}
-         -  { #---------------------------------------------------------------- it coeff: 5
- calculate density kernel, communication strategy: ALLREDUCE, 
- communication strategy kernel: ALLREDUCE, method: DminSD, 
- iter:  5, fnrm:  2.73E-03, eBS: -4.51213363153401836, D: -2.28E-07, alpha:  3.822E-02}
-         -  { #---------------------------------------------------------------- it coeff: 6
- calculate density kernel, communication strategy: ALLREDUCE, 
- communication strategy kernel: ALLREDUCE, method: DminSD, 
- iter:  6, fnrm:  2.73E-03, eBS: -4.51213385956019586, D: -2.275E-07, alpha:  3.822E-02}
-         -  { #---------------------------------------------------------------- it coeff: 7
- calculate density kernel, communication strategy: ALLREDUCE, 
- communication strategy kernel: ALLREDUCE, method: DminSD, 
- iter:  7, fnrm:  2.73E-03, eBS: -4.51213408705244934, D: -2.27E-07, alpha:  3.822E-02}
-         -  { #---------------------------------------------------------------- it coeff: 8
- calculate density kernel, communication strategy: ALLREDUCE, 
- communication strategy kernel: ALLREDUCE, method: DminSD, 
- iter:  8, fnrm:  2.72E-03, eBS: -4.51213431401243792, D: -2.264E-07, alpha:  3.822E-02}
-         -  { #---------------------------------------------------------------- it coeff: 9
- calculate density kernel, communication strategy: ALLREDUCE, 
- communication strategy kernel: ALLREDUCE, method: DminSD, 
- iter:  9, fnrm:  2.72E-03, eBS: -4.51213454044183937, D: -2.259E-07, alpha:  3.822E-02}
-         -  { #--------------------------------------------------------------- it coeff: 10
- calculate density kernel, communication strategy: ALLREDUCE, 
- communication strategy kernel: ALLREDUCE, method: DminSD, 
- iter:  10, fnrm:  2.72E-03, eBS: -4.51213476634229949, D: -2.254E-07, alpha:  3.822E-02}
-         Kohn-Sham residue             :  2.034E-01
-         Coefficients available        :  Yes
-       alpha                           :  1.91122157651295692E-002
-       energydiff                      :  2.69445722977934565E-006
-       Hamiltonian update: {
- Energies: {Ekin:  1.61725357342E+01, Epot: -1.92331242524E+01, Enl:  1.43030174225, 
-              EH:  5.64334789207E+01,  EXC: -7.82845675855, EvXC: -1.02639424085E+01}, 
-    Total charge:  1.49999987072E+01, 
- Poisson Solver: {BC: Free, Box:  [  117,  119,  107 ], MPI tasks:  3}}
-        #Eigenvalues and New Occupation Numbers
-       Orbitals: [
- {e: -5.398147214777E-01, f:  2.0},  # 00001
- {e: -4.399839849784E-01, f:  2.0},  # 00002
- {e: -8.530443357213E-02, f:  2.0},  # 00003
- {e:  1.455691359458E-02, f:  2.0},  # 00004
- {e:  4.573917800343E-02, f:  2.0},  # 00005
- {e:  4.574008556873E-02, f:  2.0},  # 00006
- {e:  1.455944989365E-01, f:  2.0},  # 00007
- {e:  1.455959900519E-01, f:  1.0}] # 00008
-       summary: [ {kernel optimization: DMIN, mixing quantity: DENS, mix hist:  0, 
- iter:  25, delta:  9.71E-10, energy: -3.2493812098079637E+01, D:  2.694E-06, 
-           Tr(KW):  7.9936}]
-   -  #------------------------------------------------------------------- kernel iter: 26
-       Kernel update:
-         max dev from unity            :  3.94E-01
-         Hamiltonian application required:  Yes
-         method                        : directmin
-         expansion coefficients optimization: &it_coeff001_003_026
-         -  { #---------------------------------------------------------------- it coeff: 1
- calculate density kernel, communication strategy: ALLREDUCE, 
- communication strategy kernel: ALLREDUCE, method: DminSD, 
- iter:  1, fnrm:  2.71E-03, eBS: -2.84613176953808455, D: -1.666, alpha:  1.911E-02}
-         -  { #---------------------------------------------------------------- it coeff: 2
- calculate density kernel, communication strategy: ALLREDUCE, 
- communication strategy kernel: ALLREDUCE, method: DminSD, 
- iter:  2, fnrm:  2.71E-03, eBS: -4.51221493979179034, D: -1.12E-07, alpha:  1.911E-02}
-         -  { #---------------------------------------------------------------- it coeff: 3
- calculate density kernel, communication strategy: ALLREDUCE, 
- communication strategy kernel: ALLREDUCE, method: DminSD, 
- iter:  3, fnrm:  2.71E-03, eBS: -4.51221505177347559, D: -1.119E-07, alpha:  1.911E-02}
-         -  { #---------------------------------------------------------------- it coeff: 4
- calculate density kernel, communication strategy: ALLREDUCE, 
- communication strategy kernel: ALLREDUCE, method: DminSD, 
- iter:  4, fnrm:  2.7E-03, eBS: -4.51221516362440678, D: -1.117E-07, alpha:  1.911E-02}
-         -  { #---------------------------------------------------------------- it coeff: 5
- calculate density kernel, communication strategy: ALLREDUCE, 
- communication strategy kernel: ALLREDUCE, method: DminSD, 
- iter:  5, fnrm:  2.7E-03, eBS: -4.51221527534479971, D: -1.116E-07, alpha:  1.911E-02}
-         -  { #---------------------------------------------------------------- it coeff: 6
- calculate density kernel, communication strategy: ALLREDUCE, 
- communication strategy kernel: ALLREDUCE, method: DminSD, 
- iter:  6, fnrm:  2.7E-03, eBS: -4.51221538693485069, D: -1.115E-07, alpha:  1.911E-02}
-         -  { #---------------------------------------------------------------- it coeff: 7
- calculate density kernel, communication strategy: ALLREDUCE, 
- communication strategy kernel: ALLREDUCE, method: DminSD, 
- iter:  7, fnrm:  2.7E-03, eBS: -4.5122154983947631, D: -1.113E-07, alpha:  1.911E-02}
-         -  { #---------------------------------------------------------------- it coeff: 8
- calculate density kernel, communication strategy: ALLREDUCE, 
- communication strategy kernel: ALLREDUCE, method: DminSD, 
- iter:  8, fnrm:  2.7E-03, eBS: -4.51221560972473767, D: -1.112E-07, alpha:  1.911E-02}
-         -  { #---------------------------------------------------------------- it coeff: 9
- calculate density kernel, communication strategy: ALLREDUCE, 
- communication strategy kernel: ALLREDUCE, method: DminSD, 
- iter:  9, fnrm:  2.7E-03, eBS: -4.51221572092498668, D: -1.111E-07, alpha:  1.911E-02}
-         -  { #--------------------------------------------------------------- it coeff: 10
- calculate density kernel, communication strategy: ALLREDUCE, 
- communication strategy kernel: ALLREDUCE, method: DminSD, 
- iter:  10, fnrm:  2.69E-03, eBS: -4.51221583199570286, D: -1.109E-07, alpha:  1.911E-02}
-         Kohn-Sham residue             :  2.034E-01
-         Coefficients available        :  Yes
-       alpha                           :  9.55610788256478459E-003
-       energydiff                      :  1.35829150593735903E-006
-       Hamiltonian update: {
- Energies: {Ekin:  1.61725357342E+01, Epot: -1.92331805251E+01, Enl:  1.43030174225, 
-              EH:  5.64333965143E+01,  EXC: -7.82844845288, EvXC: -1.02639315348E+01}, 
-    Total charge:  1.499999870721E+01, 
- Poisson Solver: {BC: Free, Box:  [  117,  119,  107 ], MPI tasks:  3}}
-        #Eigenvalues and New Occupation Numbers
-       Orbitals: [
- {e: -5.398147214777E-01, f:  2.0},  # 00001
- {e: -4.399839849784E-01, f:  2.0},  # 00002
- {e: -8.530443357213E-02, f:  2.0},  # 00003
- {e:  1.455691359458E-02, f:  2.0},  # 00004
- {e:  4.573917800343E-02, f:  2.0},  # 00005
- {e:  4.574008556873E-02, f:  2.0},  # 00006
- {e:  1.455944989365E-01, f:  2.0},  # 00007
- {e:  1.455959900519E-01, f:  1.0}] # 00008
-       summary: [ {kernel optimization: DMIN, mixing quantity: DENS, mix hist:  0, 
- iter:  26, delta:  4.78E-10, energy: -3.24938107397881311E+01, D:  1.358E-06, 
-           Tr(KW):  7.9936}]
-   -  &final_kernel001_003  { #--------------------------------------------------- iter: 26
- summary: [ {kernel optimization: DMIN, mixing quantity: DENS, mix hist:  0, 
- iter:  26, delta:  4.78E-10, energy: -3.24938107397881311E+01, D:  1.358E-06, 
-           Tr(KW):  7.9936}]}
-=======
  iter:  1, fnrm:  1.78E-01, eBS: -2.89901745411253575E+00, D: -1.709E+00, 
           alpha:  1.000E-01}
        -  { #------------------------------------------------------------------ it coeff: 2
@@ -12915,7 +7128,6 @@
  summary: [ {kernel optimization: DMIN, mixing quantity: DENS, mix hist:  0, 
  iter:  26, delta:  4.30E-10, energy: -3.24938182840793957E+01, D:  1.350E-06, 
            Tr(KW):  7.9936E+00}]}
->>>>>>> ffa93dbe
    Poisson Solver:
      BC                                : Free
      Box                               :  [  117,  119,  107 ]
@@ -12924,21 +7136,6 @@
    self consistency summary: &it_sc001
    -  {iter:  1, target function: ENERGY,  #WARNING: support function optimization not converged
  kernel optimization: DIRMIN,  #WARNING: density optimization not converged
-<<<<<<< HEAD
- iter high:  1, delta out:  1.000+1, energy: -3.24938107397881311E+01, D: -3.249E+01}
-    #Eigenvalues and New Occupation Numbers
-   Orbitals: [
- {e: -5.398147214777E-01, f:  1.0},  # 00001
- {e: -4.399839849784E-01, f:  1.0},  # 00002
- {e: -8.530443357213E-02, f:  1.0},  # 00003
- {e:  1.455691359458E-02, f:  1.0},  # 00004
- {e:  4.573917800343E-02, f:  1.0},  # 00005
- {e:  4.574008556873E-02, f:  1.0},  # 00006
- {e:  1.455944989365E-01, f:  1.0},  # 00007
- {e:  1.455959900519E-01, f:  1.0},  # 00008
- {e:  3.03327767223E-01, f:  1.0},  # 00009
- {e:  4.117176184189E-01, f:  1.0}] # 00010
-=======
  iter high:  1, delta out:  1.000+100, energy: -3.24938182840793957E+01, D: -3.249E+01}
     #Eigenvalues and New Occupation Numbers
    Orbitals: [
@@ -12952,32 +7149,24 @@
  {e:  1.455959900519E-01, f:  1.0000},  # 00008
  {e:  3.033277672230E-01, f:  1.0000},  # 00009
  {e:  4.117176184189E-01, f:  1.0000}] # 00010
->>>>>>> ffa93dbe
    Weight analysis: [
   #coeff, occ, eval, frac for each frag
-  {iorb:  1, occ:  2.0, eval: -0.539815, frac:  0.9731, frac:  0.0269}, 
-  {iorb:  2, occ:  2.0, eval: -0.439984, frac:  0.0279, frac:  0.9721}, 
-  {iorb:  3, occ:  2.0, eval: -0.085304, frac:  0.9841, frac:  0.0159}, 
-  {iorb:  4, occ:  2.0, eval:  0.014557, frac:  0.0166, frac:  0.9834}, 
-  {iorb:  5, occ:  2.0, eval:  0.045739, frac:  0.9908, frac:  0.0092}, 
-  {iorb:  6, occ:  2.0, eval:  0.04574, frac:  0.9907, frac:  0.0093}, 
-  {iorb:  7, occ:  2.0, eval:  0.145594, frac:  0.0012, frac:  0.9988}, 
-  {iorb:  8, occ:  1.0, eval:  0.145596, frac:  0.0166, frac:  0.9834}, 
+  {iorb:  1, occ:  2.0000, eval: -0.539815, frac:  0.9731, frac:  0.0269}, 
+  {iorb:  2, occ:  2.0000, eval: -0.439984, frac:  0.0279, frac:  0.9721}, 
+  {iorb:  3, occ:  2.0000, eval: -0.085304, frac:  0.9841, frac:  0.0159}, 
+  {iorb:  4, occ:  2.0000, eval:  0.014557, frac:  0.0166, frac:  0.9834}, 
+  {iorb:  5, occ:  2.0000, eval:  0.045739, frac:  0.9908, frac:  0.0092}, 
+  {iorb:  6, occ:  2.0000, eval:  0.045740, frac:  0.9907, frac:  0.0093}, 
+  {iorb:  7, occ:  2.0000, eval:  0.145594, frac:  0.0012, frac:  0.9988}, 
+  {iorb:  8, occ:  1.0000, eval:  0.145596, frac:  0.0166, frac:  0.9834}, 
  ]
     #========================================================================= final results
    self consistency summary:
    -  {iter:  1, 
-<<<<<<< HEAD
- Energies: {Ekin:  1.61725357342E+01, Epot: -1.92331805251E+01, Enl:  1.43030174225, 
-              EH:  5.62343973574E+01,  EXC: -7.79329022851, EvXC: -1.02173242666E+01}, 
-       iter high:  1,            delta out:  1.000+1, 
-          energy: -3.24938107397881311E+01,                       D:  0.0,  #FINAL
-=======
  Energies: {Ekin:  1.61725357342E+01, Epot: -1.92331790707E+01, Enl:  1.43030174225E+00, 
               EH:  5.62343973574E+01,  EXC: -7.79329022852E+00, EvXC: -1.02173242666E+01}, 
        iter high:  1,            delta out:  1.000+100, 
           energy: -3.24938182840793957E+01,                       D:  0.000E+00,  #FINAL
->>>>>>> ffa93dbe
  }
  Total charge                          :  1.499999870721E+01
   #---------------------------------------------------------------------- Forces Calculation
@@ -12986,24 +7175,8 @@
    Box                                 :  [  117,  119,  107 ]
    MPI tasks                           :  4
  Writing electronic density in file    : electronic_density
- Calculate local forces: {Leaked force:  0.0}
+ Calculate local forces: {Leaked force:  0.00000E+00}
  Calculate Non Local forces            :  Yes
-<<<<<<< HEAD
- Average noise forces: {x: -6.46706449E-02, y: -3.62054998E-01, z:  1.94270742E-02, 
-                    total:  3.68298147E-01}
- Clean forces norm (Ha/Bohr): {maxval:  8.474200809809E-01, fnrm2:  1.399630500006}
- Raw forces norm (Ha/Bohr): {maxval:  1.0991438394, fnrm2:  1.62026467354}
-  #--------------------------------------------------------------------------- Atomic Forces
- Atomic Forces (Ha/Bohr):
- -  {O: [-2.31978977304E-01, -8.150425984258E-01,  3.480012949134E-03]} # 0001
- -  {H: [-1.715605525827E-01, -1.674988909712E-01, -3.480012949134E-03]} # 0002
- -  {O: [ 2.437299602826E-01,  6.591206656652E-01,  3.480012949134E-03]} # 0003
- -  {H: [ 1.598095696041E-01,  3.234208237318E-01, -3.480012949134E-03]} # 0004
-  #----------------------------------------------------------------- Timing for root process
- Timings for root process:
-   CPU time (s)                        :  121.94
-   Elapsed time (s)                    :  61.69
-=======
  Average noise forces: {x: -6.46579377E-02, y: -3.62029214E-01, z:  1.94312814E-02, 
                     total:  3.68270790E-01}
  Clean forces norm (Ha/Bohr): {maxval:  8.474224700389E-01, fnrm2:  1.399678393138E+00}
@@ -13018,41 +7191,12 @@
  Timings for root process:
    CPU time (s)                        :  73.21
    Elapsed time (s)                    :  37.33
->>>>>>> ffa93dbe
   #-------------------------------- Warnings obtained during the run, check their relevance!
  WARNINGS:
  - Odd number of electrons, no closed shell system
  - Do not call check_communications in the linear scaling version!
  - support function optimization not converged
  - density optimization not converged
-<<<<<<< HEAD
- Status of the memory at finalization:
-   wfd%keyvloc:
-     Array Id                          : wfd%keyvloc
-     Size (Bytes)                      : 6120
-     Allocating Routine Id             : system_initialization
-     Address of first element          : 0x284edf0
-     Address of metadata               : 42121512
-   wfd%keygloc:
-     Array Id                          : wfd%keygloc
-     Size (Bytes)                      : 12240
-     Allocating Routine Id             : system_initialization
-     Address of first element          : 0x2856fd0
-     Address of metadata               : 42121416
-   Timestamp of Profile initialization:
-     2014-01-31 16:02:57.358
-   Process Id:
-     0
- Memory Consumption Report:
-   Tot. No. of Allocations             :  38198
-   Tot. No. of Deallocations           :  38198
-   Remaining Memory (B)                :  0
-   Memory occupation:
-     Peak Value (MB)                   :  242
-     for the array                     : psirtwork
-     in the routine                    : check_communication_sumrho
- Max No. of dictionaries used          :  1574 #(  138 still in use)
-=======
  Memory Consumption Report:
    Tot. No. of Allocations             :  30746
    Tot. No. of Deallocations           :  30746
@@ -13062,5 +7206,4 @@
      for the array                     : psir
      in the routine                    : psi_to_vlocpsi
  Max No. of dictionaries used          :  3046 #(  765 still in use)
- Number of dictionary folders allocated:  1
->>>>>>> ffa93dbe
+ Number of dictionary folders allocated:  1