--- conflicted
+++ resolved
@@ -27,33 +27,6 @@
        ggggg       i         BBBB
  
  Reference Paper                       : The Journal of Chemical Physics 129, 014109 (2008)
-<<<<<<< HEAD
- Version Number                        : 1.7-dev.11
- Timestamp of this run                 :  2012-07-12 16:49:31.920
- Hostname                              : phys-comp-03
- #... (file:default.perf.. not present).................................Performance Options 
- #|debug F                   Debug option
- #|fftcache 8192             Cache size for the FFT
- #|accel NO                  Acceleration (NO, CUDAGPU, OCLGPU)
- #|blas F                    CUBLAS acceleration
- #|projrad  1.50E+01         Radius of the projector as a function of the maxrad
- #|exctxpar OP2P             Exact exchange parallelisation scheme
- #|ig_diag T                 Input guess: (T:Direct, F:Iterative) diag. of Ham.
- #|ig_norbp 5                Input guess: Orbitals per process for iterative diag.
- #|ig_blocks  300 800         Input guess: Block sizes for orthonormalisation
- #|ig_tol  1.00E-04          Input guess: Tolerance criterion
- #|methortho 0               Orthogonalisation (0=Cholesky,1=GS/Chol,2=Loewdin)
- #|rho_commun DEF            Density communication scheme
- #|psolver_groupsize 0       Size of Poisson Solver taskgroups (0=nproc)
- #|unblock_comms OFF         Overlap Communications of fields (OFF,DEN,POT)
- #|linear OFF                Linear Input Guess approach (OFF, LIG, FUL, TMO)
- #|tolsym -1.00E+00          Tolerance for symmetry detection
- #|signaling F               Expose calculation results on Network
- #|signalTimeout 0           Time out on startup for signal connection
- #|domain                    Domain to add to the hostname to find the IP 
- #|verbosity 2               verbosity of the output 0=low, 2=high
- #|psp_onfly T               Calculate pseudopotential projectors on the fly
-=======
  Version Number                        : 1.7-dev.15
  Timestamp of this run                 :  2012-07-23 14:34:09.756
  Root process Hostname                 : phys-comp-03
@@ -81,7 +54,6 @@
  #|verbosity 2                  verbosity of the output 0=low, 2=high                        
  #|outdir .                     Writing directory                                            
  #|psp_onfly T                  Calculate pseudopotential projectors on the fly              
->>>>>>> b822b291
  #... (file:increaselocreg.dft)...................................DFT Calculation Parameters
  #|0.50 0.50 0.50  hx,hy,hz: grid spacing in the three directions                            
  #|5.0  4.0       c(f)rmult: c(f)rmult*radii_cf(:,1(2))=coarse(fine) atom-based radius       
@@ -144,13 +116,8 @@
  #|.6d0  .1d0     decrease_amount, decrease_step                                             
  #|C 4 1.0d-3 0.0d-4 3.5 6.0  Atom name, number of basis functions per atom, prefactor for co
  #|H 1 1.0d-3 0.0d-4 3.5 6.0  Atom name, number of basis functions per atom, prefactor for co
-<<<<<<< HEAD
- #|----------------------------------------------------------------------------------
- Data Writing directory                : data-increaselocreg/
-=======
   #--------------------------------------------------------------------------------------- |
  Data Writing directory                : ./
->>>>>>> b822b291
  --- (file: posinp.xyz  ) --------------------------------------- Input atomic system
    Atomic system                  Fixed positions           Additional data
  Bound. C.= F             | No fixed atom            | N. sym.   = free BC     
@@ -186,18 +153,9 @@
      Max. Subspace Diagonalizations    :  1
    Density/Potential:
      Max. Iterations                   :  1
-<<<<<<< HEAD
- --- (file: input.dft) --------------------------------------------- Input Parameters
-     System Choice       Resolution Radii        SCF Iteration      Finite Size Corr.
-   Max. hgrid=  0.500 |  Coarse Wfs.= 5.00 | Wavefns Conv.= 1.0E-05 | Calculate=   F
-        XC id=      1 |    Fine Wfs.= 4.00 | Max. N. Iter.=  100x 1 | Extension= 0.0
- total charge=      0 |                    | CG Prec.Steps=       5 |  CG Steps=  30
-  elec. field=0.0E+00 |                    | DIIS Hist. N.=      10
-=======
  Post Optimization Parameters:
    Finite-Size Effect estimation:
      Scheduled                         :  No
->>>>>>> b822b291
    Input wf. policy=  100 (Linear AO     ) |  Output wf. policy=     0 (none        )
  Output grid policy=    0   (none        ) | Output grid format=     0         (text)
  Exchange-corr. ref.                                                   (XC: Teter 93)
@@ -273,12 +231,7 @@
  Poisson Kernel Initialization:
    MPI tasks                           :  8
  Poisson Kernel Creation:
-<<<<<<< HEAD
-   MPI tasks                           :  8
-   Boundary Conditions                 : Isolated
-=======
    Boundary Conditions                 : Free
->>>>>>> b822b291
    Memory Requirements per MPI task:
      Density (MB)                      :  1.56
      Kernel (MB)                       :  1.54
@@ -291,15 +244,6 @@
          MPI tasks 0- 6                : 100%
          MPI task 7                    :  79%
        Complete LB per task            : 1/3 LB_density + 2/3 LB_kernel
-<<<<<<< HEAD
- ------------------------------------------------- Wavefunctions Descriptors Creation
- Coarse resolution grid: Number of segments=       1710 points=     44536
-   Fine resolution grid: Number of segments=        139 points=       324
- Total Number of Electrons       32
- Processes from 0 to 7 treat 2 orbitals 
- Total Number of Orbitals        16
- occup(1:16)= 2.0000
-=======
  Wavefunctions Descriptors, full simulation domain:
    Coarse resolution grid:
      No. of segments                   :  1710
@@ -316,7 +260,6 @@
  Occupation Numbers:
    Total Number of Orbitals            :  16
    Orbitals No. 1- 16                  :  2.0000
->>>>>>> b822b291
  ------------------------------------------------------------------------------------
  >>>> Partition of the basis functions among the processes.
     | Processes from 0 to 7 treat 4 orbitals. |
@@ -324,35 +267,6 @@
  >>>> Partition of the basis functions including the derivatives among the processes.
     | Processes from 0 to 7 treat 4 orbitals. |
  ------------------------------------------------------------------------------------
-<<<<<<< HEAD
- Wavefunctions memory occupation for root MPI process:  0 MB 731 KB 384
- ------------------------------------------------------------ PSP Projectors Creation
- Type    Name Number of atoms Number of projectors
-    1       C               5                    1
-    2       H              12                    0
-                                            ------  On-the-fly projectors application
- Total number of projectors =                    5
- Total number of components =                 3402
- Percent of zero components =                    0
- ------------------------------------------------------------------ Memory Estimation
- Number of atoms=   17 Number of orbitals=    16 Sim. Box Dimensions=    35   37   54
- Estimation performed for 8 processors.
- Memory occupation for principal arrays:
-               Poisson Solver Kernel (K):     1 MB   611 KB
-              Poisson Solver Density (D):     1 MB   571 KB
-     Single Wavefunction for one orbital:     0 MB   366 KB
-    All Wavefunctions for each processor:     2 MB   147 KB
-       Wavefunctions + DIIS per proc (W):    16 MB   438 KB
-     Nonlocal Pseudopotential Arrays (P):     0 MB    27 KB
-    Arrays of full uncompressed grid (U):    11 MB   253 KB
- Estimation of Memory requirements for principal code sections:
-  Kernel calculation | Density Construction | Poisson Solver | Hamiltonian application
-       ~19*K         |   W+~3*U+~ 3*D+K+P   |   ~12*D+K+W+P  |   W+~3*U+~ 3*D+K+P 
-        30MB         |        52MB          |       36MB     |            52MB
- The overall memory requirement needed for this calculation is thus: 52 MB
- By reducing the DIIS history and/or increasing the number of processors the amount of
-  memory can be reduced but for this system it will never be less than 43 MB
-=======
  Wavefunctions memory occupation for root MPI process:  0 MB 731 KB 384 B
  NonLocal PSP Projectors Descriptors:
    Creation strategy                   : On-the-fly
@@ -374,19 +288,13 @@
    Poisson Solver                      : 36.756
    Hamiltonian application             : 52.896
  Estimated Memory Peak (MB)            :  52
->>>>>>> b822b291
  WARNING: do not call check_communications in the linear scaling version!
  ion-ion interaction energy  1.09768963338293E+02
  ----------------------------------------------------------- Ionic Potential Creation
  total ionic charge, leaked charge           -31.999980760110   0.000E+00
  Poisson Solver:
-<<<<<<< HEAD
-   BC                                  : Isolated
-   Dimensions                          :  [  101,  105,  139 ]
-=======
-   BC                                  : Free
-   Box                                 :  [  101,  105,  139 ]
->>>>>>> b822b291
+   BC                                  : Free
+   Box                                 :  [  101,  105,  139 ]
    MPI tasks                           :  8
  Input Hamiltonian: { #--------------------------------------- Input Wavefunctions Creation
 WARNING: locrad for atom type C is too small; minimal value is   1.16E+01
@@ -401,16 +309,9 @@
  {Atom Type: C, Electronic configuration: {s: [ 2.00], p: [ 2/3,  2/3,  2/3]}},  {
  Atom Type: H, Electronic configuration: {s: [ 1.00]}}], 
  Wavelet conversion succeeded:  Yes, Deviation from normalization:  1.88E-04, 
-<<<<<<< HEAD
-             GPU acceleration:  No, Rho Commun: ALLRED (Mix), 
-      Total electronic charge:  31.999991490266, 
-                     Electronic charge changed by rho compression:  5.052088880575E-08, 
- Poisson Solver: {BC: Isolated, Dimensions:  [  101,  105,  139 ], MPI tasks:  8}, 
-=======
              GPU acceleration:  No, Rho Commun: RED_SCT, 
       Total electronic charge:  31.999991540815, 
  Poisson Solver: {BC: Free, Box:  [  101,  105,  139 ], MPI tasks:  8}, 
->>>>>>> b822b291
  ----------------------------------- Determination of the orbitals in this new basis.
  Hamiltonian application done.
  Diagonalizing the Hamiltonian, sequential version... done.
@@ -441,48 +342,6 @@
  ****************************** LINEAR SCALING VERSION ******************************
  Changing the confining potential to 100.00% of its initial value.
  calling orthonormalizeLocalized (exact)
-<<<<<<< HEAD
- input%lin%DIIS_hist_highaccur,input%lin%DIIS_hist_lowaccur,lscv%lowaccur_conver
- ged           6           6 F
- LDIIS%ISX           6
- ======================== Creation of the basis functions... ========================
- ----------------------------------------------------------------------------- iter=1
- Orthonormalization... ekin_sum,epot_sum,eproj_sum  9.67167427810E+01 -1.04394037774E+02  3.84153327386E+00 -3.83576171945E+00
- Orthoconstraint... Preconditioning.
- iter, fnrm, fnrmMax, trace, diff, noise level     1  1.1359099E+00  1.3175481E+00    -1.9178808597  -1.9179E+00   7.2698E-04
- DIIS informations: history length=6, consecutive failures=0, total failures=0
- WARNING: NO RECONSTRUCTION OF KERNEL
- ----------------------------------------------------------------------------- iter=2
- Orthonormalization... ekin_sum,epot_sum,eproj_sum  9.69232506786E+01 -1.08203228040E+02  4.75311077847E+00 -6.52686658278E+00
- Orthoconstraint... Preconditioning.
- iter, fnrm, fnrmMax, trace, diff, noise level     2  6.4255277E-01  7.7680145E-01    -3.2634332914  -1.3456E+00   4.1123E-04
- DIIS informations: history length=6, consecutive failures=0, total failures=0
- WARNING: NO RECONSTRUCTION OF KERNEL
- ----------------------------------------------------------------------------- iter=3
- Orthonormalization... ekin_sum,epot_sum,eproj_sum  9.52249334710E+01 -1.09126291725E+02  5.44066800299E+00 -8.46069025083E+00
- Orthoconstraint... Preconditioning.
- iter, fnrm, fnrmMax, trace, diff, noise level     3  3.0490446E-01  5.0601036E-01    -4.2303451254  -9.6691E-01   1.9514E-04
- DIIS informations: history length=6, consecutive failures=0, total failures=0
- WARNING: NO RECONSTRUCTION OF KERNEL
- ----------------------------------------------------------------------------- iter=4
- Orthonormalization... ekin_sum,epot_sum,eproj_sum  9.29538799803E+01 -1.08267130873E+02  5.80494067875E+00 -9.50831021402E+00
- Orthoconstraint... Preconditioning.
- iter, fnrm, fnrmMax, trace, diff, noise level     4  1.7941671E-01  2.3333479E-01    -4.7541551070  -5.2381E-01   1.1483E-04
- DIIS informations: history length=6, consecutive failures=0, total failures=0
- WARNING: NO RECONSTRUCTION OF KERNEL
- ----------------------------------------------------------------------------- iter=5
- Orthonormalization... ekin_sum,epot_sum,eproj_sum  9.20843377860E+01 -1.07442324056E+02  5.66365313643E+00 -9.69433313355E+00
- Orthoconstraint... Preconditioning.
- iter, fnrm, fnrmMax, trace, diff, noise level     5  1.6183062E-01  2.0659442E-01    -4.8471665668  -9.3011E-02   1.0357E-04
- DIIS informations: history length=6, consecutive failures=0, total failures=0
- WARNING: NO RECONSTRUCTION OF KERNEL
- ----------------------------------------------------------------------------- iter=6
- Orthonormalization... ekin_sum,epot_sum,eproj_sum  9.14766517225E+01 -1.06685637957E+02  5.41408642716E+00 -9.79489980785E+00
- Orthoconstraint... Preconditioning.
- iter, fnrm, fnrmMax, trace, diff, noise level     6  1.7165557E-01  2.5972659E-01    -4.8974499039  -5.0283E-02   1.0986E-04
- WARNING: not converged within 6 iterations! Exiting loop due to limitations of iterations.
- Final values for fnrm, fnrmMax, trace:   1.7165557E-01  2.5972659E-01  -4.8974499
-=======
  ======================== Creation of the basis functions... ========================
  ----------------------------------------------------------------------------- iter=1
  Orthonormalization... ekin_sum,epot_sum,eproj_sum  9.67167427810E+01 -1.04394037002E+02  3.84153327386E+00 -3.83576094740E+00
@@ -520,7 +379,6 @@
  iter, fnrm, fnrmMax, trace, diff, noise level     6  1.7165557E-01  2.5972659E-01   -27.8523754671  -1.0057E-01   9.5620E-05
  WARNING: not converged within 6 iterations! Exiting loop due to limitations of iterations.
  Final values for fnrm, fnrmMax, trace:   1.7165557E-01  2.5972659E-01 -27.8523755
->>>>>>> b822b291
  ============================= Basis functions created. =============================
  ----------------------------------- Determination of the orbitals in this new basis.
  Hamiltonian application done.
@@ -551,22 +409,13 @@
    Calculation finished. TOTAL CHARGE =   3.199999349254E+01
  ---------------------------------------------------------------- Updating potential.
  Poisson Solver:
-<<<<<<< HEAD
-   BC                                  : Isolated
-   Dimensions                          :  [  101,  105,  139 ]
-=======
-   BC                                  : Free
-   Box                                 :  [  101,  105,  139 ]
->>>>>>> b822b291
+   BC                                  : Free
+   Box                                 :  [  101,  105,  139 ]
    MPI tasks                           :  8
  ++++++++++++++++++++++++++++++++++++++++++++++++++++++++++++++++++++++++++++++++++++++++++++
  at iteration 1 of the density optimization:
    coefficients obtained by diagonalization.
-<<<<<<< HEAD
-   it, Delta DENS, energy, energyDiff   1   2.26E-06   -3.47561856828747437E+01   -3.4756E+01
-=======
    it, Delta DENS, energy, energyDiff   1   4.53E-06   -3.47561856657249137E+01   -3.4756E+01
->>>>>>> b822b291
  ++++++++++++++++++++++++++++++++++++++++++++++++++++++++++++++++++++++++++++++++++++++++++++
  ----------------------------------- Determination of the orbitals in this new basis.
  Hamiltonian application done.
@@ -597,22 +446,13 @@
    Calculation finished. TOTAL CHARGE =   3.199999385724E+01
  ---------------------------------------------------------------- Updating potential.
  Poisson Solver:
-<<<<<<< HEAD
-   BC                                  : Isolated
-   Dimensions                          :  [  101,  105,  139 ]
-=======
-   BC                                  : Free
-   Box                                 :  [  101,  105,  139 ]
->>>>>>> b822b291
+   BC                                  : Free
+   Box                                 :  [  101,  105,  139 ]
    MPI tasks                           :  8
  ++++++++++++++++++++++++++++++++++++++++++++++++++++++++++++++++++++++++++++++++++++++++++++
  at iteration 2 of the density optimization:
    coefficients obtained by diagonalization.
-<<<<<<< HEAD
-   it, Delta DENS, energy, energyDiff   2   1.11E-06   -3.45739503155778465E+01    1.8224E-01
-=======
    it, Delta DENS, energy, energyDiff   2   2.23E-06   -3.45739503085029725E+01    1.8224E-01
->>>>>>> b822b291
  ++++++++++++++++++++++++++++++++++++++++++++++++++++++++++++++++++++++++++++++++++++++++++++
  ----------------------------------- Determination of the orbitals in this new basis.
  Hamiltonian application done.
@@ -633,11 +473,7 @@
    eval(19)=  2.52840E-01
    eval(20)=  2.68072E-01
    eval(21)=  2.77101E-01
-<<<<<<< HEAD
-   eval(22)=  2.88193E-01
-=======
    eval(22)=  2.88194E-01
->>>>>>> b822b291
    eval(23)=  3.00784E-01
    eval(24)=  3.02384E-01
  -------------------------------------------------
@@ -647,83 +483,21 @@
    Calculation finished. TOTAL CHARGE =   3.199999381145E+01
  ---------------------------------------------------------------- Updating potential.
  Poisson Solver:
-<<<<<<< HEAD
-   BC                                  : Isolated
-   Dimensions                          :  [  101,  105,  139 ]
-=======
-   BC                                  : Free
-   Box                                 :  [  101,  105,  139 ]
->>>>>>> b822b291
+   BC                                  : Free
+   Box                                 :  [  101,  105,  139 ]
    MPI tasks                           :  8
  ++++++++++++++++++++++++++++++++++++++++++++++++++++++++++++++++++++++++++++++++++++++++++++
  at iteration 3 of the density optimization:
    coefficients obtained by diagonalization.
-<<<<<<< HEAD
-   it, Delta DENS, energy, energyDiff   3   4.96E-07   -3.45559879619626855E+01    1.7962E-02
- ++++++++++++++++++++++++++++++++++++++++++++++++++++++++++++++++++++++++++++++++++++++++++++
-   ebs, ehart, eexcu, vexcu, eexctX, eion, edisp -1.2795708372E+01  1.3581403518E+02 -1.2908687791E+01 -1.6882280787E+01  0.0000000000E+00  1.0976896334E+02  0.0000000000E+00
-   itoutL, Delta DENSOUT, energy, energyDiff   1   1.70E-06   -3.45559879619626855E+01   -3.4556E+01
-=======
    it, Delta DENS, energy, energyDiff   3   9.93E-07   -3.45559879557182938E+01    1.7962E-02
  ++++++++++++++++++++++++++++++++++++++++++++++++++++++++++++++++++++++++++++++++++++++++++++
    ebs, ehart, eexcu, vexcu, eexctX, eion, edisp -1.2795708298E+01  1.3581403520E+02 -1.2908687790E+01 -1.6882280785E+01  0.0000000000E+00  1.0976896334E+02  0.0000000000E+00
    itoutL, Delta DENSOUT, energy, energyDiff   1   1.70E-06   -3.45559879557182938E+01   -3.4556E+01
->>>>>>> b822b291
  ############################################################################################
  at iteration 1 of the outer loop:
    > basis functions optimization:
      - target function is trace
      - WARNING: basis functions not converged!
-<<<<<<< HEAD
-     Final values: target function, fnrm  -4.897450E+00    1.72E-01
-   > density optimization:
-     - using diagonalization / mixing.
-     - WARNING: density optimization not converged!
-     FINAL values: it, Delta DENS, energy   1    4.96E-07   -3.45559879619626855E+01
-   > energy difference to last iteration: -3.455599E+01
- ############################################################################################
- Changing the confining potential to 100.00% of its initial value.
- input%lin%DIIS_hist_highaccur,input%lin%DIIS_hist_lowaccur,lscv%lowaccur_conver
- ged           6           6 F
- LDIIS%ISX           6
- ======================== Creation of the basis functions... ========================
- ----------------------------------------------------------------------------- iter=1
- Orthonormalization... ekin_sum,epot_sum,eproj_sum  9.14766517225E+01 -9.85735600758E+01  5.41408642716E+00 -1.68282192619E+00
- Orthoconstraint... Preconditioning.
- iter, fnrm, fnrmMax, trace, diff, noise level     1  1.8211930E-01  2.6505811E-01    -0.8414109631  -8.4141E-01   1.1656E-04
- DIIS informations: history length=6, consecutive failures=0, total failures=0
- WARNING: NO RECONSTRUCTION OF KERNEL
- ----------------------------------------------------------------------------- iter=2
- Orthonormalization... ekin_sum,epot_sum,eproj_sum  9.01505903063E+01 -9.73258403872E+01  5.34878226307E+00 -1.82646781778E+00
- Orthoconstraint... Preconditioning.
- iter, fnrm, fnrmMax, trace, diff, noise level     2  1.5249686E-01  1.8879893E-01    -0.9132339089  -7.1823E-02   9.7598E-05
- DIIS informations: history length=6, consecutive failures=0, total failures=0
- WARNING: NO RECONSTRUCTION OF KERNEL
- ----------------------------------------------------------------------------- iter=3
- Orthonormalization... ekin_sum,epot_sum,eproj_sum  8.73962317366E+01 -9.45689920144E+01  5.11428172034E+00 -2.05847855739E+00
- Orthoconstraint... Preconditioning.
- iter, fnrm, fnrmMax, trace, diff, noise level     3  1.3828159E-01  1.9966831E-01    -1.0292392787  -1.1601E-01   8.8500E-05
- DIIS informations: history length=6, consecutive failures=0, total failures=0
- WARNING: NO RECONSTRUCTION OF KERNEL
- ----------------------------------------------------------------------------- iter=4
- Orthonormalization... ekin_sum,epot_sum,eproj_sum  8.64535187262E+01 -9.35978053527E+01  5.06838715085E+00 -2.07589947571E+00
- Orthoconstraint... Preconditioning.
- iter, fnrm, fnrmMax, trace, diff, noise level     4  1.3183117E-01  1.8029356E-01    -1.0379497379  -8.7105E-03   8.4372E-05
- DIIS informations: history length=6, consecutive failures=0, total failures=0
- WARNING: NO RECONSTRUCTION OF KERNEL
- ----------------------------------------------------------------------------- iter=5
- Orthonormalization... ekin_sum,epot_sum,eproj_sum  8.65003469015E+01 -9.36330877374E+01  5.03510905325E+00 -2.09763178259E+00
- Orthoconstraint... Preconditioning.
- iter, fnrm, fnrmMax, trace, diff, noise level     5  1.3304278E-01  2.0058466E-01    -1.0488158913  -1.0866E-02   8.5147E-05
- DIIS informations: history length=6, consecutive failures=0, total failures=0
- WARNING: NO RECONSTRUCTION OF KERNEL
- ----------------------------------------------------------------------------- iter=6
- Orthonormalization... ekin_sum,epot_sum,eproj_sum  8.64478679222E+01 -9.35186892445E+01  5.02640538052E+00 -2.04441594180E+00
- Orthoconstraint... Preconditioning.
- iter, fnrm, fnrmMax, trace, diff, noise level     6  1.3356184E-01  2.0797399E-01    -1.0222079709   2.6608E-02   8.5480E-05
- WARNING: not converged within 6 iterations! Exiting loop due to limitations of iterations.
- Final values for fnrm, fnrmMax, trace:   1.3356184E-01  2.0797399E-01  -1.0222080
-=======
      Final values: target function, fnrm  -2.785238E+01    1.72E-01
    > density optimization:
      - using diagonalization / mixing.
@@ -769,7 +543,6 @@
  iter, fnrm, fnrmMax, trace, diff, noise level     6  1.3356184E-01  2.0797399E-01   -24.1158947309   5.3216E-02   6.4419E-05
  WARNING: not converged within 6 iterations! Exiting loop due to limitations of iterations.
  Final values for fnrm, fnrmMax, trace:   1.3356184E-01  2.0797399E-01 -24.1158947
->>>>>>> b822b291
  ============================= Basis functions created. =============================
  ----------------------------------- Determination of the orbitals in this new basis.
  Hamiltonian application done.
@@ -800,22 +573,13 @@
    Calculation finished. TOTAL CHARGE =   3.199999389692E+01
  ---------------------------------------------------------------- Updating potential.
  Poisson Solver:
-<<<<<<< HEAD
-   BC                                  : Isolated
-   Dimensions                          :  [  101,  105,  139 ]
-=======
-   BC                                  : Free
-   Box                                 :  [  101,  105,  139 ]
->>>>>>> b822b291
+   BC                                  : Free
+   Box                                 :  [  101,  105,  139 ]
    MPI tasks                           :  8
  ++++++++++++++++++++++++++++++++++++++++++++++++++++++++++++++++++++++++++++++++++++++++++++
  at iteration 1 of the density optimization:
    coefficients obtained by diagonalization.
-<<<<<<< HEAD
-   it, Delta DENS, energy, energyDiff   1   5.51E-07   -3.42898803986026195E+01    2.6611E-01
-=======
    it, Delta DENS, energy, energyDiff   1   1.10E-06   -3.42898803905930976E+01    2.6611E-01
->>>>>>> b822b291
  ++++++++++++++++++++++++++++++++++++++++++++++++++++++++++++++++++++++++++++++++++++++++++++
  ----------------------------------- Determination of the orbitals in this new basis.
  Hamiltonian application done.
@@ -846,22 +610,13 @@
    Calculation finished. TOTAL CHARGE =   3.199999387112E+01
  ---------------------------------------------------------------- Updating potential.
  Poisson Solver:
-<<<<<<< HEAD
-   BC                                  : Isolated
-   Dimensions                          :  [  101,  105,  139 ]
-=======
-   BC                                  : Free
-   Box                                 :  [  101,  105,  139 ]
->>>>>>> b822b291
+   BC                                  : Free
+   Box                                 :  [  101,  105,  139 ]
    MPI tasks                           :  8
  ++++++++++++++++++++++++++++++++++++++++++++++++++++++++++++++++++++++++++++++++++++++++++++
  at iteration 2 of the density optimization:
    coefficients obtained by diagonalization.
-<<<<<<< HEAD
-   it, Delta DENS, energy, energyDiff   2   3.04E-07   -3.42855515866729519E+01    4.3288E-03
-=======
    it, Delta DENS, energy, energyDiff   2   6.08E-07   -3.42855515785771701E+01    4.3288E-03
->>>>>>> b822b291
  ++++++++++++++++++++++++++++++++++++++++++++++++++++++++++++++++++++++++++++++++++++++++++++
  ----------------------------------- Determination of the orbitals in this new basis.
  Hamiltonian application done.
@@ -892,83 +647,21 @@
    Calculation finished. TOTAL CHARGE =   3.199999387521E+01
  ---------------------------------------------------------------- Updating potential.
  Poisson Solver:
-<<<<<<< HEAD
-   BC                                  : Isolated
-   Dimensions                          :  [  101,  105,  139 ]
-=======
-   BC                                  : Free
-   Box                                 :  [  101,  105,  139 ]
->>>>>>> b822b291
+   BC                                  : Free
+   Box                                 :  [  101,  105,  139 ]
    MPI tasks                           :  8
  ++++++++++++++++++++++++++++++++++++++++++++++++++++++++++++++++++++++++++++++++++++++++++++
  at iteration 3 of the density optimization:
    coefficients obtained by diagonalization.
-<<<<<<< HEAD
-   it, Delta DENS, energy, energyDiff   3   1.46E-07   -3.42846586467025105E+01    8.9294E-04
- ++++++++++++++++++++++++++++++++++++++++++++++++++++++++++++++++++++++++++++++++++++++++++++
-   ebs, ehart, eexcu, vexcu, eexctX, eion, edisp -1.2793675939E+01  1.3512077082E+02 -1.2795867891E+01 -1.6733634649E+01  0.0000000000E+00  1.0976896334E+02  0.0000000000E+00
-   itoutL, Delta DENSOUT, energy, energyDiff   2   4.96E-07   -3.42846586467025105E+01    2.7133E-01
-=======
    it, Delta DENS, energy, energyDiff   3   2.91E-07   -3.42846586386037160E+01    8.9294E-04
  ++++++++++++++++++++++++++++++++++++++++++++++++++++++++++++++++++++++++++++++++++++++++++++
    ebs, ehart, eexcu, vexcu, eexctX, eion, edisp -1.2793675951E+01  1.3512077080E+02 -1.2795867886E+01 -1.6733634643E+01  0.0000000000E+00  1.0976896334E+02  0.0000000000E+00
    itoutL, Delta DENSOUT, energy, energyDiff   2   4.96E-07   -3.42846586386037160E+01    2.7133E-01
->>>>>>> b822b291
  ############################################################################################
  at iteration 2 of the outer loop:
    > basis functions optimization:
      - target function is trace
      - WARNING: basis functions not converged!
-<<<<<<< HEAD
-     Final values: target function, fnrm  -1.022208E+00    1.34E-01
-   > density optimization:
-     - using diagonalization / mixing.
-     - WARNING: density optimization not converged!
-     FINAL values: it, Delta DENS, energy   2    1.46E-07   -3.42846586467025105E+01
-   > energy difference to last iteration:  2.713293E-01
- ############################################################################################
- Changing the confining potential to 100.00% of its initial value.
- input%lin%DIIS_hist_highaccur,input%lin%DIIS_hist_lowaccur,lscv%lowaccur_conver
- ged           6           6 F
- LDIIS%ISX           6
- ======================== Creation of the basis functions... ========================
- ----------------------------------------------------------------------------- iter=1
- Orthonormalization... ekin_sum,epot_sum,eproj_sum  8.64478679222E+01 -9.47392079461E+01  5.02640538052E+00 -3.26493464335E+00
- Orthoconstraint... Preconditioning.
- iter, fnrm, fnrmMax, trace, diff, noise level     1  1.3394967E-01  2.0831092E-01    -1.6324673217  -1.6325E+00   8.5728E-05
- DIIS informations: history length=6, consecutive failures=0, total failures=0
- WARNING: NO RECONSTRUCTION OF KERNEL
- ----------------------------------------------------------------------------- iter=2
- Orthonormalization... ekin_sum,epot_sum,eproj_sum  8.61446590854E+01 -9.45095728181E+01  5.02774400175E+00 -3.33716973086E+00
- Orthoconstraint... Preconditioning.
- iter, fnrm, fnrmMax, trace, diff, noise level     2  1.2997277E-01  2.0452758E-01    -1.6685848654  -3.6118E-02   8.3183E-05
- DIIS informations: history length=6, consecutive failures=0, total failures=0
- WARNING: NO RECONSTRUCTION OF KERNEL
- ----------------------------------------------------------------------------- iter=3
- Orthonormalization... ekin_sum,epot_sum,eproj_sum  8.51801755165E+01 -9.36282050563E+01  5.00597811060E+00 -3.44205142916E+00
- Orthoconstraint... Preconditioning.
- iter, fnrm, fnrmMax, trace, diff, noise level     3  1.6284829E-01  3.2483452E-01    -1.7210257146  -5.2441E-02   1.0422E-04
- DIIS informations: history length=6, consecutive failures=0, total failures=0
- WARNING: NO RECONSTRUCTION OF KERNEL
- ----------------------------------------------------------------------------- iter=4
- Orthonormalization... ekin_sum,epot_sum,eproj_sum  8.56439495769E+01 -9.41309406356E+01  5.03159731869E+00 -3.45539374003E+00
- Orthoconstraint... Preconditioning.
- iter, fnrm, fnrmMax, trace, diff, noise level     4  1.5164720E-01  2.6758474E-01    -1.7276968700  -6.6712E-03   9.7054E-05
- DIIS informations: history length=6, consecutive failures=0, total failures=0
- WARNING: NO RECONSTRUCTION OF KERNEL
- ----------------------------------------------------------------------------- iter=5
- Orthonormalization... ekin_sum,epot_sum,eproj_sum  8.57825813998E+01 -9.43054534804E+01  5.04900042335E+00 -3.47387165718E+00
- Orthoconstraint... Preconditioning.
- iter, fnrm, fnrmMax, trace, diff, noise level     5  1.6764471E-01  2.8151413E-01    -1.7369358286  -9.2390E-03   1.0729E-04
- DIIS informations: history length=6, consecutive failures=0, total failures=0
- WARNING: NO RECONSTRUCTION OF KERNEL
- ----------------------------------------------------------------------------- iter=6
- Orthonormalization... ekin_sum,epot_sum,eproj_sum  8.56738011917E+01 -9.42676706940E+01  5.08096917833E+00 -3.51290032392E+00
- Orthoconstraint... Preconditioning.
- iter, fnrm, fnrmMax, trace, diff, noise level     6  1.9195555E-01  3.6159188E-01    -1.7564501620  -1.9514E-02   1.2285E-04
- WARNING: not converged within 6 iterations! Exiting loop due to limitations of iterations.
- Final values for fnrm, fnrmMax, trace:   1.9195555E-01  3.6159188E-01  -1.7564502
-=======
      Final values: target function, fnrm  -2.411589E+01    1.34E-01
    > density optimization:
      - using diagonalization / mixing.
@@ -1014,7 +707,6 @@
  iter, fnrm, fnrmMax, trace, diff, noise level     6  1.9195556E-01  3.6159193E-01   -24.9269410861  -3.9029E-02   9.5697E-05
  WARNING: not converged within 6 iterations! Exiting loop due to limitations of iterations.
  Final values for fnrm, fnrmMax, trace:   1.9195556E-01  3.6159193E-01 -24.9269411
->>>>>>> b822b291
  ============================= Basis functions created. =============================
  ----------------------------------- Determination of the orbitals in this new basis.
  Hamiltonian application done.
@@ -1045,22 +737,13 @@
    Calculation finished. TOTAL CHARGE =   3.199999388845E+01
  ---------------------------------------------------------------- Updating potential.
  Poisson Solver:
-<<<<<<< HEAD
-   BC                                  : Isolated
-   Dimensions                          :  [  101,  105,  139 ]
-=======
-   BC                                  : Free
-   Box                                 :  [  101,  105,  139 ]
->>>>>>> b822b291
+   BC                                  : Free
+   Box                                 :  [  101,  105,  139 ]
    MPI tasks                           :  8
  ++++++++++++++++++++++++++++++++++++++++++++++++++++++++++++++++++++++++++++++++++++++++++++
  at iteration 1 of the density optimization:
    coefficients obtained by diagonalization.
-<<<<<<< HEAD
-   it, Delta DENS, energy, energyDiff   1   5.44E-07   -3.44174820598510252E+01   -1.3282E-01
-=======
    it, Delta DENS, energy, energyDiff   1   1.09E-06   -3.44174820613960009E+01   -1.3282E-01
->>>>>>> b822b291
  ++++++++++++++++++++++++++++++++++++++++++++++++++++++++++++++++++++++++++++++++++++++++++++
  ----------------------------------- Determination of the orbitals in this new basis.
  Hamiltonian application done.
@@ -1091,22 +774,13 @@
    Calculation finished. TOTAL CHARGE =   3.199999389611E+01
  ---------------------------------------------------------------- Updating potential.
  Poisson Solver:
-<<<<<<< HEAD
-   BC                                  : Isolated
-   Dimensions                          :  [  101,  105,  139 ]
-=======
-   BC                                  : Free
-   Box                                 :  [  101,  105,  139 ]
->>>>>>> b822b291
+   BC                                  : Free
+   Box                                 :  [  101,  105,  139 ]
    MPI tasks                           :  8
  ++++++++++++++++++++++++++++++++++++++++++++++++++++++++++++++++++++++++++++++++++++++++++++
  at iteration 2 of the density optimization:
    coefficients obtained by diagonalization.
-<<<<<<< HEAD
-   it, Delta DENS, energy, energyDiff   2   2.76E-07   -3.44119602243859077E+01    5.5218E-03
-=======
    it, Delta DENS, energy, energyDiff   2   5.52E-07   -3.44119602243448099E+01    5.5218E-03
->>>>>>> b822b291
  ++++++++++++++++++++++++++++++++++++++++++++++++++++++++++++++++++++++++++++++++++++++++++++
  ----------------------------------- Determination of the orbitals in this new basis.
  Hamiltonian application done.
@@ -1137,63 +811,21 @@
    Calculation finished. TOTAL CHARGE =   3.199999389564E+01
  ---------------------------------------------------------------- Updating potential.
  Poisson Solver:
-<<<<<<< HEAD
-   BC                                  : Isolated
-   Dimensions                          :  [  101,  105,  139 ]
-=======
-   BC                                  : Free
-   Box                                 :  [  101,  105,  139 ]
->>>>>>> b822b291
+   BC                                  : Free
+   Box                                 :  [  101,  105,  139 ]
    MPI tasks                           :  8
  ++++++++++++++++++++++++++++++++++++++++++++++++++++++++++++++++++++++++++++++++++++++++++++
  at iteration 3 of the density optimization:
    coefficients obtained by diagonalization.
-<<<<<<< HEAD
-   it, Delta DENS, energy, energyDiff   3   1.36E-07   -3.44108052255562171E+01    1.1550E-03
- ++++++++++++++++++++++++++++++++++++++++++++++++++++++++++++++++++++++++++++++++++++++++++++
-   ebs, ehart, eexcu, vexcu, eexctX, eion, edisp -1.2574188873E+01  1.3564115255E+02 -1.2892930488E+01 -1.6861396347E+01  0.0000000000E+00  1.0976896334E+02  0.0000000000E+00
-   itoutL, Delta DENSOUT, energy, energyDiff   3   4.75E-07   -3.44108052255562171E+01   -1.2615E-01
-=======
    it, Delta DENS, energy, energyDiff   3   2.71E-07   -3.44108052250619920E+01    1.1550E-03
  ++++++++++++++++++++++++++++++++++++++++++++++++++++++++++++++++++++++++++++++++++++++++++++
    ebs, ehart, eexcu, vexcu, eexctX, eion, edisp -1.2574188772E+01  1.3564115267E+02 -1.2892930501E+01 -1.6861396364E+01  0.0000000000E+00  1.0976896334E+02  0.0000000000E+00
    itoutL, Delta DENSOUT, energy, energyDiff   3   4.75E-07   -3.44108052250619920E+01   -1.2615E-01
->>>>>>> b822b291
  ############################################################################################
  at iteration 3 of the outer loop:
    > basis functions optimization:
      - target function is trace
      - WARNING: basis functions not converged!
-<<<<<<< HEAD
-     Final values: target function, fnrm  -1.756450E+00    1.92E-01
-   > density optimization:
-     - using diagonalization / mixing.
-     - WARNING: density optimization not converged!
-     FINAL values: it, Delta DENS, energy   3    1.36E-07   -3.44108052255562171E+01
-   > energy difference to last iteration: -1.261466E-01
- ############################################################################################
- Changing the confining potential to 100.00% of its initial value.
- input%lin%DIIS_hist_highaccur,input%lin%DIIS_hist_lowaccur,lscv%lowaccur_conver
- ged           6           6 F
- LDIIS%ISX           6
- ======================== Creation of the basis functions... ========================
- ----------------------------------------------------------------------------- iter=1
- Orthonormalization... ekin_sum,epot_sum,eproj_sum  8.56738011917E+01 -9.33670465939E+01  5.08096917833E+00 -2.61227622387E+00
- Orthoconstraint... Preconditioning.
- iter, fnrm, fnrmMax, trace, diff, noise level     1  1.9236571E-01  3.6371469E-01    -1.3061381119  -1.3061E+00   1.2311E-04
- DIIS informations: history length=6, consecutive failures=0, total failures=0
- WARNING: NO RECONSTRUCTION OF KERNEL
- ----------------------------------------------------------------------------- iter=2
- Orthonormalization... ekin_sum,epot_sum,eproj_sum  8.58014778437E+01 -9.33505003188E+01  5.06872050370E+00 -2.48030197134E+00
- Orthoconstraint... Preconditioning.
- iter, fnrm, fnrmMax, trace, diff, noise level     2  1.7740480E-01  3.1365647E-01    -1.2401509857   6.5987E-02   1.1354E-04
- DIIS informations: history length=6, consecutive failures=1, total failures=1
- WARNING: NO RECONSTRUCTION OF KERNEL
- ----------------------------------------------------------------------------- iter=3
- Orthonormalization... ekin_sum,epot_sum,eproj_sum  8.57886878728E+01 -9.33501733066E+01  5.05809156261E+00 -2.50339387124E+00
- Orthoconstraint... Preconditioning.
- iter, fnrm, fnrmMax, trace, diff, noise level     3  1.7330770E-01  2.9804307E-01    -1.2516969356  -1.1546E-02   1.1092E-04
-=======
      Final values: target function, fnrm  -2.492694E+01    1.92E-01
    > density optimization:
      - using diagonalization / mixing.
@@ -1219,29 +851,12 @@
  Orthonormalization... ekin_sum,epot_sum,eproj_sum  8.57886868972E+01 -9.33501721094E+01  5.05809149320E+00 -2.50339371900E+00
  Orthoconstraint... Preconditioning.
  iter, fnrm, fnrmMax, trace, diff, noise level     3  1.7330769E-01  2.9804284E-01   -24.4071171853  -2.3092E-02   8.4599E-05
->>>>>>> b822b291
  DIIS failed 2 times consecutively. Switch to SD with stepsize 5.000E-01
  Recover the orbitals from iteration 1 which are the best so far.
  steepest descent informations: mean alpha=5.000E-01, consecutive successes=0, DIIS=y
  no improvement of the orbitals, recalculate gradient
  WARNING: NO RECONSTRUCTION OF KERNEL
  ----------------------------------------------------------------------------- iter=4
-<<<<<<< HEAD
- Orthonormalization... ekin_sum,epot_sum,eproj_sum  8.56738011917E+01 -9.33670465939E+01  5.08096917833E+00 -2.61227622387E+00
- Orthoconstraint... Preconditioning.
- iter, fnrm, fnrmMax, trace, diff, noise level     4  1.9236571E-01  3.6371469E-01    -1.3061381119  -5.4441E-02   1.2311E-04
- steepest descent informations: mean alpha=5.000E-01, consecutive successes=1, DIIS=y
- WARNING: NO RECONSTRUCTION OF KERNEL
- ----------------------------------------------------------------------------- iter=5
- Orthonormalization... ekin_sum,epot_sum,eproj_sum  8.58014778437E+01 -9.33505003188E+01  5.06872050370E+00 -2.48030197134E+00
- Orthoconstraint...  trH, trHold  -1.24015098566910       -1.30613811193341     
- WARNING: the trace increased by  5.05E+00%.
- Energy grows in spite of decreased step size, will exit...
-Preconditioning.
- iter, fnrm, fnrmMax, trace, diff, noise level     5  1.7740480E-01  3.1365647E-01    -1.2401509857   6.5987E-02   1.1354E-04
- WARNING: emergency exit after 5 iterations to keep presumably good TMBs before they deteriorate too much.
- >>WRONG OUTPUT<< Final values for fnrm, fnrmMax, trace:   1.7740480E-01  3.1365647E-01  -1.2401510
-=======
  Orthonormalization... ekin_sum,epot_sum,eproj_sum  8.56738004640E+01 -9.33670455952E+01  5.08096910382E+00 -2.61227602729E+00
  Orthoconstraint... Preconditioning.
  iter, fnrm, fnrmMax, trace, diff, noise level     4  1.9236572E-01  3.6371474E-01   -24.5159994936  -1.0888E-01   9.4321E-05
@@ -1257,32 +872,12 @@
  iter, fnrm, fnrmMax, trace, diff, noise level     5  1.7740480E-01  3.1365650E-01   -24.3840252702   1.3197E-01   8.6517E-05
  WARNING: emergency exit after 5 iterations to keep presumably good TMBs before they deteriorate too much.
  >>WRONG OUTPUT<< Final values for fnrm, fnrmMax, trace:   1.7740480E-01  3.1365650E-01 -24.3840253
->>>>>>> b822b291
  ============================= Basis functions created. =============================
  ----------------------------------- Determination of the orbitals in this new basis.
  Hamiltonian application done.
  Diagonalizing the Hamiltonian, sequential version... done.
  -------------------------------------------------
  some selected eigenvalues:
-<<<<<<< HEAD
-   eval(8)= -3.46733E-01
-   eval(9)= -3.35453E-01
-   eval(10)= -3.14208E-01
-   eval(11)= -2.87300E-01
-   eval(12)= -2.66553E-01
-   eval(13)= -2.42183E-01
-   eval(14)= -2.41542E-01
-   eval(15)= -2.32744E-01
-   eval(16)= -2.30186E-01  <-- last occupied orbital
-   eval(17)=  1.92039E-01  <-- first virtual orbital
-   eval(18)=  2.20648E-01
-   eval(19)=  2.43344E-01
-   eval(20)=  2.46035E-01
-   eval(21)=  2.52930E-01
-   eval(22)=  2.71858E-01
-   eval(23)=  2.87343E-01
-   eval(24)=  2.90172E-01
-=======
    eval(8)= -3.46013E-01
    eval(9)= -3.35590E-01
    eval(10)= -3.14443E-01
@@ -1300,58 +895,26 @@
    eval(22)=  2.72577E-01
    eval(23)=  2.87856E-01
    eval(24)=  2.90755E-01
->>>>>>> b822b291
- -------------------------------------------------
-   calculating the density kernel... 
- Calculating charge density...
-done.
-<<<<<<< HEAD
-   Calculation finished. TOTAL CHARGE =   3.199999389109E+01
- ---------------------------------------------------------------- Updating potential.
- Poisson Solver:
-   BC                                  : Isolated
-   Dimensions                          :  [  101,  105,  139 ]
-=======
+ -------------------------------------------------
+   calculating the density kernel... 
+ Calculating charge density...
+done.
    Calculation finished. TOTAL CHARGE =   3.199999389599E+01
  ---------------------------------------------------------------- Updating potential.
  Poisson Solver:
    BC                                  : Free
    Box                                 :  [  101,  105,  139 ]
->>>>>>> b822b291
    MPI tasks                           :  8
  ++++++++++++++++++++++++++++++++++++++++++++++++++++++++++++++++++++++++++++++++++++++++++++
  at iteration 1 of the density optimization:
    coefficients obtained by diagonalization.
-<<<<<<< HEAD
-   it, Delta DENS, energy, energyDiff   1   6.13E-08   -3.44068047886105859E+01    4.0004E-03
-=======
    it, Delta DENS, energy, energyDiff   1   1.36E-07   -3.44105454478940516E+01    2.5978E-04
->>>>>>> b822b291
- ++++++++++++++++++++++++++++++++++++++++++++++++++++++++++++++++++++++++++++++++++++++++++++
- ----------------------------------- Determination of the orbitals in this new basis.
- Hamiltonian application done.
- Diagonalizing the Hamiltonian, sequential version... done.
- -------------------------------------------------
- some selected eigenvalues:
-<<<<<<< HEAD
-   eval(8)= -3.46255E-01
-   eval(9)= -3.34665E-01
-   eval(10)= -3.13342E-01
-   eval(11)= -2.86657E-01
-   eval(12)= -2.66142E-01
-   eval(13)= -2.41925E-01
-   eval(14)= -2.40824E-01
-   eval(15)= -2.31704E-01
-   eval(16)= -2.29618E-01  <-- last occupied orbital
-   eval(17)=  1.92698E-01  <-- first virtual orbital
-   eval(18)=  2.21336E-01
-   eval(19)=  2.43801E-01
-   eval(20)=  2.46698E-01
-   eval(21)=  2.53486E-01
-   eval(22)=  2.72204E-01
-   eval(23)=  2.87819E-01
-   eval(24)=  2.90865E-01
-=======
+ ++++++++++++++++++++++++++++++++++++++++++++++++++++++++++++++++++++++++++++++++++++++++++++
+ ----------------------------------- Determination of the orbitals in this new basis.
+ Hamiltonian application done.
+ Diagonalizing the Hamiltonian, sequential version... done.
+ -------------------------------------------------
+ some selected eigenvalues:
    eval(8)= -3.44786E-01
    eval(9)= -3.34692E-01
    eval(10)= -3.13556E-01
@@ -1369,58 +932,26 @@
    eval(22)=  2.73555E-01
    eval(23)=  2.88783E-01
    eval(24)=  2.91647E-01
->>>>>>> b822b291
- -------------------------------------------------
-   calculating the density kernel... 
- Calculating charge density...
-done.
-<<<<<<< HEAD
-   Calculation finished. TOTAL CHARGE =   3.199999389352E+01
- ---------------------------------------------------------------- Updating potential.
- Poisson Solver:
-   BC                                  : Isolated
-   Dimensions                          :  [  101,  105,  139 ]
-=======
+ -------------------------------------------------
+   calculating the density kernel... 
+ Calculating charge density...
+done.
    Calculation finished. TOTAL CHARGE =   3.199999389608E+01
  ---------------------------------------------------------------- Updating potential.
  Poisson Solver:
    BC                                  : Free
    Box                                 :  [  101,  105,  139 ]
->>>>>>> b822b291
    MPI tasks                           :  8
  ++++++++++++++++++++++++++++++++++++++++++++++++++++++++++++++++++++++++++++++++++++++++++++
  at iteration 2 of the density optimization:
    coefficients obtained by diagonalization.
-<<<<<<< HEAD
-   it, Delta DENS, energy, energyDiff   2   2.80E-08   -3.44067208479117284E+01    8.3941E-05
-=======
    it, Delta DENS, energy, energyDiff   2   6.82E-08   -3.44104849184806625E+01    6.0529E-05
->>>>>>> b822b291
- ++++++++++++++++++++++++++++++++++++++++++++++++++++++++++++++++++++++++++++++++++++++++++++
- ----------------------------------- Determination of the orbitals in this new basis.
- Hamiltonian application done.
- Diagonalizing the Hamiltonian, sequential version... done.
- -------------------------------------------------
- some selected eigenvalues:
-<<<<<<< HEAD
-   eval(8)= -3.46273E-01
-   eval(9)= -3.34716E-01
-   eval(10)= -3.13267E-01
-   eval(11)= -2.86737E-01
-   eval(12)= -2.66224E-01
-   eval(13)= -2.42024E-01
-   eval(14)= -2.40843E-01
-   eval(15)= -2.31688E-01
-   eval(16)= -2.29607E-01  <-- last occupied orbital
-   eval(17)=  1.92743E-01  <-- first virtual orbital
-   eval(18)=  2.21374E-01
-   eval(19)=  2.43809E-01
-   eval(20)=  2.46679E-01
-   eval(21)=  2.53572E-01
-   eval(22)=  2.72060E-01
-   eval(23)=  2.87788E-01
-   eval(24)=  2.90877E-01
-=======
+ ++++++++++++++++++++++++++++++++++++++++++++++++++++++++++++++++++++++++++++++++++++++++++++
+ ----------------------------------- Determination of the orbitals in this new basis.
+ Hamiltonian application done.
+ Diagonalizing the Hamiltonian, sequential version... done.
+ -------------------------------------------------
+ some selected eigenvalues:
    eval(8)= -3.44170E-01
    eval(9)= -3.34236E-01
    eval(10)= -3.13101E-01
@@ -1438,122 +969,39 @@
    eval(22)=  2.74040E-01
    eval(23)=  2.89245E-01
    eval(24)=  2.92101E-01
->>>>>>> b822b291
- -------------------------------------------------
-   calculating the density kernel... 
- Calculating charge density...
-done.
-<<<<<<< HEAD
-   Calculation finished. TOTAL CHARGE =   3.199999389285E+01
- ---------------------------------------------------------------- Updating potential.
- Poisson Solver:
-   BC                                  : Isolated
-   Dimensions                          :  [  101,  105,  139 ]
-=======
+ -------------------------------------------------
+   calculating the density kernel... 
+ Calculating charge density...
+done.
    Calculation finished. TOTAL CHARGE =   3.199999389613E+01
  ---------------------------------------------------------------- Updating potential.
  Poisson Solver:
    BC                                  : Free
    Box                                 :  [  101,  105,  139 ]
->>>>>>> b822b291
    MPI tasks                           :  8
  ++++++++++++++++++++++++++++++++++++++++++++++++++++++++++++++++++++++++++++++++++++++++++++
  at iteration 3 of the density optimization:
    coefficients obtained by diagonalization.
-<<<<<<< HEAD
-   it, Delta DENS, energy, energyDiff   3   1.33E-08   -3.44067073842205815E+01    1.3464E-05
- ++++++++++++++++++++++++++++++++++++++++++++++++++++++++++++++++++++++++++++++++++++++++++++
-   ebs, ehart, eexcu, vexcu, eexctX, eion, edisp -1.2480838689E+01  1.3566418161E+02 -1.2890408502E+01 -1.6858048350E+01  0.0000000000E+00  1.0976896334E+02  0.0000000000E+00
-   itoutL, Delta DENSOUT, energy, energyDiff   4   5.04E-08   -3.44067073842205815E+01    4.0978E-03
-=======
    it, Delta DENS, energy, energyDiff   3   3.42E-08   -3.44104704967638924E+01    1.4422E-05
  ++++++++++++++++++++++++++++++++++++++++++++++++++++++++++++++++++++++++++++++++++++++++++++
    ebs, ehart, eexcu, vexcu, eexctX, eion, edisp -1.2456594137E+01  1.3570363454E+02 -1.2905211582E+01 -1.6877560316E+01  0.0000000000E+00  1.0976896334E+02  0.0000000000E+00
    itoutL, Delta DENSOUT, energy, energyDiff   4   5.96E-08   -3.44104704967638924E+01    3.3473E-04
->>>>>>> b822b291
  ############################################################################################
  at iteration 4 of the outer loop:
    > basis functions optimization:
      - target function is trace
      - WARNING: basis functions not converged!
-<<<<<<< HEAD
-     Final values: target function, fnrm  -1.240151E+00    1.77E-01
-   > density optimization:
-     - using diagonalization / mixing.
-     - WARNING: density optimization not converged!
-     FINAL values: it, Delta DENS, energy   4    1.33E-08   -3.44067073842205815E+01
-   > energy difference to last iteration:  4.097841E-03
-=======
      Final values: target function, fnrm  -2.438403E+01    1.77E-01
    > density optimization:
      - using diagonalization / mixing.
      - WARNING: density optimization not converged!
      FINAL values: it, Delta DENS, energy   4    3.42E-08   -3.44104704967638924E+01
    > energy difference to last iteration:  3.347283E-04
->>>>>>> b822b291
  ############################################################################################
  Changing the confining potential to 100.00% of its initial value.
  Increasing the localization radius for the high accuracy part.
- input%lin%DIIS_hist_highaccur,input%lin%DIIS_hist_lowaccur,lscv%lowaccur_conver
- ged           6           6 T
- LDIIS%ISX           6
  ======================== Creation of the basis functions... ========================
  ----------------------------------------------------------------------------- iter=1
-<<<<<<< HEAD
- Orthonormalization... ekin_sum,epot_sum,eproj_sum  8.58014778437E+01 -9.39093124323E+01  5.06872050370E+00 -3.03911408485E+00
- Orthoconstraint... Preconditioning.
- iter, fnrm, fnrmMax, ebs, diff, noise level     1  3.0009730E-01  4.1915404E-01    -6.2051259220  -4.8990E+00   1.9206E-04
- DIIS informations: history length=6, consecutive failures=0, total failures=0
- WARNING: NO RECONSTRUCTION OF KERNEL
- ----------------------------------------------------------------------------- iter=2
- Orthonormalization... ekin_sum,epot_sum,eproj_sum  8.55063973132E+01 -9.40659545951E+01  5.04998787427E+00 -3.50956940766E+00
- Orthoconstraint... Preconditioning.
- iter, fnrm, fnrmMax, ebs, diff, noise level     2  1.6958138E-01  2.3297621E-01    -6.4557057612  -2.5058E-01   1.0853E-04
- DIIS informations: history length=6, consecutive failures=0, total failures=0
- WARNING: NO RECONSTRUCTION OF KERNEL
- ----------------------------------------------------------------------------- iter=3
- Orthonormalization... ekin_sum,epot_sum,eproj_sum  8.50289202573E+01 -9.40296424851E+01  5.02456475261E+00 -3.97615747519E+00
- Orthoconstraint... Preconditioning.
- iter, fnrm, fnrmMax, ebs, diff, noise level     3  4.9880103E-02  6.7040281E-02    -6.6446288873  -1.8892E-01   3.1923E-05
- DIIS informations: history length=6, consecutive failures=0, total failures=0
- WARNING: NO RECONSTRUCTION OF KERNEL
- ----------------------------------------------------------------------------- iter=4
- Orthonormalization... ekin_sum,epot_sum,eproj_sum  8.49993509431E+01 -9.40638204032E+01  5.02119730180E+00 -4.04327215830E+00
- Orthoconstraint... Preconditioning.
- iter, fnrm, fnrmMax, ebs, diff, noise level     4  2.9200323E-02  3.7238810E-02    -6.6587925270  -1.4164E-02   1.8688E-05
- DIIS informations: history length=6, consecutive failures=0, total failures=0
- WARNING: NO RECONSTRUCTION OF KERNEL
- ----------------------------------------------------------------------------- iter=5
- Orthonormalization... ekin_sum,epot_sum,eproj_sum  8.49988428252E+01 -9.41105212891E+01  5.02460790037E+00 -4.08707056358E+00
- Orthoconstraint... Preconditioning.
- iter, fnrm, fnrmMax, ebs, diff, noise level     5  1.4561534E-02  1.8456098E-02    -6.6641871047  -5.3946E-03   9.3194E-06
- DIIS informations: history length=6, consecutive failures=0, total failures=0
- WARNING: NO RECONSTRUCTION OF KERNEL
- ----------------------------------------------------------------------------- iter=6
- Orthonormalization... ekin_sum,epot_sum,eproj_sum  8.49722676182E+01 -9.41230566864E+01  5.03208055183E+00 -4.11870851634E+00
- Orthoconstraint... Preconditioning.
- iter, fnrm, fnrmMax, ebs, diff, noise level     6  1.0331306E-02  1.4723292E-02    -6.6659118470  -1.7247E-03   6.6120E-06
- DIIS informations: history length=6, consecutive failures=0, total failures=0
- WARNING: NO RECONSTRUCTION OF KERNEL
- ----------------------------------------------------------------------------- iter=7
- Orthonormalization... ekin_sum,epot_sum,eproj_sum  8.49372234625E+01 -9.41148109240E+01  5.03423322865E+00 -4.14335423279E+00
- Orthoconstraint... Preconditioning.
- iter, fnrm, fnrmMax, ebs, diff, noise level     7  9.4426291E-03  1.4985748E-02    -6.6664592123  -5.4737E-04   6.0433E-06
- DIIS informations: history length=6, consecutive failures=0, total failures=0
- WARNING: NO RECONSTRUCTION OF KERNEL
- ----------------------------------------------------------------------------- iter=8
- Orthonormalization... ekin_sum,epot_sum,eproj_sum  8.49130988259E+01 -9.40968137202E+01  5.03494939443E+00 -4.14876549983E+00
- Orthoconstraint... Preconditioning.
- iter, fnrm, fnrmMax, ebs, diff, noise level     8  9.5569921E-03  1.6622395E-02    -6.6665611806  -1.0197E-04   6.1165E-06
- DIIS informations: history length=6, consecutive failures=0, total failures=0
- WARNING: NO RECONSTRUCTION OF KERNEL
- ----------------------------------------------------------------------------- iter=9
- Orthonormalization... ekin_sum,epot_sum,eproj_sum  8.48839602953E+01 -9.40715884448E+01  5.03413183613E+00 -4.15349631342E+00
- Orthoconstraint... Preconditioning.
- iter, fnrm, fnrmMax, ebs, diff, noise level     9  8.7299494E-03  1.8062170E-02    -6.6667229666  -1.6179E-04   5.5872E-06
- WARNING: not converged within 9 iterations! Exiting loop due to limitations of iterations.
- Final values for fnrm, fnrmMax, ebs:   8.7299494E-03  1.8062170E-02  -6.6667230
-=======
  Orthonormalization... ekin_sum,epot_sum,eproj_sum  8.56738004640E+01 -9.38577034066E+01  5.08096910382E+00 -3.10293383875E+00
  Orthoconstraint... Preconditioning.
  iter, fnrm, fnrmMax, ebs, diff, noise level     1  3.0195391E-01  4.3054251E-01   -34.2768049192  -9.7608E+00   2.0700E-04
@@ -1607,32 +1055,12 @@
  iter, fnrm, fnrmMax, ebs, diff, noise level     9  8.8141100E-03  1.5382858E-02   -35.1195361771  -3.1923E-04   6.1909E-06
  WARNING: not converged within 9 iterations! Exiting loop due to limitations of iterations.
  Final values for fnrm, fnrmMax, ebs:   8.8141100E-03  1.5382858E-02 -35.1195362
->>>>>>> b822b291
  ============================= Basis functions created. =============================
  ----------------------------------- Determination of the orbitals in this new basis.
  No Hamiltonian application required.
  Diagonalizing the Hamiltonian, sequential version... done.
  -------------------------------------------------
  some selected eigenvalues:
-<<<<<<< HEAD
-   eval(8)= -3.82438E-01
-   eval(9)= -3.67026E-01
-   eval(10)= -3.47710E-01
-   eval(11)= -3.23070E-01
-   eval(12)= -3.06451E-01
-   eval(13)= -2.88092E-01
-   eval(14)= -2.80984E-01
-   eval(15)= -2.78202E-01
-   eval(16)= -2.71665E-01  <-- last occupied orbital
-   eval(17)=  1.87245E-01  <-- first virtual orbital
-   eval(18)=  2.13532E-01
-   eval(19)=  2.27993E-01
-   eval(20)=  2.37688E-01
-   eval(21)=  2.43071E-01
-   eval(22)=  2.63558E-01
-   eval(23)=  2.74860E-01
-   eval(24)=  2.85107E-01
-=======
    eval(8)= -3.80933E-01
    eval(9)= -3.66268E-01
    eval(10)= -3.47149E-01
@@ -1650,58 +1078,26 @@
    eval(22)=  2.65026E-01
    eval(23)=  2.76066E-01
    eval(24)=  2.86558E-01
->>>>>>> b822b291
- -------------------------------------------------
-   calculating the density kernel... 
- Calculating charge density...
-done.
-<<<<<<< HEAD
-   Calculation finished. TOTAL CHARGE =   3.199999372765E+01
- ---------------------------------------------------------------- Updating potential.
- Poisson Solver:
-   BC                                  : Isolated
-   Dimensions                          :  [  101,  105,  139 ]
-=======
+ -------------------------------------------------
+   calculating the density kernel... 
+ Calculating charge density...
+done.
    Calculation finished. TOTAL CHARGE =   3.199999372838E+01
  ---------------------------------------------------------------- Updating potential.
  Poisson Solver:
    BC                                  : Free
    Box                                 :  [  101,  105,  139 ]
->>>>>>> b822b291
    MPI tasks                           :  8
  ++++++++++++++++++++++++++++++++++++++++++++++++++++++++++++++++++++++++++++++++++++++++++++
  at iteration 1 of the density optimization:
    coefficients obtained by diagonalization.
-<<<<<<< HEAD
-   it, Delta DENS, energy, energyDiff   1   7.55E-07   -3.54135648304801549E+01   -1.0069E+00
-=======
    it, Delta DENS, energy, energyDiff   1   1.51E-06   -3.54145203689104875E+01   -1.0040E+00
->>>>>>> b822b291
- ++++++++++++++++++++++++++++++++++++++++++++++++++++++++++++++++++++++++++++++++++++++++++++
- ----------------------------------- Determination of the orbitals in this new basis.
- Hamiltonian application done.
- Diagonalizing the Hamiltonian, sequential version... done.
- -------------------------------------------------
- some selected eigenvalues:
-<<<<<<< HEAD
-   eval(8)= -3.83070E-01
-   eval(9)= -3.64330E-01
-   eval(10)= -3.48835E-01
-   eval(11)= -3.23496E-01
-   eval(12)= -3.07083E-01
-   eval(13)= -2.84151E-01
-   eval(14)= -2.78985E-01
-   eval(15)= -2.76042E-01
-   eval(16)= -2.68784E-01  <-- last occupied orbital
-   eval(17)=  1.91377E-01  <-- first virtual orbital
-   eval(18)=  2.14951E-01
-   eval(19)=  2.27324E-01
-   eval(20)=  2.35452E-01
-   eval(21)=  2.43790E-01
-   eval(22)=  2.62483E-01
-   eval(23)=  2.74722E-01
-   eval(24)=  2.86144E-01
-=======
+ ++++++++++++++++++++++++++++++++++++++++++++++++++++++++++++++++++++++++++++++++++++++++++++
+ ----------------------------------- Determination of the orbitals in this new basis.
+ Hamiltonian application done.
+ Diagonalizing the Hamiltonian, sequential version... done.
+ -------------------------------------------------
+ some selected eigenvalues:
    eval(8)= -3.82299E-01
    eval(9)= -3.63611E-01
    eval(10)= -3.48215E-01
@@ -1719,58 +1115,26 @@
    eval(22)=  2.63250E-01
    eval(23)=  2.75314E-01
    eval(24)=  2.87068E-01
->>>>>>> b822b291
- -------------------------------------------------
-   calculating the density kernel... 
- Calculating charge density...
-done.
-<<<<<<< HEAD
-   Calculation finished. TOTAL CHARGE =   3.199999371644E+01
- ---------------------------------------------------------------- Updating potential.
- Poisson Solver:
-   BC                                  : Isolated
-   Dimensions                          :  [  101,  105,  139 ]
-=======
+ -------------------------------------------------
+   calculating the density kernel... 
+ Calculating charge density...
+done.
    Calculation finished. TOTAL CHARGE =   3.199999371889E+01
  ---------------------------------------------------------------- Updating potential.
  Poisson Solver:
    BC                                  : Free
    Box                                 :  [  101,  105,  139 ]
->>>>>>> b822b291
    MPI tasks                           :  8
  ++++++++++++++++++++++++++++++++++++++++++++++++++++++++++++++++++++++++++++++++++++++++++++
  at iteration 2 of the density optimization:
    coefficients obtained by diagonalization.
-<<<<<<< HEAD
-   it, Delta DENS, energy, energyDiff   2   3.61E-07   -3.54181648125917690E+01   -4.6000E-03
-=======
    it, Delta DENS, energy, energyDiff   2   7.27E-07   -3.54179860932793105E+01   -3.4657E-03
->>>>>>> b822b291
- ++++++++++++++++++++++++++++++++++++++++++++++++++++++++++++++++++++++++++++++++++++++++++++
- ----------------------------------- Determination of the orbitals in this new basis.
- Hamiltonian application done.
- Diagonalizing the Hamiltonian, sequential version... done.
- -------------------------------------------------
- some selected eigenvalues:
-<<<<<<< HEAD
-   eval(8)= -3.81557E-01
-   eval(9)= -3.61636E-01
-   eval(10)= -3.46497E-01
-   eval(11)= -3.22029E-01
-   eval(12)= -3.05054E-01
-   eval(13)= -2.82061E-01
-   eval(14)= -2.77814E-01
-   eval(15)= -2.72783E-01
-   eval(16)= -2.67568E-01  <-- last occupied orbital
-   eval(17)=  1.93403E-01  <-- first virtual orbital
-   eval(18)=  2.16741E-01
-   eval(19)=  2.28230E-01
-   eval(20)=  2.36701E-01
-   eval(21)=  2.45869E-01
-   eval(22)=  2.64342E-01
-   eval(23)=  2.76137E-01
-   eval(24)=  2.87202E-01
-=======
+ ++++++++++++++++++++++++++++++++++++++++++++++++++++++++++++++++++++++++++++++++++++++++++++
+ ----------------------------------- Determination of the orbitals in this new basis.
+ Hamiltonian application done.
+ Diagonalizing the Hamiltonian, sequential version... done.
+ -------------------------------------------------
+ some selected eigenvalues:
    eval(8)= -3.81388E-01
    eval(9)= -3.61348E-01
    eval(10)= -3.46167E-01
@@ -1788,58 +1152,26 @@
    eval(22)=  2.64452E-01
    eval(23)=  2.76239E-01
    eval(24)=  2.87576E-01
->>>>>>> b822b291
- -------------------------------------------------
-   calculating the density kernel... 
- Calculating charge density...
-done.
-<<<<<<< HEAD
-   Calculation finished. TOTAL CHARGE =   3.199999371574E+01
- ---------------------------------------------------------------- Updating potential.
- Poisson Solver:
-   BC                                  : Isolated
-   Dimensions                          :  [  101,  105,  139 ]
-=======
+ -------------------------------------------------
+   calculating the density kernel... 
+ Calculating charge density...
+done.
    Calculation finished. TOTAL CHARGE =   3.199999371771E+01
  ---------------------------------------------------------------- Updating potential.
  Poisson Solver:
    BC                                  : Free
    Box                                 :  [  101,  105,  139 ]
->>>>>>> b822b291
    MPI tasks                           :  8
  ++++++++++++++++++++++++++++++++++++++++++++++++++++++++++++++++++++++++++++++++++++++++++++
  at iteration 3 of the density optimization:
    coefficients obtained by diagonalization.
-<<<<<<< HEAD
-   it, Delta DENS, energy, energyDiff   3   1.77E-07   -3.54191367354682001E+01   -9.7192E-04
-=======
    it, Delta DENS, energy, energyDiff   3   3.55E-07   -3.54187365177246676E+01   -7.5042E-04
->>>>>>> b822b291
- ++++++++++++++++++++++++++++++++++++++++++++++++++++++++++++++++++++++++++++++++++++++++++++
- ----------------------------------- Determination of the orbitals in this new basis.
- Hamiltonian application done.
- Diagonalizing the Hamiltonian, sequential version... done.
- -------------------------------------------------
- some selected eigenvalues:
-<<<<<<< HEAD
-   eval(8)= -3.80819E-01
-   eval(9)= -3.60202E-01
-   eval(10)= -3.45468E-01
-   eval(11)= -3.21363E-01
-   eval(12)= -3.04011E-01
-   eval(13)= -2.80783E-01
-   eval(14)= -2.77129E-01
-   eval(15)= -2.71013E-01
-   eval(16)= -2.66736E-01  <-- last occupied orbital
-   eval(17)=  1.94591E-01  <-- first virtual orbital
-   eval(18)=  2.17776E-01
-   eval(19)=  2.28777E-01
-   eval(20)=  2.37410E-01
-   eval(21)=  2.46904E-01
-   eval(22)=  2.65209E-01
-   eval(23)=  2.77001E-01
-   eval(24)=  2.88038E-01
-=======
+ ++++++++++++++++++++++++++++++++++++++++++++++++++++++++++++++++++++++++++++++++++++++++++++
+ ----------------------------------- Determination of the orbitals in this new basis.
+ Hamiltonian application done.
+ Diagonalizing the Hamiltonian, sequential version... done.
+ -------------------------------------------------
+ some selected eigenvalues:
    eval(8)= -3.80927E-01
    eval(9)= -3.60104E-01
    eval(10)= -3.45260E-01
@@ -1857,116 +1189,42 @@
    eval(22)=  2.65029E-01
    eval(23)=  2.76886E-01
    eval(24)=  2.88166E-01
->>>>>>> b822b291
- -------------------------------------------------
-   calculating the density kernel... 
- Calculating charge density...
-done.
-<<<<<<< HEAD
-   Calculation finished. TOTAL CHARGE =   3.199999371527E+01
- ---------------------------------------------------------------- Updating potential.
- Poisson Solver:
-   BC                                  : Isolated
-   Dimensions                          :  [  101,  105,  139 ]
-=======
+ -------------------------------------------------
+   calculating the density kernel... 
+ Calculating charge density...
+done.
    Calculation finished. TOTAL CHARGE =   3.199999371716E+01
  ---------------------------------------------------------------- Updating potential.
  Poisson Solver:
    BC                                  : Free
    Box                                 :  [  101,  105,  139 ]
->>>>>>> b822b291
    MPI tasks                           :  8
  ++++++++++++++++++++++++++++++++++++++++++++++++++++++++++++++++++++++++++++++++++++++++++++
  at iteration 4 of the density optimization:
    coefficients obtained by diagonalization.
-<<<<<<< HEAD
-   it, Delta DENS, energy, energyDiff   4   8.79E-08   -3.54194327840705085E+01   -2.9605E-04
- ++++++++++++++++++++++++++++++++++++++++++++++++++++++++++++++++++++++++++++++++++++++++++++
-   ebs, ehart, eexcu, vexcu, eexctX, eion, edisp -1.3338488257E+01  1.3583450118E+02 -1.2886384255E+01 -1.6853263185E+01  0.0000000000E+00  1.0976896334E+02  0.0000000000E+00
-   itoutH, Delta DENSOUT, energy, energyDiff   5   6.85E-07   -3.54194327840705085E+01   -1.0127E+00
-=======
    it, Delta DENS, energy, energyDiff   4   1.76E-07   -3.54189900675346649E+01   -2.5355E-04
  ++++++++++++++++++++++++++++++++++++++++++++++++++++++++++++++++++++++++++++++++++++++++++++
    ebs, ehart, eexcu, vexcu, eexctX, eion, edisp -1.3337103050E+01  1.3583119732E+02 -1.2884525174E+01 -1.6850816915E+01  0.0000000000E+00  1.0976896334E+02  0.0000000000E+00
    itoutH, Delta DENSOUT, energy, energyDiff   5   6.87E-07   -3.54189900675346649E+01   -1.0085E+00
->>>>>>> b822b291
  ############################################################################################
  at iteration 5 of the outer loop:
    > basis functions optimization:
      - target function is energy
      - WARNING: basis functions not converged!
-<<<<<<< HEAD
-     Final values: target function, fnrm  -6.666723E+00    8.73E-03
-   > density optimization:
-     - using diagonalization / mixing.
-     - WARNING: density optimization not converged!
-     FINAL values: it, Delta DENS, energy   5    8.79E-08   -3.54194327840705085E+01
-   > energy difference to last iteration: -1.012725E+00
-=======
      Final values: target function, fnrm  -3.511954E+01    8.81E-03
    > density optimization:
      - using diagonalization / mixing.
      - WARNING: density optimization not converged!
      FINAL values: it, Delta DENS, energy   5    1.76E-07   -3.54189900675346649E+01
    > energy difference to last iteration: -1.008520E+00
->>>>>>> b822b291
  ############################################################################################
    calculating the density kernel... 
  Calculating charge density...
 done.
-<<<<<<< HEAD
-   Calculation finished. TOTAL CHARGE =   3.199999371527E+01
-=======
    Calculation finished. TOTAL CHARGE =   3.199999371716E+01
->>>>>>> b822b291
  ------------------------------------- Building linear combinations... done.
  ----------------------------------------------------------------- Forces Calculation
  Poisson Solver:
-<<<<<<< HEAD
-   BC                                  : Isolated
-   Dimensions                          :  [  101,  105,  139 ]
-   MPI tasks                           :  8
- Electric Dipole Moment (AU):
-   P vector                            :  [  4.0264E-02,  1.6805E-02, -1.1720E-03 ]
-   |P|                                 :  4.364594E-02
- Electric Dipole Moment (Debye):
-   P vector                            :  [  1.0234E-01,  4.2713E-02, -2.9789E-03 ]
-   |P|                                 :  1.109369E-01
- Calculate local forces...done. Leaked force:  0.00000E+00
- Non Local forces calculated           :  Yes
- average noise along x direction:   6.14737011E-03
- average noise along y direction:   1.65046589E-02
- average noise along z direction:   1.50781324E-02
- total average noise            :   2.31849952E-02
- clean forces norm (Ha/Bohr): maxval=  4.633490645541E-02  fnrm2=  1.032294231419E-02
- raw forces:                  maxval=  5.088594391809E-02  fnrm2=  1.095053782166E-02
- CPU time/ELAPSED time for root process     0        17.91        17.82
- Final values of the Forces for each atom
-     1      C  5.12020E-03  1.86141E-02  3.68768E-02
-     2      C  5.93524E-03 -3.92944E-02  1.18177E-02
-     3      C  1.19987E-02  4.46821E-02  2.54330E-03
-     4      C  7.95112E-03 -2.16455E-02 -3.96934E-03
-     5      C -1.96011E-02  2.75085E-02 -1.88845E-02
-     6      H -4.39303E-03 -6.50307E-03 -1.05429E-02
-     7      H -1.47335E-02 -1.37198E-03 -2.82678E-03
-     8      H  9.90074E-03 -7.82796E-04 -4.73338E-03
-     9      H -1.89081E-02  2.49811E-03  1.09546E-03
-    10      H  1.38559E-02  4.55951E-03 -9.26749E-04
-    11      H -1.59158E-02 -5.80493E-03 -4.84219E-03
-    12      H  1.21650E-02 -3.21755E-03 -6.18799E-03
-    13      H -1.35288E-02 -4.76990E-04 -1.88174E-03
-    14      H  1.14266E-02  6.34082E-04 -3.30870E-03
-    15      H -1.01691E-02  1.26517E-03  2.71735E-03
-    16      H  2.01830E-02 -9.26706E-03  4.16914E-04
-    17      H -1.28683E-03 -1.13973E-02  2.63679E-03
- Memory Consumption Report:
-   Tot. No. of Allocations  : 56888
-   Tot. No. of Deallocations: 56888
-   Remaining Memory (B)     : 0
-   Memory occupation: 
-      Peak Value (MB): 211
-      for the array: pot
-=======
    BC                                  : Free
    Box                                 :  [  101,  105,  139 ]
    MPI tasks                           :  8
@@ -2012,5 +1270,4 @@
    Memory occupation: 
       Peak Value (MB): 200
       for the array: ilrtable
->>>>>>> b822b291
       in the routine: full_local_potential