--- conflicted
+++ resolved
@@ -21,13 +21,13 @@
                         g        g     i         B    B    
                                  g     i        B     B    
                                 g               B    B     
-                           ggggg       i         BBBB                 (Ver 1.7-dev.4)
+                           ggggg       i         BBBB                (Ver 1.7-dev.10)
  ------------------------------------------------------------------------------------
  |              Daubechies Wavelets for DFT Pseudopotential Calculations            |
  ------------------------------------------------------------------------------------
                                    The Journal of Chemical Physics 129, 014109 (2008)
-
- |... (file:default.perf).........................................Performance Options
+ 
+ |... (file:default.perf.. not present)..........................Performance Options 
  |debug F                    Debug option
  |fftcache 8192              Cache size for the FFT
  |accel NO                   Acceleration (NO, CUDAGPU, OCLGPU)
@@ -41,7 +41,7 @@
  |methortho 0                Orthogonalisation (0=Cholesky,1=GS/Chol,2=Loewdin)
  |rho_commun DBL             Density communication scheme
  |unblock_comms OFF          Overlap Communications of fields (OFF,DEN,POT)
- |linear OFF                 Linear Input Guess approach
+ |linear OFF                 Linear Input Guess approach (OFF, LIG, FUL, TMO)
  |tolsym -1.00E+00           Tolerance for symmetry detection
  |signaling F                Expose calculation results on Network
  |signalTimeout 0            Time out on startup for signal connection
@@ -62,25 +62,25 @@
  |0.0  30        rbuf, ncongt: length of the tail (AU),# tail CG iterations          
  |0  0           Davidson subspace dim., # of opt. orbs, # of plotted orbs           
  |T              disable the symmetry detection                                      
- |... (file:default.mix)............................................Mixing Parameters
+ |... (file:default.mix.. not present).............................Mixing Parameters 
  |0              Mixing parameters                                                   
  |1              Maximum number of diagonalisation iterations                        
  |1.e-4          Stop criterion on the residue of potential or density               
  |0 0.0 1        No. of additional bands, elec. temperature, smearing method         
  |0.0 2.0        Multiplying factors for the mixing and the electronic DIIS          
- |... (file:default.geopt)........................................Geometry Parameters
+ |... (file:default.geopt.. not present).........................Geometry Parameters 
  |BFGS           Geometry optimisation method                                        
  |1              Maximum number of force evaluations                                 
  |1.0 0.0        fract_fluct,forcemax                                                
  |0.0            random displacement amplitude                                       
  |4.0            Stepsize for the geometry optimisation                              
- |... (file:default.tddft)..........................................TD-DFT Parameters
+ |... (file:default.tddft.. not present)...........................TD-DFT Parameters 
  |NONE           TDDFT Method                                                        
- |... (file:default.sic)...............................................SIC Parameters
+ |... (file:default.sic.. not present)................................SIC Parameters 
  |NONE           SIC method: NONE, PZ, NK                                            
  |0.0            SIC downscaling parameter                                           
  |0.0            Reference occupation fref (NK case only)                            
- |... (file:default.kpt)...........................Brillouin Zone Sampling Parameters
+ |... (file:default.kpt.. not present)............Brillouin Zone Sampling Parameters 
  |manual         K-point sampling method                                             
  |1              Number of K-points                                                  
  |0. 0. 0. 1.    K-pt coords, K-pt weigth                                            
@@ -126,11 +126,11 @@
        Max. steps=      1 | Fluct. in forces=1.0E+00 |           ionmov=     -1
         algorithm=BFGS    |   Max. in forces=0.0E+00 |            dtion=     0.
  random at.displ.=0.0E+00 |   steep. descent=4.0E+00 |
-
- Number of MPI processes 1
- Number of maximal OpenMP threads per MPI process 4
+ 
+ Number of MPI processes 8
+ MPI process does not use OpenMP
  No material acceleration (iproc=0)
-
+ 
  ===================== BigDFT Wavefunction Optimization =============== inputPsiId= 100
  DFT parameters:
    eXchange Correlation:
@@ -199,17 +199,23 @@
  wavelet localization is ON
  ------------------------------------------------------------ Poisson Kernel Creation
  Calculating Poisson solver kernel, free BC...done.
- Memory occ. per proc. (Bytes):  Density=14515200  Kernel=14881552
+ Memory occ. per proc. (Bytes):  Density=1814400  Kernel=1911392
                                  Full Grid Arrays=13489560
+ Load Balancing for Poisson Solver related operations:
+ LB_density        : processors   0  -  7 work at 100%
+  LB_kernel        : processors   0  -  6 work at 100%
+                     processor         7   works at    79%
+ Complete LB per proc.= 1/3 LB_density + 2/3 LB_kernel
  ------------------------------------------------- Wavefunctions Descriptors Creation
  Coarse resolution grid: Number of segments=       2070 points=     55112
    Fine resolution grid: Number of segments=        279 points=       928
  Total Number of Electrons       44
+ Processes from 0 to 5 treat 3 orbitals 
+ Processes from 6 to 7 treat 2 orbitals 
  Total Number of Orbitals        22
  occup(1:22)= 2.0000
  ------------------------------------------------------------------------------------
  >>>> Partition of the basis functions among the processes.
-<<<<<<< HEAD
     | Processes from 0 to 3 treat 6 orbitals, |
     | processes from 4 to 7 treat 5 orbitals. |
  -----------------------------------------------
@@ -218,14 +224,6 @@
     | processes from 4 to 7 treat 5 orbitals. |
  ------------------------------------------------------------------------------------
  Wavefunctions memory occupation for root MPI process:     1 MB   419 KB   960 B
-=======
-    | Processes from 0 to 0 treat 44 orbitals. |
- -----------------------------------------------
- >>>> Partition of the basis functions including the derivatives among the processes.
-    | Processes from 0 to 0 treat 44 orbitals. |
- ------------------------------------------------------------------------------------
- Wavefunctions memory occupation for root MPI process:    10 MB   348 KB   896 B
->>>>>>> 7f4e76b9
  ------------------------------------------------------------ PSP Projectors Creation
  Type    Name Number of atoms Number of projectors
     1       C               7                    1
@@ -236,45 +234,40 @@
  Percent of zero components =                    0
  ------------------------------------------------------------------ Memory Estimation
  Number of atoms=   23 Number of orbitals=    22 Sim. Box Dimensions=    35   37   64
- Estimation performed for 1 processors.
+ Estimation performed for 8 processors.
  Memory occupation for principal arrays:
-               Poisson Solver Kernel (K):    14 MB   197 KB
-              Poisson Solver Density (D):    13 MB   863 KB
+               Poisson Solver Kernel (K):     1 MB   843 KB
+              Poisson Solver Density (D):     1 MB   748 KB
      Single Wavefunction for one orbital:     0 MB   482 KB
-    All Wavefunctions for each processor:    20 MB   698 KB
-       Wavefunctions + DIIS per proc (W):   227 MB   508 KB
+    All Wavefunctions for each processor:     4 MB   236 KB
+       Wavefunctions + DIIS per proc (W):    32 MB   443 KB
      Nonlocal Pseudopotential Arrays (P):     0 MB    29 KB
     Arrays of full uncompressed grid (U):    12 MB   886 KB
  Estimation of Memory requirements for principal code sections:
   Kernel calculation | Density Construction | Poisson Solver | Hamiltonian application
-       ~11*K         |   W+~2*U+~ 3*D+K+P   |   ~8*D+K+W+P   |   W+~2*U+~ 3*D+K+P 
-       156MB         |       304MB          |      352MB     |           305MB
- The overall memory requirement needed for this calculation is thus: 352 MB
+       ~19*K         |   W+~3*U+~ 3*D+K+P   |   ~12*D+K+W+P  |   W+~3*U+~ 3*D+K+P 
+        34MB         |        73MB          |       55MB     |            74MB
+ The overall memory requirement needed for this calculation is thus: 74 MB
  By reducing the DIIS history and/or increasing the number of processors the amount of
   memory can be reduced but for this system it will never be less than 50 MB
  WARNING: do not call check_communications in the linear scaling version!
  ion-ion interaction energy  1.80674970932548E+02
  ----------------------------------------------------------- Ionic Potential Creation
-<<<<<<< HEAD
  total ionic charge, leaked charge           -43.999997290915   0.000E+00
- PSolver, free  BC, dimensions:   101  105  159   proc    8 ... done.
- ------------------------------------------------------- Input Wavefunctions Creation
-=======
- total ionic charge, leaked charge           -43.999997290914   0.000E+00
- Poisson Solver:
-   BC                                  : Isolated
-   Dimensions                          :  [  101,  105,  159 ]
-   MPI tasks                           :  1
+ Poisson Solver:
+   BC                                  : Isolated
+   Dimensions                          :  [  101,  105,  159 ]
+   MPI tasks                           :  8
  Input Hamiltonian: { #--------------------------------------- Input Wavefunctions Creation
->>>>>>> 7f4e76b9
  Generating 44 Atomic Input Orbitals
+ Processes from 0 to 3 treat 6 inguess orbitals 
+ Processes from 4 to 7 treat 5 inguess orbitals 
  Atomic Input Orbital Generation: [
  {Atom Type: C, Electronic configuration: {s: [ 2.00], p: [ 2/3,  2/3,  2/3]}},  {
  Atom Type: H, Electronic configuration: {s: [ 1.00]}}], 
- Wavelet conversion succeeded:  Yes, Deviation from normalization:  6.34E-05 Calculating charge density..., 
-             GPU acceleration:  No, Total electronic charge:  43.999993753920, 
-done.
- Poisson Solver: {BC: Isolated, Dimensions:  [  101,  105,  159 ], MPI tasks:  1}, 
+ Wavelet conversion succeeded:  Yes, Deviation from normalization:  6.34E-05, 
+             GPU acceleration:  No, Total electronic charge:  43.999993753941, 
+ Poisson Solver: {BC: Isolated, Dimensions:  [  101,  105,  159 ], MPI tasks:  8}, 
  Hamiltonian application for all locregs. This may take some time.
    locreg 1... done.
    locreg 2... done.
@@ -301,26 +294,26 @@
    locreg 23... done.
    locreg 24... done.
    locreg 25... done.
-   locreg 26... done.
-   locreg 27... done.
-   locreg 28... done.
-   locreg 29... done.
-   locreg 30... done.
-   locreg 31... done.
-   locreg 32... done.
-   locreg 33... done.
-   locreg 34... done.
-   locreg 35... done.
-   locreg 36... done.
-   locreg 37... done.
-   locreg 38... done.
-   locreg 39... done.
-   locreg 40... done.
-   locreg 41... done.
-   locreg 42... done.
-   locreg 43... done.
-   locreg 44... done.
- the specified memory allows to overlap 9539 iterations with communication
+   locreg 26...    no Hamiltonian application required... done.
+   locreg 27...    no Hamiltonian application required... done.
+   locreg 28...    no Hamiltonian application required... done.
+   locreg 29...    no Hamiltonian application required... done.
+   locreg 30...    no Hamiltonian application required... done.
+   locreg 31...    no Hamiltonian application required... done.
+   locreg 32...    no Hamiltonian application required... done.
+   locreg 33...    no Hamiltonian application required... done.
+   locreg 34...    no Hamiltonian application required... done.
+   locreg 35...    no Hamiltonian application required... done.
+   locreg 36...    no Hamiltonian application required... done.
+   locreg 37...    no Hamiltonian application required... done.
+   locreg 38...    no Hamiltonian application required... done.
+   locreg 39...    no Hamiltonian application required... done.
+   locreg 40...    no Hamiltonian application required... done.
+   locreg 41...    no Hamiltonian application required... done.
+   locreg 42...    no Hamiltonian application required... done.
+   locreg 43...    no Hamiltonian application required... done.
+   locreg 44...    no Hamiltonian application required... done.
+ the specified memory allows to overlap 54386 iterations with communication
  Calculating Hamiltonian matrix for all atoms. This may take some time.
    Calculating matrix for locreg 1... done.
    Calculating matrix for locreg 2... done.
@@ -368,17 +361,17 @@
    Calculating matrix for locreg 44... done.
  communicating matrices... done.
  ------------------------------- Minimizing trace in the basis of the atomic orbitals
-The minimization is performed using 1 processes.
+The minimization is performed using 8 processes.
  ============================== optimizing coefficients ==============================
  ----------------------------------------------------------------------------- iter=1
 max deviation from unity, position:  2.061180E+00  2  5
- fnrm, trace, mean alpha   5.21E+00   4.3009930137610E+01  5.00E-01
+ fnrm, trace, mean alpha   5.21E+00   4.3009930137612E+01  5.00E-01
  ----------------------------------------------------------------------------- iter=2
 max deviation from unity, position:  1.118051E-01  16  16
- fnrm, trace, mean alpha   1.72E+00   4.1284447383133E+01  5.50E-01
+ fnrm, trace, mean alpha   1.72E+00   4.1284447383134E+01  5.50E-01
  ----------------------------------------------------------------------------- iter=3
 max deviation from unity, position:  2.653785E-02  41  41
- fnrm, trace, mean alpha   6.70E-01   4.1114035881214E+01  6.05E-01
+ fnrm, trace, mean alpha   6.70E-01   4.1114035881215E+01  6.05E-01
  ----------------------------------------------------------------------------- iter=4
 max deviation from unity, position:  9.079215E-03  41  41
  fnrm, trace, mean alpha   2.42E-01   4.1100787573448E+01  6.66E-01
@@ -387,28 +380,28 @@
  fnrm, trace, mean alpha   7.71E-02   4.1104827155974E+01  7.32E-01
  ----------------------------------------------------------------------------- iter=6
 max deviation from unity, position:  1.880812E-03  6  6
- fnrm, trace, mean alpha   2.31E-02   4.1107609998400E+01  8.05E-01
+ fnrm, trace, mean alpha   2.31E-02   4.1107609998401E+01  8.05E-01
  ----------------------------------------------------------------------------- iter=7
 max deviation from unity, position:  8.320211E-04  6  6
  fnrm, trace, mean alpha   7.29E-03   4.1108599615354E+01  8.86E-01
  ----------------------------------------------------------------------------- iter=8
 max deviation from unity, position:  3.031984E-04  42  42
- fnrm, trace, mean alpha   3.25E-03   4.1108865716089E+01  9.74E-01
+ fnrm, trace, mean alpha   3.25E-03   4.1108865716090E+01  9.74E-01
  ----------------------------------------------------------------------------- iter=9
 max deviation from unity, position:  9.946093E-05  5  5
- fnrm, trace, mean alpha   2.69E-03   4.1108925527854E+01  1.07E+00
+ fnrm, trace, mean alpha   2.69E-03   4.1108925527855E+01  1.07E+00
  ---------------------------------------------------------------------------- iter=10
 max deviation from unity, position:  1.049665E-04  40  41
- fnrm, trace, mean alpha   2.61E-03   4.1108936490012E+01  1.18E+00
+ fnrm, trace, mean alpha   2.61E-03   4.1108936490013E+01  1.18E+00
  ---------------------------------------------------------------------------- iter=11
 max deviation from unity, position:  1.206103E-04  40  41
- fnrm, trace, mean alpha   2.56E-03   4.1108937811358E+01  1.30E+00
+ fnrm, trace, mean alpha   2.56E-03   4.1108937811359E+01  1.30E+00
  ---------------------------------------------------------------------------- iter=12
 max deviation from unity, position:  1.333967E-04  40  41
- fnrm, trace, mean alpha   2.52E-03   4.1108937796115E+01  1.43E+00
+ fnrm, trace, mean alpha   2.52E-03   4.1108937796116E+01  1.43E+00
  ---------------------------------------------------------------------------- iter=13
 max deviation from unity, position:  1.466380E-04  40  41
- fnrm, trace, mean alpha   2.49E-03   4.1108937822974E+01  1.57E+00
+ fnrm, trace, mean alpha   2.49E-03   4.1108937822975E+01  1.57E+00
  ---------------------------------------------------------------------------- iter=14
 max deviation from unity, position:  1.613549E-04  40  41
  fnrm, trace, mean alpha   2.46E-03   4.1108937806800E+01  1.73E+00
@@ -417,18 +410,18 @@
  fnrm, trace, mean alpha   2.44E-03   4.1108937800216E+01  1.90E+00
  ---------------------------------------------------------------------------- iter=16
 max deviation from unity, position:  1.952953E-04  40  41
- fnrm, trace, mean alpha   2.42E-03   4.1108937887308E+01  2.09E+00
+ fnrm, trace, mean alpha   2.42E-03   4.1108937887309E+01  2.09E+00
  ---------------------------------------------------------------------------- iter=17
 max deviation from unity, position:  2.137097E-04  40  41
  fnrm, trace, mean alpha   2.41E-03   4.1108937517864E+01  2.30E+00
  ---------------------------------------------------------------------------- iter=18
 max deviation from unity, position:  2.378662E-04  40  41
- fnrm, trace, mean alpha   2.43E-03   4.1108938962986E+01  2.43E+00
+ fnrm, trace, mean alpha   2.43E-03   4.1108938962987E+01  2.43E+00
  ---------------------------------------------------------------------------- iter=19
 max deviation from unity, position:  2.522960E-04  40  41
- fnrm, trace, mean alpha   2.55E-03   4.1108935023348E+01  1.97E+00
+ fnrm, trace, mean alpha   2.55E-03   4.1108935023349E+01  1.97E+00
  ---------------------------------------------------------------------------- iter=20
-max deviation from unity, position:  3.226444E-04  32  34
+max deviation from unity, position:  3.226444E-04  34  32
  fnrm, trace, mean alpha   2.84E-03   4.1108931888928E+01  1.21E+00
  ---------------------------------------------------------------------------- iter=21
 max deviation from unity, position:  5.104609E-04  3  5
@@ -438,40 +431,40 @@
  fnrm, trace, mean alpha   3.26E-03   4.1108937029307E+01  5.05E-01
  ---------------------------------------------------------------------------- iter=23
 max deviation from unity, position:  3.108591E-04  4  5
- fnrm, trace, mean alpha   3.90E-03   4.1108938940390E+01  4.35E-01
+ fnrm, trace, mean alpha   3.90E-03   4.1108938940391E+01  4.35E-01
  ---------------------------------------------------------------------------- iter=24
 max deviation from unity, position:  3.651810E-04  4  5
- fnrm, trace, mean alpha   4.72E-03   4.1108939307245E+01  4.18E-01
+ fnrm, trace, mean alpha   4.72E-03   4.1108939307246E+01  4.18E-01
  ---------------------------------------------------------------------------- iter=25
 max deviation from unity, position:  4.130010E-04  4  5
- fnrm, trace, mean alpha   5.69E-03   4.1108939408898E+01  4.30E-01
+ fnrm, trace, mean alpha   5.69E-03   4.1108939408897E+01  4.30E-01
  ---------------------------------------------------------------------------- iter=26
 max deviation from unity, position:  4.593314E-04  4  5
  fnrm, trace, mean alpha   6.77E-03   4.1108939515465E+01  4.58E-01
  ---------------------------------------------------------------------------- iter=27
 max deviation from unity, position:  5.079758E-04  4  5
- fnrm, trace, mean alpha   7.93E-03   4.1108939478770E+01  4.97E-01
+ fnrm, trace, mean alpha   7.93E-03   4.1108939478771E+01  4.97E-01
  ---------------------------------------------------------------------------- iter=28
 max deviation from unity, position:  5.597336E-04  4  5
- fnrm, trace, mean alpha   9.14E-03   4.1108939544754E+01  5.43E-01
+ fnrm, trace, mean alpha   9.14E-03   4.1108939544755E+01  5.43E-01
  ---------------------------------------------------------------------------- iter=29
 max deviation from unity, position:  6.170038E-04  4  5
- fnrm, trace, mean alpha   1.04E-02   4.1108939417211E+01  5.96E-01
+ fnrm, trace, mean alpha   1.04E-02   4.1108939417212E+01  5.96E-01
  ---------------------------------------------------------------------------- iter=30
 max deviation from unity, position:  6.783142E-04  4  5
- fnrm, trace, mean alpha   1.17E-02   4.1108939580666E+01  6.55E-01
+ fnrm, trace, mean alpha   1.17E-02   4.1108939580667E+01  6.55E-01
  ---------------------------------------------------------------------------- iter=31
 max deviation from unity, position:  7.479327E-04  4  5
- fnrm, trace, mean alpha   1.30E-02   4.1108939150540E+01  6.98E-01
+ fnrm, trace, mean alpha   1.30E-02   4.1108939150541E+01  6.98E-01
  ---------------------------------------------------------------------------- iter=32
 max deviation from unity, position:  8.191434E-04  4  5
  fnrm, trace, mean alpha   1.43E-02   4.1108939479394E+01  7.68E-01
  ---------------------------------------------------------------------------- iter=33
 max deviation from unity, position:  9.053367E-04  4  5
- fnrm, trace, mean alpha   1.56E-02   4.1108938464462E+01  8.32E-01
+ fnrm, trace, mean alpha   1.56E-02   4.1108938464463E+01  8.32E-01
  ---------------------------------------------------------------------------- iter=34
 max deviation from unity, position:  9.849945E-04  4  5
- fnrm, trace, mean alpha   1.69E-02   4.1108940702389E+01  8.44E-01
+ fnrm, trace, mean alpha   1.69E-02   4.1108940702390E+01  8.44E-01
  ---------------------------------------------------------------------------- iter=35
 max deviation from unity, position:  7.816592E-04  8  11
  fnrm, trace, mean alpha   1.82E-02   4.1108937731007E+01  7.94E-01
@@ -480,41 +473,25 @@
  fnrm, trace, mean alpha   1.95E-02   4.1108936626057E+01  7.09E-01
  ---------------------------------------------------------------------------- iter=37
 max deviation from unity, position:  9.415667E-04  8  11
- fnrm, trace, mean alpha   2.08E-02   4.1108940323416E+01  6.27E-01
+ fnrm, trace, mean alpha   2.08E-02   4.1108940323417E+01  6.27E-01
  ---------------------------------------------------------------------------- iter=38
 max deviation from unity, position:  1.019199E-03  8  11
  fnrm, trace, mean alpha   2.21E-02   4.1108930684854E+01  5.46E-01
  ---------------------------------------------------------------------------- iter=39
 max deviation from unity, position:  6.556307E-04  33  35
-<<<<<<< HEAD
- fnrm, trace, mean alpha   2.34E-02   4.1108941460184E+01  5.40E-01
+ fnrm, trace, mean alpha   2.34E-02   4.1108941460185E+01  5.40E-01
  ---------------------------------------------------------------------------- iter=40
-max deviation from unity, position:  9.286059E-04  33  35
- fnrm, trace, mean alpha   2.47E-02   4.1108941393654E+01  3.93E-01
+max deviation from unity, position:  9.286059E-04  35  33
+ fnrm, trace, mean alpha   2.47E-02   4.1108941393652E+01  3.93E-01
  ---------------------------------------------------------------------------- iter=41
 max deviation from unity, position:  4.429410E-04  33  35
- fnrm, trace, mean alpha   2.60E-02   4.1108928421776E+01  3.32E-01
+ fnrm, trace, mean alpha   2.60E-02   4.1108928421778E+01  3.32E-01
  ---------------------------------------------------------------------------- iter=42
 max deviation from unity, position:  4.578731E-04  2  3
- fnrm, trace, mean alpha   2.72E-02   4.1108940690506E+01  3.15E-01
+ fnrm, trace, mean alpha   2.72E-02   4.1108940690505E+01  3.15E-01
  ---------------------------------------------------------------------------- iter=43
 max deviation from unity, position:  5.038421E-04  2  3
  fnrm, trace, mean alpha   2.85E-02   4.1108938270540E+01  3.22E-01
-=======
- fnrm, trace, mean alpha   2.34E-02   4.1108941460182E+01  5.40E-01
- ---------------------------------------------------------------------------- iter=40
-max deviation from unity, position:  9.286059E-04  33  35
- fnrm, trace, mean alpha   2.47E-02   4.1108941393660E+01  3.93E-01
- ---------------------------------------------------------------------------- iter=41
-max deviation from unity, position:  4.429409E-04  33  35
- fnrm, trace, mean alpha   2.60E-02   4.1108928421763E+01  3.32E-01
- ---------------------------------------------------------------------------- iter=42
-max deviation from unity, position:  4.578731E-04  2  3
- fnrm, trace, mean alpha   2.72E-02   4.1108940690510E+01  3.15E-01
- ---------------------------------------------------------------------------- iter=43
-max deviation from unity, position:  5.038421E-04  2  3
- fnrm, trace, mean alpha   2.85E-02   4.1108938270541E+01  3.22E-01
->>>>>>> 7f4e76b9
  ---------------------------------------------------------------------------- iter=44
 max deviation from unity, position:  5.538960E-04  2  3
  fnrm, trace, mean alpha   2.98E-02   4.1108938997928E+01  3.42E-01
@@ -562,12 +539,8 @@
    eval(29)= 3.73698E-01
    eval(30)= 4.07377E-01
  -------------------------------------------------
-<<<<<<< HEAD
    calculating the density kernel...  ------------------------------------------------------------- Input guess generated.
-=======
- ------------------------------------------------------------- Input guess generated.
  }
->>>>>>> 7f4e76b9
  ************************************************************************************
  ****************************** LINEAR SCALING VERSION ******************************
  Reduce the confining potential to 100.00% of its initial value.
@@ -613,33 +586,19 @@
    eval(29)= 3.91766E-01
    eval(30)= 4.00487E-01
  -------------------------------------------------
-<<<<<<< HEAD
    calculating the density kernel...  Calculating charge density...
 done.
    Calculation finished. TOTAL CHARGE =   4.399999212580E+01
  ---------------------------------------------------------------- Updating potential.
- PSolver, free  BC, dimensions:   101  105  159   proc    8 ... done.
+ Poisson Solver:
+   BC                                  : Isolated
+   Dimensions                          :  [  101,  105,  159 ]
+   MPI tasks                           :  8
  ++++++++++++++++++++++++++++++++++++++++++++++++++++++++++++++++++++++++++++++++++++++++++++
  at iteration 1 of the density optimization:
    coefficients obtained by diagonalization.
-   it, Delta DENS, energy, energyDiff   1   5.89E-06   -4.46499673681232707E+01   -4.4650E+01
- ++++++++++++++++++++++++++++++++++++++++++++++++++++++++++++++++++++++++++++++++++++++++++++
-=======
- Calculating charge density...
-   calculating the density kernel... done.
-   Calculation finished. TOTAL CHARGE =   4.399999212566E+01
- ---------------------------------------------------------------- Updating potential.
- Poisson Solver:
-   BC                                  : Isolated
-   Dimensions                          :  [  101,  105,  159 ]
-   MPI tasks                           :  1
- ############################################################################################
- at iteration 1 of the self consistency cycle:
-   - basis functions converged in 4 iterations.
-   - coefficients obtained by diagonalization.
-   it, Delta DENS, energy, energyDiff   1   5.89E-06   -5.39983621998113392E+01   -5.3998E+01
- ############################################################################################
->>>>>>> 7f4e76b9
+   it, Delta DENS, energy, energyDiff   1   5.89E-06   -4.46499673681232139E+01   -4.4650E+01
+ ++++++++++++++++++++++++++++++++++++++++++++++++++++++++++++++++++++++++++++++++++++++++++++
  ----------------------------------- Determination of the orbitals in this new basis.
  done.
  Diagonalizing the Hamiltonian, sequential version... done.
@@ -663,19 +622,21 @@
    eval(29)= 6.85393E-01
    eval(30)= 6.97625E-01
  -------------------------------------------------
-<<<<<<< HEAD
    calculating the density kernel...  Calculating charge density...
 done.
-   Calculation finished. TOTAL CHARGE =   4.399999270997E+01
+   Calculation finished. TOTAL CHARGE =   4.399999270996E+01
  ---------------------------------------------------------------- Updating potential.
- PSolver, free  BC, dimensions:   101  105  159   proc    8 ... done.
+ Poisson Solver:
+   BC                                  : Isolated
+   Dimensions                          :  [  101,  105,  159 ]
+   MPI tasks                           :  8
  ++++++++++++++++++++++++++++++++++++++++++++++++++++++++++++++++++++++++++++++++++++++++++++
  at iteration 2 of the density optimization:
    coefficients obtained by diagonalization.
-   it, Delta DENS, energy, energyDiff   2   2.52E-06   -4.34758678666698302E+01    1.1741E+00
+   it, Delta DENS, energy, energyDiff   2   2.52E-06   -4.34758678666697733E+01    1.1741E+00
  ++++++++++++++++++++++++++++++++++++++++++++++++++++++++++++++++++++++++++++++++++++++++++++
    ebs, ehart, eexcu, vexcu, eexctX, eion, edisp -6.1367108442E+00  2.2371882562E+02 -1.9769420862E+01 -2.5877299112E+01  0.0000000000E+00  1.8067497093E+02  0.0000000000E+00
-   itout, Delta DENSOUT, energy, energyDiff   1   3.37E-06   -4.34758678666698302E+01   -4.3476E+01
+   itout, Delta DENSOUT, energy, energyDiff   1   3.37E-06   -4.34758678666697733E+01   -4.3476E+01
  ############################################################################################
  at iteration 1 of the outer loop:
    > basis functions optimization:
@@ -685,27 +646,9 @@
    > density optimization:
      - using diagonalization / mixing.
      - WARNING: density optimization not converged!
-     FINAL values: it, Delta DENS, energy   1    2.52E-06   -4.34758678666698302E+01
+     FINAL values: it, Delta DENS, energy   1    2.52E-06   -4.34758678666697733E+01
    > energy difference to last iteration: -4.347587E+01
  ############################################################################################
-=======
- Calculating charge density...
-   calculating the density kernel... done.
-   Calculation finished. TOTAL CHARGE =   4.399999270982E+01
- ---------------------------------------------------------------- Updating potential.
- Poisson Solver:
-   BC                                  : Isolated
-   Dimensions                          :  [  101,  105,  159 ]
-   MPI tasks                           :  1
- ############################################################################################
- at iteration 2 of the self consistency cycle:
-   - basis functions converged in 4 iterations.
-   - coefficients obtained by diagonalization.
-   it, Delta DENS, energy, energyDiff   2   2.52E-06   -4.30726872821013274E+01    1.0926E+01
- ############################################################################################
-   ebs, ehart, eexcu, vexcu, eexctX, eion, edisp -6.1367108442E+00  2.2371882562E+02 -1.9769420862E+01 -2.5877299112E+01  0.0000000000E+00  1.8067497093E+02  0.0000000000E+00
-   itout, Delta DENSOUT, energy, energyDiff   1   3.37E-06   -4.30726872821013274E+01   -4.3073E+01
->>>>>>> 7f4e76b9
  Reduce the confining potential to  90.00% of its initial value.
  ======================== Creation of the basis functions... ========================
  ----------------------------------------------------------------------------- iter=1
@@ -741,33 +684,19 @@
    eval(29)= 6.51472E-01
    eval(30)= 6.54019E-01
  -------------------------------------------------
-<<<<<<< HEAD
    calculating the density kernel...  Calculating charge density...
 done.
    Calculation finished. TOTAL CHARGE =   4.399999257528E+01
  ---------------------------------------------------------------- Updating potential.
- PSolver, free  BC, dimensions:   101  105  159   proc    8 ... done.
+ Poisson Solver:
+   BC                                  : Isolated
+   Dimensions                          :  [  101,  105,  159 ]
+   MPI tasks                           :  8
  ++++++++++++++++++++++++++++++++++++++++++++++++++++++++++++++++++++++++++++++++++++++++++++
  at iteration 1 of the density optimization:
    coefficients obtained by diagonalization.
-   it, Delta DENS, energy, energyDiff   1   6.17E-07   -4.40966009229971121E+01   -6.2073E-01
- ++++++++++++++++++++++++++++++++++++++++++++++++++++++++++++++++++++++++++++++++++++++++++++
-=======
- Calculating charge density...
-   calculating the density kernel... done.
-   Calculation finished. TOTAL CHARGE =   4.399999257517E+01
- ---------------------------------------------------------------- Updating potential.
- Poisson Solver:
-   BC                                  : Isolated
-   Dimensions                          :  [  101,  105,  159 ]
-   MPI tasks                           :  1
- ############################################################################################
- at iteration 1 of the self consistency cycle:
-   - basis functions converged in 2 iterations.
-   - coefficients obtained by diagonalization.
-   it, Delta DENS, energy, energyDiff   1   6.17E-07   -4.45121707202021071E+01   -1.4395E+00
- ############################################################################################
->>>>>>> 7f4e76b9
+   it, Delta DENS, energy, energyDiff   1   6.17E-07   -4.40966009229971405E+01   -6.2073E-01
+ ++++++++++++++++++++++++++++++++++++++++++++++++++++++++++++++++++++++++++++++++++++++++++++
  ----------------------------------- Determination of the orbitals in this new basis.
  done.
  Diagonalizing the Hamiltonian, sequential version... done.
@@ -791,19 +720,21 @@
    eval(29)= 6.63018E-01
    eval(30)= 6.65075E-01
  -------------------------------------------------
-<<<<<<< HEAD
    calculating the density kernel...  Calculating charge density...
 done.
    Calculation finished. TOTAL CHARGE =   4.399999258283E+01
  ---------------------------------------------------------------- Updating potential.
- PSolver, free  BC, dimensions:   101  105  159   proc    8 ... done.
+ Poisson Solver:
+   BC                                  : Isolated
+   Dimensions                          :  [  101,  105,  159 ]
+   MPI tasks                           :  8
  ++++++++++++++++++++++++++++++++++++++++++++++++++++++++++++++++++++++++++++++++++++++++++++
  at iteration 2 of the density optimization:
    coefficients obtained by diagonalization.
-   it, Delta DENS, energy, energyDiff   2   3.14E-07   -4.40939845372917887E+01    2.6164E-03
+   it, Delta DENS, energy, energyDiff   2   3.14E-07   -4.40939845372918455E+01    2.6164E-03
  ++++++++++++++++++++++++++++++++++++++++++++++++++++++++++++++++++++++++++++++++++++++++++++
    ebs, ehart, eexcu, vexcu, eexctX, eion, edisp -6.7424383020E+00  2.2440192385E+02 -2.0106180707E+01 -2.6321110081E+01  0.0000000000E+00  1.8067497093E+02  0.0000000000E+00
-   itout, Delta DENSOUT, energy, energyDiff   2   4.62E-07   -4.40939845372917887E+01   -6.1812E-01
+   itout, Delta DENSOUT, energy, energyDiff   2   4.62E-07   -4.40939845372918455E+01   -6.1812E-01
  ############################################################################################
  at iteration 2 of the outer loop:
    > basis functions optimization:
@@ -813,27 +744,9 @@
    > density optimization:
      - using diagonalization / mixing.
      - WARNING: density optimization not converged!
-     FINAL values: it, Delta DENS, energy   2    3.14E-07   -4.40939845372917887E+01
+     FINAL values: it, Delta DENS, energy   2    3.14E-07   -4.40939845372918455E+01
    > energy difference to last iteration: -6.181167E-01
  ############################################################################################
-=======
- Calculating charge density...
-   calculating the density kernel... done.
-   Calculation finished. TOTAL CHARGE =   4.399999258272E+01
- ---------------------------------------------------------------- Updating potential.
- Poisson Solver:
-   BC                                  : Isolated
-   Dimensions                          :  [  101,  105,  159 ]
-   MPI tasks                           :  1
- ############################################################################################
- at iteration 2 of the self consistency cycle:
-   - basis functions converged in 2 iterations.
-   - coefficients obtained by diagonalization.
-   it, Delta DENS, energy, energyDiff   2   3.14E-07   -4.42544618488193464E+01    2.5771E-01
- ############################################################################################
-   ebs, ehart, eexcu, vexcu, eexctX, eion, edisp -6.7424383020E+00  2.2440192385E+02 -2.0106180707E+01 -2.6321110081E+01  0.0000000000E+00  1.8067497093E+02  0.0000000000E+00
-   itout, Delta DENSOUT, energy, energyDiff   2   4.62E-07   -4.42544618488193464E+01   -1.1818E+00
->>>>>>> 7f4e76b9
  Reduce the confining potential to  80.00% of its initial value.
  ======================== Creation of the basis functions... ========================
  ----------------------------------------------------------------------------- iter=1
@@ -865,33 +778,19 @@
    eval(29)= 6.66443E-01
    eval(30)= 6.68981E-01
  -------------------------------------------------
-<<<<<<< HEAD
    calculating the density kernel...  Calculating charge density...
 done.
    Calculation finished. TOTAL CHARGE =   4.399999258129E+01
  ---------------------------------------------------------------- Updating potential.
- PSolver, free  BC, dimensions:   101  105  159   proc    8 ... done.
+ Poisson Solver:
+   BC                                  : Isolated
+   Dimensions                          :  [  101,  105,  159 ]
+   MPI tasks                           :  8
  ++++++++++++++++++++++++++++++++++++++++++++++++++++++++++++++++++++++++++++++++++++++++++++
  at iteration 1 of the density optimization:
    coefficients obtained by diagonalization.
-   it, Delta DENS, energy, energyDiff   1   1.54E-07   -4.41010191674740497E+01   -7.0346E-03
- ++++++++++++++++++++++++++++++++++++++++++++++++++++++++++++++++++++++++++++++++++++++++++++
-=======
- Calculating charge density...
-   calculating the density kernel... done.
-   Calculation finished. TOTAL CHARGE =   4.399999258116E+01
- ---------------------------------------------------------------- Updating potential.
- Poisson Solver:
-   BC                                  : Isolated
-   Dimensions                          :  [  101,  105,  159 ]
-   MPI tasks                           :  1
- ############################################################################################
- at iteration 1 of the self consistency cycle:
-   - basis functions converged in 1 iterations.
-   - coefficients obtained by diagonalization.
-   it, Delta DENS, energy, energyDiff   1   1.54E-07   -4.41921105570594932E+01    6.2351E-02
- ############################################################################################
->>>>>>> 7f4e76b9
+   it, Delta DENS, energy, energyDiff   1   1.54E-07   -4.41010191674741066E+01   -7.0346E-03
+ ++++++++++++++++++++++++++++++++++++++++++++++++++++++++++++++++++++++++++++++++++++++++++++
  ----------------------------------- Determination of the orbitals in this new basis.
  done.
  Diagonalizing the Hamiltonian, sequential version... done.
@@ -915,19 +814,21 @@
    eval(29)= 6.68881E-01
    eval(30)= 6.71239E-01
  -------------------------------------------------
-<<<<<<< HEAD
    calculating the density kernel...  Calculating charge density...
 done.
    Calculation finished. TOTAL CHARGE =   4.399999258175E+01
  ---------------------------------------------------------------- Updating potential.
- PSolver, free  BC, dimensions:   101  105  159   proc    8 ... done.
+ Poisson Solver:
+   BC                                  : Isolated
+   Dimensions                          :  [  101,  105,  159 ]
+   MPI tasks                           :  8
  ++++++++++++++++++++++++++++++++++++++++++++++++++++++++++++++++++++++++++++++++++++++++++++
  at iteration 2 of the density optimization:
    coefficients obtained by diagonalization.
-   it, Delta DENS, energy, energyDiff   2   7.72E-08   -4.41013063267502048E+01   -2.8716E-04
+   it, Delta DENS, energy, energyDiff   2   7.72E-08   -4.41013063267501764E+01   -2.8716E-04
  ++++++++++++++++++++++++++++++++++++++++++++++++++++++++++++++++++++++++++++++++++++++++++++
    ebs, ehart, eexcu, vexcu, eexctX, eion, edisp -6.4981913901E+00  2.2456574512E+02 -2.0194536346E+01 -2.6437504769E+01  0.0000000000E+00  1.8067497093E+02  0.0000000000E+00
-   itout, Delta DENSOUT, energy, energyDiff   3   1.16E-07   -4.41013063267502048E+01   -7.3218E-03
+   itout, Delta DENSOUT, energy, energyDiff   3   1.16E-07   -4.41013063267501764E+01   -7.3218E-03
  ############################################################################################
  at iteration 3 of the outer loop:
    > basis functions optimization:
@@ -937,27 +838,9 @@
    > density optimization:
      - using diagonalization / mixing.
      - WARNING: density optimization not converged!
-     FINAL values: it, Delta DENS, energy   3    7.72E-08   -4.41013063267502048E+01
+     FINAL values: it, Delta DENS, energy   3    7.72E-08   -4.41013063267501764E+01
    > energy difference to last iteration: -7.321789E-03
  ############################################################################################
-=======
- Calculating charge density...
-   calculating the density kernel... done.
-   Calculation finished. TOTAL CHARGE =   4.399999258162E+01
- ---------------------------------------------------------------- Updating potential.
- Poisson Solver:
-   BC                                  : Isolated
-   Dimensions                          :  [  101,  105,  159 ]
-   MPI tasks                           :  1
- ############################################################################################
- at iteration 2 of the self consistency cycle:
-   - basis functions converged in 1 iterations.
-   - coefficients obtained by diagonalization.
-   it, Delta DENS, energy, energyDiff   2   7.72E-08   -4.41459971555354969E+01    4.6113E-02
- ############################################################################################
-   ebs, ehart, eexcu, vexcu, eexctX, eion, edisp -6.4981913901E+00  2.2456574512E+02 -2.0194536346E+01 -2.6437504769E+01  0.0000000000E+00  1.8067497093E+02  0.0000000000E+00
-   itout, Delta DENSOUT, energy, energyDiff   3   1.16E-07   -4.41459971555354969E+01    1.0846E-01
->>>>>>> 7f4e76b9
  Reduce the confining potential to  70.00% of its initial value.
  ======================== Creation of the basis functions... ========================
  ----------------------------------------------------------------------------- iter=1
@@ -993,33 +876,19 @@
    eval(29)= 6.37582E-01
    eval(30)= 6.45200E-01
  -------------------------------------------------
-<<<<<<< HEAD
    calculating the density kernel...  Calculating charge density...
 done.
    Calculation finished. TOTAL CHARGE =   4.399999297498E+01
  ---------------------------------------------------------------- Updating potential.
- PSolver, free  BC, dimensions:   101  105  159   proc    8 ... done.
+ Poisson Solver:
+   BC                                  : Isolated
+   Dimensions                          :  [  101,  105,  159 ]
+   MPI tasks                           :  8
  ++++++++++++++++++++++++++++++++++++++++++++++++++++++++++++++++++++++++++++++++++++++++++++
  at iteration 1 of the density optimization:
    coefficients obtained by diagonalization.
-   it, Delta DENS, energy, energyDiff   1   5.77E-07   -4.51349968248737241E+01   -1.0337E+00
- ++++++++++++++++++++++++++++++++++++++++++++++++++++++++++++++++++++++++++++++++++++++++++++
-=======
- Calculating charge density...
-   calculating the density kernel... done.
-   Calculation finished. TOTAL CHARGE =   4.399999297484E+01
- ---------------------------------------------------------------- Updating potential.
- Poisson Solver:
-   BC                                  : Isolated
-   Dimensions                          :  [  101,  105,  159 ]
-   MPI tasks                           :  1
- ############################################################################################
- at iteration 1 of the self consistency cycle:
-   - basis functions converged in 2 iterations.
-   - coefficients obtained by diagonalization.
-   it, Delta DENS, energy, energyDiff   1   5.77E-07   -4.45722361686719921E+01   -4.2624E-01
- ############################################################################################
->>>>>>> 7f4e76b9
+   it, Delta DENS, energy, energyDiff   1   5.77E-07   -4.51349968248737525E+01   -1.0337E+00
+ ++++++++++++++++++++++++++++++++++++++++++++++++++++++++++++++++++++++++++++++++++++++++++++
  ----------------------------------- Determination of the orbitals in this new basis.
  done.
  Diagonalizing the Hamiltonian, sequential version... done.
@@ -1043,19 +912,21 @@
    eval(29)= 6.24224E-01
    eval(30)= 6.28704E-01
  -------------------------------------------------
-<<<<<<< HEAD
    calculating the density kernel...  Calculating charge density...
 done.
    Calculation finished. TOTAL CHARGE =   4.399999295748E+01
  ---------------------------------------------------------------- Updating potential.
- PSolver, free  BC, dimensions:   101  105  159   proc    8 ... done.
+ Poisson Solver:
+   BC                                  : Isolated
+   Dimensions                          :  [  101,  105,  159 ]
+   MPI tasks                           :  8
  ++++++++++++++++++++++++++++++++++++++++++++++++++++++++++++++++++++++++++++++++++++++++++++
  at iteration 2 of the density optimization:
    coefficients obtained by diagonalization.
-   it, Delta DENS, energy, energyDiff   2   3.02E-07   -4.51297379861050842E+01    5.2588E-03
+   it, Delta DENS, energy, energyDiff   2   3.02E-07   -4.51297379861051127E+01    5.2588E-03
  ++++++++++++++++++++++++++++++++++++++++++++++++++++++++++++++++++++++++++++++++++++++++++++
    ebs, ehart, eexcu, vexcu, eexctX, eion, edisp -8.0446928767E+00  2.2380986170E+02 -1.9950571551E+01 -2.6115437748E+01  0.0000000000E+00  1.8067497093E+02  0.0000000000E+00
-   itout, Delta DENSOUT, energy, energyDiff   4   4.33E-07   -4.51297379861050842E+01   -1.0284E+00
+   itout, Delta DENSOUT, energy, energyDiff   4   4.33E-07   -4.51297379861051127E+01   -1.0284E+00
  ############################################################################################
  at iteration 4 of the outer loop:
    > basis functions optimization:
@@ -1065,27 +936,9 @@
    > density optimization:
      - using diagonalization / mixing.
      - WARNING: density optimization not converged!
-     FINAL values: it, Delta DENS, energy   4    3.02E-07   -4.51297379861050842E+01
+     FINAL values: it, Delta DENS, energy   4    3.02E-07   -4.51297379861051127E+01
    > energy difference to last iteration: -1.028432E+00
  ############################################################################################
-=======
- Calculating charge density...
-   calculating the density kernel... done.
-   Calculation finished. TOTAL CHARGE =   4.399999295734E+01
- ---------------------------------------------------------------- Updating potential.
- Poisson Solver:
-   BC                                  : Isolated
-   Dimensions                          :  [  101,  105,  159 ]
-   MPI tasks                           :  1
- ############################################################################################
- at iteration 2 of the self consistency cycle:
-   - basis functions converged in 2 iterations.
-   - coefficients obtained by diagonalization.
-   it, Delta DENS, energy, energyDiff   2   3.02E-07   -4.50147174430606754E+01   -4.4248E-01
- ############################################################################################
-   ebs, ehart, eexcu, vexcu, eexctX, eion, edisp -8.0446928767E+00  2.2380986170E+02 -1.9950571551E+01 -2.6115437748E+01  0.0000000000E+00  1.8067497093E+02  0.0000000000E+00
-   itout, Delta DENSOUT, energy, energyDiff   4   4.33E-07   -4.50147174430606754E+01   -8.6872E-01
->>>>>>> 7f4e76b9
  Reduce the confining potential to 100.00% of its initial value.
  Increasing the localization radius for the high accuracy part.
  ======================== Creation of the basis functions... ========================
@@ -1111,7 +964,7 @@
          5      8.826875367214E+00      9.740158738015E+00      1.178552389585E+01
          6      8.780728548322E+00      1.007136825153E+01      1.137000420702E+01
          7      8.437298475008E+00      1.002239698373E+01      1.096366888609E+01
-         8      8.955411832895E+00      1.026136484709E+01      1.107486785171E+01
+         8      8.955411832896E+00      1.026136484709E+01      1.107486785171E+01
          9      8.690150744900E+00      8.454368703557E+00      1.350466948169E+01
         10      9.140554771364E+00      8.801858257341E+00      1.363394429674E+01
         11      8.317941020721E+00      8.397517732448E+00      1.393217619841E+01
@@ -1171,33 +1024,19 @@
    eval(29)= 6.10237E-01
    eval(30)= 6.18353E-01
  -------------------------------------------------
-<<<<<<< HEAD
    calculating the density kernel...  Calculating charge density...
 done.
    Calculation finished. TOTAL CHARGE =   4.399999501251E+01
  ---------------------------------------------------------------- Updating potential.
- PSolver, free  BC, dimensions:   101  105  159   proc    8 ... done.
+ Poisson Solver:
+   BC                                  : Isolated
+   Dimensions                          :  [  101,  105,  159 ]
+   MPI tasks                           :  8
  ++++++++++++++++++++++++++++++++++++++++++++++++++++++++++++++++++++++++++++++++++++++++++++
  at iteration 1 of the density optimization:
    coefficients obtained by diagonalization.
-   it, Delta DENS, energy, energyDiff   1   3.38E-06   -4.90235033518944476E+01   -3.8938E+00
- ++++++++++++++++++++++++++++++++++++++++++++++++++++++++++++++++++++++++++++++++++++++++++++
-=======
- Calculating charge density...
-   calculating the density kernel... done.
-   Calculation finished. TOTAL CHARGE =   4.399999501232E+01
- ---------------------------------------------------------------- Updating potential.
- Poisson Solver:
-   BC                                  : Isolated
-   Dimensions                          :  [  101,  105,  159 ]
-   MPI tasks                           :  1
- ############################################################################################
- at iteration 1 of the self consistency cycle:
-   - basis functions converged in 3 iterations.
-   - coefficients obtained by diagonalization.
-   it, Delta DENS, energy, energyDiff   1   3.38E-06   -4.52428487535730710E+01   -2.2813E-01
- ############################################################################################
->>>>>>> 7f4e76b9
+   it, Delta DENS, energy, energyDiff   1   3.38E-06   -4.90235033518944192E+01   -3.8938E+00
+ ++++++++++++++++++++++++++++++++++++++++++++++++++++++++++++++++++++++++++++++++++++++++++++
  ----------------------------------- Determination of the orbitals in this new basis.
  done.
  Diagonalizing the Hamiltonian, sequential version... done.
@@ -1221,33 +1060,19 @@
    eval(29)= 5.06037E-01
    eval(30)= 5.19383E-01
  -------------------------------------------------
-<<<<<<< HEAD
    calculating the density kernel...  Calculating charge density...
 done.
    Calculation finished. TOTAL CHARGE =   4.399999491614E+01
  ---------------------------------------------------------------- Updating potential.
- PSolver, free  BC, dimensions:   101  105  159   proc    8 ... done.
+ Poisson Solver:
+   BC                                  : Isolated
+   Dimensions                          :  [  101,  105,  159 ]
+   MPI tasks                           :  8
  ++++++++++++++++++++++++++++++++++++++++++++++++++++++++++++++++++++++++++++++++++++++++++++
  at iteration 2 of the density optimization:
    coefficients obtained by diagonalization.
-   it, Delta DENS, energy, energyDiff   2   1.68E-06   -4.88084965999850340E+01    2.1501E-01
- ++++++++++++++++++++++++++++++++++++++++++++++++++++++++++++++++++++++++++++++++++++++++++++
-=======
- Calculating charge density...
-   calculating the density kernel... done.
-   Calculation finished. TOTAL CHARGE =   4.399999491600E+01
- ---------------------------------------------------------------- Updating potential.
- Poisson Solver:
-   BC                                  : Isolated
-   Dimensions                          :  [  101,  105,  159 ]
-   MPI tasks                           :  1
- ############################################################################################
- at iteration 2 of the self consistency cycle:
-   - basis functions converged in 3 iterations.
-   - coefficients obtained by diagonalization.
-   it, Delta DENS, energy, energyDiff   2   1.68E-06   -4.80165472372378872E+01   -2.7737E+00
- ############################################################################################
->>>>>>> 7f4e76b9
+   it, Delta DENS, energy, energyDiff   2   1.68E-06   -4.88084965999850624E+01    2.1501E-01
+ ++++++++++++++++++++++++++++++++++++++++++++++++++++++++++++++++++++++++++++++++++++++++++++
  ----------------------------------- Determination of the orbitals in this new basis.
  done.
  Diagonalizing the Hamiltonian, sequential version... done.
@@ -1271,19 +1096,21 @@
    eval(29)= 4.84173E-01
    eval(30)= 4.97806E-01
  -------------------------------------------------
-<<<<<<< HEAD
    calculating the density kernel...  Calculating charge density...
 done.
    Calculation finished. TOTAL CHARGE =   4.399999491469E+01
  ---------------------------------------------------------------- Updating potential.
- PSolver, free  BC, dimensions:   101  105  159   proc    8 ... done.
+ Poisson Solver:
+   BC                                  : Isolated
+   Dimensions                          :  [  101,  105,  159 ]
+   MPI tasks                           :  8
  ++++++++++++++++++++++++++++++++++++++++++++++++++++++++++++++++++++++++++++++++++++++++++++
  at iteration 3 of the density optimization:
    coefficients obtained by diagonalization.
-   it, Delta DENS, energy, energyDiff   3   8.41E-07   -4.87545276543339980E+01    5.3969E-02
+   it, Delta DENS, energy, energyDiff   3   8.41E-07   -4.87545276543339128E+01    5.3969E-02
  ++++++++++++++++++++++++++++++++++++++++++++++++++++++++++++++++++++++++++++++++++++++++++++
    ebs, ehart, eexcu, vexcu, eexctX, eion, edisp -1.6357107049E+01  2.1829630662E+02 -1.8142322298E+01 -2.3730829848E+01  0.0000000000E+00  1.8067497093E+02  0.0000000000E+00
-   itout, Delta DENSOUT, energy, energyDiff   5   2.91E-06   -4.87545276543339980E+01   -3.6248E+00
+   itout, Delta DENSOUT, energy, energyDiff   5   2.91E-06   -4.87545276543339128E+01   -3.6248E+00
  ############################################################################################
  at iteration 5 of the outer loop:
    > basis functions optimization:
@@ -1293,33 +1120,12 @@
    > density optimization:
      - using diagonalization / mixing.
      - WARNING: density optimization not converged!
-     FINAL values: it, Delta DENS, energy   5    8.41E-07   -4.87545276543339980E+01
+     FINAL values: it, Delta DENS, energy   5    8.41E-07   -4.87545276543339128E+01
    > energy difference to last iteration: -3.624790E+00
  ############################################################################################
    calculating the density kernel...  Calculating charge density...
 done.
    Calculation finished. TOTAL CHARGE =   4.399999491469E+01
-=======
- Calculating charge density...
-   calculating the density kernel... done.
-   Calculation finished. TOTAL CHARGE =   4.399999491452E+01
- ---------------------------------------------------------------- Updating potential.
- Poisson Solver:
-   BC                                  : Isolated
-   Dimensions                          :  [  101,  105,  159 ]
-   MPI tasks                           :  1
- ############################################################################################
- at iteration 3 of the self consistency cycle:
-   - basis functions converged in 3 iterations.
-   - coefficients obtained by diagonalization.
-   it, Delta DENS, energy, energyDiff   3   8.41E-07   -4.83899351878782795E+01   -3.7339E-01
- ############################################################################################
-   ebs, ehart, eexcu, vexcu, eexctX, eion, edisp -1.6357107049E+01  2.1829630662E+02 -1.8142322298E+01 -2.3730829848E+01  0.0000000000E+00  1.8067497093E+02  0.0000000000E+00
-   itout, Delta DENSOUT, energy, energyDiff   5   2.91E-06   -4.83899351878782795E+01   -3.3752E+00
- Calculating charge density...
-   calculating the density kernel... done.
-   Calculation finished. TOTAL CHARGE =   4.399999491452E+01
->>>>>>> 7f4e76b9
  ------------------------------------- Building linear combinations... done.
  ---------------------------------------------------------- Gaussian Basis Projection
  Generation of input wavefunction data for atom      C:
@@ -1332,7 +1138,7 @@
  Poisson Solver:
    BC                                  : Isolated
    Dimensions                          :  [  101,  105,  159 ]
-   MPI tasks                           :  1
+   MPI tasks                           :  8
  ------------------------------------------------------------- Electric Dipole Moment
   |P| =   1.307933E-01 (AU)       (Px,Py,Pz)=   -8.1203E-02  -1.0215E-01  -8.8574E-03
   |P| =   3.324433E-01 (Debye)    (Px,Py,Pz)=   -2.0640E-01  -2.5964E-01  -2.2513E-02
@@ -1342,15 +1148,9 @@
  average noise along y direction:   7.78023937E-03
  average noise along z direction:   8.64705386E-03
  total average noise            :   1.45773870E-02
-<<<<<<< HEAD
  clean forces norm (Ha/Bohr): maxval=  3.289979899525E-02  fnrm2=  1.642863134160E-02
- raw forces:                  maxval=  3.431353403960E-02  fnrm2=  1.664867103018E-02
- CPU time/ELAPSED time for root process     0        14.71        14.63
-=======
- clean forces norm (Ha/Bohr): maxval=  3.289979899525E-02  fnrm2=  1.642863134159E-02
- raw forces:                  maxval=  3.431353403960E-02  fnrm2=  1.664867103018E-02
- CPU time/ELAPSED time for root process     0       129.29       358.12
->>>>>>> 7f4e76b9
+ raw forces:                  maxval=  3.431353403961E-02  fnrm2=  1.664867103018E-02
+ CPU time/ELAPSED time for root process     0        14.48        14.35
  Final values of the Forces for each atom
      1      C  3.65928E-03  5.85324E-03  2.91088E-02
      2      C  3.46831E-03 -1.89127E-02  4.19288E-03
@@ -1376,11 +1176,6 @@
     22      H  2.35950E-02 -5.41007E-03 -1.26200E-02
     23      H -9.85683E-04  1.40855E-02  8.88350E-03
  -------------------------MEMORY CONSUMPTION REPORT-----------------------------
-<<<<<<< HEAD
- 65060 allocations and 65060 deallocations, remaining memory(B): 0
+ 64752 allocations and 64752 deallocations, remaining memory(B): 0
  memory occupation peak: 143 MB
-=======
- 362349 allocations and 362349 deallocations, remaining memory(B): 0
- memory occupation peak: 1213 MB
->>>>>>> 7f4e76b9
  for the array  psirz in the routine apply_position_operators