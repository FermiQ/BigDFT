--- conflicted
+++ resolved
@@ -11,11 +11,11 @@
        Max. steps=      1 | Fluct. in forces=1.0E+00 |           ionmov=     -1
         algorithm=BFGS    |   Max. in forces=0.0E+00 |            dtion=     0.
  random at.displ.=0.0E+00 |   steep. descent=4.0E+00 |
- 
- Number of MPI processes 4
- Number of maximal OpenMP threads per MPI process 2
+
+ Number of MPI processes 6
+ MPI process does not use OpenMP
  No material acceleration (iproc=0)
- 
+
  ===================== BigDFT Wavefunction Optimization =============== inputPsiId= 100
    Input wf. policy=  100 (Linear AO     ) |  Output wf. policy=     0 (none        )
  Output grid policy=    0   (none        ) | Output grid format=     0         (text)
@@ -23,8 +23,8 @@
                                                     XC functional provided by ABINIT.
  ------------------------------------------------------------------------------------
  >>>> Partition of the basis functions among the processes.
-    | Processes from 0 to 1 treat 4 orbitals, |
-    | processes from 2 to 3 treat 3 orbitals. |
+    | Processes from 0 to 1 treat 3 orbitals, |
+    | processes from 2 to 5 treat 2 orbitals. |
  -----------------------------------------------
  WARNING: do not call check_communications in the linear scaling version!
 total elements: 196
@@ -42,8 +42,8 @@
 type, 4.d0*rprb, x0, input%lin%locrad_type(ityp)H   4.84E+00   6.47E+00   6.000E+00
 V3prb    2.1950E+01
  Generating 14 Atomic Input Orbitals
- Processes from 0 to 1 treat 4 inguess orbitals 
- Processes from 2 to 3 treat 3 inguess orbitals 
+ Processes from 0 to 1 treat 3 inguess orbitals 
+ Processes from 2 to 5 treat 2 inguess orbitals 
 Calculating charge density... done.
    Calculation finished. TOTAL CHARGE =   1.399999967088E+01
  ----------------------------------- Determination of the orbitals in this new basis.
@@ -130,11 +130,7 @@
  ++++++++++++++++++++++++++++++++++++++++++++++++++++++++++++++++++++++++++++++++++++++++++++
  at iteration 1 of the density optimization:
    coefficients obtained by diagonalization.
-<<<<<<< HEAD
-   it, Delta DENS, energy, energyDiff   1   3.58E-06   -1.41900130473536308E+01   -1.4190E+01
-=======
    it, Delta DENS, energy, energyDiff   1  3.5804668E-06   -1.41900130473516981E+01   -1.4190E+01
->>>>>>> 9b244d2f
  ++++++++++++++++++++++++++++++++++++++++++++++++++++++++++++++++++++++++++++++++++++++++++++
  ----------------------------------- Determination of the orbitals in this new basis.
  Hamiltonian application done.
@@ -163,11 +159,7 @@
  ++++++++++++++++++++++++++++++++++++++++++++++++++++++++++++++++++++++++++++++++++++++++++++
  at iteration 2 of the density optimization:
    coefficients obtained by diagonalization.
-<<<<<<< HEAD
-   it, Delta DENS, energy, energyDiff   2   1.03E-06   -1.41306053232666287E+01    5.9408E-02
-=======
    it, Delta DENS, energy, energyDiff   2  1.0331157E-06   -1.41306053232641844E+01    5.9408E-02
->>>>>>> 9b244d2f
  ++++++++++++++++++++++++++++++++++++++++++++++++++++++++++++++++++++++++++++++++++++++++++++
  ----------------------------------- Determination of the orbitals in this new basis.
  Hamiltonian application done.
@@ -196,11 +188,7 @@
  ++++++++++++++++++++++++++++++++++++++++++++++++++++++++++++++++++++++++++++++++++++++++++++
  at iteration 3 of the density optimization:
    coefficients obtained by diagonalization.
-<<<<<<< HEAD
-   it, Delta DENS, energy, energyDiff   3   3.91E-07   -1.41273297083707163E+01    3.2756E-03
-=======
    it, Delta DENS, energy, energyDiff   3  3.9147004E-07   -1.41273297083681086E+01    3.2756E-03
->>>>>>> 9b244d2f
  ++++++++++++++++++++++++++++++++++++++++++++++++++++++++++++++++++++++++++++++++++++++++++++
  ----------------------------------- Determination of the orbitals in this new basis.
  Hamiltonian application done.
@@ -229,11 +217,7 @@
  ++++++++++++++++++++++++++++++++++++++++++++++++++++++++++++++++++++++++++++++++++++++++++++
  at iteration 4 of the density optimization:
    coefficients obtained by diagonalization.
-<<<<<<< HEAD
-   it, Delta DENS, energy, energyDiff   4   1.80E-07   -1.41270528013381451E+01    2.7691E-04
-=======
    it, Delta DENS, energy, energyDiff   4  1.8034633E-07   -1.41270528013359709E+01    2.7691E-04
->>>>>>> 9b244d2f
  ++++++++++++++++++++++++++++++++++++++++++++++++++++++++++++++++++++++++++++++++++++++++++++
  ----------------------------------- Determination of the orbitals in this new basis.
  Hamiltonian application done.
@@ -262,14 +246,10 @@
  ++++++++++++++++++++++++++++++++++++++++++++++++++++++++++++++++++++++++++++++++++++++++++++
  at iteration 5 of the density optimization:
    coefficients obtained by diagonalization.
-<<<<<<< HEAD
-   it, Delta DENS, energy, energyDiff   5   8.80E-08   -1.41270165949148208E+01    3.6206E-05
-=======
    it, Delta DENS, energy, energyDiff   5  8.7993432E-08   -1.41270165949126110E+01    3.6206E-05
->>>>>>> 9b244d2f
  ++++++++++++++++++++++++++++++++++++++++++++++++++++++++++++++++++++++++++++++++++++++++++++
    ebs, ehart, eexcu, vexcu, eexctX, eion, edisp -3.6975268940E+00  3.8840304919E+01 -5.9888460081E+00 -7.8359345856E+00  0.0000000000E+00  2.6563385552E+01  0.0000000000E+00
-   itoutL, Delta DENSOUT, energy, energyDiff   1   9.46E-07   -1.41270165949148208E+01   -1.4127E+01
+   itoutL, Delta DENSOUT, energy, energyDiff   1   9.46E-07   -1.41270165949126110E+01   -1.4127E+01
  ############################################################################################
  at iteration 1 of the outer loop:
    > basis functions optimization:
@@ -279,7 +259,7 @@
    > density optimization:
      - using diagonalization / mixing.
      - WARNING: density optimization not converged!
-     FINAL values: it, Delta DENS, energy   1    8.80E-08   -1.41270165949148208E+01
+     FINAL values: it, Delta DENS, energy   1    8.80E-08   -1.41270165949126110E+01
    > energy difference to last iteration: -1.412702E+01
  ############################################################################################
  ======================== Creation of the basis functions... ========================
@@ -341,11 +321,7 @@
  ++++++++++++++++++++++++++++++++++++++++++++++++++++++++++++++++++++++++++++++++++++++++++++
  at iteration 1 of the density optimization:
    coefficients obtained by diagonalization.
-<<<<<<< HEAD
-   it, Delta DENS, energy, energyDiff   1   2.54E-07   -1.41220491064928240E+01    4.9675E-03
-=======
    it, Delta DENS, energy, energyDiff   1  2.5414079E-07   -1.41220491064907634E+01    4.9675E-03
->>>>>>> 9b244d2f
  ++++++++++++++++++++++++++++++++++++++++++++++++++++++++++++++++++++++++++++++++++++++++++++
  ----------------------------------- Determination of the orbitals in this new basis.
  Hamiltonian application done.
@@ -374,11 +350,7 @@
  ++++++++++++++++++++++++++++++++++++++++++++++++++++++++++++++++++++++++++++++++++++++++++++
  at iteration 2 of the density optimization:
    coefficients obtained by diagonalization.
-<<<<<<< HEAD
-   it, Delta DENS, energy, energyDiff   2   1.16E-07   -1.41217938897931461E+01    2.5522E-04
-=======
    it, Delta DENS, energy, energyDiff   2  1.1621411E-07   -1.41217938897910642E+01    2.5522E-04
->>>>>>> 9b244d2f
  ++++++++++++++++++++++++++++++++++++++++++++++++++++++++++++++++++++++++++++++++++++++++++++
  ----------------------------------- Determination of the orbitals in this new basis.
  Hamiltonian application done.
@@ -407,11 +379,7 @@
  ++++++++++++++++++++++++++++++++++++++++++++++++++++++++++++++++++++++++++++++++++++++++++++
  at iteration 3 of the density optimization:
    coefficients obtained by diagonalization.
-<<<<<<< HEAD
-   it, Delta DENS, energy, energyDiff   3   5.81E-08   -1.41217495749512096E+01    4.4315E-05
-=======
    it, Delta DENS, energy, energyDiff   3  5.8109557E-08   -1.41217495749487298E+01    4.4315E-05
->>>>>>> 9b244d2f
  ++++++++++++++++++++++++++++++++++++++++++++++++++++++++++++++++++++++++++++++++++++++++++++
  ----------------------------------- Determination of the orbitals in this new basis.
  Hamiltonian application done.
@@ -440,11 +408,7 @@
  ++++++++++++++++++++++++++++++++++++++++++++++++++++++++++++++++++++++++++++++++++++++++++++
  at iteration 4 of the density optimization:
    coefficients obtained by diagonalization.
-<<<<<<< HEAD
-   it, Delta DENS, energy, energyDiff   4   2.91E-08   -1.41217411872125780E+01    8.3877E-06
-=======
    it, Delta DENS, energy, energyDiff   4  2.9128013E-08   -1.41217411872104250E+01    8.3877E-06
->>>>>>> 9b244d2f
  ++++++++++++++++++++++++++++++++++++++++++++++++++++++++++++++++++++++++++++++++++++++++++++
  ----------------------------------- Determination of the orbitals in this new basis.
  Hamiltonian application done.
@@ -473,14 +437,10 @@
  ++++++++++++++++++++++++++++++++++++++++++++++++++++++++++++++++++++++++++++++++++++++++++++
  at iteration 5 of the density optimization:
    coefficients obtained by diagonalization.
-<<<<<<< HEAD
-   it, Delta DENS, energy, energyDiff   5   1.48E-08   -1.41217394783670827E+01    1.7088E-06
-=======
    it, Delta DENS, energy, energyDiff   5  1.4820092E-08   -1.41217394783647592E+01    1.7088E-06
->>>>>>> 9b244d2f
  ++++++++++++++++++++++++++++++++++++++++++++++++++++++++++++++++++++++++++++++++++++++++++++
    ebs, ehart, eexcu, vexcu, eexctX, eion, edisp -3.7194147274E+00  3.8811894348E+01 -5.9878062951E+00 -7.8345884057E+00  0.0000000000E+00  2.6563385552E+01  0.0000000000E+00
-   itoutL, Delta DENSOUT, energy, energyDiff   2   1.15E-07   -1.41217394783670827E+01    5.2771E-03
+   itoutL, Delta DENSOUT, energy, energyDiff   2   1.15E-07   -1.41217394783647592E+01    5.2771E-03
  ############################################################################################
  at iteration 2 of the outer loop:
    > basis functions optimization:
@@ -490,7 +450,7 @@
    > density optimization:
      - using diagonalization / mixing.
      - WARNING: density optimization not converged!
-     FINAL values: it, Delta DENS, energy   2    1.48E-08   -1.41217394783670827E+01
+     FINAL values: it, Delta DENS, energy   2    1.48E-08   -1.41217394783647592E+01
    > energy difference to last iteration:  5.277117E-03
  ############################################################################################
  Increasing the localization radius for the high accuracy part.
@@ -534,7 +494,7 @@
  Orthonormalization... coeff renormalization... calculate density kernel... done.
  ----------------------------------------------------------------------------- iter=3
  Orthoconstraint... Preconditioning... done.
- iter, fnrm, fnrmMax, ebs, diff     3  1.1322145E-01  2.3793802E-01   -14.9387265628  -2.0859E-01
+ iter, fnrm, fnrmMax, ebs, diff     3  1.1322145E-01  2.3793802E-01   -14.9387265627  -2.0859E-01
  SD informations: mean alpha=3.600E-01, max alpha=3.600E-01, consecutive successes=3
  Orthonormalization... coeff renormalization... calculate density kernel... done.
  ----------------------------------------------------------------------------- iter=4
@@ -590,11 +550,7 @@
  ++++++++++++++++++++++++++++++++++++++++++++++++++++++++++++++++++++++++++++++++++++++++++++
  at iteration 1 of the density optimization:
    coefficients obtained by diagonalization.
-<<<<<<< HEAD
-   it, Delta DENS, energy, energyDiff   1   4.09E-06   -1.49533200262757688E+01   -8.3158E-01
-=======
    it, Delta DENS, energy, energyDiff   1  4.0931653E-06   -1.49533200262728982E+01   -8.3158E-01
->>>>>>> 9b244d2f
  ++++++++++++++++++++++++++++++++++++++++++++++++++++++++++++++++++++++++++++++++++++++++++++
  ----------------------------------- Determination of the orbitals in this new basis.
  Hamiltonian application done.
@@ -623,11 +579,7 @@
  ++++++++++++++++++++++++++++++++++++++++++++++++++++++++++++++++++++++++++++++++++++++++++++
  at iteration 2 of the density optimization:
    coefficients obtained by diagonalization.
-<<<<<<< HEAD
-   it, Delta DENS, energy, energyDiff   2   2.03E-06   -1.48961171354625890E+01    5.7203E-02
-=======
    it, Delta DENS, energy, energyDiff   2  2.0295291E-06   -1.48961171354611253E+01    5.7203E-02
->>>>>>> 9b244d2f
  ++++++++++++++++++++++++++++++++++++++++++++++++++++++++++++++++++++++++++++++++++++++++++++
  ----------------------------------- Determination of the orbitals in this new basis.
  Hamiltonian application done.
@@ -656,11 +608,7 @@
  ++++++++++++++++++++++++++++++++++++++++++++++++++++++++++++++++++++++++++++++++++++++++++++
  at iteration 3 of the density optimization:
    coefficients obtained by diagonalization.
-<<<<<<< HEAD
-   it, Delta DENS, energy, energyDiff   3   1.00E-06   -1.48845740359123226E+01    1.1543E-02
-=======
    it, Delta DENS, energy, energyDiff   3  1.0032956E-06   -1.48845740359104113E+01    1.1543E-02
->>>>>>> 9b244d2f
  ++++++++++++++++++++++++++++++++++++++++++++++++++++++++++++++++++++++++++++++++++++++++++++
  ----------------------------------- Determination of the orbitals in this new basis.
  Hamiltonian application done.
@@ -689,11 +637,7 @@
  ++++++++++++++++++++++++++++++++++++++++++++++++++++++++++++++++++++++++++++++++++++++++++++
  at iteration 4 of the density optimization:
    coefficients obtained by diagonalization.
-<<<<<<< HEAD
-   it, Delta DENS, energy, energyDiff   4   5.04E-07   -1.48816555132226540E+01    2.9185E-03
-=======
    it, Delta DENS, energy, energyDiff   4  5.0408912E-07   -1.48816555132205579E+01    2.9185E-03
->>>>>>> 9b244d2f
  ++++++++++++++++++++++++++++++++++++++++++++++++++++++++++++++++++++++++++++++++++++++++++++
  ----------------------------------- Determination of the orbitals in this new basis.
  Hamiltonian application done.
@@ -722,14 +666,10 @@
  ++++++++++++++++++++++++++++++++++++++++++++++++++++++++++++++++++++++++++++++++++++++++++++
  at iteration 5 of the density optimization:
    coefficients obtained by diagonalization.
-<<<<<<< HEAD
-   it, Delta DENS, energy, energyDiff   5   2.53E-07   -1.48809331692023505E+01    7.2234E-04
-=======
    it, Delta DENS, energy, energyDiff   5  2.5254485E-07   -1.48809331692004108E+01    7.2234E-04
->>>>>>> 9b244d2f
  ++++++++++++++++++++++++++++++++++++++++++++++++++++++++++++++++++++++++++++++++++++++++++++
    ebs, ehart, eexcu, vexcu, eexctX, eion, edisp -6.2228226050E+00  3.6857327576E+01 -5.4168342198E+00 -7.0825193684E+00  0.0000000000E+00  2.6563385552E+01  0.0000000000E+00
-   itoutH, Delta DENSOUT, energy, energyDiff   3   1.89E-06   -1.48809331692023505E+01   -7.5919E-01
+   itoutH, Delta DENSOUT, energy, energyDiff   3   1.89E-06   -1.48809331692004108E+01   -7.5919E-01
  ############################################################################################
  at iteration 3 of the outer loop:
    > basis functions optimization:
@@ -739,7 +679,7 @@
    > density optimization:
      - using diagonalization / mixing.
      - WARNING: density optimization not converged!
-     FINAL values: it, Delta DENS, energy   3    2.53E-07   -1.48809331692023505E+01
+     FINAL values: it, Delta DENS, energy   3    2.53E-07   -1.48809331692004108E+01
    > energy difference to last iteration: -7.591937E-01
  ############################################################################################
  ======================== Creation of the basis functions... ========================
@@ -811,11 +751,7 @@
  ++++++++++++++++++++++++++++++++++++++++++++++++++++++++++++++++++++++++++++++++++++++++++++
  at iteration 1 of the density optimization:
    coefficients obtained by diagonalization.
-<<<<<<< HEAD
-   it, Delta DENS, energy, energyDiff   1   9.79E-07   -1.49066819264876926E+01   -2.5749E-02
-=======
    it, Delta DENS, energy, energyDiff   1  9.7911794E-07   -1.49066819264861152E+01   -2.5749E-02
->>>>>>> 9b244d2f
  ++++++++++++++++++++++++++++++++++++++++++++++++++++++++++++++++++++++++++++++++++++++++++++
  ----------------------------------- Determination of the orbitals in this new basis.
  Hamiltonian application done.
@@ -844,11 +780,7 @@
  ++++++++++++++++++++++++++++++++++++++++++++++++++++++++++++++++++++++++++++++++++++++++++++
  at iteration 2 of the density optimization:
    coefficients obtained by diagonalization.
-<<<<<<< HEAD
-   it, Delta DENS, energy, energyDiff   2   5.50E-07   -1.48994008674269409E+01    7.2811E-03
-=======
    it, Delta DENS, energy, energyDiff   2  5.5045420E-07   -1.48994008674255554E+01    7.2811E-03
->>>>>>> 9b244d2f
  ++++++++++++++++++++++++++++++++++++++++++++++++++++++++++++++++++++++++++++++++++++++++++++
  ----------------------------------- Determination of the orbitals in this new basis.
  Hamiltonian application done.
@@ -877,11 +809,7 @@
  ++++++++++++++++++++++++++++++++++++++++++++++++++++++++++++++++++++++++++++++++++++++++++++
  at iteration 3 of the density optimization:
    coefficients obtained by diagonalization.
-<<<<<<< HEAD
-   it, Delta DENS, energy, energyDiff   3   2.60E-07   -1.48985505434939540E+01    8.5032E-04
-=======
    it, Delta DENS, energy, energyDiff   3  2.6014671E-07   -1.48985505434918366E+01    8.5032E-04
->>>>>>> 9b244d2f
  ++++++++++++++++++++++++++++++++++++++++++++++++++++++++++++++++++++++++++++++++++++++++++++
  ----------------------------------- Determination of the orbitals in this new basis.
  Hamiltonian application done.
@@ -910,11 +838,7 @@
  ++++++++++++++++++++++++++++++++++++++++++++++++++++++++++++++++++++++++++++++++++++++++++++
  at iteration 4 of the density optimization:
    coefficients obtained by diagonalization.
-<<<<<<< HEAD
-   it, Delta DENS, energy, energyDiff   4   1.31E-07   -1.48983425362837849E+01    2.0801E-04
-=======
    it, Delta DENS, energy, energyDiff   4  1.3090747E-07   -1.48983425362820228E+01    2.0801E-04
->>>>>>> 9b244d2f
  ++++++++++++++++++++++++++++++++++++++++++++++++++++++++++++++++++++++++++++++++++++++++++++
  ----------------------------------- Determination of the orbitals in this new basis.
  Hamiltonian application done.
@@ -943,14 +867,10 @@
  ++++++++++++++++++++++++++++++++++++++++++++++++++++++++++++++++++++++++++++++++++++++++++++
  at iteration 5 of the density optimization:
    coefficients obtained by diagonalization.
-<<<<<<< HEAD
-   it, Delta DENS, energy, energyDiff   5   6.54E-08   -1.48982906637620687E+01    5.1873E-05
-=======
    it, Delta DENS, energy, energyDiff   5  6.5404456E-08   -1.48982906637603065E+01    5.1873E-05
->>>>>>> 9b244d2f
  ++++++++++++++++++++++++++++++++++++++++++++++++++++++++++++++++++++++++++++++++++++++++++++
    ebs, ehart, eexcu, vexcu, eexctX, eion, edisp -5.6787979297E+00  3.7504595093E+01 -5.5552224974E+00 -7.2648176072E+00  0.0000000000E+00  2.6563385552E+01  0.0000000000E+00
-   itoutH, Delta DENSOUT, energy, energyDiff   4   4.50E-07   -1.48982906637620687E+01   -1.7357E-02
+   itoutH, Delta DENSOUT, energy, energyDiff   4   4.50E-07   -1.48982906637603065E+01   -1.7357E-02
  ############################################################################################
  at iteration 4 of the outer loop:
    > basis functions optimization:
@@ -960,7 +880,7 @@
    > density optimization:
      - using diagonalization / mixing.
      - WARNING: density optimization not converged!
-     FINAL values: it, Delta DENS, energy   4    6.54E-08   -1.48982906637620687E+01
+     FINAL values: it, Delta DENS, energy   4    6.54E-08   -1.48982906637603065E+01
    > energy difference to last iteration: -1.735749E-02
  ############################################################################################
  ======================== Creation of the basis functions... ========================
@@ -1032,11 +952,7 @@
  ++++++++++++++++++++++++++++++++++++++++++++++++++++++++++++++++++++++++++++++++++++++++++++
  at iteration 1 of the density optimization:
    coefficients obtained by diagonalization.
-<<<<<<< HEAD
-   it, Delta DENS, energy, energyDiff   1   3.20E-07   -1.49012943838985947E+01   -3.0037E-03
-=======
    it, Delta DENS, energy, energyDiff   1  3.1974653E-07   -1.49012943838970742E+01   -3.0037E-03
->>>>>>> 9b244d2f
  ++++++++++++++++++++++++++++++++++++++++++++++++++++++++++++++++++++++++++++++++++++++++++++
  ----------------------------------- Determination of the orbitals in this new basis.
  Hamiltonian application done.
@@ -1065,11 +981,7 @@
  ++++++++++++++++++++++++++++++++++++++++++++++++++++++++++++++++++++++++++++++++++++++++++++
  at iteration 2 of the density optimization:
    coefficients obtained by diagonalization.
-<<<<<<< HEAD
-   it, Delta DENS, energy, energyDiff   2   1.87E-07   -1.49003920650729640E+01    9.0232E-04
-=======
    it, Delta DENS, energy, energyDiff   2  1.8690499E-07   -1.49003920650711734E+01    9.0232E-04
->>>>>>> 9b244d2f
  ++++++++++++++++++++++++++++++++++++++++++++++++++++++++++++++++++++++++++++++++++++++++++++
  ----------------------------------- Determination of the orbitals in this new basis.
  Hamiltonian application done.
@@ -1098,11 +1010,7 @@
  ++++++++++++++++++++++++++++++++++++++++++++++++++++++++++++++++++++++++++++++++++++++++++++
  at iteration 3 of the density optimization:
    coefficients obtained by diagonalization.
-<<<<<<< HEAD
-   it, Delta DENS, energy, energyDiff   3   8.81E-08   -1.49002866570228392E+01    1.0541E-04
-=======
    it, Delta DENS, energy, energyDiff   3  8.8105461E-08   -1.49002866570210202E+01    1.0541E-04
->>>>>>> 9b244d2f
  ++++++++++++++++++++++++++++++++++++++++++++++++++++++++++++++++++++++++++++++++++++++++++++
  ----------------------------------- Determination of the orbitals in this new basis.
  Hamiltonian application done.
@@ -1131,11 +1039,7 @@
  ++++++++++++++++++++++++++++++++++++++++++++++++++++++++++++++++++++++++++++++++++++++++++++
  at iteration 4 of the density optimization:
    coefficients obtained by diagonalization.
-<<<<<<< HEAD
-   it, Delta DENS, energy, energyDiff   4   4.44E-08   -1.49002607413829082E+01    2.5916E-05
-=======
    it, Delta DENS, energy, energyDiff   4  4.4383437E-08   -1.49002607413811035E+01    2.5916E-05
->>>>>>> 9b244d2f
  ++++++++++++++++++++++++++++++++++++++++++++++++++++++++++++++++++++++++++++++++++++++++++++
  ----------------------------------- Determination of the orbitals in this new basis.
  Hamiltonian application done.
@@ -1164,14 +1068,10 @@
  ++++++++++++++++++++++++++++++++++++++++++++++++++++++++++++++++++++++++++++++++++++++++++++
  at iteration 5 of the density optimization:
    coefficients obtained by diagonalization.
-<<<<<<< HEAD
-   it, Delta DENS, energy, energyDiff   5   2.22E-08   -1.49002542640806652E+01    6.4773E-06
-=======
    it, Delta DENS, energy, energyDiff   5  2.2174973E-08   -1.49002542640788960E+01    6.4773E-06
->>>>>>> 9b244d2f
  ++++++++++++++++++++++++++++++++++++++++++++++++++++++++++++++++++++++++++++++++++++++++++++
    ebs, ehart, eexcu, vexcu, eexctX, eion, edisp -5.8888887215E+00  3.7263761779E+01 -5.5043760845E+00 -7.1978585772E+00  0.0000000000E+00  2.6563385552E+01  0.0000000000E+00
-   itoutH, Delta DENSOUT, energy, energyDiff   5   1.49E-07   -1.49002542640806652E+01   -1.9636E-03
+   itoutH, Delta DENSOUT, energy, energyDiff   5   1.49E-07   -1.49002542640788960E+01   -1.9636E-03
  ############################################################################################
  at iteration 5 of the outer loop:
    > basis functions optimization:
@@ -1181,7 +1081,7 @@
    > density optimization:
      - using diagonalization / mixing.
      - WARNING: density optimization not converged!
-     FINAL values: it, Delta DENS, energy   5    2.22E-08   -1.49002542640806652E+01
+     FINAL values: it, Delta DENS, energy   5    2.22E-08   -1.49002542640788960E+01
    > energy difference to last iteration: -1.963600E-03
  ############################################################################################
  ======================== Creation of the basis functions... ========================
@@ -1253,11 +1153,7 @@
  ++++++++++++++++++++++++++++++++++++++++++++++++++++++++++++++++++++++++++++++++++++++++++++
  at iteration 1 of the density optimization:
    coefficients obtained by diagonalization.
-<<<<<<< HEAD
-   it, Delta DENS, energy, energyDiff   1   1.14E-07   -1.49006905886207477E+01   -4.3632E-04
-=======
    it, Delta DENS, energy, energyDiff   1  1.1436938E-07   -1.49006905886189713E+01   -4.3632E-04
->>>>>>> 9b244d2f
  ++++++++++++++++++++++++++++++++++++++++++++++++++++++++++++++++++++++++++++++++++++++++++++
  ----------------------------------- Determination of the orbitals in this new basis.
  Hamiltonian application done.
@@ -1286,11 +1182,7 @@
  ++++++++++++++++++++++++++++++++++++++++++++++++++++++++++++++++++++++++++++++++++++++++++++
  at iteration 2 of the density optimization:
    coefficients obtained by diagonalization.
-<<<<<<< HEAD
-   it, Delta DENS, energy, energyDiff   2   6.86E-08   -1.49005688923503072E+01    1.2170E-04
-=======
    it, Delta DENS, energy, energyDiff   2  6.8626438E-08   -1.49005688923484243E+01    1.2170E-04
->>>>>>> 9b244d2f
  ++++++++++++++++++++++++++++++++++++++++++++++++++++++++++++++++++++++++++++++++++++++++++++
  ----------------------------------- Determination of the orbitals in this new basis.
  Hamiltonian application done.
@@ -1319,11 +1211,7 @@
  ++++++++++++++++++++++++++++++++++++++++++++++++++++++++++++++++++++++++++++++++++++++++++++
  at iteration 3 of the density optimization:
    coefficients obtained by diagonalization.
-<<<<<<< HEAD
-   it, Delta DENS, energy, energyDiff   3   3.21E-08   -1.49005552126491452E+01    1.3680E-05
-=======
    it, Delta DENS, energy, energyDiff   3  3.2089556E-08   -1.49005552126472267E+01    1.3680E-05
->>>>>>> 9b244d2f
  ++++++++++++++++++++++++++++++++++++++++++++++++++++++++++++++++++++++++++++++++++++++++++++
  ----------------------------------- Determination of the orbitals in this new basis.
  Hamiltonian application done.
@@ -1352,11 +1240,7 @@
  ++++++++++++++++++++++++++++++++++++++++++++++++++++++++++++++++++++++++++++++++++++++++++++
  at iteration 4 of the density optimization:
    coefficients obtained by diagonalization.
-<<<<<<< HEAD
-   it, Delta DENS, energy, energyDiff   4   1.62E-08   -1.49005518719491690E+01    3.3407E-06
-=======
    it, Delta DENS, energy, energyDiff   4  1.6162872E-08   -1.49005518719470373E+01    3.3407E-06
->>>>>>> 9b244d2f
  ++++++++++++++++++++++++++++++++++++++++++++++++++++++++++++++++++++++++++++++++++++++++++++
  ----------------------------------- Determination of the orbitals in this new basis.
  Hamiltonian application done.
@@ -1385,14 +1269,10 @@
  ++++++++++++++++++++++++++++++++++++++++++++++++++++++++++++++++++++++++++++++++++++++++++++
  at iteration 5 of the density optimization:
    coefficients obtained by diagonalization.
-<<<<<<< HEAD
-   it, Delta DENS, energy, energyDiff   5   8.07E-09   -1.49005510389486275E+01    8.3300E-07
-=======
    it, Delta DENS, energy, energyDiff   5  8.0689553E-09   -1.49005510389472775E+01    8.3300E-07
->>>>>>> 9b244d2f
  ++++++++++++++++++++++++++++++++++++++++++++++++++++++++++++++++++++++++++++++++++++++++++++
    ebs, ehart, eexcu, vexcu, eexctX, eion, edisp -5.8127015596E+00  3.7352102487E+01 -5.5224743189E+00 -7.2216907105E+00  0.0000000000E+00  2.6563385552E+01  0.0000000000E+00
-   itoutH, Delta DENSOUT, energy, energyDiff   6   5.34E-08   -1.49005510389486275E+01   -2.9677E-04
+   itoutH, Delta DENSOUT, energy, energyDiff   6   5.34E-08   -1.49005510389472775E+01   -2.9677E-04
  ############################################################################################
  at iteration 6 of the outer loop:
    > basis functions optimization:
@@ -1402,7 +1282,7 @@
    > density optimization:
      - using diagonalization / mixing.
      - WARNING: density optimization not converged!
-     FINAL values: it, Delta DENS, energy   6    8.07E-09   -1.49005510389486275E+01
+     FINAL values: it, Delta DENS, energy   6    8.07E-09   -1.49005510389472775E+01
    > energy difference to last iteration: -2.967749E-04
  ############################################################################################
  WARNING: commented correction_locrad!
@@ -1421,10 +1301,10 @@
  Calculate local forces...done. Leaked force:  0.00000E+00
  average noise along x direction:   1.90631312E-04
  average noise along y direction:   2.27839006E-04
- average noise along z direction:   9.02372480E-05
+ average noise along z direction:   9.02372481E-05
  total average noise            :   3.10473301E-04
- clean forces norm (Ha/Bohr): maxval=  1.937451805004E-03  fnrm2=  1.579767961753E-05
- raw forces:                  maxval=  2.334887612864E-03  fnrm2=  2.147708636782E-05
+ clean forces norm (Ha/Bohr): maxval=  1.937451804988E-03  fnrm2=  1.579767961755E-05
+ raw forces:                  maxval=  2.334887612857E-03  fnrm2=  2.147708636779E-05
  Final values of the Forces for each atom
      1      C  5.97021E-05  2.72492E-04 -3.26289E-04
      2      C  9.67877E-05  4.92550E-05  4.13107E-04
