 <BigDFT> log of the run will be written in logfile: ./log.yaml
 ------------------------------------------------------------------------------------
 >>>> Partition of the basis functions among the processes.
<<<<<<< HEAD
    | Processes from 0 to 1 treat 3 orbitals, |
    | processes from 2 to 5 treat 2 orbitals. |
=======
    | Processes from 0 to 1 treat 7 orbitals. |
>>>>>>> 710e4b74
 -----------------------------------------------
total elements: 196
non-zero elements: 196
sparsity:  0.00%
total elements: 196
non-zero elements: 196
sparsity:  0.00%
total elements: 196
non-zero elements: 196
sparsity:  0.00%
WARNING: locrad for atom type C is too small; minimal value is   1.16E+01
type, 4.d0*rprb, x0, input%lin%locrad_type(ityp)C   1.16E+01   6.47E+00   6.000E+00
V3prb    7.2426E+02
type, 4.d0*rprb, x0, input%lin%locrad_type(ityp)H   4.84E+00   6.47E+00   6.000E+00
V3prb    2.1950E+01
<<<<<<< HEAD
 Processes from 0 to 1 treat 3 inguess orbitals 
 Processes from 2 to 5 treat 2 inguess orbitals 
=======
 Processes from 0 to 1 treat 7 inguess orbitals 
>>>>>>> 710e4b74
Calculating charge density... done.
   Calculation finished. TOTAL CHARGE =   1.399999967088E+01
 calling orthonormalizeLocalized (exact)
 ----------------------------------- Determination of the orbitals in this new basis.
 Hamiltonian application done.
 Diagonalizing the Hamiltonian, sequential version... done.
 -------------------------------------------------
 some selected eigenvalues:
   eval(1)=  -4.792556004472E-01
   eval(2)=  -3.760583828656E-01
   eval(3)=  -2.009130616654E-01
   eval(4)=  -2.008299183037E-01
   eval(5)=  -1.377999557599E-01
<<<<<<< HEAD
   eval(6)=  -1.377131786707E-01
   eval(7)=  -9.555123203001E-02  <-- last occupied orbital
=======
   eval(6)=  -1.377131786706E-01
   eval(7)=  -9.555123202998E-02  <-- last occupied orbital
>>>>>>> 710e4b74
   eval(8)=   4.798261590040E-01  <-- first virtual orbital
   eval(9)=   4.798935961349E-01
   eval(10)=   5.602791735778E-01
   eval(11)=   5.641244005472E-01
   eval(12)=   5.949267398126E-01
   eval(13)=   5.950080717277E-01
<<<<<<< HEAD
   eval(14)=   6.351135880796E-01
 -------------------------------------------------
 lowest, highest ev: -4.7925560044718218E-01  6.3511358807962870E-01
=======
   eval(14)=   6.351135880797E-01
 -------------------------------------------------
 lowest, highest ev: -4.7925560044716092E-01  6.3511358807965668E-01
>>>>>>> 710e4b74
 calculate density kernel... Calculating charge density... done.
   Calculation finished. TOTAL CHARGE =   1.399999976815E+01
 ------------------------------------------------------------- Input guess generated.
 ************************************************************************************
 ****************************** LINEAR SCALING VERSION ******************************
 ======================== Creation of the basis functions... ========================
 ----------------------------------------------------------------------------- iter=1
 Orthoconstraint... Preconditioning... done.
AFTER: gnrm, gnrmmax, gnrm/gnrm_old    1.702560E-01    2.851247E-01    3.833609E-02
 iter, fnrm, fnrmMax, trace, diff     1  5.6322670E-01  8.9239654E-01    -2.4027981387  -2.4028E+00
 DIIS informations: history length=5, consecutive failures=0, total failures=0
 Orthonormalization... coeff renormalization... calculate density kernel... done.
 ----------------------------------------------------------------------------- iter=2
 Orthoconstraint... Preconditioning... done.
AFTER: gnrm, gnrmmax, gnrm/gnrm_old    7.186927E-02    1.245065E-01    1.439917E-02
 iter, fnrm, fnrmMax, trace, diff     2  5.9708871E-01  1.1573134E+00    -3.3604272001  -9.5763E-01
 DIIS informations: history length=5, consecutive failures=0, total failures=0
 Orthonormalization... coeff renormalization... calculate density kernel... done.
 ----------------------------------------------------------------------------- iter=3
 Orthoconstraint... Preconditioning... done.
AFTER: gnrm, gnrmmax, gnrm/gnrm_old    1.674373E-02    2.383120E-02    2.749606E-02
 iter, fnrm, fnrmMax, trace, diff     3  2.0855800E-01  4.0970095E-01    -3.7536956333  -3.9327E-01
 DIIS informations: history length=5, consecutive failures=0, total failures=0
 Orthonormalization... coeff renormalization... calculate density kernel... done.
 ----------------------------------------------------------------------------- iter=4
 Orthoconstraint... Preconditioning... done.
AFTER: gnrm, gnrmmax, gnrm/gnrm_old    1.072990E-02    2.146125E-02    1.102233E-01
 iter, fnrm, fnrmMax, trace, diff     4  8.3386768E-02  1.5685365E-01    -3.7980798216  -4.4384E-02
 DIIS informations: history length=5, consecutive failures=0, total failures=0
 Orthonormalization... coeff renormalization... calculate density kernel... done.
 ----------------------------------------------------------------------------- iter=5
 Orthoconstraint... Preconditioning... done.
AFTER: gnrm, gnrmmax, gnrm/gnrm_old    5.477251E-03    8.457400E-03    3.064964E-01
 iter, fnrm, fnrmMax, trace, diff     5  3.5727667E-02  6.5951690E-02    -3.8089760581  -1.0896E-02
 DIIS informations: history length=5, consecutive failures=0, total failures=0
 Orthonormalization... coeff renormalization... calculate density kernel... done.
 ----------------------------------------------------------------------------- iter=6
 Orthoconstraint... Preconditioning... done.
AFTER: gnrm, gnrmmax, gnrm/gnrm_old    4.016486E-03    5.201155E-03    6.866109E-01
 iter, fnrm, fnrmMax, trace, diff     6  2.0441076E-02  4.2341450E-02    -3.8116469234  -2.6709E-03
 WARNING: not converged within 6 iterations! Exiting loop due to limitations of iterations.
 Final values for fnrm, fnrmMax, trace:   2.0441076E-02  4.2341450E-02     -3.8116469
 ============================= Basis functions created. =============================
 ----------------------------------- Determination of the orbitals in this new basis.
 Hamiltonian application done.
 Diagonalizing the Hamiltonian, sequential version... done.
 -------------------------------------------------
 some selected eigenvalues:
   eval(1)=  -5.916760034614E-01
   eval(2)=  -4.520578972091E-01
   eval(3)=  -2.734544926522E-01
   eval(4)=  -2.733704580896E-01
<<<<<<< HEAD
   eval(5)=  -2.336488380938E-01
   eval(6)=  -1.931655677765E-01
   eval(7)=  -1.930585970936E-01  <-- last occupied orbital
   eval(8)=   3.861283500954E-01  <-- first virtual orbital
   eval(9)=   3.862745208182E-01
   eval(10)=   4.208844047095E-01
=======
   eval(5)=  -2.336488380937E-01
   eval(6)=  -1.931655677765E-01
   eval(7)=  -1.930585970935E-01  <-- last occupied orbital
   eval(8)=   3.861283500954E-01  <-- first virtual orbital
   eval(9)=   3.862745208182E-01
   eval(10)=   4.208844047096E-01
>>>>>>> 710e4b74
   eval(11)=   4.731568399686E-01
   eval(12)=   4.751780135769E-01
   eval(13)=   4.757139140848E-01
   eval(14)=   4.797475934333E-01
 -------------------------------------------------
<<<<<<< HEAD
 lowest, highest ev: -5.9167600346141513E-01  4.7974759343325890E-01
=======
 lowest, highest ev: -5.9167600346137317E-01  4.7974759343328255E-01
>>>>>>> 710e4b74
 calculate density kernel... Calculating charge density... done.
   Calculation finished. TOTAL CHARGE =   1.399999966177E+01
 ---------------------------------------------------------------- Updating potential.
 ++++++++++++++++++++++++++++++++++++++++++++++++++++++++++++++++++++++++++++++++++++++++++++
 at iteration 1 of the density optimization:
   coefficients / kernel obtained by diagonalization.
<<<<<<< HEAD
   it, Delta DENS, energy, energyDiff   1  4.8567272E-06   -1.41725079754702534E+01   -1.4173E+01
=======
   it, Delta DENS, energy, energyDiff   1  4.8567272E-06   -1.41725079754720014E+01   -1.4173E+01
>>>>>>> 710e4b74
 ++++++++++++++++++++++++++++++++++++++++++++++++++++++++++++++++++++++++++++++++++++++++++++
 ----------------------------------- Determination of the orbitals in this new basis.
 Hamiltonian application done.
 Diagonalizing the Hamiltonian, sequential version... done.
 -------------------------------------------------
 some selected eigenvalues:
   eval(1)=  -4.894305632801E-01
   eval(2)=  -3.798935332274E-01
   eval(3)=  -2.027535906043E-01
   eval(4)=  -2.027061494151E-01
   eval(5)=  -1.368638429364E-01
<<<<<<< HEAD
   eval(6)=  -1.367410782366E-01
   eval(7)=  -1.192349724442E-01  <-- last occupied orbital
=======
   eval(6)=  -1.367410782365E-01
   eval(7)=  -1.192349724441E-01  <-- last occupied orbital
>>>>>>> 710e4b74
   eval(8)=   4.612569813547E-01  <-- first virtual orbital
   eval(9)=   4.614612544440E-01
   eval(10)=   5.354519032000E-01
   eval(11)=   5.380543604972E-01
   eval(12)=   5.684640263104E-01
   eval(13)=   5.689685158587E-01
   eval(14)=   5.779939563873E-01
 -------------------------------------------------
<<<<<<< HEAD
 lowest, highest ev: -4.8943056328010121E-01  5.7799395638725071E-01
=======
 lowest, highest ev: -4.8943056328008516E-01  5.7799395638726159E-01
>>>>>>> 710e4b74
 calculate density kernel... Calculating charge density... done.
   Calculation finished. TOTAL CHARGE =   1.399999966965E+01
 ---------------------------------------------------------------- Updating potential.
 ++++++++++++++++++++++++++++++++++++++++++++++++++++++++++++++++++++++++++++++++++++++++++++
 at iteration 2 of the density optimization:
   coefficients / kernel obtained by diagonalization.
<<<<<<< HEAD
   it, Delta DENS, energy, energyDiff   2  1.2495532E-06   -1.40958468360366496E+01    7.6661E-02
=======
   it, Delta DENS, energy, energyDiff   2  1.2495532E-06   -1.40958468360390512E+01    7.6661E-02
>>>>>>> 710e4b74
 ++++++++++++++++++++++++++++++++++++++++++++++++++++++++++++++++++++++++++++++++++++++++++++
 ----------------------------------- Determination of the orbitals in this new basis.
 Hamiltonian application done.
 Diagonalizing the Hamiltonian, sequential version... done.
 -------------------------------------------------
 some selected eigenvalues:
   eval(1)=  -5.219355893344E-01
   eval(2)=  -4.033421292675E-01
   eval(3)=  -2.251742658339E-01
   eval(4)=  -2.251076434575E-01
   eval(5)=  -1.552691686204E-01
   eval(6)=  -1.551747728749E-01
   eval(7)=  -1.551136809857E-01  <-- last occupied orbital
   eval(8)=   4.373215201124E-01  <-- first virtual orbital
   eval(9)=   4.375076679812E-01
   eval(10)=   5.161040676262E-01
   eval(11)=   5.186850927730E-01
   eval(12)=   5.342693105717E-01
   eval(13)=   5.408493706818E-01
   eval(14)=   5.414039131687E-01
 -------------------------------------------------
<<<<<<< HEAD
 lowest, highest ev: -5.2193558933443651E-01  5.4140391316873293E-01
=======
 lowest, highest ev: -5.2193558933441841E-01  5.4140391316874714E-01
>>>>>>> 710e4b74
 calculate density kernel... Calculating charge density... done.
   Calculation finished. TOTAL CHARGE =   1.399999966795E+01
 ---------------------------------------------------------------- Updating potential.
 ++++++++++++++++++++++++++++++++++++++++++++++++++++++++++++++++++++++++++++++++++++++++++++
 at iteration 3 of the density optimization:
   coefficients / kernel obtained by diagonalization.
<<<<<<< HEAD
   it, Delta DENS, energy, energyDiff   3  6.4359285E-07   -1.40890256847825270E+01    6.8212E-03
=======
   it, Delta DENS, energy, energyDiff   3  6.4359285E-07   -1.40890256847846658E+01    6.8212E-03
>>>>>>> 710e4b74
 ++++++++++++++++++++++++++++++++++++++++++++++++++++++++++++++++++++++++++++++++++++++++++++
 ----------------------------------- Determination of the orbitals in this new basis.
 Hamiltonian application done.
 Diagonalizing the Hamiltonian, sequential version... done.
 -------------------------------------------------
 some selected eigenvalues:
   eval(1)=  -5.177663227033E-01
   eval(2)=  -4.004479651771E-01
   eval(3)=  -2.224074740455E-01
   eval(4)=  -2.223406279160E-01
   eval(5)=  -1.532138702623E-01
   eval(6)=  -1.531086166654E-01
   eval(7)=  -1.498104768820E-01  <-- last occupied orbital
   eval(8)=   4.413460286315E-01  <-- first virtual orbital
   eval(9)=   4.415360046746E-01
   eval(10)=   5.194783502805E-01
   eval(11)=   5.222557097677E-01
   eval(12)=   5.421551262411E-01
   eval(13)=   5.461839507039E-01
   eval(14)=   5.467636693722E-01
 -------------------------------------------------
<<<<<<< HEAD
 lowest, highest ev: -5.1776632270334333E-01  5.4676366937219190E-01
=======
 lowest, highest ev: -5.1776632270332823E-01  5.4676366937220355E-01
>>>>>>> 710e4b74
 calculate density kernel... Calculating charge density... done.
   Calculation finished. TOTAL CHARGE =   1.399999966839E+01
 ---------------------------------------------------------------- Updating potential.
 ++++++++++++++++++++++++++++++++++++++++++++++++++++++++++++++++++++++++++++++++++++++++++++
 at iteration 4 of the density optimization:
   coefficients / kernel obtained by diagonalization.
<<<<<<< HEAD
   it, Delta DENS, energy, energyDiff   4  2.6509745E-07   -1.40881560554560537E+01    8.6963E-04
=======
   it, Delta DENS, energy, energyDiff   4  2.6509745E-07   -1.40881560554581284E+01    8.6963E-04
>>>>>>> 710e4b74
 ++++++++++++++++++++++++++++++++++++++++++++++++++++++++++++++++++++++++++++++++++++++++++++
 ----------------------------------- Determination of the orbitals in this new basis.
 Hamiltonian application done.
 Diagonalizing the Hamiltonian, sequential version... done.
 -------------------------------------------------
 some selected eigenvalues:
   eval(1)=  -5.206062943143E-01
   eval(2)=  -4.025369466447E-01
   eval(3)=  -2.243899335930E-01
   eval(4)=  -2.243209871694E-01
   eval(5)=  -1.548985557888E-01
   eval(6)=  -1.547950041425E-01
   eval(7)=  -1.526822602038E-01  <-- last occupied orbital
   eval(8)=   4.395846613344E-01  <-- first virtual orbital
   eval(9)=   4.397735809441E-01
   eval(10)=   5.180528283932E-01
   eval(11)=   5.208249960626E-01
   eval(12)=   5.390598726050E-01
   eval(13)=   5.443038398214E-01
   eval(14)=   5.448707314173E-01
 -------------------------------------------------
<<<<<<< HEAD
 lowest, highest ev: -5.2060629431433458E-01  5.4487073141728037E-01
=======
 lowest, highest ev: -5.2060629431432015E-01  5.4487073141729203E-01
>>>>>>> 710e4b74
 calculate density kernel... Calculating charge density... done.
   Calculation finished. TOTAL CHARGE =   1.399999966828E+01
 ---------------------------------------------------------------- Updating potential.
 ++++++++++++++++++++++++++++++++++++++++++++++++++++++++++++++++++++++++++++++++++++++++++++
 at iteration 5 of the density optimization:
   coefficients / kernel obtained by diagonalization.
<<<<<<< HEAD
   it, Delta DENS, energy, energyDiff   5  1.4104100E-07   -1.40879857426241344E+01    1.7031E-04
 ++++++++++++++++++++++++++++++++++++++++++++++++++++++++++++++++++++++++++++++++++++++++++++
   ebs, ehart, eexcu, vexcu, eexctX, eion, edisp -3.668459963713E+00  3.883304468620E+01 -6.004891388364E+00 -7.857158827505E+00  0.000000000000E+00  2.656338555174E+01  0.000000000000E+00
   itoutL, Delta DENSOUT, energy, energyDiff   1   1.46E-06   -1.40879857426241344E+01   -1.4088E+01
=======
   it, Delta DENS, energy, energyDiff   5  1.4104100E-07   -1.40879857426262731E+01    1.7031E-04
 ++++++++++++++++++++++++++++++++++++++++++++++++++++++++++++++++++++++++++++++++++++++++++++
   ebs, ehart, eexcu, vexcu, eexctX, eion, edisp -3.668459963713E+00  3.883304468620E+01 -6.004891388364E+00 -7.857158827505E+00  0.000000000000E+00  2.656338555174E+01  0.000000000000E+00
   itoutL, Delta DENSOUT, energy, energyDiff   1   1.46E-06   -1.40879857426262731E+01   -1.4088E+01
>>>>>>> 710e4b74
 ############################################################################################
 at iteration 1 of the outer loop:
   > basis functions optimization:
     - target function is trace
     - WARNING: basis functions not converged!
     Final values: target function, fnrm  -3.811647E+00    2.04E-02
   > density optimization:
     - using diagonalization / mixing.
     - WARNING: density optimization not converged!
<<<<<<< HEAD
     FINAL values: it, Delta DENS, energy   1    1.41E-07   -1.40879857426241344E+01
=======
     FINAL values: it, Delta DENS, energy   1    1.41E-07   -1.40879857426262731E+01
>>>>>>> 710e4b74
   > energy difference to last iteration: -1.408799E+01
 ############################################################################################
 ======================== Creation of the basis functions... ========================
 ----------------------------------------------------------------------------- iter=1
 Orthoconstraint... Preconditioning... done.
AFTER: gnrm, gnrmmax, gnrm/gnrm_old    1.454658E-02    1.953826E-02    4.827220E-01
 iter, fnrm, fnrmMax, trace, diff     1  4.6394647E-02  6.2722940E-02    -2.8265457072   9.8243E-01
 DIIS informations: history length=5, consecutive failures=0, total failures=0
 Orthonormalization... coeff renormalization... calculate density kernel... done.
 ----------------------------------------------------------------------------- iter=2
 Orthoconstraint... Preconditioning... done.
AFTER: gnrm, gnrmmax, gnrm/gnrm_old    6.470377E-03    7.561055E-03    4.861912E-01
 iter, fnrm, fnrmMax, trace, diff     2  3.0831682E-02  4.3996114E-02    -2.8452448471  -1.8699E-02
 DIIS informations: history length=5, consecutive failures=0, total failures=0
 Orthonormalization... coeff renormalization... calculate density kernel... done.
 ----------------------------------------------------------------------------- iter=3
 Orthoconstraint... Preconditioning... done.
AFTER: gnrm, gnrmmax, gnrm/gnrm_old    3.765590E-03    5.103606E-03    6.434665E-01
 iter, fnrm, fnrmMax, trace, diff     3  2.0445114E-02  2.8849107E-02    -2.8513127773  -6.0679E-03
 DIIS informations: history length=5, consecutive failures=0, total failures=0
 Orthonormalization... coeff renormalization... calculate density kernel... done.
 ----------------------------------------------------------------------------- iter=4
 Orthoconstraint... Preconditioning... done.
AFTER: gnrm, gnrmmax, gnrm/gnrm_old    1.930656E-03    2.550058E-03    1.134632E+00
 iter, fnrm, fnrmMax, trace, diff     4  1.1024550E-02  1.3548003E-02    -2.8528646901  -1.5519E-03
 DIIS informations: history length=5, consecutive failures=0, total failures=0
 Orthonormalization... coeff renormalization... calculate density kernel... done.
 ----------------------------------------------------------------------------- iter=5
 Orthoconstraint... Preconditioning... done.
AFTER: gnrm, gnrmmax, gnrm/gnrm_old    1.378661E-03    1.810619E-03    1.719321E+00
 iter, fnrm, fnrmMax, trace, diff     5  7.5680896E-03  1.0180371E-02    -2.8533004243  -4.3573E-04
 DIIS informations: history length=5, consecutive failures=0, total failures=0
 Orthonormalization... coeff renormalization... calculate density kernel... done.
 ----------------------------------------------------------------------------- iter=6
 Orthoconstraint... Preconditioning... done.
AFTER: gnrm, gnrmmax, gnrm/gnrm_old    8.385703E-04    1.127837E-03    2.591021E+00
 iter, fnrm, fnrmMax, trace, diff     6  4.8080642E-03  5.9855214E-03    -2.8535157521  -2.1533E-04
 WARNING: not converged within 6 iterations! Exiting loop due to limitations of iterations.
 Final values for fnrm, fnrmMax, trace:   4.8080642E-03  5.9855214E-03     -2.8535158
 ============================= Basis functions created. =============================
 ----------------------------------- Determination of the orbitals in this new basis.
 Hamiltonian application done.
 Diagonalizing the Hamiltonian, sequential version... done.
 -------------------------------------------------
 some selected eigenvalues:
   eval(1)=  -5.255124197657E-01
   eval(2)=  -4.051502673579E-01
   eval(3)=  -2.270801902346E-01
   eval(4)=  -2.270185553572E-01
   eval(5)=  -1.581999613144E-01
   eval(6)=  -1.550292582050E-01
   eval(7)=  -1.549641602817E-01  <-- last occupied orbital
   eval(8)=   4.271174170679E-01  <-- first virtual orbital
   eval(9)=   4.271530042751E-01
   eval(10)=   5.034746038629E-01
   eval(11)=   5.056006926836E-01
   eval(12)=   5.258190240687E-01
   eval(13)=   5.299985303384E-01
   eval(14)=   5.301881694114E-01
 -------------------------------------------------
<<<<<<< HEAD
 lowest, highest ev: -5.2551241976568763E-01  5.3018816941133895E-01
=======
 lowest, highest ev: -5.2551241976567342E-01  5.3018816941135638E-01
>>>>>>> 710e4b74
 calculate density kernel... Calculating charge density... done.
   Calculation finished. TOTAL CHARGE =   1.399999967745E+01
 ---------------------------------------------------------------- Updating potential.
 ++++++++++++++++++++++++++++++++++++++++++++++++++++++++++++++++++++++++++++++++++++++++++++
 at iteration 1 of the density optimization:
   coefficients / kernel obtained by diagonalization.
<<<<<<< HEAD
   it, Delta DENS, energy, energyDiff   1  3.6877580E-07   -1.41233013203498103E+01   -3.5316E-02
=======
   it, Delta DENS, energy, energyDiff   1  3.6877580E-07   -1.41233013203518922E+01   -3.5316E-02
>>>>>>> 710e4b74
 ++++++++++++++++++++++++++++++++++++++++++++++++++++++++++++++++++++++++++++++++++++++++++++
 ----------------------------------- Determination of the orbitals in this new basis.
 Hamiltonian application done.
 Diagonalizing the Hamiltonian, sequential version... done.
 -------------------------------------------------
 some selected eigenvalues:
   eval(1)=  -5.255930579313E-01
   eval(2)=  -4.049070317934E-01
   eval(3)=  -2.274061195416E-01
   eval(4)=  -2.273700125212E-01
   eval(5)=  -1.582536475431E-01
   eval(6)=  -1.555546071212E-01
   eval(7)=  -1.555170073477E-01  <-- last occupied orbital
   eval(8)=   4.266045576889E-01  <-- first virtual orbital
   eval(9)=   4.266379023049E-01
   eval(10)=   5.034677777770E-01
   eval(11)=   5.056537277420E-01
   eval(12)=   5.254966337558E-01
   eval(13)=   5.297175450049E-01
   eval(14)=   5.299021025626E-01
 -------------------------------------------------
<<<<<<< HEAD
 lowest, highest ev: -5.2559305793126454E-01  5.2990210256258463E-01
=======
 lowest, highest ev: -5.2559305793125100E-01  5.2990210256260195E-01
>>>>>>> 710e4b74
 calculate density kernel... Calculating charge density... done.
   Calculation finished. TOTAL CHARGE =   1.399999967753E+01
 ---------------------------------------------------------------- Updating potential.
 ++++++++++++++++++++++++++++++++++++++++++++++++++++++++++++++++++++++++++++++++++++++++++++
 at iteration 2 of the density optimization:
   coefficients / kernel obtained by diagonalization.
<<<<<<< HEAD
   it, Delta DENS, energy, energyDiff   2  1.7465845E-07   -1.41231234201285716E+01    1.7790E-04
=======
   it, Delta DENS, energy, energyDiff   2  1.7465845E-07   -1.41231234201306819E+01    1.7790E-04
>>>>>>> 710e4b74
 ++++++++++++++++++++++++++++++++++++++++++++++++++++++++++++++++++++++++++++++++++++++++++++
 ----------------------------------- Determination of the orbitals in this new basis.
 Hamiltonian application done.
 Diagonalizing the Hamiltonian, sequential version... done.
 -------------------------------------------------
 some selected eigenvalues:
   eval(1)=  -5.268265106899E-01
   eval(2)=  -4.057114313842E-01
   eval(3)=  -2.284070556847E-01
   eval(4)=  -2.283842815260E-01
   eval(5)=  -1.596131504779E-01
   eval(6)=  -1.564953139216E-01
   eval(7)=  -1.564681471017E-01  <-- last occupied orbital
   eval(8)=   4.254693343254E-01  <-- first virtual orbital
   eval(9)=   4.255065245272E-01
   eval(10)=   5.026623820264E-01
   eval(11)=   5.048787740695E-01
   eval(12)=   5.236957984571E-01
   eval(13)=   5.285022290132E-01
   eval(14)=   5.286848361470E-01
 -------------------------------------------------
<<<<<<< HEAD
 lowest, highest ev: -5.2682651068987230E-01  5.2868483614701334E-01
=======
 lowest, highest ev: -5.2682651068985398E-01  5.2868483614703521E-01
>>>>>>> 710e4b74
 calculate density kernel... Calculating charge density... done.
   Calculation finished. TOTAL CHARGE =   1.399999967751E+01
 ---------------------------------------------------------------- Updating potential.
 ++++++++++++++++++++++++++++++++++++++++++++++++++++++++++++++++++++++++++++++++++++++++++++
 at iteration 3 of the density optimization:
   coefficients / kernel obtained by diagonalization.
<<<<<<< HEAD
   it, Delta DENS, energy, energyDiff   3  8.8572856E-08   -1.41230842563421675E+01    3.9164E-05
=======
   it, Delta DENS, energy, energyDiff   3  8.8572856E-08   -1.41230842563443986E+01    3.9164E-05
>>>>>>> 710e4b74
 ++++++++++++++++++++++++++++++++++++++++++++++++++++++++++++++++++++++++++++++++++++++++++++
 ----------------------------------- Determination of the orbitals in this new basis.
 Hamiltonian application done.
 Diagonalizing the Hamiltonian, sequential version... done.
 -------------------------------------------------
 some selected eigenvalues:
   eval(1)=  -5.271201610800E-01
   eval(2)=  -4.059127435721E-01
   eval(3)=  -2.286927748748E-01
   eval(4)=  -2.286766349557E-01
   eval(5)=  -1.599462319800E-01
   eval(6)=  -1.567976950911E-01
   eval(7)=  -1.567737358967E-01  <-- last occupied orbital
   eval(8)=   4.251323609637E-01  <-- first virtual orbital
   eval(9)=   4.251722428839E-01
   eval(10)=   5.024171939221E-01
   eval(11)=   5.046569493354E-01
   eval(12)=   5.232627435459E-01
   eval(13)=   5.281721320619E-01
   eval(14)=   5.283536476776E-01
 -------------------------------------------------
<<<<<<< HEAD
 lowest, highest ev: -5.2712016107998672E-01  5.2835364767760440E-01
=======
 lowest, highest ev: -5.2712016107997095E-01  5.2835364767762405E-01
>>>>>>> 710e4b74
 calculate density kernel... Calculating charge density... done.
   Calculation finished. TOTAL CHARGE =   1.399999967751E+01
 ---------------------------------------------------------------- Updating potential.
 ++++++++++++++++++++++++++++++++++++++++++++++++++++++++++++++++++++++++++++++++++++++++++++
 at iteration 4 of the density optimization:
   coefficients / kernel obtained by diagonalization.
<<<<<<< HEAD
   it, Delta DENS, energy, energyDiff   4  4.3791584E-08   -1.41230750169561787E+01    9.2394E-06
=======
   it, Delta DENS, energy, energyDiff   4  4.3791584E-08   -1.41230750169586656E+01    9.2394E-06
>>>>>>> 710e4b74
 ++++++++++++++++++++++++++++++++++++++++++++++++++++++++++++++++++++++++++++++++++++++++++++
 ----------------------------------- Determination of the orbitals in this new basis.
 Hamiltonian application done.
 Diagonalizing the Hamiltonian, sequential version... done.
 -------------------------------------------------
 some selected eigenvalues:
   eval(1)=  -5.273365858316E-01
   eval(2)=  -4.060743335716E-01
   eval(3)=  -2.288864026144E-01
   eval(4)=  -2.288732351074E-01
   eval(5)=  -1.601925918156E-01
   eval(6)=  -1.569908784377E-01
   eval(7)=  -1.569676650869E-01  <-- last occupied orbital
   eval(8)=   4.249117032001E-01  <-- first virtual orbital
   eval(9)=   4.249531884705E-01
   eval(10)=   5.022426996219E-01
   eval(11)=   5.044891738395E-01
   eval(12)=   5.229530303124E-01
   eval(13)=   5.279424767615E-01
   eval(14)=   5.281233965381E-01
 -------------------------------------------------
<<<<<<< HEAD
 lowest, highest ev: -5.2733658583163179E-01  5.2812339653805929E-01
=======
 lowest, highest ev: -5.2733658583161547E-01  5.2812339653807916E-01
>>>>>>> 710e4b74
 calculate density kernel... Calculating charge density... done.
   Calculation finished. TOTAL CHARGE =   1.399999967751E+01
 ---------------------------------------------------------------- Updating potential.
 ++++++++++++++++++++++++++++++++++++++++++++++++++++++++++++++++++++++++++++++++++++++++++++
 at iteration 5 of the density optimization:
   coefficients / kernel obtained by diagonalization.
<<<<<<< HEAD
   it, Delta DENS, energy, energyDiff   5  2.1984649E-08   -1.41230727756438554E+01    2.2413E-06
 ++++++++++++++++++++++++++++++++++++++++++++++++++++++++++++++++++++++++++++++++++++++++++++
   ebs, ehart, eexcu, vexcu, eexctX, eion, edisp -3.730643384930E+00  3.880081398396E+01 -5.985973423376E+00 -7.832170636869E+00  0.000000000000E+00  2.656338555174E+01  0.000000000000E+00
   itoutL, Delta DENSOUT, energy, energyDiff   2   1.73E-07   -1.41230727756438554E+01   -3.5087E-02
=======
   it, Delta DENS, energy, energyDiff   5  2.1984649E-08   -1.41230727756462358E+01    2.2413E-06
 ++++++++++++++++++++++++++++++++++++++++++++++++++++++++++++++++++++++++++++++++++++++++++++
   ebs, ehart, eexcu, vexcu, eexctX, eion, edisp -3.730643384930E+00  3.880081398397E+01 -5.985973423376E+00 -7.832170636869E+00  0.000000000000E+00  2.656338555174E+01  0.000000000000E+00
   itoutL, Delta DENSOUT, energy, energyDiff   2   1.73E-07   -1.41230727756462358E+01   -3.5087E-02
>>>>>>> 710e4b74
 ############################################################################################
 at iteration 2 of the outer loop:
   > basis functions optimization:
     - target function is trace
     - WARNING: basis functions not converged!
     Final values: target function, fnrm  -2.853516E+00    4.81E-03
   > density optimization:
     - using diagonalization / mixing.
     - WARNING: density optimization not converged!
<<<<<<< HEAD
     FINAL values: it, Delta DENS, energy   2    2.20E-08   -1.41230727756438554E+01
=======
     FINAL values: it, Delta DENS, energy   2    2.20E-08   -1.41230727756462358E+01
>>>>>>> 710e4b74
   > energy difference to last iteration: -3.508703E-02
 ############################################################################################
 Increasing the localization radius for the high accuracy part.
total elements: 196
non-zero elements: 196
sparsity:  0.00%
total elements: 196
non-zero elements: 196
sparsity:  0.00%
total elements: 196
non-zero elements: 196
sparsity:  0.00%
 ----------------------------------- Determination of the orbitals in this new basis.
 Hamiltonian application done.
 Diagonalizing the Hamiltonian, sequential version... done.
 -------------------------------------------------
 some selected eigenvalues:
   eval(1)=  -5.274234802434E-01
   eval(2)=  -4.061443342489E-01
   eval(3)=  -2.289697793834E-01
   eval(4)=  -2.289578802372E-01
   eval(5)=  -1.602937448474E-01
   eval(6)=  -1.570771911816E-01
   eval(7)=  -1.570540929121E-01  <-- last occupied orbital
   eval(8)=   4.248162208649E-01  <-- first virtual orbital
   eval(9)=   4.248585760934E-01
   eval(10)=   5.021633231307E-01
   eval(11)=   5.044132688740E-01
   eval(12)=   5.228299391432E-01
   eval(13)=   5.278452728885E-01
   eval(14)=   5.280258477409E-01
 -------------------------------------------------
<<<<<<< HEAD
 lowest, highest ev: -5.2742348024342867E-01  5.2802584774088623E-01
=======
 lowest, highest ev: -5.2742348024341112E-01  5.2802584774090588E-01
>>>>>>> 710e4b74
 calculate density kernel...  ======================== Creation of the basis functions... ========================
 ----------------------------------------------------------------------------- iter=1
 Orthoconstraint... Preconditioning... done.
AFTER: gnrm, gnrmmax, gnrm/gnrm_old    3.133004E-01    4.184526E-01    1.406744E-01
 iter, fnrm, fnrmMax, ebs, diff     1  3.9884936E-01  4.7214272E-01   -14.1230722248  -1.1270E+01
 SD informations: mean alpha=1.000E+00, max alpha=1.000E+00, consecutive successes=1
 Orthonormalization... coeff renormalization... calculate density kernel... done.
 ----------------------------------------------------------------------------- iter=2
 Orthoconstraint... Preconditioning... done.
AFTER: gnrm, gnrmmax, gnrm/gnrm_old    1.296669E-01    2.602257E-01    1.264058E-01
 iter, fnrm, fnrmMax, ebs, diff     2  2.7068675E-01  4.1246869E-01   -14.7296632071  -6.0659E-01
 SD informations: mean alpha=6.000E-01, max alpha=6.000E-01, consecutive successes=2
 Orthonormalization... coeff renormalization... calculate density kernel... done.
 ----------------------------------------------------------------------------- iter=3
 Orthoconstraint... Preconditioning... done.
AFTER: gnrm, gnrmmax, gnrm/gnrm_old    3.377229E-02    8.431124E-02    1.889277E-01
 iter, fnrm, fnrmMax, ebs, diff     3  1.1299740E-01  2.3787463E-01   -14.9382219272  -2.0856E-01
 SD informations: mean alpha=3.600E-01, max alpha=3.600E-01, consecutive successes=3
 Orthonormalization... coeff renormalization... calculate density kernel... done.
 ----------------------------------------------------------------------------- iter=4
 Orthoconstraint... Preconditioning... done.
AFTER: gnrm, gnrmmax, gnrm/gnrm_old    1.110509E-02    1.457314E-02    4.925292E-01
 iter, fnrm, fnrmMax, ebs, diff     4  4.0131104E-02  7.3003182E-02   -14.9501773116  -1.1955E-02
 SD informations: mean alpha=3.960E-01, max alpha=3.960E-01, consecutive successes=4
 Orthonormalization... coeff renormalization... calculate density kernel... done.
 ----------------------------------------------------------------------------- iter=5
 Orthoconstraint... Preconditioning... done.
AFTER: gnrm, gnrmmax, gnrm/gnrm_old    6.335543E-03    7.861190E-03    1.191349E+00
 iter, fnrm, fnrmMax, ebs, diff     5  1.9489846E-02  3.0901360E-02   -14.9519245003  -1.7472E-03
 SD informations: mean alpha=4.356E-01, max alpha=4.356E-01, consecutive successes=5
 Orthonormalization... coeff renormalization... calculate density kernel... done.
 ----------------------------------------------------------------------------- iter=6
 Orthoconstraint... Preconditioning... done.
AFTER: gnrm, gnrmmax, gnrm/gnrm_old    3.900249E-03    4.850456E-03    2.542325E+00
 iter, fnrm, fnrmMax, ebs, diff     6  1.0468070E-02  1.3214554E-02   -14.9524572041  -5.3270E-04
 SD informations: mean alpha=4.792E-01, max alpha=4.792E-01, consecutive successes=6
 Orthonormalization... coeff renormalization... calculate density kernel... done.
 ----------------------------------------------------------------------------- iter=7
 Orthoconstraint... Preconditioning... done.
AFTER: gnrm, gnrmmax, gnrm/gnrm_old    2.640031E-03    3.536566E-03    4.957959E+00
 iter, fnrm, fnrmMax, ebs, diff     7  6.1672143E-03  6.8698821E-03   -14.9526540724  -1.9687E-04
 SD informations: mean alpha=5.271E-01, max alpha=5.271E-01, consecutive successes=7
 Orthonormalization... coeff renormalization... calculate density kernel... done.
 ----------------------------------------------------------------------------- iter=8
 Orthoconstraint... Preconditioning... done.
AFTER: gnrm, gnrmmax, gnrm/gnrm_old    1.982866E-03    2.724249E-03    8.146778E+00
 iter, fnrm, fnrmMax, ebs, diff     8  4.1695547E-03  4.8893348E-03   -14.9527418124  -8.7740E-05
 WARNING: not converged within 8 iterations! Exiting loop due to limitations of iterations.
 Final values for fnrm, fnrmMax, ebs:   4.1695547E-03  4.8893348E-03    -14.9527418
 ============================= Basis functions created. =============================
 ----------------------------------- Determination of the orbitals in this new basis.
 No Hamiltonian application required.
 Diagonalizing the Hamiltonian, sequential version... done.
 -------------------------------------------------
 some selected eigenvalues:
   eval(1)=  -5.849684754021E-01
   eval(2)=  -4.510093040760E-01
   eval(3)=  -3.003991697683E-01
   eval(4)=  -3.003086539578E-01
   eval(5)=  -2.324019013319E-01
   eval(6)=  -2.058960921704E-01
   eval(7)=  -2.057925873548E-01  <-- last occupied orbital
   eval(8)=   4.182874024571E-01  <-- first virtual orbital
   eval(9)=   4.190743610808E-01
   eval(10)=   4.932333178849E-01
   eval(11)=   5.127289510209E-01
   eval(12)=   5.231068599006E-01
   eval(13)=   5.356871750340E-01
   eval(14)=   5.370145773570E-01
 -------------------------------------------------
<<<<<<< HEAD
 lowest, highest ev: -5.8496847540208663E-01  5.3701457735697589E-01
=======
 lowest, highest ev: -5.8496847540207031E-01  5.3701457735699420E-01
>>>>>>> 710e4b74
 calculate density kernel... Calculating charge density... done.
   Calculation finished. TOTAL CHARGE =   1.399999976555E+01
 ---------------------------------------------------------------- Updating potential.
 ++++++++++++++++++++++++++++++++++++++++++++++++++++++++++++++++++++++++++++++++++++++++++++
 at iteration 1 of the density optimization:
   coefficients / kernel obtained by diagonalization.
<<<<<<< HEAD
   it, Delta DENS, energy, energyDiff   1  4.0806057E-06   -1.49527835868533714E+01   -8.2971E-01
=======
   it, Delta DENS, energy, energyDiff   1  4.0806057E-06   -1.49527835868559151E+01   -8.2971E-01
>>>>>>> 710e4b74
 ++++++++++++++++++++++++++++++++++++++++++++++++++++++++++++++++++++++++++++++++++++++++++++
 ----------------------------------- Determination of the orbitals in this new basis.
 Hamiltonian application done.
 Diagonalizing the Hamiltonian, sequential version... done.
 -------------------------------------------------
 some selected eigenvalues:
   eval(1)=  -6.841061597692E-01
   eval(2)=  -5.405449425228E-01
   eval(3)=  -3.841413649146E-01
   eval(4)=  -3.840723869503E-01
   eval(5)=  -3.345111138817E-01
   eval(6)=  -2.861855998969E-01
   eval(7)=  -2.861100902533E-01  <-- last occupied orbital
   eval(8)=   3.287011857968E-01  <-- first virtual orbital
   eval(9)=   3.295296896678E-01
   eval(10)=   3.844976292304E-01
   eval(11)=   4.106541208376E-01
   eval(12)=   4.250730544243E-01
   eval(13)=   4.324073683098E-01
   eval(14)=   4.340404597227E-01
 -------------------------------------------------
<<<<<<< HEAD
 lowest, highest ev: -6.8410615976924483E-01  4.3404045972266175E-01
=======
 lowest, highest ev: -6.8410615976924005E-01  4.3404045972267002E-01
>>>>>>> 710e4b74
 calculate density kernel... Calculating charge density... done.
   Calculation finished. TOTAL CHARGE =   1.399999976392E+01
 ---------------------------------------------------------------- Updating potential.
 ++++++++++++++++++++++++++++++++++++++++++++++++++++++++++++++++++++++++++++++++++++++++++++
 at iteration 2 of the density optimization:
   coefficients / kernel obtained by diagonalization.
<<<<<<< HEAD
   it, Delta DENS, energy, energyDiff   2  2.0190009E-06   -1.48962834393018397E+01    5.6500E-02
=======
   it, Delta DENS, energy, energyDiff   2  2.0190009E-06   -1.48962834393037866E+01    5.6500E-02
>>>>>>> 710e4b74
 ++++++++++++++++++++++++++++++++++++++++++++++++++++++++++++++++++++++++++++++++++++++++++++
 ----------------------------------- Determination of the orbitals in this new basis.
 Hamiltonian application done.
 Diagonalizing the Hamiltonian, sequential version... done.
 -------------------------------------------------
 some selected eigenvalues:
   eval(1)=  -6.975129053013E-01
   eval(2)=  -5.591304480051E-01
   eval(3)=  -3.996501945212E-01
   eval(4)=  -3.995861104200E-01
   eval(5)=  -3.495963802531E-01
   eval(6)=  -3.048896525730E-01
   eval(7)=  -3.048216636301E-01  <-- last occupied orbital
   eval(8)=   3.099219620662E-01  <-- first virtual orbital
   eval(9)=   3.107271473008E-01
   eval(10)=   3.690591124471E-01
   eval(11)=   3.901983604137E-01
   eval(12)=   4.044801496372E-01
   eval(13)=   4.130813162125E-01
   eval(14)=   4.146735791375E-01
 -------------------------------------------------
<<<<<<< HEAD
 lowest, highest ev: -6.9751290530125443E-01  4.1467357913751784E-01
=======
 lowest, highest ev: -6.9751290530125232E-01  4.1467357913752212E-01
>>>>>>> 710e4b74
 calculate density kernel... Calculating charge density... done.
   Calculation finished. TOTAL CHARGE =   1.399999976399E+01
 ---------------------------------------------------------------- Updating potential.
 ++++++++++++++++++++++++++++++++++++++++++++++++++++++++++++++++++++++++++++++++++++++++++++
 at iteration 3 of the density optimization:
   coefficients / kernel obtained by diagonalization.
<<<<<<< HEAD
   it, Delta DENS, energy, energyDiff   3  9.9848244E-07   -1.48847802112128491E+01    1.1503E-02
=======
   it, Delta DENS, energy, energyDiff   3  9.9848244E-07   -1.48847802112143768E+01    1.1503E-02
>>>>>>> 710e4b74
 ++++++++++++++++++++++++++++++++++++++++++++++++++++++++++++++++++++++++++++++++++++++++++++
 ----------------------------------- Determination of the orbitals in this new basis.
 Hamiltonian application done.
 Diagonalizing the Hamiltonian, sequential version... done.
 -------------------------------------------------
 some selected eigenvalues:
   eval(1)=  -7.055766858348E-01
   eval(2)=  -5.691318809398E-01
   eval(3)=  -4.081593260697E-01
   eval(4)=  -4.080950642590E-01
   eval(5)=  -3.583086872941E-01
   eval(6)=  -3.148081841786E-01
   eval(7)=  -3.147409026042E-01  <-- last occupied orbital
   eval(8)=   2.998286710744E-01  <-- first virtual orbital
   eval(9)=   3.006287930583E-01
   eval(10)=   3.591696494269E-01
   eval(11)=   3.795998663171E-01
   eval(12)=   3.937386859544E-01
   eval(13)=   4.024353657216E-01
   eval(14)=   4.040302052056E-01
 -------------------------------------------------
<<<<<<< HEAD
 lowest, highest ev: -7.0557668583475608E-01  4.0403020520559346E-01
=======
 lowest, highest ev: -7.0557668583475186E-01  4.0403020520560007E-01
>>>>>>> 710e4b74
 calculate density kernel... Calculating charge density... done.
   Calculation finished. TOTAL CHARGE =   1.399999976397E+01
 ---------------------------------------------------------------- Updating potential.
 ++++++++++++++++++++++++++++++++++++++++++++++++++++++++++++++++++++++++++++++++++++++++++++
 at iteration 4 of the density optimization:
   coefficients / kernel obtained by diagonalization.
<<<<<<< HEAD
   it, Delta DENS, energy, energyDiff   4  5.0166283E-07   -1.48818730042063194E+01    2.9072E-03
=======
   it, Delta DENS, energy, energyDiff   4  5.0166283E-07   -1.48818730042085079E+01    2.9072E-03
>>>>>>> 710e4b74
 ++++++++++++++++++++++++++++++++++++++++++++++++++++++++++++++++++++++++++++++++++++++++++++
 ----------------------------------- Determination of the orbitals in this new basis.
 Hamiltonian application done.
 Diagonalizing the Hamiltonian, sequential version... done.
 -------------------------------------------------
 some selected eigenvalues:
   eval(1)=  -7.093536889769E-01
   eval(2)=  -5.738552405802E-01
   eval(3)=  -4.121798857527E-01
   eval(4)=  -4.121146051192E-01
   eval(5)=  -3.623681505385E-01
   eval(6)=  -3.195419705603E-01
   eval(7)=  -3.194735582433E-01  <-- last occupied orbital
   eval(8)=   2.950398484208E-01  <-- first virtual orbital
   eval(9)=   2.958377827357E-01
   eval(10)=   3.545565843947E-01
   eval(11)=   3.746002472165E-01
   eval(12)=   3.886643417924E-01
   eval(13)=   3.974023441009E-01
   eval(14)=   3.989998706875E-01
 -------------------------------------------------
<<<<<<< HEAD
 lowest, highest ev: -7.0935368897686857E-01  3.9899987068745452E-01
=======
 lowest, highest ev: -7.0935368897686746E-01  3.9899987068745785E-01
>>>>>>> 710e4b74
 calculate density kernel... Calculating charge density... done.
   Calculation finished. TOTAL CHARGE =   1.399999976396E+01
 ---------------------------------------------------------------- Updating potential.
 ++++++++++++++++++++++++++++++++++++++++++++++++++++++++++++++++++++++++++++++++++++++++++++
 at iteration 5 of the density optimization:
   coefficients / kernel obtained by diagonalization.
<<<<<<< HEAD
   it, Delta DENS, energy, energyDiff   5  2.5135400E-07   -1.48811537615069795E+01    7.1924E-04
 ++++++++++++++++++++++++++++++++++++++++++++++++++++++++++++++++++++++++++++++++++++++++++++
   ebs, ehart, eexcu, vexcu, eexctX, eion, edisp -6.217774199542E+00  3.686299324965E+01 -5.417514374051E+00 -7.083413734539E+00  0.000000000000E+00  2.656338555174E+01  0.000000000000E+00
   itoutH, Delta DENSOUT, energy, energyDiff   3   1.88E-06   -1.48811537615069795E+01   -7.5808E-01
=======
   it, Delta DENS, energy, energyDiff   5  2.5135400E-07   -1.48811537615088767E+01    7.1924E-04
 ++++++++++++++++++++++++++++++++++++++++++++++++++++++++++++++++++++++++++++++++++++++++++++
   ebs, ehart, eexcu, vexcu, eexctX, eion, edisp -6.217774199542E+00  3.686299324965E+01 -5.417514374050E+00 -7.083413734539E+00  0.000000000000E+00  2.656338555174E+01  0.000000000000E+00
   itoutH, Delta DENSOUT, energy, energyDiff   3   1.88E-06   -1.48811537615088767E+01   -7.5808E-01
>>>>>>> 710e4b74
 ############################################################################################
 at iteration 3 of the outer loop:
   > basis functions optimization:
     - target function is energy
     - WARNING: basis functions not converged!
     Final values: target function, fnrm  -1.495274E+01    4.17E-03
   > density optimization:
     - using diagonalization / mixing.
     - WARNING: density optimization not converged!
<<<<<<< HEAD
     FINAL values: it, Delta DENS, energy   3    2.51E-07   -1.48811537615069795E+01
=======
     FINAL values: it, Delta DENS, energy   3    2.51E-07   -1.48811537615088767E+01
>>>>>>> 710e4b74
   > energy difference to last iteration: -7.580810E-01
 ############################################################################################
 ======================== Creation of the basis functions... ========================
 ----------------------------------------------------------------------------- iter=1
 Orthoconstraint... Preconditioning... done.
AFTER: gnrm, gnrmmax, gnrm/gnrm_old    4.567539E-02    5.580606E-02    6.921612E-01
 iter, fnrm, fnrmMax, ebs, diff     1  6.8655208E-02  8.0731442E-02   -14.8809757246   7.1678E-02
 SD informations: mean alpha=5.798E-01, max alpha=5.798E-01, consecutive successes=1
 Orthonormalization... coeff renormalization... calculate density kernel... done.
 ----------------------------------------------------------------------------- iter=2
 Orthoconstraint... Preconditioning... done.
AFTER: gnrm, gnrmmax, gnrm/gnrm_old    1.409577E-02    1.877650E-02    8.433221E-01
 iter, fnrm, fnrmMax, ebs, diff     2  3.4552837E-02  4.4369216E-02   -14.9031704292  -2.2195E-02
 SD informations: mean alpha=4.721E-01, max alpha=6.378E-01, consecutive successes=2
 Orthonormalization... coeff renormalization... calculate density kernel... done.
 ----------------------------------------------------------------------------- iter=3
 Orthoconstraint... Preconditioning... done.
AFTER: gnrm, gnrmmax, gnrm/gnrm_old    7.030806E-03    1.031057E-02    1.834884E+00
 iter, fnrm, fnrmMax, ebs, diff     3  1.6543760E-02  2.1353801E-02   -14.9056244318  -2.4540E-03
 SD informations: mean alpha=5.193E-01, max alpha=7.015E-01, consecutive successes=3
 Orthonormalization... coeff renormalization... calculate density kernel... done.
 ----------------------------------------------------------------------------- iter=4
 Orthoconstraint... Preconditioning... done.
AFTER: gnrm, gnrmmax, gnrm/gnrm_old    4.036411E-03    6.660940E-03    3.387099E+00
 iter, fnrm, fnrmMax, ebs, diff     4  9.2261324E-03  1.2630676E-02   -14.9062527944  -6.2836E-04
 SD informations: mean alpha=5.211E-01, max alpha=7.717E-01, consecutive successes=4
 Orthonormalization... coeff renormalization... calculate density kernel... done.
 ----------------------------------------------------------------------------- iter=5
 Orthoconstraint... Preconditioning... done.
AFTER: gnrm, gnrmmax, gnrm/gnrm_old    2.495789E-03    4.242087E-03    5.884133E+00
 iter, fnrm, fnrmMax, ebs, diff     5  5.5042560E-03  7.5313798E-03   -14.9064502726  -1.9748E-04
 SD informations: mean alpha=5.181E-01, max alpha=8.489E-01, consecutive successes=5
 Orthonormalization... coeff renormalization... calculate density kernel... done.
 ----------------------------------------------------------------------------- iter=6
 Orthoconstraint... Preconditioning... done.
AFTER: gnrm, gnrmmax, gnrm/gnrm_old    1.699460E-03    2.781620E-03    9.615143E+00
 iter, fnrm, fnrmMax, ebs, diff     6  3.5531499E-03  4.6473663E-03   -14.9065229319  -7.2659E-05
 SD informations: mean alpha=5.396E-01, max alpha=9.337E-01, consecutive successes=6
 Orthonormalization... coeff renormalization... calculate density kernel... done.
 ----------------------------------------------------------------------------- iter=7
 Orthoconstraint... Preconditioning... done.
AFTER: gnrm, gnrmmax, gnrm/gnrm_old    1.284793E-03    1.940203E-03    1.400274E+01
 iter, fnrm, fnrmMax, ebs, diff     7  2.5600360E-03  3.2237040E-03   -14.9065562280  -3.3296E-05
 SD informations: mean alpha=5.936E-01, max alpha=1.027E+00, consecutive successes=7
 Orthonormalization... coeff renormalization... calculate density kernel... done.
 ----------------------------------------------------------------------------- iter=8
 Orthoconstraint... Preconditioning... done.
AFTER: gnrm, gnrmmax, gnrm/gnrm_old    1.057306E-03    1.507559E-03    1.715408E+01
 iter, fnrm, fnrmMax, ebs, diff     8  2.0982276E-03  2.5765601E-03   -14.9065753954  -1.9167E-05
 WARNING: not converged within 8 iterations! Exiting loop due to limitations of iterations.
 Final values for fnrm, fnrmMax, ebs:   2.0982276E-03  2.5765601E-03    -14.9065754
 ============================= Basis functions created. =============================
 ----------------------------------- Determination of the orbitals in this new basis.
 No Hamiltonian application required.
 Diagonalizing the Hamiltonian, sequential version... done.
 -------------------------------------------------
 some selected eigenvalues:
   eval(1)=  -7.125792710283E-01
   eval(2)=  -5.775555050689E-01
   eval(3)=  -4.165347829300E-01
   eval(4)=  -4.164783477601E-01
   eval(5)=  -3.666373348978E-01
   eval(6)=  -3.233579069098E-01
   eval(7)=  -3.232936163860E-01  <-- last occupied orbital
   eval(8)=   2.929489547734E-01  <-- first virtual orbital
   eval(9)=   2.938561277171E-01
   eval(10)=   3.523810790161E-01
   eval(11)=   3.740646150726E-01
   eval(12)=   3.829754443436E-01
   eval(13)=   3.907819700396E-01
   eval(14)=   3.918264768366E-01
 -------------------------------------------------
<<<<<<< HEAD
 lowest, highest ev: -7.1257927102830498E-01  3.9182647683655136E-01
=======
 lowest, highest ev: -7.1257927102830676E-01  3.9182647683655186E-01
>>>>>>> 710e4b74
 calculate density kernel... Calculating charge density... done.
   Calculation finished. TOTAL CHARGE =   1.399999973672E+01
 ---------------------------------------------------------------- Updating potential.
 ++++++++++++++++++++++++++++++++++++++++++++++++++++++++++++++++++++++++++++++++++++++++++++
 at iteration 1 of the density optimization:
   coefficients / kernel obtained by diagonalization.
<<<<<<< HEAD
   it, Delta DENS, energy, energyDiff   1  9.7416051E-07   -1.49065818673831814E+01   -2.5428E-02
=======
   it, Delta DENS, energy, energyDiff   1  9.7416051E-07   -1.49065818673846522E+01   -2.5428E-02
>>>>>>> 710e4b74
 ++++++++++++++++++++++++++++++++++++++++++++++++++++++++++++++++++++++++++++++++++++++++++++
 ----------------------------------- Determination of the orbitals in this new basis.
 Hamiltonian application done.
 Diagonalizing the Hamiltonian, sequential version... done.
 -------------------------------------------------
 some selected eigenvalues:
   eval(1)=  -6.766753077391E-01
   eval(2)=  -5.460093542217E-01
   eval(3)=  -3.868665472461E-01
   eval(4)=  -3.868113911800E-01
   eval(5)=  -3.296060930036E-01
   eval(6)=  -2.949517808217E-01
   eval(7)=  -2.948889700383E-01  <-- last occupied orbital
   eval(8)=   3.226101992066E-01  <-- first virtual orbital
   eval(9)=   3.235589462303E-01
   eval(10)=   3.994390993307E-01
   eval(11)=   4.016095908304E-01
   eval(12)=   4.115194372292E-01
   eval(13)=   4.245775969929E-01
   eval(14)=   4.255321790962E-01
 -------------------------------------------------
<<<<<<< HEAD
 lowest, highest ev: -6.7667530773909912E-01  4.2553217909617680E-01
=======
 lowest, highest ev: -6.7667530773910023E-01  4.2553217909618035E-01
>>>>>>> 710e4b74
 calculate density kernel... Calculating charge density... done.
   Calculation finished. TOTAL CHARGE =   1.399999973743E+01
 ---------------------------------------------------------------- Updating potential.
 ++++++++++++++++++++++++++++++++++++++++++++++++++++++++++++++++++++++++++++++++++++++++++++
 at iteration 2 of the density optimization:
   coefficients / kernel obtained by diagonalization.
<<<<<<< HEAD
   it, Delta DENS, energy, energyDiff   2  5.4509080E-07   -1.48994326495714589E+01    7.1492E-03
=======
   it, Delta DENS, energy, energyDiff   2  5.4509080E-07   -1.48994326495735265E+01    7.1492E-03
>>>>>>> 710e4b74
 ++++++++++++++++++++++++++++++++++++++++++++++++++++++++++++++++++++++++++++++++++++++++++++
 ----------------------------------- Determination of the orbitals in this new basis.
 Hamiltonian application done.
 Diagonalizing the Hamiltonian, sequential version... done.
 -------------------------------------------------
 some selected eigenvalues:
   eval(1)=  -6.718534539835E-01
   eval(2)=  -5.397995679319E-01
   eval(3)=  -3.814719527774E-01
   eval(4)=  -3.814099820062E-01
   eval(5)=  -3.247631296093E-01
   eval(6)=  -2.887204708531E-01
   eval(7)=  -2.886464378618E-01  <-- last occupied orbital
   eval(8)=   3.281523906571E-01  <-- first virtual orbital
   eval(9)=   3.291052940216E-01
   eval(10)=   4.037647400512E-01
   eval(11)=   4.074992702482E-01
   eval(12)=   4.175943043575E-01
   eval(13)=   4.300101791579E-01
   eval(14)=   4.309578345284E-01
 -------------------------------------------------
<<<<<<< HEAD
 lowest, highest ev: -6.7185345398348761E-01  4.3095783452836056E-01
=======
 lowest, highest ev: -6.7185345398348784E-01  4.3095783452836445E-01
>>>>>>> 710e4b74
 calculate density kernel... Calculating charge density... done.
   Calculation finished. TOTAL CHARGE =   1.399999973739E+01
 ---------------------------------------------------------------- Updating potential.
 ++++++++++++++++++++++++++++++++++++++++++++++++++++++++++++++++++++++++++++++++++++++++++++
 at iteration 3 of the density optimization:
   coefficients / kernel obtained by diagonalization.
<<<<<<< HEAD
   it, Delta DENS, energy, energyDiff   3  2.5802733E-07   -1.48985863338359010E+01    8.4632E-04
=======
   it, Delta DENS, energy, energyDiff   3  2.5802733E-07   -1.48985863338375850E+01    8.4632E-04
>>>>>>> 710e4b74
 ++++++++++++++++++++++++++++++++++++++++++++++++++++++++++++++++++++++++++++++++++++++++++++
 ----------------------------------- Determination of the orbitals in this new basis.
 Hamiltonian application done.
 Diagonalizing the Hamiltonian, sequential version... done.
 -------------------------------------------------
 some selected eigenvalues:
   eval(1)=  -6.685473603298E-01
   eval(2)=  -5.360864508626E-01
   eval(3)=  -3.781345625737E-01
   eval(4)=  -3.780684733231E-01
   eval(5)=  -3.214147542985E-01
   eval(6)=  -2.850749739339E-01
   eval(7)=  -2.849945174875E-01  <-- last occupied orbital
   eval(8)=   3.315658413947E-01  <-- first virtual orbital
   eval(9)=   3.325210363674E-01
   eval(10)=   4.071907488934E-01
   eval(11)=   4.110066408827E-01
   eval(12)=   4.211581060778E-01
   eval(13)=   4.335072035352E-01
   eval(14)=   4.344511513507E-01
 -------------------------------------------------
<<<<<<< HEAD
 lowest, highest ev: -6.6854736032981177E-01  4.3445115135069157E-01
=======
 lowest, highest ev: -6.6854736032980533E-01  4.3445115135069895E-01
>>>>>>> 710e4b74
 calculate density kernel... Calculating charge density... done.
   Calculation finished. TOTAL CHARGE =   1.399999973739E+01
 ---------------------------------------------------------------- Updating potential.
 ++++++++++++++++++++++++++++++++++++++++++++++++++++++++++++++++++++++++++++++++++++++++++++
 at iteration 4 of the density optimization:
   coefficients / kernel obtained by diagonalization.
<<<<<<< HEAD
   it, Delta DENS, energy, energyDiff   4  1.2984421E-07   -1.48983795136145432E+01    2.0682E-04
=======
   it, Delta DENS, energy, energyDiff   4  1.2984421E-07   -1.48983795136160921E+01    2.0682E-04
>>>>>>> 710e4b74
 ++++++++++++++++++++++++++++++++++++++++++++++++++++++++++++++++++++++++++++++++++++++++++++
 ----------------------------------- Determination of the orbitals in this new basis.
 Hamiltonian application done.
 Diagonalizing the Hamiltonian, sequential version... done.
 -------------------------------------------------
 some selected eigenvalues:
   eval(1)=  -6.669290211766E-01
   eval(2)=  -5.342713209869E-01
   eval(3)=  -3.764922756378E-01
   eval(4)=  -3.764242069952E-01
   eval(5)=  -3.197814406262E-01
   eval(6)=  -2.832780950062E-01
   eval(7)=  -2.831946238478E-01  <-- last occupied orbital
   eval(8)=   3.332456241716E-01  <-- first virtual orbital
   eval(9)=   3.342016303846E-01
   eval(10)=   4.088482109406E-01
   eval(11)=   4.127298968707E-01
   eval(12)=   4.229039268867E-01
   eval(13)=   4.352195532114E-01
   eval(14)=   4.361619022979E-01
 -------------------------------------------------
<<<<<<< HEAD
 lowest, highest ev: -6.6692902117657726E-01  4.3616190229787449E-01
=======
 lowest, highest ev: -6.6692902117657316E-01  4.3616190229788288E-01
>>>>>>> 710e4b74
 calculate density kernel... Calculating charge density... done.
   Calculation finished. TOTAL CHARGE =   1.399999973739E+01
 ---------------------------------------------------------------- Updating potential.
 ++++++++++++++++++++++++++++++++++++++++++++++++++++++++++++++++++++++++++++++++++++++++++++
 at iteration 5 of the density optimization:
   coefficients / kernel obtained by diagonalization.
<<<<<<< HEAD
   it, Delta DENS, energy, energyDiff   5  6.4891001E-08   -1.48983279977355210E+01    5.1516E-05
 ++++++++++++++++++++++++++++++++++++++++++++++++++++++++++++++++++++++++++++++++++++++++++++
   ebs, ehart, eexcu, vexcu, eexctX, eion, edisp -5.680741968554E+00  3.750249778537E+01 -5.554977116929E+00 -7.264494796254E+00  0.000000000000E+00  2.656338555174E+01  0.000000000000E+00
   itoutH, Delta DENSOUT, energy, energyDiff   4   4.48E-07   -1.48983279977355210E+01   -1.7174E-02
=======
   it, Delta DENS, energy, energyDiff   5  6.4891001E-08   -1.48983279977374963E+01    5.1516E-05
 ++++++++++++++++++++++++++++++++++++++++++++++++++++++++++++++++++++++++++++++++++++++++++++
   ebs, ehart, eexcu, vexcu, eexctX, eion, edisp -5.680741968554E+00  3.750249778537E+01 -5.554977116929E+00 -7.264494796254E+00  0.000000000000E+00  2.656338555174E+01  0.000000000000E+00
   itoutH, Delta DENSOUT, energy, energyDiff   4   4.48E-07   -1.48983279977374963E+01   -1.7174E-02
>>>>>>> 710e4b74
 ############################################################################################
 at iteration 4 of the outer loop:
   > basis functions optimization:
     - target function is energy
     - WARNING: basis functions not converged!
     Final values: target function, fnrm  -1.490658E+01    2.10E-03
   > density optimization:
     - using diagonalization / mixing.
     - WARNING: density optimization not converged!
<<<<<<< HEAD
     FINAL values: it, Delta DENS, energy   4    6.49E-08   -1.48983279977355210E+01
=======
     FINAL values: it, Delta DENS, energy   4    6.49E-08   -1.48983279977374963E+01
>>>>>>> 710e4b74
   > energy difference to last iteration: -1.717424E-02
 ############################################################################################
 ======================== Creation of the basis functions... ========================
 ----------------------------------------------------------------------------- iter=1
 Orthoconstraint... Preconditioning... done.
AFTER: gnrm, gnrmmax, gnrm/gnrm_old    1.769765E-02    2.124157E-02    3.248721E+00
 iter, fnrm, fnrmMax, ebs, diff     1  1.9725935E-02  2.2209426E-02   -14.8983151480   8.2411E-03
 SD informations: mean alpha=6.530E-01, max alpha=6.530E-01, consecutive successes=1
 Orthonormalization... coeff renormalization... calculate density kernel... done.
 ----------------------------------------------------------------------------- iter=2
 Orthoconstraint... Preconditioning... done.
AFTER: gnrm, gnrmmax, gnrm/gnrm_old    4.800974E-03    1.026521E-02    2.968766E+00
 iter, fnrm, fnrmMax, ebs, diff     2  1.0747629E-02  1.5461039E-02   -14.9009428430  -2.6277E-03
 SD informations: mean alpha=3.918E-01, max alpha=3.918E-01, consecutive successes=2
 Orthonormalization... coeff renormalization... calculate density kernel... done.
 ----------------------------------------------------------------------------- iter=3
 Orthoconstraint... Preconditioning... done.
AFTER: gnrm, gnrmmax, gnrm/gnrm_old    2.535921E-03    3.653966E-03    6.566910E+00
 iter, fnrm, fnrmMax, ebs, diff     3  5.2519826E-03  6.2190642E-03   -14.9011345396  -1.9170E-04
 SD informations: mean alpha=4.170E-01, max alpha=4.310E-01, consecutive successes=3
 Orthonormalization... coeff renormalization... calculate density kernel... done.
 ----------------------------------------------------------------------------- iter=4
 Orthoconstraint... Preconditioning... done.
AFTER: gnrm, gnrmmax, gnrm/gnrm_old    1.787268E-03    2.439005E-03    1.001220E+01
 iter, fnrm, fnrmMax, ebs, diff     4  3.5708049E-03  4.0955800E-03   -14.9011991287  -6.4589E-05
 SD informations: mean alpha=4.587E-01, max alpha=4.740E-01, consecutive successes=4
 Orthonormalization... coeff renormalization... calculate density kernel... done.
 ----------------------------------------------------------------------------- iter=5
 Orthoconstraint... Preconditioning... done.
AFTER: gnrm, gnrmmax, gnrm/gnrm_old    1.342377E-03    1.587485E-03    1.240941E+01
 iter, fnrm, fnrmMax, ebs, diff     5  2.7796991E-03  3.2068771E-03   -14.9012316305  -3.2502E-05
 SD informations: mean alpha=5.045E-01, max alpha=5.215E-01, consecutive successes=5
 Orthonormalization... coeff renormalization... calculate density kernel... done.
 ----------------------------------------------------------------------------- iter=6
 Orthoconstraint... Preconditioning... done.
AFTER: gnrm, gnrmmax, gnrm/gnrm_old    1.103106E-03    1.332237E-03    1.400122E+01
 iter, fnrm, fnrmMax, ebs, diff     6  2.3722566E-03  2.7490260E-03   -14.9012503834  -1.8753E-05
 SD informations: mean alpha=5.550E-01, max alpha=5.736E-01, consecutive successes=6
 Orthonormalization... coeff renormalization... calculate density kernel... done.
 ----------------------------------------------------------------------------- iter=7
 Orthoconstraint... Preconditioning... done.
AFTER: gnrm, gnrmmax, gnrm/gnrm_old    9.899868E-04    1.274344E-03    1.496084E+01
 iter, fnrm, fnrmMax, ebs, diff     7  2.1740657E-03  2.5882413E-03   -14.9012633611  -1.2978E-05
 SD informations: mean alpha=6.105E-01, max alpha=6.310E-01, consecutive successes=7
 Orthonormalization... coeff renormalization... calculate density kernel... done.
 ----------------------------------------------------------------------------- iter=8
 Orthoconstraint... Preconditioning... done.
AFTER: gnrm, gnrmmax, gnrm/gnrm_old    9.413330E-04    1.243494E-03    1.552545E+01
 iter, fnrm, fnrmMax, ebs, diff     8  2.0810648E-03  2.5189491E-03   -14.9012741796  -1.0818E-05
 WARNING: not converged within 8 iterations! Exiting loop due to limitations of iterations.
 Final values for fnrm, fnrmMax, ebs:   2.0810648E-03  2.5189491E-03    -14.9012742
 ============================= Basis functions created. =============================
 ----------------------------------- Determination of the orbitals in this new basis.
 No Hamiltonian application required.
 Diagonalizing the Hamiltonian, sequential version... done.
 -------------------------------------------------
 some selected eigenvalues:
   eval(1)=  -6.662444016174E-01
   eval(2)=  -5.334298111276E-01
   eval(3)=  -3.757750287279E-01
   eval(4)=  -3.757084923474E-01
   eval(5)=  -3.192884515737E-01
   eval(6)=  -2.827365255620E-01
   eval(7)=  -2.826588698959E-01  <-- last occupied orbital
   eval(8)=   3.330432671403E-01  <-- first virtual orbital
   eval(9)=   3.339125631032E-01
   eval(10)=   4.094477755886E-01
   eval(11)=   4.130728515846E-01
   eval(12)=   4.246824730962E-01
   eval(13)=   4.364853869205E-01
   eval(14)=   4.376319078957E-01
 -------------------------------------------------
<<<<<<< HEAD
 lowest, highest ev: -6.6624440161736587E-01  4.3763190789569578E-01
=======
 lowest, highest ev: -6.6624440161735643E-01  4.3763190789570700E-01
>>>>>>> 710e4b74
 calculate density kernel... Calculating charge density... done.
   Calculation finished. TOTAL CHARGE =   1.399999974470E+01
 ---------------------------------------------------------------- Updating potential.
 ++++++++++++++++++++++++++++++++++++++++++++++++++++++++++++++++++++++++++++++++++++++++++++
 at iteration 1 of the density optimization:
   coefficients / kernel obtained by diagonalization.
<<<<<<< HEAD
   it, Delta DENS, energy, energyDiff   1  3.1750647E-07   -1.49012777160068026E+01   -2.9497E-03
=======
   it, Delta DENS, energy, energyDiff   1  3.1750647E-07   -1.49012777160085506E+01   -2.9497E-03
>>>>>>> 710e4b74
 ++++++++++++++++++++++++++++++++++++++++++++++++++++++++++++++++++++++++++++++++++++++++++++
 ----------------------------------- Determination of the orbitals in this new basis.
 Hamiltonian application done.
 Diagonalizing the Hamiltonian, sequential version... done.
 -------------------------------------------------
 some selected eigenvalues:
   eval(1)=  -6.793845247803E-01
   eval(2)=  -5.446665286480E-01
   eval(3)=  -3.865488659592E-01
   eval(4)=  -3.864894252114E-01
   eval(5)=  -3.325759056399E-01
   eval(6)=  -2.929431139643E-01
   eval(7)=  -2.928761746327E-01  <-- last occupied orbital
   eval(8)=   3.221882560772E-01  <-- first virtual orbital
   eval(9)=   3.230485375058E-01
   eval(10)=   3.924370169201E-01
   eval(11)=   4.030714529438E-01
   eval(12)=   4.143908570339E-01
   eval(13)=   4.241656075167E-01
   eval(14)=   4.253447505443E-01
 -------------------------------------------------
<<<<<<< HEAD
 lowest, highest ev: -6.7938452478033073E-01  4.2534475054428200E-01
=======
 lowest, highest ev: -6.7938452478032629E-01  4.2534475054428927E-01
>>>>>>> 710e4b74
 calculate density kernel... Calculating charge density... done.
   Calculation finished. TOTAL CHARGE =   1.399999974445E+01
 ---------------------------------------------------------------- Updating potential.
 ++++++++++++++++++++++++++++++++++++++++++++++++++++++++++++++++++++++++++++++++++++++++++++
 at iteration 2 of the density optimization:
   coefficients / kernel obtained by diagonalization.
<<<<<<< HEAD
   it, Delta DENS, energy, energyDiff   2  1.8461275E-07   -1.49003965019959494E+01    8.8121E-04
=======
   it, Delta DENS, energy, energyDiff   2  1.8461275E-07   -1.49003965019977258E+01    8.8121E-04
>>>>>>> 710e4b74
 ++++++++++++++++++++++++++++++++++++++++++++++++++++++++++++++++++++++++++++++++++++++++++++
 ----------------------------------- Determination of the orbitals in this new basis.
 Hamiltonian application done.
 Diagonalizing the Hamiltonian, sequential version... done.
 -------------------------------------------------
 some selected eigenvalues:
   eval(1)=  -6.813456329991E-01
   eval(2)=  -5.469649384612E-01
   eval(3)=  -3.886532497673E-01
   eval(4)=  -3.885948323465E-01
   eval(5)=  -3.345001397464E-01
   eval(6)=  -2.952893665422E-01
   eval(7)=  -2.952249022377E-01  <-- last occupied orbital
   eval(8)=   3.200550306311E-01  <-- first virtual orbital
   eval(9)=   3.209151046408E-01
   eval(10)=   3.907076971813E-01
   eval(11)=   4.008401358167E-01
   eval(12)=   4.121480768352E-01
   eval(13)=   4.220750098983E-01
   eval(14)=   4.232560240355E-01
 -------------------------------------------------
<<<<<<< HEAD
 lowest, highest ev: -6.8134563299913042E-01  4.2325602403548662E-01
=======
 lowest, highest ev: -6.8134563299913053E-01  4.2325602403548934E-01
>>>>>>> 710e4b74
 calculate density kernel... Calculating charge density... done.
   Calculation finished. TOTAL CHARGE =   1.399999974446E+01
 ---------------------------------------------------------------- Updating potential.
 ++++++++++++++++++++++++++++++++++++++++++++++++++++++++++++++++++++++++++++++++++++++++++++
 at iteration 3 of the density optimization:
   coefficients / kernel obtained by diagonalization.
<<<<<<< HEAD
   it, Delta DENS, energy, energyDiff   3  8.7157445E-08   -1.49002921804417241E+01    1.0432E-04
=======
   it, Delta DENS, energy, energyDiff   3  8.7157445E-08   -1.49002921804434365E+01    1.0432E-04
>>>>>>> 710e4b74
 ++++++++++++++++++++++++++++++++++++++++++++++++++++++++++++++++++++++++++++++++++++++++++++
 ----------------------------------- Determination of the orbitals in this new basis.
 Hamiltonian application done.
 Diagonalizing the Hamiltonian, sequential version... done.
 -------------------------------------------------
 some selected eigenvalues:
   eval(1)=  -6.826097625921E-01
   eval(2)=  -5.483111561762E-01
   eval(3)=  -3.899053523004E-01
   eval(4)=  -3.898473424570E-01
   eval(5)=  -3.357492769518E-01
   eval(6)=  -2.966285195917E-01
   eval(7)=  -2.965650166678E-01  <-- last occupied orbital
   eval(8)=   3.187888648212E-01  <-- first virtual orbital
   eval(9)=   3.196489022392E-01
   eval(10)=   3.894234342449E-01
   eval(11)=   3.995625330681E-01
   eval(12)=   4.108573784807E-01
   eval(13)=   4.207842336730E-01
   eval(14)=   4.219666990377E-01
 -------------------------------------------------
<<<<<<< HEAD
 lowest, highest ev: -6.8260976259207029E-01  4.2196669903765671E-01
=======
 lowest, highest ev: -6.8260976259207096E-01  4.2196669903765832E-01
>>>>>>> 710e4b74
 calculate density kernel... Calculating charge density... done.
   Calculation finished. TOTAL CHARGE =   1.399999974446E+01
 ---------------------------------------------------------------- Updating potential.
 ++++++++++++++++++++++++++++++++++++++++++++++++++++++++++++++++++++++++++++++++++++++++++++
 at iteration 4 of the density optimization:
   coefficients / kernel obtained by diagonalization.
<<<<<<< HEAD
   it, Delta DENS, energy, energyDiff   4  4.3906881E-08   -1.49002665310486790E+01    2.5649E-05
=======
   it, Delta DENS, energy, energyDiff   4  4.3906881E-08   -1.49002665310504199E+01    2.5649E-05
>>>>>>> 710e4b74
 ++++++++++++++++++++++++++++++++++++++++++++++++++++++++++++++++++++++++++++++++++++++++++++
 ----------------------------------- Determination of the orbitals in this new basis.
 Hamiltonian application done.
 Diagonalizing the Hamiltonian, sequential version... done.
 -------------------------------------------------
 some selected eigenvalues:
   eval(1)=  -6.832244287473E-01
   eval(2)=  -5.489693251428E-01
   eval(3)=  -3.905183401333E-01
   eval(4)=  -3.904604850325E-01
   eval(5)=  -3.363553280308E-01
   eval(6)=  -2.972864355939E-01
   eval(7)=  -2.972233167361E-01  <-- last occupied orbital
   eval(8)=   3.181689074020E-01  <-- first virtual orbital
   eval(9)=   3.190289801814E-01
   eval(10)=   3.888065059230E-01
   eval(11)=   3.989364744284E-01
   eval(12)=   4.102252187493E-01
   eval(13)=   4.201550540086E-01
   eval(14)=   4.213381383360E-01
 -------------------------------------------------
<<<<<<< HEAD
 lowest, highest ev: -6.8322442874727840E-01  4.2133813833597250E-01
=======
 lowest, highest ev: -6.8322442874727696E-01  4.2133813833597578E-01
>>>>>>> 710e4b74
 calculate density kernel... Calculating charge density... done.
   Calculation finished. TOTAL CHARGE =   1.399999974446E+01
 ---------------------------------------------------------------- Updating potential.
 ++++++++++++++++++++++++++++++++++++++++++++++++++++++++++++++++++++++++++++++++++++++++++++
 at iteration 5 of the density optimization:
   coefficients / kernel obtained by diagonalization.
<<<<<<< HEAD
   it, Delta DENS, energy, energyDiff   5  2.1941862E-08   -1.49002601226738562E+01    6.4084E-06
 ++++++++++++++++++++++++++++++++++++++++++++++++++++++++++++++++++++++++++++++++++++++++++++
   ebs, ehart, eexcu, vexcu, eexctX, eion, edisp -5.888075318833E+00  3.726465218899E+01 -5.504475257252E+00 -7.197989013549E+00  0.000000000000E+00  2.656338555174E+01  0.000000000000E+00
   itoutH, Delta DENSOUT, energy, energyDiff   5   1.47E-07   -1.49002601226738562E+01   -1.9321E-03
=======
   it, Delta DENS, energy, energyDiff   5  2.1941862E-08   -1.49002601226755544E+01    6.4084E-06
 ++++++++++++++++++++++++++++++++++++++++++++++++++++++++++++++++++++++++++++++++++++++++++++
   ebs, ehart, eexcu, vexcu, eexctX, eion, edisp -5.888075318833E+00  3.726465218899E+01 -5.504475257252E+00 -7.197989013549E+00  0.000000000000E+00  2.656338555174E+01  0.000000000000E+00
   itoutH, Delta DENSOUT, energy, energyDiff   5   1.47E-07   -1.49002601226755544E+01   -1.9321E-03
>>>>>>> 710e4b74
 ############################################################################################
 at iteration 5 of the outer loop:
   > basis functions optimization:
     - target function is energy
     - WARNING: basis functions not converged!
     Final values: target function, fnrm  -1.490127E+01    2.08E-03
   > density optimization:
     - using diagonalization / mixing.
     - WARNING: density optimization not converged!
<<<<<<< HEAD
     FINAL values: it, Delta DENS, energy   5    2.19E-08   -1.49002601226738562E+01
=======
     FINAL values: it, Delta DENS, energy   5    2.19E-08   -1.49002601226755544E+01
>>>>>>> 710e4b74
   > energy difference to last iteration: -1.932125E-03
 ############################################################################################
 ======================== Creation of the basis functions... ========================
 ----------------------------------------------------------------------------- iter=1
 Orthoconstraint... Preconditioning... done.
AFTER: gnrm, gnrmmax, gnrm/gnrm_old    6.311347E-03    7.917376E-03    8.545548E+00
 iter, fnrm, fnrmMax, ebs, diff     1  7.2631842E-03  8.1561074E-03   -14.9002585211   1.0048E-03
 SD informations: mean alpha=6.715E-01, max alpha=6.715E-01, consecutive successes=1
 Orthonormalization... coeff renormalization... calculate density kernel... done.
 ----------------------------------------------------------------------------- iter=2
 Orthoconstraint... Preconditioning... done.
AFTER: gnrm, gnrmmax, gnrm/gnrm_old    2.002290E-03    3.992572E-03    7.944279E+00
 iter, fnrm, fnrmMax, ebs, diff     2  4.2429923E-03  5.7939340E-03   -14.9006102892  -3.5177E-04
 SD informations: mean alpha=4.029E-01, max alpha=4.029E-01, consecutive successes=2
 Orthonormalization... coeff renormalization... calculate density kernel... done.
 ----------------------------------------------------------------------------- iter=3
 Orthoconstraint... Preconditioning... done.
AFTER: gnrm, gnrmmax, gnrm/gnrm_old    1.237374E-03    1.702349E-03    1.446873E+01
 iter, fnrm, fnrmMax, ebs, diff     3  2.4715603E-03  2.8887068E-03   -14.9006403688  -3.0080E-05
 SD informations: mean alpha=4.288E-01, max alpha=4.432E-01, consecutive successes=3
 Orthonormalization... coeff renormalization... calculate density kernel... done.
 ----------------------------------------------------------------------------- iter=4
 Orthoconstraint... Preconditioning... done.
AFTER: gnrm, gnrmmax, gnrm/gnrm_old    1.049541E-03    1.367025E-03    1.733832E+01
 iter, fnrm, fnrmMax, ebs, diff     4  2.0793723E-03  2.4922539E-03   -14.9006530371  -1.2668E-05
 SD informations: mean alpha=4.717E-01, max alpha=4.875E-01, consecutive successes=4
 Orthonormalization... coeff renormalization... calculate density kernel... done.
 ----------------------------------------------------------------------------- iter=5
 Orthoconstraint... Preconditioning... done.
AFTER: gnrm, gnrmmax, gnrm/gnrm_old    9.558111E-04    1.257130E-03    1.803190E+01
 iter, fnrm, fnrmMax, ebs, diff     5  1.9458137E-03  2.3785780E-03   -14.9006620375  -9.0004E-06
 SD informations: mean alpha=5.189E-01, max alpha=5.363E-01, consecutive successes=5
 Orthonormalization... coeff renormalization... calculate density kernel... done.
 ----------------------------------------------------------------------------- iter=6
 Orthoconstraint... Preconditioning... done.
AFTER: gnrm, gnrmmax, gnrm/gnrm_old    9.095997E-04    1.179791E-03    1.808846E+01
 iter, fnrm, fnrmMax, ebs, diff     6  1.8952231E-03  2.3399603E-03   -14.9006698012  -7.7637E-06
 SD informations: mean alpha=5.707E-01, max alpha=5.899E-01, consecutive successes=6
 Orthonormalization... coeff renormalization... calculate density kernel... done.
 ----------------------------------------------------------------------------- iter=7
 Orthoconstraint... Preconditioning... done.
AFTER: gnrm, gnrmmax, gnrm/gnrm_old    8.858663E-04    1.134598E-03    1.798990E+01
 iter, fnrm, fnrmMax, ebs, diff     7  1.8754507E-03  2.3216326E-03   -14.9006773789  -7.5776E-06
 SD informations: mean alpha=6.278E-01, max alpha=6.489E-01, consecutive successes=7
 Orthonormalization... coeff renormalization... calculate density kernel... done.
 ----------------------------------------------------------------------------- iter=8
 Orthoconstraint... Preconditioning... done.
AFTER: gnrm, gnrmmax, gnrm/gnrm_old    8.721460E-04    1.138711E-03    1.785954E+01
 iter, fnrm, fnrmMax, ebs, diff     8  1.8676498E-03  2.3099997E-03   -14.9006852679  -7.8890E-06
 WARNING: not converged within 8 iterations! Exiting loop due to limitations of iterations.
 Final values for fnrm, fnrmMax, ebs:   1.8676498E-03  2.3099997E-03    -14.9006853
 ============================= Basis functions created. =============================
 ----------------------------------- Determination of the orbitals in this new basis.
 No Hamiltonian application required.
 Diagonalizing the Hamiltonian, sequential version... done.
 -------------------------------------------------
 some selected eigenvalues:
   eval(1)=  -6.835500590411E-01
   eval(2)=  -5.493457274753E-01
   eval(3)=  -3.909120448459E-01
   eval(4)=  -3.908540336857E-01
   eval(5)=  -3.366764982330E-01
   eval(6)=  -2.975955589542E-01
   eval(7)=  -2.975329477585E-01  <-- last occupied orbital
   eval(8)=   3.171333077272E-01  <-- first virtual orbital
   eval(9)=   3.180841731632E-01
   eval(10)=   3.885332712091E-01
   eval(11)=   3.988003718717E-01
   eval(12)=   4.093116515528E-01
   eval(13)=   4.186318454363E-01
   eval(14)=   4.197916312242E-01
 -------------------------------------------------
<<<<<<< HEAD
 lowest, highest ev: -6.8355005904111743E-01  4.1979163122422580E-01
=======
 lowest, highest ev: -6.8355005904111654E-01  4.1979163122422730E-01
>>>>>>> 710e4b74
 calculate density kernel... Calculating charge density... done.
   Calculation finished. TOTAL CHARGE =   1.399999974194E+01
 ---------------------------------------------------------------- Updating potential.
 ++++++++++++++++++++++++++++++++++++++++++++++++++++++++++++++++++++++++++++++++++++++++++++
 at iteration 1 of the density optimization:
   coefficients / kernel obtained by diagonalization.
<<<<<<< HEAD
   it, Delta DENS, energy, energyDiff   1  1.1325851E-07   -1.49006866209372930E+01   -4.2650E-04
=======
   it, Delta DENS, energy, energyDiff   1  1.1325851E-07   -1.49006866209390836E+01   -4.2650E-04
>>>>>>> 710e4b74
 ++++++++++++++++++++++++++++++++++++++++++++++++++++++++++++++++++++++++++++++++++++++++++++
 ----------------------------------- Determination of the orbitals in this new basis.
 Hamiltonian application done.
 Diagonalizing the Hamiltonian, sequential version... done.
 -------------------------------------------------
 some selected eigenvalues:
   eval(1)=  -6.786185537625E-01
   eval(2)=  -5.452760857483E-01
   eval(3)=  -3.868953700962E-01
   eval(4)=  -3.868360773097E-01
   eval(5)=  -3.317273190364E-01
   eval(6)=  -2.938388679359E-01
   eval(7)=  -2.937739261445E-01  <-- last occupied orbital
   eval(8)=   3.211370323643E-01  <-- first virtual orbital
   eval(9)=   3.220921281747E-01
   eval(10)=   3.949432990144E-01
   eval(11)=   4.023730178183E-01
   eval(12)=   4.130144251907E-01
   eval(13)=   4.231600519378E-01
   eval(14)=   4.243085717471E-01
 -------------------------------------------------
<<<<<<< HEAD
 lowest, highest ev: -6.7861855376254065E-01  4.2430857174714109E-01
=======
 lowest, highest ev: -6.7861855376254288E-01  4.2430857174713899E-01
>>>>>>> 710e4b74
 calculate density kernel... Calculating charge density... done.
   Calculation finished. TOTAL CHARGE =   1.399999974203E+01
 ---------------------------------------------------------------- Updating potential.
 ++++++++++++++++++++++++++++++++++++++++++++++++++++++++++++++++++++++++++++++++++++++++++++
 at iteration 2 of the density optimization:
   coefficients / kernel obtained by diagonalization.
<<<<<<< HEAD
   it, Delta DENS, energy, energyDiff   2  6.7585909E-08   -1.49005688612176641E+01    1.1776E-04
=======
   it, Delta DENS, energy, energyDiff   2  6.7585909E-08   -1.49005688612195542E+01    1.1776E-04
>>>>>>> 710e4b74
 ++++++++++++++++++++++++++++++++++++++++++++++++++++++++++++++++++++++++++++++++++++++++++++
 ----------------------------------- Determination of the orbitals in this new basis.
 Hamiltonian application done.
 Diagonalizing the Hamiltonian, sequential version... done.
 -------------------------------------------------
 some selected eigenvalues:
   eval(1)=  -6.778800202420E-01
   eval(2)=  -5.444757044148E-01
   eval(3)=  -3.861189099167E-01
   eval(4)=  -3.860594129832E-01
   eval(5)=  -3.310246655843E-01
   eval(6)=  -2.929929870592E-01
   eval(7)=  -2.929273414705E-01  <-- last occupied orbital
   eval(8)=   3.219121663301E-01  <-- first virtual orbital
   eval(9)=   3.228669813455E-01
   eval(10)=   3.955942906987E-01
   eval(11)=   4.031520282814E-01
   eval(12)=   4.137934000750E-01
   eval(13)=   4.239124670187E-01
   eval(14)=   4.250601267286E-01
 -------------------------------------------------
<<<<<<< HEAD
 lowest, highest ev: -6.7788002024194793E-01  4.2506012672859678E-01
=======
 lowest, highest ev: -6.7788002024195082E-01  4.2506012672859339E-01
>>>>>>> 710e4b74
 calculate density kernel... Calculating charge density... done.
   Calculation finished. TOTAL CHARGE =   1.399999974203E+01
 ---------------------------------------------------------------- Updating potential.
 ++++++++++++++++++++++++++++++++++++++++++++++++++++++++++++++++++++++++++++++++++++++++++++
 at iteration 3 of the density optimization:
   coefficients / kernel obtained by diagonalization.
<<<<<<< HEAD
   it, Delta DENS, energy, energyDiff   3  3.1660617E-08   -1.49005554580960791E+01    1.3403E-05
=======
   it, Delta DENS, energy, energyDiff   3  3.1660617E-08   -1.49005554580977631E+01    1.3403E-05
>>>>>>> 710e4b74
 ++++++++++++++++++++++++++++++++++++++++++++++++++++++++++++++++++++++++++++++++++++++++++++
 ----------------------------------- Determination of the orbitals in this new basis.
 Hamiltonian application done.
 Diagonalizing the Hamiltonian, sequential version... done.
 -------------------------------------------------
 some selected eigenvalues:
   eval(1)=  -6.774022868357E-01
   eval(2)=  -5.439951947622E-01
   eval(3)=  -3.856527517925E-01
   eval(4)=  -3.855931483487E-01
   eval(5)=  -3.305608431069E-01
   eval(6)=  -2.925039794648E-01
   eval(7)=  -2.924380057570E-01  <-- last occupied orbital
   eval(8)=   3.223777711215E-01  <-- first virtual orbital
   eval(9)=   3.233324911757E-01
   eval(10)=   3.960798802413E-01
   eval(11)=   4.036080388082E-01
   eval(12)=   4.142523688297E-01
   eval(13)=   4.243846967947E-01
   eval(14)=   4.255318773909E-01
 -------------------------------------------------
<<<<<<< HEAD
 lowest, highest ev: -6.7740228683567250E-01  4.2553187739087212E-01
=======
 lowest, highest ev: -6.7740228683567139E-01  4.2553187739087289E-01
>>>>>>> 710e4b74
 calculate density kernel... Calculating charge density... done.
   Calculation finished. TOTAL CHARGE =   1.399999974203E+01
 ---------------------------------------------------------------- Updating potential.
 ++++++++++++++++++++++++++++++++++++++++++++++++++++++++++++++++++++++++++++++++++++++++++++
 at iteration 4 of the density optimization:
   coefficients / kernel obtained by diagonalization.
<<<<<<< HEAD
   it, Delta DENS, energy, energyDiff   4  1.5946750E-08   -1.49005521775160759E+01    3.2806E-06
=======
   it, Delta DENS, energy, energyDiff   4  1.5946750E-08   -1.49005521775178522E+01    3.2806E-06
>>>>>>> 710e4b74
 ++++++++++++++++++++++++++++++++++++++++++++++++++++++++++++++++++++++++++++++++++++++++++++
 ----------------------------------- Determination of the orbitals in this new basis.
 Hamiltonian application done.
 Diagonalizing the Hamiltonian, sequential version... done.
 -------------------------------------------------
 some selected eigenvalues:
   eval(1)=  -6.771707403405E-01
   eval(2)=  -5.437592386317E-01
   eval(3)=  -3.854247176369E-01
   eval(4)=  -3.853650744748E-01
   eval(5)=  -3.303361019008E-01
   eval(6)=  -2.922634461981E-01
   eval(7)=  -2.921973337336E-01  <-- last occupied orbital
   eval(8)=   3.226055433847E-01  <-- first virtual orbital
   eval(9)=   3.235601876359E-01
   eval(10)=   3.963117938376E-01
   eval(11)=   4.038324762679E-01
   eval(12)=   4.144782634051E-01
   eval(13)=   4.246147287340E-01
   eval(14)=   4.257617071118E-01
 -------------------------------------------------
<<<<<<< HEAD
 lowest, highest ev: -6.7717074034050040E-01  4.2576170711178002E-01
=======
 lowest, highest ev: -6.7717074034050107E-01  4.2576170711177797E-01
>>>>>>> 710e4b74
 calculate density kernel... Calculating charge density... done.
   Calculation finished. TOTAL CHARGE =   1.399999974203E+01
 ---------------------------------------------------------------- Updating potential.
 ++++++++++++++++++++++++++++++++++++++++++++++++++++++++++++++++++++++++++++++++++++++++++++
 at iteration 5 of the density optimization:
   coefficients / kernel obtained by diagonalization.
   it, Delta DENS, energy, energyDiff   5  7.9622405E-09   -1.49005513585841669E+01    8.1893E-07
 ++++++++++++++++++++++++++++++++++++++++++++++++++++++++++++++++++++++++++++++++++++++++++++
<<<<<<< HEAD
   ebs, ehart, eexcu, vexcu, eexctX, eion, edisp -5.813033305833E+00  3.735174193180E+01 -5.522435853046E+00 -7.221640116882E+00  0.000000000000E+00  2.656338555174E+01  0.000000000000E+00
   itoutH, Delta DENSOUT, energy, energyDiff   6   5.29E-08   -1.49005513585841669E+01   -2.9124E-04
=======
   ebs, ehart, eexcu, vexcu, eexctX, eion, edisp -5.813033305833E+00  3.735174193181E+01 -5.522435853046E+00 -7.221640116881E+00  0.000000000000E+00  2.656338555174E+01  0.000000000000E+00
   itoutH, Delta DENSOUT, energy, energyDiff   6   5.29E-08   -1.49005513585856164E+01   -2.9124E-04
>>>>>>> 710e4b74
 ############################################################################################
 at iteration 6 of the outer loop:
   > basis functions optimization:
     - target function is energy
     - WARNING: basis functions not converged!
     Final values: target function, fnrm  -1.490069E+01    1.87E-03
   > density optimization:
     - using diagonalization / mixing.
     - WARNING: density optimization not converged!
     FINAL values: it, Delta DENS, energy   6    7.96E-09   -1.49005513585841669E+01
   > energy difference to last iteration: -2.912359E-04
 ############################################################################################
<<<<<<< HEAD
   ebs, ehart, eexcu, vexcu, eexctX, eion, edisp -5.813033305833E+00  3.735174193180E+01 -5.522435853046E+00 -7.221640116882E+00  0.000000000000E+00  2.656338555174E+01  0.000000000000E+00
   itoutH, Delta DENSOUT, energy, energyDiff   6   5.29E-08   -1.49005513585841669E+01    0.0000E+00   FINAL
=======
   ebs, ehart, eexcu, vexcu, eexctX, eion, edisp -5.813033305833E+00  3.735174193181E+01 -5.522435853046E+00 -7.221640116881E+00  0.000000000000E+00  2.656338555174E+01  0.000000000000E+00
   itoutH, Delta DENSOUT, energy, energyDiff   6   5.29E-08   -1.49005513585856164E+01    0.0000E+00   FINAL
>>>>>>> 710e4b74
 WARNING: commented correction_locrad!
iat, fpulay    1   -3.084731E-04    9.539475E-06    1.193241E-05
iat, fpulay    2    1.642665E-04   -2.306408E-04    1.712139E-05
iat, fpulay    3   -7.042255E-04   -3.543760E-04    2.370280E-06
iat, fpulay    4   -1.848135E-04    5.508260E-04    5.692382E-04
iat, fpulay    5   -1.420688E-04    4.705872E-04   -6.623437E-04
iat, fpulay    6    1.535642E-04   -5.445370E-04   -5.651563E-04
iat, fpulay    7    1.079979E-04   -4.649939E-04    6.278552E-04
iat, fpulay    8    7.039592E-04    3.752232E-04   -3.322252E-06
 done.
Calculating charge density... done.
   Calculation finished. TOTAL CHARGE =   1.399999974203E+01
 Status of the memory at finalization:
   Timestamp of Profile initialization:
     2013-03-28 16:09:07.874
 Calling sequence of Main program      : 
 Status of the memory at finalization:
   Timestamp of Profile initialization:
     2013-03-28 16:09:07.874
 Calling sequence of Main program      : 
 Status of the memory at finalization:
   Timestamp of Profile initialization:
     2013-03-28 16:09:07.874
 Calling sequence of Main program      : 
 Status of the memory at finalization:
   Timestamp of Profile initialization:
     2013-03-28 16:09:07.874
 Calling sequence of Main program      : 
 Status of the memory at finalization:
   Timestamp of Profile initialization:
     2013-03-28 16:09:07.874
 Calling sequence of Main program      : <|MERGE_RESOLUTION|>--- conflicted
+++ resolved
@@ -1,12 +1,7 @@
  <BigDFT> log of the run will be written in logfile: ./log.yaml
  ------------------------------------------------------------------------------------
  >>>> Partition of the basis functions among the processes.
-<<<<<<< HEAD
-    | Processes from 0 to 1 treat 3 orbitals, |
-    | processes from 2 to 5 treat 2 orbitals. |
-=======
     | Processes from 0 to 1 treat 7 orbitals. |
->>>>>>> 710e4b74
  -----------------------------------------------
 total elements: 196
 non-zero elements: 196
@@ -22,12 +17,7 @@
 V3prb    7.2426E+02
 type, 4.d0*rprb, x0, input%lin%locrad_type(ityp)H   4.84E+00   6.47E+00   6.000E+00
 V3prb    2.1950E+01
-<<<<<<< HEAD
- Processes from 0 to 1 treat 3 inguess orbitals 
- Processes from 2 to 5 treat 2 inguess orbitals 
-=======
  Processes from 0 to 1 treat 7 inguess orbitals 
->>>>>>> 710e4b74
 Calculating charge density... done.
    Calculation finished. TOTAL CHARGE =   1.399999967088E+01
  calling orthonormalizeLocalized (exact)
@@ -41,30 +31,19 @@
    eval(3)=  -2.009130616654E-01
    eval(4)=  -2.008299183037E-01
    eval(5)=  -1.377999557599E-01
-<<<<<<< HEAD
-   eval(6)=  -1.377131786707E-01
-   eval(7)=  -9.555123203001E-02  <-- last occupied orbital
-=======
    eval(6)=  -1.377131786706E-01
    eval(7)=  -9.555123202998E-02  <-- last occupied orbital
->>>>>>> 710e4b74
    eval(8)=   4.798261590040E-01  <-- first virtual orbital
    eval(9)=   4.798935961349E-01
    eval(10)=   5.602791735778E-01
    eval(11)=   5.641244005472E-01
    eval(12)=   5.949267398126E-01
    eval(13)=   5.950080717277E-01
-<<<<<<< HEAD
-   eval(14)=   6.351135880796E-01
- -------------------------------------------------
- lowest, highest ev: -4.7925560044718218E-01  6.3511358807962870E-01
-=======
    eval(14)=   6.351135880797E-01
  -------------------------------------------------
  lowest, highest ev: -4.7925560044716092E-01  6.3511358807965668E-01
->>>>>>> 710e4b74
- calculate density kernel... Calculating charge density... done.
-   Calculation finished. TOTAL CHARGE =   1.399999976815E+01
+ calculate density kernel... Calculating charge density... done.
+   Calculation finished. TOTAL CHARGE =   1.399999976814E+01
  ------------------------------------------------------------- Input guess generated.
  ************************************************************************************
  ****************************** LINEAR SCALING VERSION ******************************
@@ -115,42 +94,25 @@
    eval(2)=  -4.520578972091E-01
    eval(3)=  -2.734544926522E-01
    eval(4)=  -2.733704580896E-01
-<<<<<<< HEAD
-   eval(5)=  -2.336488380938E-01
-   eval(6)=  -1.931655677765E-01
-   eval(7)=  -1.930585970936E-01  <-- last occupied orbital
-   eval(8)=   3.861283500954E-01  <-- first virtual orbital
-   eval(9)=   3.862745208182E-01
-   eval(10)=   4.208844047095E-01
-=======
    eval(5)=  -2.336488380937E-01
    eval(6)=  -1.931655677765E-01
    eval(7)=  -1.930585970935E-01  <-- last occupied orbital
    eval(8)=   3.861283500954E-01  <-- first virtual orbital
    eval(9)=   3.862745208182E-01
    eval(10)=   4.208844047096E-01
->>>>>>> 710e4b74
    eval(11)=   4.731568399686E-01
    eval(12)=   4.751780135769E-01
    eval(13)=   4.757139140848E-01
    eval(14)=   4.797475934333E-01
  -------------------------------------------------
-<<<<<<< HEAD
- lowest, highest ev: -5.9167600346141513E-01  4.7974759343325890E-01
-=======
  lowest, highest ev: -5.9167600346137317E-01  4.7974759343328255E-01
->>>>>>> 710e4b74
  calculate density kernel... Calculating charge density... done.
    Calculation finished. TOTAL CHARGE =   1.399999966177E+01
  ---------------------------------------------------------------- Updating potential.
  ++++++++++++++++++++++++++++++++++++++++++++++++++++++++++++++++++++++++++++++++++++++++++++
  at iteration 1 of the density optimization:
    coefficients / kernel obtained by diagonalization.
-<<<<<<< HEAD
-   it, Delta DENS, energy, energyDiff   1  4.8567272E-06   -1.41725079754702534E+01   -1.4173E+01
-=======
    it, Delta DENS, energy, energyDiff   1  4.8567272E-06   -1.41725079754720014E+01   -1.4173E+01
->>>>>>> 710e4b74
  ++++++++++++++++++++++++++++++++++++++++++++++++++++++++++++++++++++++++++++++++++++++++++++
  ----------------------------------- Determination of the orbitals in this new basis.
  Hamiltonian application done.
@@ -162,13 +124,8 @@
    eval(3)=  -2.027535906043E-01
    eval(4)=  -2.027061494151E-01
    eval(5)=  -1.368638429364E-01
-<<<<<<< HEAD
-   eval(6)=  -1.367410782366E-01
-   eval(7)=  -1.192349724442E-01  <-- last occupied orbital
-=======
    eval(6)=  -1.367410782365E-01
    eval(7)=  -1.192349724441E-01  <-- last occupied orbital
->>>>>>> 710e4b74
    eval(8)=   4.612569813547E-01  <-- first virtual orbital
    eval(9)=   4.614612544440E-01
    eval(10)=   5.354519032000E-01
@@ -177,22 +134,14 @@
    eval(13)=   5.689685158587E-01
    eval(14)=   5.779939563873E-01
  -------------------------------------------------
-<<<<<<< HEAD
- lowest, highest ev: -4.8943056328010121E-01  5.7799395638725071E-01
-=======
  lowest, highest ev: -4.8943056328008516E-01  5.7799395638726159E-01
->>>>>>> 710e4b74
  calculate density kernel... Calculating charge density... done.
    Calculation finished. TOTAL CHARGE =   1.399999966965E+01
  ---------------------------------------------------------------- Updating potential.
  ++++++++++++++++++++++++++++++++++++++++++++++++++++++++++++++++++++++++++++++++++++++++++++
  at iteration 2 of the density optimization:
    coefficients / kernel obtained by diagonalization.
-<<<<<<< HEAD
-   it, Delta DENS, energy, energyDiff   2  1.2495532E-06   -1.40958468360366496E+01    7.6661E-02
-=======
    it, Delta DENS, energy, energyDiff   2  1.2495532E-06   -1.40958468360390512E+01    7.6661E-02
->>>>>>> 710e4b74
  ++++++++++++++++++++++++++++++++++++++++++++++++++++++++++++++++++++++++++++++++++++++++++++
  ----------------------------------- Determination of the orbitals in this new basis.
  Hamiltonian application done.
@@ -214,22 +163,14 @@
    eval(13)=   5.408493706818E-01
    eval(14)=   5.414039131687E-01
  -------------------------------------------------
-<<<<<<< HEAD
- lowest, highest ev: -5.2193558933443651E-01  5.4140391316873293E-01
-=======
  lowest, highest ev: -5.2193558933441841E-01  5.4140391316874714E-01
->>>>>>> 710e4b74
  calculate density kernel... Calculating charge density... done.
    Calculation finished. TOTAL CHARGE =   1.399999966795E+01
  ---------------------------------------------------------------- Updating potential.
  ++++++++++++++++++++++++++++++++++++++++++++++++++++++++++++++++++++++++++++++++++++++++++++
  at iteration 3 of the density optimization:
    coefficients / kernel obtained by diagonalization.
-<<<<<<< HEAD
-   it, Delta DENS, energy, energyDiff   3  6.4359285E-07   -1.40890256847825270E+01    6.8212E-03
-=======
    it, Delta DENS, energy, energyDiff   3  6.4359285E-07   -1.40890256847846658E+01    6.8212E-03
->>>>>>> 710e4b74
  ++++++++++++++++++++++++++++++++++++++++++++++++++++++++++++++++++++++++++++++++++++++++++++
  ----------------------------------- Determination of the orbitals in this new basis.
  Hamiltonian application done.
@@ -251,22 +192,14 @@
    eval(13)=   5.461839507039E-01
    eval(14)=   5.467636693722E-01
  -------------------------------------------------
-<<<<<<< HEAD
- lowest, highest ev: -5.1776632270334333E-01  5.4676366937219190E-01
-=======
  lowest, highest ev: -5.1776632270332823E-01  5.4676366937220355E-01
->>>>>>> 710e4b74
  calculate density kernel... Calculating charge density... done.
    Calculation finished. TOTAL CHARGE =   1.399999966839E+01
  ---------------------------------------------------------------- Updating potential.
  ++++++++++++++++++++++++++++++++++++++++++++++++++++++++++++++++++++++++++++++++++++++++++++
  at iteration 4 of the density optimization:
    coefficients / kernel obtained by diagonalization.
-<<<<<<< HEAD
-   it, Delta DENS, energy, energyDiff   4  2.6509745E-07   -1.40881560554560537E+01    8.6963E-04
-=======
    it, Delta DENS, energy, energyDiff   4  2.6509745E-07   -1.40881560554581284E+01    8.6963E-04
->>>>>>> 710e4b74
  ++++++++++++++++++++++++++++++++++++++++++++++++++++++++++++++++++++++++++++++++++++++++++++
  ----------------------------------- Determination of the orbitals in this new basis.
  Hamiltonian application done.
@@ -288,28 +221,17 @@
    eval(13)=   5.443038398214E-01
    eval(14)=   5.448707314173E-01
  -------------------------------------------------
-<<<<<<< HEAD
- lowest, highest ev: -5.2060629431433458E-01  5.4487073141728037E-01
-=======
  lowest, highest ev: -5.2060629431432015E-01  5.4487073141729203E-01
->>>>>>> 710e4b74
  calculate density kernel... Calculating charge density... done.
    Calculation finished. TOTAL CHARGE =   1.399999966828E+01
  ---------------------------------------------------------------- Updating potential.
  ++++++++++++++++++++++++++++++++++++++++++++++++++++++++++++++++++++++++++++++++++++++++++++
  at iteration 5 of the density optimization:
    coefficients / kernel obtained by diagonalization.
-<<<<<<< HEAD
-   it, Delta DENS, energy, energyDiff   5  1.4104100E-07   -1.40879857426241344E+01    1.7031E-04
- ++++++++++++++++++++++++++++++++++++++++++++++++++++++++++++++++++++++++++++++++++++++++++++
-   ebs, ehart, eexcu, vexcu, eexctX, eion, edisp -3.668459963713E+00  3.883304468620E+01 -6.004891388364E+00 -7.857158827505E+00  0.000000000000E+00  2.656338555174E+01  0.000000000000E+00
-   itoutL, Delta DENSOUT, energy, energyDiff   1   1.46E-06   -1.40879857426241344E+01   -1.4088E+01
-=======
    it, Delta DENS, energy, energyDiff   5  1.4104100E-07   -1.40879857426262731E+01    1.7031E-04
  ++++++++++++++++++++++++++++++++++++++++++++++++++++++++++++++++++++++++++++++++++++++++++++
    ebs, ehart, eexcu, vexcu, eexctX, eion, edisp -3.668459963713E+00  3.883304468620E+01 -6.004891388364E+00 -7.857158827505E+00  0.000000000000E+00  2.656338555174E+01  0.000000000000E+00
    itoutL, Delta DENSOUT, energy, energyDiff   1   1.46E-06   -1.40879857426262731E+01   -1.4088E+01
->>>>>>> 710e4b74
  ############################################################################################
  at iteration 1 of the outer loop:
    > basis functions optimization:
@@ -319,11 +241,7 @@
    > density optimization:
      - using diagonalization / mixing.
      - WARNING: density optimization not converged!
-<<<<<<< HEAD
-     FINAL values: it, Delta DENS, energy   1    1.41E-07   -1.40879857426241344E+01
-=======
      FINAL values: it, Delta DENS, energy   1    1.41E-07   -1.40879857426262731E+01
->>>>>>> 710e4b74
    > energy difference to last iteration: -1.408799E+01
  ############################################################################################
  ======================== Creation of the basis functions... ========================
@@ -384,22 +302,14 @@
    eval(13)=   5.299985303384E-01
    eval(14)=   5.301881694114E-01
  -------------------------------------------------
-<<<<<<< HEAD
- lowest, highest ev: -5.2551241976568763E-01  5.3018816941133895E-01
-=======
  lowest, highest ev: -5.2551241976567342E-01  5.3018816941135638E-01
->>>>>>> 710e4b74
  calculate density kernel... Calculating charge density... done.
    Calculation finished. TOTAL CHARGE =   1.399999967745E+01
  ---------------------------------------------------------------- Updating potential.
  ++++++++++++++++++++++++++++++++++++++++++++++++++++++++++++++++++++++++++++++++++++++++++++
  at iteration 1 of the density optimization:
    coefficients / kernel obtained by diagonalization.
-<<<<<<< HEAD
-   it, Delta DENS, energy, energyDiff   1  3.6877580E-07   -1.41233013203498103E+01   -3.5316E-02
-=======
    it, Delta DENS, energy, energyDiff   1  3.6877580E-07   -1.41233013203518922E+01   -3.5316E-02
->>>>>>> 710e4b74
  ++++++++++++++++++++++++++++++++++++++++++++++++++++++++++++++++++++++++++++++++++++++++++++
  ----------------------------------- Determination of the orbitals in this new basis.
  Hamiltonian application done.
@@ -421,22 +331,14 @@
    eval(13)=   5.297175450049E-01
    eval(14)=   5.299021025626E-01
  -------------------------------------------------
-<<<<<<< HEAD
- lowest, highest ev: -5.2559305793126454E-01  5.2990210256258463E-01
-=======
  lowest, highest ev: -5.2559305793125100E-01  5.2990210256260195E-01
->>>>>>> 710e4b74
  calculate density kernel... Calculating charge density... done.
    Calculation finished. TOTAL CHARGE =   1.399999967753E+01
  ---------------------------------------------------------------- Updating potential.
  ++++++++++++++++++++++++++++++++++++++++++++++++++++++++++++++++++++++++++++++++++++++++++++
  at iteration 2 of the density optimization:
    coefficients / kernel obtained by diagonalization.
-<<<<<<< HEAD
-   it, Delta DENS, energy, energyDiff   2  1.7465845E-07   -1.41231234201285716E+01    1.7790E-04
-=======
    it, Delta DENS, energy, energyDiff   2  1.7465845E-07   -1.41231234201306819E+01    1.7790E-04
->>>>>>> 710e4b74
  ++++++++++++++++++++++++++++++++++++++++++++++++++++++++++++++++++++++++++++++++++++++++++++
  ----------------------------------- Determination of the orbitals in this new basis.
  Hamiltonian application done.
@@ -458,22 +360,14 @@
    eval(13)=   5.285022290132E-01
    eval(14)=   5.286848361470E-01
  -------------------------------------------------
-<<<<<<< HEAD
- lowest, highest ev: -5.2682651068987230E-01  5.2868483614701334E-01
-=======
  lowest, highest ev: -5.2682651068985398E-01  5.2868483614703521E-01
->>>>>>> 710e4b74
  calculate density kernel... Calculating charge density... done.
    Calculation finished. TOTAL CHARGE =   1.399999967751E+01
  ---------------------------------------------------------------- Updating potential.
  ++++++++++++++++++++++++++++++++++++++++++++++++++++++++++++++++++++++++++++++++++++++++++++
  at iteration 3 of the density optimization:
    coefficients / kernel obtained by diagonalization.
-<<<<<<< HEAD
-   it, Delta DENS, energy, energyDiff   3  8.8572856E-08   -1.41230842563421675E+01    3.9164E-05
-=======
    it, Delta DENS, energy, energyDiff   3  8.8572856E-08   -1.41230842563443986E+01    3.9164E-05
->>>>>>> 710e4b74
  ++++++++++++++++++++++++++++++++++++++++++++++++++++++++++++++++++++++++++++++++++++++++++++
  ----------------------------------- Determination of the orbitals in this new basis.
  Hamiltonian application done.
@@ -495,22 +389,14 @@
    eval(13)=   5.281721320619E-01
    eval(14)=   5.283536476776E-01
  -------------------------------------------------
-<<<<<<< HEAD
- lowest, highest ev: -5.2712016107998672E-01  5.2835364767760440E-01
-=======
  lowest, highest ev: -5.2712016107997095E-01  5.2835364767762405E-01
->>>>>>> 710e4b74
  calculate density kernel... Calculating charge density... done.
    Calculation finished. TOTAL CHARGE =   1.399999967751E+01
  ---------------------------------------------------------------- Updating potential.
  ++++++++++++++++++++++++++++++++++++++++++++++++++++++++++++++++++++++++++++++++++++++++++++
  at iteration 4 of the density optimization:
    coefficients / kernel obtained by diagonalization.
-<<<<<<< HEAD
-   it, Delta DENS, energy, energyDiff   4  4.3791584E-08   -1.41230750169561787E+01    9.2394E-06
-=======
    it, Delta DENS, energy, energyDiff   4  4.3791584E-08   -1.41230750169586656E+01    9.2394E-06
->>>>>>> 710e4b74
  ++++++++++++++++++++++++++++++++++++++++++++++++++++++++++++++++++++++++++++++++++++++++++++
  ----------------------------------- Determination of the orbitals in this new basis.
  Hamiltonian application done.
@@ -523,7 +409,7 @@
    eval(4)=  -2.288732351074E-01
    eval(5)=  -1.601925918156E-01
    eval(6)=  -1.569908784377E-01
-   eval(7)=  -1.569676650869E-01  <-- last occupied orbital
+   eval(7)=  -1.569676650868E-01  <-- last occupied orbital
    eval(8)=   4.249117032001E-01  <-- first virtual orbital
    eval(9)=   4.249531884705E-01
    eval(10)=   5.022426996219E-01
@@ -532,28 +418,17 @@
    eval(13)=   5.279424767615E-01
    eval(14)=   5.281233965381E-01
  -------------------------------------------------
-<<<<<<< HEAD
- lowest, highest ev: -5.2733658583163179E-01  5.2812339653805929E-01
-=======
  lowest, highest ev: -5.2733658583161547E-01  5.2812339653807916E-01
->>>>>>> 710e4b74
  calculate density kernel... Calculating charge density... done.
    Calculation finished. TOTAL CHARGE =   1.399999967751E+01
  ---------------------------------------------------------------- Updating potential.
  ++++++++++++++++++++++++++++++++++++++++++++++++++++++++++++++++++++++++++++++++++++++++++++
  at iteration 5 of the density optimization:
    coefficients / kernel obtained by diagonalization.
-<<<<<<< HEAD
-   it, Delta DENS, energy, energyDiff   5  2.1984649E-08   -1.41230727756438554E+01    2.2413E-06
- ++++++++++++++++++++++++++++++++++++++++++++++++++++++++++++++++++++++++++++++++++++++++++++
-   ebs, ehart, eexcu, vexcu, eexctX, eion, edisp -3.730643384930E+00  3.880081398396E+01 -5.985973423376E+00 -7.832170636869E+00  0.000000000000E+00  2.656338555174E+01  0.000000000000E+00
-   itoutL, Delta DENSOUT, energy, energyDiff   2   1.73E-07   -1.41230727756438554E+01   -3.5087E-02
-=======
    it, Delta DENS, energy, energyDiff   5  2.1984649E-08   -1.41230727756462358E+01    2.2413E-06
  ++++++++++++++++++++++++++++++++++++++++++++++++++++++++++++++++++++++++++++++++++++++++++++
    ebs, ehart, eexcu, vexcu, eexctX, eion, edisp -3.730643384930E+00  3.880081398397E+01 -5.985973423376E+00 -7.832170636869E+00  0.000000000000E+00  2.656338555174E+01  0.000000000000E+00
    itoutL, Delta DENSOUT, energy, energyDiff   2   1.73E-07   -1.41230727756462358E+01   -3.5087E-02
->>>>>>> 710e4b74
  ############################################################################################
  at iteration 2 of the outer loop:
    > basis functions optimization:
@@ -563,11 +438,7 @@
    > density optimization:
      - using diagonalization / mixing.
      - WARNING: density optimization not converged!
-<<<<<<< HEAD
-     FINAL values: it, Delta DENS, energy   2    2.20E-08   -1.41230727756438554E+01
-=======
      FINAL values: it, Delta DENS, energy   2    2.20E-08   -1.41230727756462358E+01
->>>>>>> 710e4b74
    > energy difference to last iteration: -3.508703E-02
  ############################################################################################
  Increasing the localization radius for the high accuracy part.
@@ -600,11 +471,7 @@
    eval(13)=   5.278452728885E-01
    eval(14)=   5.280258477409E-01
  -------------------------------------------------
-<<<<<<< HEAD
- lowest, highest ev: -5.2742348024342867E-01  5.2802584774088623E-01
-=======
  lowest, highest ev: -5.2742348024341112E-01  5.2802584774090588E-01
->>>>>>> 710e4b74
  calculate density kernel...  ======================== Creation of the basis functions... ========================
  ----------------------------------------------------------------------------- iter=1
  Orthoconstraint... Preconditioning... done.
@@ -662,35 +529,27 @@
  some selected eigenvalues:
    eval(1)=  -5.849684754021E-01
    eval(2)=  -4.510093040760E-01
-   eval(3)=  -3.003991697683E-01
+   eval(3)=  -3.003991697682E-01
    eval(4)=  -3.003086539578E-01
    eval(5)=  -2.324019013319E-01
    eval(6)=  -2.058960921704E-01
    eval(7)=  -2.057925873548E-01  <-- last occupied orbital
    eval(8)=   4.182874024571E-01  <-- first virtual orbital
-   eval(9)=   4.190743610808E-01
+   eval(9)=   4.190743610809E-01
    eval(10)=   4.932333178849E-01
    eval(11)=   5.127289510209E-01
    eval(12)=   5.231068599006E-01
    eval(13)=   5.356871750340E-01
    eval(14)=   5.370145773570E-01
  -------------------------------------------------
-<<<<<<< HEAD
- lowest, highest ev: -5.8496847540208663E-01  5.3701457735697589E-01
-=======
  lowest, highest ev: -5.8496847540207031E-01  5.3701457735699420E-01
->>>>>>> 710e4b74
  calculate density kernel... Calculating charge density... done.
    Calculation finished. TOTAL CHARGE =   1.399999976555E+01
  ---------------------------------------------------------------- Updating potential.
  ++++++++++++++++++++++++++++++++++++++++++++++++++++++++++++++++++++++++++++++++++++++++++++
  at iteration 1 of the density optimization:
    coefficients / kernel obtained by diagonalization.
-<<<<<<< HEAD
-   it, Delta DENS, energy, energyDiff   1  4.0806057E-06   -1.49527835868533714E+01   -8.2971E-01
-=======
    it, Delta DENS, energy, energyDiff   1  4.0806057E-06   -1.49527835868559151E+01   -8.2971E-01
->>>>>>> 710e4b74
  ++++++++++++++++++++++++++++++++++++++++++++++++++++++++++++++++++++++++++++++++++++++++++++
  ----------------------------------- Determination of the orbitals in this new basis.
  Hamiltonian application done.
@@ -704,7 +563,7 @@
    eval(5)=  -3.345111138817E-01
    eval(6)=  -2.861855998969E-01
    eval(7)=  -2.861100902533E-01  <-- last occupied orbital
-   eval(8)=   3.287011857968E-01  <-- first virtual orbital
+   eval(8)=   3.287011857969E-01  <-- first virtual orbital
    eval(9)=   3.295296896678E-01
    eval(10)=   3.844976292304E-01
    eval(11)=   4.106541208376E-01
@@ -712,22 +571,14 @@
    eval(13)=   4.324073683098E-01
    eval(14)=   4.340404597227E-01
  -------------------------------------------------
-<<<<<<< HEAD
- lowest, highest ev: -6.8410615976924483E-01  4.3404045972266175E-01
-=======
  lowest, highest ev: -6.8410615976924005E-01  4.3404045972267002E-01
->>>>>>> 710e4b74
  calculate density kernel... Calculating charge density... done.
    Calculation finished. TOTAL CHARGE =   1.399999976392E+01
  ---------------------------------------------------------------- Updating potential.
  ++++++++++++++++++++++++++++++++++++++++++++++++++++++++++++++++++++++++++++++++++++++++++++
  at iteration 2 of the density optimization:
    coefficients / kernel obtained by diagonalization.
-<<<<<<< HEAD
-   it, Delta DENS, energy, energyDiff   2  2.0190009E-06   -1.48962834393018397E+01    5.6500E-02
-=======
    it, Delta DENS, energy, energyDiff   2  2.0190009E-06   -1.48962834393037866E+01    5.6500E-02
->>>>>>> 710e4b74
  ++++++++++++++++++++++++++++++++++++++++++++++++++++++++++++++++++++++++++++++++++++++++++++
  ----------------------------------- Determination of the orbitals in this new basis.
  Hamiltonian application done.
@@ -749,22 +600,14 @@
    eval(13)=   4.130813162125E-01
    eval(14)=   4.146735791375E-01
  -------------------------------------------------
-<<<<<<< HEAD
- lowest, highest ev: -6.9751290530125443E-01  4.1467357913751784E-01
-=======
  lowest, highest ev: -6.9751290530125232E-01  4.1467357913752212E-01
->>>>>>> 710e4b74
  calculate density kernel... Calculating charge density... done.
    Calculation finished. TOTAL CHARGE =   1.399999976399E+01
  ---------------------------------------------------------------- Updating potential.
  ++++++++++++++++++++++++++++++++++++++++++++++++++++++++++++++++++++++++++++++++++++++++++++
  at iteration 3 of the density optimization:
    coefficients / kernel obtained by diagonalization.
-<<<<<<< HEAD
-   it, Delta DENS, energy, energyDiff   3  9.9848244E-07   -1.48847802112128491E+01    1.1503E-02
-=======
    it, Delta DENS, energy, energyDiff   3  9.9848244E-07   -1.48847802112143768E+01    1.1503E-02
->>>>>>> 710e4b74
  ++++++++++++++++++++++++++++++++++++++++++++++++++++++++++++++++++++++++++++++++++++++++++++
  ----------------------------------- Determination of the orbitals in this new basis.
  Hamiltonian application done.
@@ -786,22 +629,14 @@
    eval(13)=   4.024353657216E-01
    eval(14)=   4.040302052056E-01
  -------------------------------------------------
-<<<<<<< HEAD
- lowest, highest ev: -7.0557668583475608E-01  4.0403020520559346E-01
-=======
  lowest, highest ev: -7.0557668583475186E-01  4.0403020520560007E-01
->>>>>>> 710e4b74
  calculate density kernel... Calculating charge density... done.
    Calculation finished. TOTAL CHARGE =   1.399999976397E+01
  ---------------------------------------------------------------- Updating potential.
  ++++++++++++++++++++++++++++++++++++++++++++++++++++++++++++++++++++++++++++++++++++++++++++
  at iteration 4 of the density optimization:
    coefficients / kernel obtained by diagonalization.
-<<<<<<< HEAD
-   it, Delta DENS, energy, energyDiff   4  5.0166283E-07   -1.48818730042063194E+01    2.9072E-03
-=======
    it, Delta DENS, energy, energyDiff   4  5.0166283E-07   -1.48818730042085079E+01    2.9072E-03
->>>>>>> 710e4b74
  ++++++++++++++++++++++++++++++++++++++++++++++++++++++++++++++++++++++++++++++++++++++++++++
  ----------------------------------- Determination of the orbitals in this new basis.
  Hamiltonian application done.
@@ -823,28 +658,17 @@
    eval(13)=   3.974023441009E-01
    eval(14)=   3.989998706875E-01
  -------------------------------------------------
-<<<<<<< HEAD
- lowest, highest ev: -7.0935368897686857E-01  3.9899987068745452E-01
-=======
  lowest, highest ev: -7.0935368897686746E-01  3.9899987068745785E-01
->>>>>>> 710e4b74
  calculate density kernel... Calculating charge density... done.
    Calculation finished. TOTAL CHARGE =   1.399999976396E+01
  ---------------------------------------------------------------- Updating potential.
  ++++++++++++++++++++++++++++++++++++++++++++++++++++++++++++++++++++++++++++++++++++++++++++
  at iteration 5 of the density optimization:
    coefficients / kernel obtained by diagonalization.
-<<<<<<< HEAD
-   it, Delta DENS, energy, energyDiff   5  2.5135400E-07   -1.48811537615069795E+01    7.1924E-04
- ++++++++++++++++++++++++++++++++++++++++++++++++++++++++++++++++++++++++++++++++++++++++++++
-   ebs, ehart, eexcu, vexcu, eexctX, eion, edisp -6.217774199542E+00  3.686299324965E+01 -5.417514374051E+00 -7.083413734539E+00  0.000000000000E+00  2.656338555174E+01  0.000000000000E+00
-   itoutH, Delta DENSOUT, energy, energyDiff   3   1.88E-06   -1.48811537615069795E+01   -7.5808E-01
-=======
    it, Delta DENS, energy, energyDiff   5  2.5135400E-07   -1.48811537615088767E+01    7.1924E-04
  ++++++++++++++++++++++++++++++++++++++++++++++++++++++++++++++++++++++++++++++++++++++++++++
    ebs, ehart, eexcu, vexcu, eexctX, eion, edisp -6.217774199542E+00  3.686299324965E+01 -5.417514374050E+00 -7.083413734539E+00  0.000000000000E+00  2.656338555174E+01  0.000000000000E+00
    itoutH, Delta DENSOUT, energy, energyDiff   3   1.88E-06   -1.48811537615088767E+01   -7.5808E-01
->>>>>>> 710e4b74
  ############################################################################################
  at iteration 3 of the outer loop:
    > basis functions optimization:
@@ -854,11 +678,7 @@
    > density optimization:
      - using diagonalization / mixing.
      - WARNING: density optimization not converged!
-<<<<<<< HEAD
-     FINAL values: it, Delta DENS, energy   3    2.51E-07   -1.48811537615069795E+01
-=======
      FINAL values: it, Delta DENS, energy   3    2.51E-07   -1.48811537615088767E+01
->>>>>>> 710e4b74
    > energy difference to last iteration: -7.580810E-01
  ############################################################################################
  ======================== Creation of the basis functions... ========================
@@ -931,22 +751,14 @@
    eval(13)=   3.907819700396E-01
    eval(14)=   3.918264768366E-01
  -------------------------------------------------
-<<<<<<< HEAD
- lowest, highest ev: -7.1257927102830498E-01  3.9182647683655136E-01
-=======
  lowest, highest ev: -7.1257927102830676E-01  3.9182647683655186E-01
->>>>>>> 710e4b74
  calculate density kernel... Calculating charge density... done.
    Calculation finished. TOTAL CHARGE =   1.399999973672E+01
  ---------------------------------------------------------------- Updating potential.
  ++++++++++++++++++++++++++++++++++++++++++++++++++++++++++++++++++++++++++++++++++++++++++++
  at iteration 1 of the density optimization:
    coefficients / kernel obtained by diagonalization.
-<<<<<<< HEAD
-   it, Delta DENS, energy, energyDiff   1  9.7416051E-07   -1.49065818673831814E+01   -2.5428E-02
-=======
    it, Delta DENS, energy, energyDiff   1  9.7416051E-07   -1.49065818673846522E+01   -2.5428E-02
->>>>>>> 710e4b74
  ++++++++++++++++++++++++++++++++++++++++++++++++++++++++++++++++++++++++++++++++++++++++++++
  ----------------------------------- Determination of the orbitals in this new basis.
  Hamiltonian application done.
@@ -963,27 +775,19 @@
    eval(8)=   3.226101992066E-01  <-- first virtual orbital
    eval(9)=   3.235589462303E-01
    eval(10)=   3.994390993307E-01
-   eval(11)=   4.016095908304E-01
+   eval(11)=   4.016095908305E-01
    eval(12)=   4.115194372292E-01
    eval(13)=   4.245775969929E-01
    eval(14)=   4.255321790962E-01
  -------------------------------------------------
-<<<<<<< HEAD
- lowest, highest ev: -6.7667530773909912E-01  4.2553217909617680E-01
-=======
  lowest, highest ev: -6.7667530773910023E-01  4.2553217909618035E-01
->>>>>>> 710e4b74
  calculate density kernel... Calculating charge density... done.
    Calculation finished. TOTAL CHARGE =   1.399999973743E+01
  ---------------------------------------------------------------- Updating potential.
  ++++++++++++++++++++++++++++++++++++++++++++++++++++++++++++++++++++++++++++++++++++++++++++
  at iteration 2 of the density optimization:
    coefficients / kernel obtained by diagonalization.
-<<<<<<< HEAD
-   it, Delta DENS, energy, energyDiff   2  5.4509080E-07   -1.48994326495714589E+01    7.1492E-03
-=======
    it, Delta DENS, energy, energyDiff   2  5.4509080E-07   -1.48994326495735265E+01    7.1492E-03
->>>>>>> 710e4b74
  ++++++++++++++++++++++++++++++++++++++++++++++++++++++++++++++++++++++++++++++++++++++++++++
  ----------------------------------- Determination of the orbitals in this new basis.
  Hamiltonian application done.
@@ -1005,22 +809,14 @@
    eval(13)=   4.300101791579E-01
    eval(14)=   4.309578345284E-01
  -------------------------------------------------
-<<<<<<< HEAD
- lowest, highest ev: -6.7185345398348761E-01  4.3095783452836056E-01
-=======
  lowest, highest ev: -6.7185345398348784E-01  4.3095783452836445E-01
->>>>>>> 710e4b74
  calculate density kernel... Calculating charge density... done.
    Calculation finished. TOTAL CHARGE =   1.399999973739E+01
  ---------------------------------------------------------------- Updating potential.
  ++++++++++++++++++++++++++++++++++++++++++++++++++++++++++++++++++++++++++++++++++++++++++++
  at iteration 3 of the density optimization:
    coefficients / kernel obtained by diagonalization.
-<<<<<<< HEAD
-   it, Delta DENS, energy, energyDiff   3  2.5802733E-07   -1.48985863338359010E+01    8.4632E-04
-=======
    it, Delta DENS, energy, energyDiff   3  2.5802733E-07   -1.48985863338375850E+01    8.4632E-04
->>>>>>> 710e4b74
  ++++++++++++++++++++++++++++++++++++++++++++++++++++++++++++++++++++++++++++++++++++++++++++
  ----------------------------------- Determination of the orbitals in this new basis.
  Hamiltonian application done.
@@ -1030,34 +826,26 @@
    eval(1)=  -6.685473603298E-01
    eval(2)=  -5.360864508626E-01
    eval(3)=  -3.781345625737E-01
-   eval(4)=  -3.780684733231E-01
+   eval(4)=  -3.780684733230E-01
    eval(5)=  -3.214147542985E-01
    eval(6)=  -2.850749739339E-01
    eval(7)=  -2.849945174875E-01  <-- last occupied orbital
    eval(8)=   3.315658413947E-01  <-- first virtual orbital
    eval(9)=   3.325210363674E-01
    eval(10)=   4.071907488934E-01
-   eval(11)=   4.110066408827E-01
+   eval(11)=   4.110066408828E-01
    eval(12)=   4.211581060778E-01
    eval(13)=   4.335072035352E-01
    eval(14)=   4.344511513507E-01
  -------------------------------------------------
-<<<<<<< HEAD
- lowest, highest ev: -6.6854736032981177E-01  4.3445115135069157E-01
-=======
  lowest, highest ev: -6.6854736032980533E-01  4.3445115135069895E-01
->>>>>>> 710e4b74
  calculate density kernel... Calculating charge density... done.
    Calculation finished. TOTAL CHARGE =   1.399999973739E+01
  ---------------------------------------------------------------- Updating potential.
  ++++++++++++++++++++++++++++++++++++++++++++++++++++++++++++++++++++++++++++++++++++++++++++
  at iteration 4 of the density optimization:
    coefficients / kernel obtained by diagonalization.
-<<<<<<< HEAD
-   it, Delta DENS, energy, energyDiff   4  1.2984421E-07   -1.48983795136145432E+01    2.0682E-04
-=======
    it, Delta DENS, energy, energyDiff   4  1.2984421E-07   -1.48983795136160921E+01    2.0682E-04
->>>>>>> 710e4b74
  ++++++++++++++++++++++++++++++++++++++++++++++++++++++++++++++++++++++++++++++++++++++++++++
  ----------------------------------- Determination of the orbitals in this new basis.
  Hamiltonian application done.
@@ -1072,35 +860,24 @@
    eval(6)=  -2.832780950062E-01
    eval(7)=  -2.831946238478E-01  <-- last occupied orbital
    eval(8)=   3.332456241716E-01  <-- first virtual orbital
-   eval(9)=   3.342016303846E-01
+   eval(9)=   3.342016303847E-01
    eval(10)=   4.088482109406E-01
    eval(11)=   4.127298968707E-01
    eval(12)=   4.229039268867E-01
    eval(13)=   4.352195532114E-01
    eval(14)=   4.361619022979E-01
  -------------------------------------------------
-<<<<<<< HEAD
- lowest, highest ev: -6.6692902117657726E-01  4.3616190229787449E-01
-=======
  lowest, highest ev: -6.6692902117657316E-01  4.3616190229788288E-01
->>>>>>> 710e4b74
  calculate density kernel... Calculating charge density... done.
    Calculation finished. TOTAL CHARGE =   1.399999973739E+01
  ---------------------------------------------------------------- Updating potential.
  ++++++++++++++++++++++++++++++++++++++++++++++++++++++++++++++++++++++++++++++++++++++++++++
  at iteration 5 of the density optimization:
    coefficients / kernel obtained by diagonalization.
-<<<<<<< HEAD
-   it, Delta DENS, energy, energyDiff   5  6.4891001E-08   -1.48983279977355210E+01    5.1516E-05
- ++++++++++++++++++++++++++++++++++++++++++++++++++++++++++++++++++++++++++++++++++++++++++++
-   ebs, ehart, eexcu, vexcu, eexctX, eion, edisp -5.680741968554E+00  3.750249778537E+01 -5.554977116929E+00 -7.264494796254E+00  0.000000000000E+00  2.656338555174E+01  0.000000000000E+00
-   itoutH, Delta DENSOUT, energy, energyDiff   4   4.48E-07   -1.48983279977355210E+01   -1.7174E-02
-=======
    it, Delta DENS, energy, energyDiff   5  6.4891001E-08   -1.48983279977374963E+01    5.1516E-05
  ++++++++++++++++++++++++++++++++++++++++++++++++++++++++++++++++++++++++++++++++++++++++++++
    ebs, ehart, eexcu, vexcu, eexctX, eion, edisp -5.680741968554E+00  3.750249778537E+01 -5.554977116929E+00 -7.264494796254E+00  0.000000000000E+00  2.656338555174E+01  0.000000000000E+00
    itoutH, Delta DENSOUT, energy, energyDiff   4   4.48E-07   -1.48983279977374963E+01   -1.7174E-02
->>>>>>> 710e4b74
  ############################################################################################
  at iteration 4 of the outer loop:
    > basis functions optimization:
@@ -1110,11 +887,7 @@
    > density optimization:
      - using diagonalization / mixing.
      - WARNING: density optimization not converged!
-<<<<<<< HEAD
-     FINAL values: it, Delta DENS, energy   4    6.49E-08   -1.48983279977355210E+01
-=======
      FINAL values: it, Delta DENS, energy   4    6.49E-08   -1.48983279977374963E+01
->>>>>>> 710e4b74
    > energy difference to last iteration: -1.717424E-02
  ############################################################################################
  ======================== Creation of the basis functions... ========================
@@ -1187,22 +960,14 @@
    eval(13)=   4.364853869205E-01
    eval(14)=   4.376319078957E-01
  -------------------------------------------------
-<<<<<<< HEAD
- lowest, highest ev: -6.6624440161736587E-01  4.3763190789569578E-01
-=======
  lowest, highest ev: -6.6624440161735643E-01  4.3763190789570700E-01
->>>>>>> 710e4b74
  calculate density kernel... Calculating charge density... done.
    Calculation finished. TOTAL CHARGE =   1.399999974470E+01
  ---------------------------------------------------------------- Updating potential.
  ++++++++++++++++++++++++++++++++++++++++++++++++++++++++++++++++++++++++++++++++++++++++++++
  at iteration 1 of the density optimization:
    coefficients / kernel obtained by diagonalization.
-<<<<<<< HEAD
-   it, Delta DENS, energy, energyDiff   1  3.1750647E-07   -1.49012777160068026E+01   -2.9497E-03
-=======
    it, Delta DENS, energy, energyDiff   1  3.1750647E-07   -1.49012777160085506E+01   -2.9497E-03
->>>>>>> 710e4b74
  ++++++++++++++++++++++++++++++++++++++++++++++++++++++++++++++++++++++++++++++++++++++++++++
  ----------------------------------- Determination of the orbitals in this new basis.
  Hamiltonian application done.
@@ -1217,29 +982,21 @@
    eval(6)=  -2.929431139643E-01
    eval(7)=  -2.928761746327E-01  <-- last occupied orbital
    eval(8)=   3.221882560772E-01  <-- first virtual orbital
-   eval(9)=   3.230485375058E-01
+   eval(9)=   3.230485375059E-01
    eval(10)=   3.924370169201E-01
    eval(11)=   4.030714529438E-01
    eval(12)=   4.143908570339E-01
    eval(13)=   4.241656075167E-01
    eval(14)=   4.253447505443E-01
  -------------------------------------------------
-<<<<<<< HEAD
- lowest, highest ev: -6.7938452478033073E-01  4.2534475054428200E-01
-=======
  lowest, highest ev: -6.7938452478032629E-01  4.2534475054428927E-01
->>>>>>> 710e4b74
  calculate density kernel... Calculating charge density... done.
    Calculation finished. TOTAL CHARGE =   1.399999974445E+01
  ---------------------------------------------------------------- Updating potential.
  ++++++++++++++++++++++++++++++++++++++++++++++++++++++++++++++++++++++++++++++++++++++++++++
  at iteration 2 of the density optimization:
    coefficients / kernel obtained by diagonalization.
-<<<<<<< HEAD
-   it, Delta DENS, energy, energyDiff   2  1.8461275E-07   -1.49003965019959494E+01    8.8121E-04
-=======
    it, Delta DENS, energy, energyDiff   2  1.8461275E-07   -1.49003965019977258E+01    8.8121E-04
->>>>>>> 710e4b74
  ++++++++++++++++++++++++++++++++++++++++++++++++++++++++++++++++++++++++++++++++++++++++++++
  ----------------------------------- Determination of the orbitals in this new basis.
  Hamiltonian application done.
@@ -1261,22 +1018,14 @@
    eval(13)=   4.220750098983E-01
    eval(14)=   4.232560240355E-01
  -------------------------------------------------
-<<<<<<< HEAD
- lowest, highest ev: -6.8134563299913042E-01  4.2325602403548662E-01
-=======
  lowest, highest ev: -6.8134563299913053E-01  4.2325602403548934E-01
->>>>>>> 710e4b74
  calculate density kernel... Calculating charge density... done.
    Calculation finished. TOTAL CHARGE =   1.399999974446E+01
  ---------------------------------------------------------------- Updating potential.
  ++++++++++++++++++++++++++++++++++++++++++++++++++++++++++++++++++++++++++++++++++++++++++++
  at iteration 3 of the density optimization:
    coefficients / kernel obtained by diagonalization.
-<<<<<<< HEAD
-   it, Delta DENS, energy, energyDiff   3  8.7157445E-08   -1.49002921804417241E+01    1.0432E-04
-=======
    it, Delta DENS, energy, energyDiff   3  8.7157445E-08   -1.49002921804434365E+01    1.0432E-04
->>>>>>> 710e4b74
  ++++++++++++++++++++++++++++++++++++++++++++++++++++++++++++++++++++++++++++++++++++++++++++
  ----------------------------------- Determination of the orbitals in this new basis.
  Hamiltonian application done.
@@ -1298,22 +1047,14 @@
    eval(13)=   4.207842336730E-01
    eval(14)=   4.219666990377E-01
  -------------------------------------------------
-<<<<<<< HEAD
- lowest, highest ev: -6.8260976259207029E-01  4.2196669903765671E-01
-=======
  lowest, highest ev: -6.8260976259207096E-01  4.2196669903765832E-01
->>>>>>> 710e4b74
  calculate density kernel... Calculating charge density... done.
    Calculation finished. TOTAL CHARGE =   1.399999974446E+01
  ---------------------------------------------------------------- Updating potential.
  ++++++++++++++++++++++++++++++++++++++++++++++++++++++++++++++++++++++++++++++++++++++++++++
  at iteration 4 of the density optimization:
    coefficients / kernel obtained by diagonalization.
-<<<<<<< HEAD
-   it, Delta DENS, energy, energyDiff   4  4.3906881E-08   -1.49002665310486790E+01    2.5649E-05
-=======
    it, Delta DENS, energy, energyDiff   4  4.3906881E-08   -1.49002665310504199E+01    2.5649E-05
->>>>>>> 710e4b74
  ++++++++++++++++++++++++++++++++++++++++++++++++++++++++++++++++++++++++++++++++++++++++++++
  ----------------------------------- Determination of the orbitals in this new basis.
  Hamiltonian application done.
@@ -1335,28 +1076,17 @@
    eval(13)=   4.201550540086E-01
    eval(14)=   4.213381383360E-01
  -------------------------------------------------
-<<<<<<< HEAD
- lowest, highest ev: -6.8322442874727840E-01  4.2133813833597250E-01
-=======
  lowest, highest ev: -6.8322442874727696E-01  4.2133813833597578E-01
->>>>>>> 710e4b74
  calculate density kernel... Calculating charge density... done.
    Calculation finished. TOTAL CHARGE =   1.399999974446E+01
  ---------------------------------------------------------------- Updating potential.
  ++++++++++++++++++++++++++++++++++++++++++++++++++++++++++++++++++++++++++++++++++++++++++++
  at iteration 5 of the density optimization:
    coefficients / kernel obtained by diagonalization.
-<<<<<<< HEAD
-   it, Delta DENS, energy, energyDiff   5  2.1941862E-08   -1.49002601226738562E+01    6.4084E-06
- ++++++++++++++++++++++++++++++++++++++++++++++++++++++++++++++++++++++++++++++++++++++++++++
-   ebs, ehart, eexcu, vexcu, eexctX, eion, edisp -5.888075318833E+00  3.726465218899E+01 -5.504475257252E+00 -7.197989013549E+00  0.000000000000E+00  2.656338555174E+01  0.000000000000E+00
-   itoutH, Delta DENSOUT, energy, energyDiff   5   1.47E-07   -1.49002601226738562E+01   -1.9321E-03
-=======
    it, Delta DENS, energy, energyDiff   5  2.1941862E-08   -1.49002601226755544E+01    6.4084E-06
  ++++++++++++++++++++++++++++++++++++++++++++++++++++++++++++++++++++++++++++++++++++++++++++
    ebs, ehart, eexcu, vexcu, eexctX, eion, edisp -5.888075318833E+00  3.726465218899E+01 -5.504475257252E+00 -7.197989013549E+00  0.000000000000E+00  2.656338555174E+01  0.000000000000E+00
    itoutH, Delta DENSOUT, energy, energyDiff   5   1.47E-07   -1.49002601226755544E+01   -1.9321E-03
->>>>>>> 710e4b74
  ############################################################################################
  at iteration 5 of the outer loop:
    > basis functions optimization:
@@ -1366,11 +1096,7 @@
    > density optimization:
      - using diagonalization / mixing.
      - WARNING: density optimization not converged!
-<<<<<<< HEAD
-     FINAL values: it, Delta DENS, energy   5    2.19E-08   -1.49002601226738562E+01
-=======
      FINAL values: it, Delta DENS, energy   5    2.19E-08   -1.49002601226755544E+01
->>>>>>> 710e4b74
    > energy difference to last iteration: -1.932125E-03
  ############################################################################################
  ======================== Creation of the basis functions... ========================
@@ -1443,22 +1169,14 @@
    eval(13)=   4.186318454363E-01
    eval(14)=   4.197916312242E-01
  -------------------------------------------------
-<<<<<<< HEAD
- lowest, highest ev: -6.8355005904111743E-01  4.1979163122422580E-01
-=======
  lowest, highest ev: -6.8355005904111654E-01  4.1979163122422730E-01
->>>>>>> 710e4b74
  calculate density kernel... Calculating charge density... done.
    Calculation finished. TOTAL CHARGE =   1.399999974194E+01
  ---------------------------------------------------------------- Updating potential.
  ++++++++++++++++++++++++++++++++++++++++++++++++++++++++++++++++++++++++++++++++++++++++++++
  at iteration 1 of the density optimization:
    coefficients / kernel obtained by diagonalization.
-<<<<<<< HEAD
-   it, Delta DENS, energy, energyDiff   1  1.1325851E-07   -1.49006866209372930E+01   -4.2650E-04
-=======
    it, Delta DENS, energy, energyDiff   1  1.1325851E-07   -1.49006866209390836E+01   -4.2650E-04
->>>>>>> 710e4b74
  ++++++++++++++++++++++++++++++++++++++++++++++++++++++++++++++++++++++++++++++++++++++++++++
  ----------------------------------- Determination of the orbitals in this new basis.
  Hamiltonian application done.
@@ -1480,22 +1198,14 @@
    eval(13)=   4.231600519378E-01
    eval(14)=   4.243085717471E-01
  -------------------------------------------------
-<<<<<<< HEAD
- lowest, highest ev: -6.7861855376254065E-01  4.2430857174714109E-01
-=======
  lowest, highest ev: -6.7861855376254288E-01  4.2430857174713899E-01
->>>>>>> 710e4b74
  calculate density kernel... Calculating charge density... done.
    Calculation finished. TOTAL CHARGE =   1.399999974203E+01
  ---------------------------------------------------------------- Updating potential.
  ++++++++++++++++++++++++++++++++++++++++++++++++++++++++++++++++++++++++++++++++++++++++++++
  at iteration 2 of the density optimization:
    coefficients / kernel obtained by diagonalization.
-<<<<<<< HEAD
-   it, Delta DENS, energy, energyDiff   2  6.7585909E-08   -1.49005688612176641E+01    1.1776E-04
-=======
    it, Delta DENS, energy, energyDiff   2  6.7585909E-08   -1.49005688612195542E+01    1.1776E-04
->>>>>>> 710e4b74
  ++++++++++++++++++++++++++++++++++++++++++++++++++++++++++++++++++++++++++++++++++++++++++++
  ----------------------------------- Determination of the orbitals in this new basis.
  Hamiltonian application done.
@@ -1517,22 +1227,14 @@
    eval(13)=   4.239124670187E-01
    eval(14)=   4.250601267286E-01
  -------------------------------------------------
-<<<<<<< HEAD
- lowest, highest ev: -6.7788002024194793E-01  4.2506012672859678E-01
-=======
  lowest, highest ev: -6.7788002024195082E-01  4.2506012672859339E-01
->>>>>>> 710e4b74
  calculate density kernel... Calculating charge density... done.
    Calculation finished. TOTAL CHARGE =   1.399999974203E+01
  ---------------------------------------------------------------- Updating potential.
  ++++++++++++++++++++++++++++++++++++++++++++++++++++++++++++++++++++++++++++++++++++++++++++
  at iteration 3 of the density optimization:
    coefficients / kernel obtained by diagonalization.
-<<<<<<< HEAD
-   it, Delta DENS, energy, energyDiff   3  3.1660617E-08   -1.49005554580960791E+01    1.3403E-05
-=======
    it, Delta DENS, energy, energyDiff   3  3.1660617E-08   -1.49005554580977631E+01    1.3403E-05
->>>>>>> 710e4b74
  ++++++++++++++++++++++++++++++++++++++++++++++++++++++++++++++++++++++++++++++++++++++++++++
  ----------------------------------- Determination of the orbitals in this new basis.
  Hamiltonian application done.
@@ -1554,22 +1256,14 @@
    eval(13)=   4.243846967947E-01
    eval(14)=   4.255318773909E-01
  -------------------------------------------------
-<<<<<<< HEAD
- lowest, highest ev: -6.7740228683567250E-01  4.2553187739087212E-01
-=======
  lowest, highest ev: -6.7740228683567139E-01  4.2553187739087289E-01
->>>>>>> 710e4b74
  calculate density kernel... Calculating charge density... done.
    Calculation finished. TOTAL CHARGE =   1.399999974203E+01
  ---------------------------------------------------------------- Updating potential.
  ++++++++++++++++++++++++++++++++++++++++++++++++++++++++++++++++++++++++++++++++++++++++++++
  at iteration 4 of the density optimization:
    coefficients / kernel obtained by diagonalization.
-<<<<<<< HEAD
-   it, Delta DENS, energy, energyDiff   4  1.5946750E-08   -1.49005521775160759E+01    3.2806E-06
-=======
    it, Delta DENS, energy, energyDiff   4  1.5946750E-08   -1.49005521775178522E+01    3.2806E-06
->>>>>>> 710e4b74
  ++++++++++++++++++++++++++++++++++++++++++++++++++++++++++++++++++++++++++++++++++++++++++++
  ----------------------------------- Determination of the orbitals in this new basis.
  Hamiltonian application done.
@@ -1591,26 +1285,17 @@
    eval(13)=   4.246147287340E-01
    eval(14)=   4.257617071118E-01
  -------------------------------------------------
-<<<<<<< HEAD
- lowest, highest ev: -6.7717074034050040E-01  4.2576170711178002E-01
-=======
  lowest, highest ev: -6.7717074034050107E-01  4.2576170711177797E-01
->>>>>>> 710e4b74
  calculate density kernel... Calculating charge density... done.
    Calculation finished. TOTAL CHARGE =   1.399999974203E+01
  ---------------------------------------------------------------- Updating potential.
  ++++++++++++++++++++++++++++++++++++++++++++++++++++++++++++++++++++++++++++++++++++++++++++
  at iteration 5 of the density optimization:
    coefficients / kernel obtained by diagonalization.
-   it, Delta DENS, energy, energyDiff   5  7.9622405E-09   -1.49005513585841669E+01    8.1893E-07
- ++++++++++++++++++++++++++++++++++++++++++++++++++++++++++++++++++++++++++++++++++++++++++++
-<<<<<<< HEAD
-   ebs, ehart, eexcu, vexcu, eexctX, eion, edisp -5.813033305833E+00  3.735174193180E+01 -5.522435853046E+00 -7.221640116882E+00  0.000000000000E+00  2.656338555174E+01  0.000000000000E+00
-   itoutH, Delta DENSOUT, energy, energyDiff   6   5.29E-08   -1.49005513585841669E+01   -2.9124E-04
-=======
+   it, Delta DENS, energy, energyDiff   5  7.9622405E-09   -1.49005513585856164E+01    8.1893E-07
+ ++++++++++++++++++++++++++++++++++++++++++++++++++++++++++++++++++++++++++++++++++++++++++++
    ebs, ehart, eexcu, vexcu, eexctX, eion, edisp -5.813033305833E+00  3.735174193181E+01 -5.522435853046E+00 -7.221640116881E+00  0.000000000000E+00  2.656338555174E+01  0.000000000000E+00
    itoutH, Delta DENSOUT, energy, energyDiff   6   5.29E-08   -1.49005513585856164E+01   -2.9124E-04
->>>>>>> 710e4b74
  ############################################################################################
  at iteration 6 of the outer loop:
    > basis functions optimization:
@@ -1620,16 +1305,11 @@
    > density optimization:
      - using diagonalization / mixing.
      - WARNING: density optimization not converged!
-     FINAL values: it, Delta DENS, energy   6    7.96E-09   -1.49005513585841669E+01
+     FINAL values: it, Delta DENS, energy   6    7.96E-09   -1.49005513585856164E+01
    > energy difference to last iteration: -2.912359E-04
  ############################################################################################
-<<<<<<< HEAD
-   ebs, ehart, eexcu, vexcu, eexctX, eion, edisp -5.813033305833E+00  3.735174193180E+01 -5.522435853046E+00 -7.221640116882E+00  0.000000000000E+00  2.656338555174E+01  0.000000000000E+00
-   itoutH, Delta DENSOUT, energy, energyDiff   6   5.29E-08   -1.49005513585841669E+01    0.0000E+00   FINAL
-=======
    ebs, ehart, eexcu, vexcu, eexctX, eion, edisp -5.813033305833E+00  3.735174193181E+01 -5.522435853046E+00 -7.221640116881E+00  0.000000000000E+00  2.656338555174E+01  0.000000000000E+00
    itoutH, Delta DENSOUT, energy, energyDiff   6   5.29E-08   -1.49005513585856164E+01    0.0000E+00   FINAL
->>>>>>> 710e4b74
  WARNING: commented correction_locrad!
 iat, fpulay    1   -3.084731E-04    9.539475E-06    1.193241E-05
 iat, fpulay    2    1.642665E-04   -2.306408E-04    1.712139E-05
@@ -1641,24 +1321,4 @@
 iat, fpulay    8    7.039592E-04    3.752232E-04   -3.322252E-06
  done.
 Calculating charge density... done.
-   Calculation finished. TOTAL CHARGE =   1.399999974203E+01
- Status of the memory at finalization:
-   Timestamp of Profile initialization:
-     2013-03-28 16:09:07.874
- Calling sequence of Main program      : 
- Status of the memory at finalization:
-   Timestamp of Profile initialization:
-     2013-03-28 16:09:07.874
- Calling sequence of Main program      : 
- Status of the memory at finalization:
-   Timestamp of Profile initialization:
-     2013-03-28 16:09:07.874
- Calling sequence of Main program      : 
- Status of the memory at finalization:
-   Timestamp of Profile initialization:
-     2013-03-28 16:09:07.874
- Calling sequence of Main program      : 
- Status of the memory at finalization:
-   Timestamp of Profile initialization:
-     2013-03-28 16:09:07.874
- Calling sequence of Main program      : +   Calculation finished. TOTAL CHARGE =   1.399999974203E+01