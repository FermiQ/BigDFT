--- conflicted
+++ resolved
@@ -1,14 +1,8 @@
  <BigDFT> log of the run will be written in logfile: ./log.yaml
-<<<<<<< HEAD
- ------------------------------------------------------------------------------------
- >>>> Partition of the basis functions among the processes.
-    | Processes from 0 to 0 treat 14 orbitals. |
-=======
  <BigDFT> Logfile already existing, move previous file in: ./logfiles/log.23:31:11.029.yaml
  ------------------------------------------------------------------------------------
  >>>> Partition of the basis functions among the processes.
     | Processes from 0 to 1 treat 7 orbitals. |
->>>>>>> af62613e
  -----------------------------------------------
 total elements: 196
 non-zero elements: 196
@@ -21,10 +15,7 @@
 V3prb    7.2426E+02
 type, 4.d0*rprb, x0, input%lin%locrad_type(ityp)H   4.84E+00   6.47E+00   6.000E+00
 V3prb    2.1950E+01
-<<<<<<< HEAD
-=======
  Processes from 0 to 1 treat 7 inguess orbitals 
->>>>>>> af62613e
  ----------------------------------- Determination of the orbitals in this new basis.
  Hamiltonian application done.
  Diagonalizing the Hamiltonian, sequential version... done.
@@ -106,11 +97,7 @@
  ++++++++++++++++++++++++++++++++++++++++++++++++++++++++++++++++++++++++++++++++++++++++++++
  at iteration 1 of the density optimization:
    coefficients obtained by diagonalization.
-<<<<<<< HEAD
-   it, Delta DENS, energy, energyDiff   1   3.58E-06   -1.41900130473536095E+01   -1.4190E+01
-=======
    it, Delta DENS, energy, energyDiff   1   3.58E-06   -1.41900130473534531E+01   -1.4190E+01
->>>>>>> af62613e
  ++++++++++++++++++++++++++++++++++++++++++++++++++++++++++++++++++++++++++++++++++++++++++++
  ----------------------------------- Determination of the orbitals in this new basis.
  Hamiltonian application done.
@@ -137,11 +124,7 @@
  ++++++++++++++++++++++++++++++++++++++++++++++++++++++++++++++++++++++++++++++++++++++++++++
  at iteration 2 of the density optimization:
    coefficients obtained by diagonalization.
-<<<<<<< HEAD
-   it, Delta DENS, energy, energyDiff   2   1.03E-06   -1.41306053232667139E+01    5.9408E-02
-=======
    it, Delta DENS, energy, energyDiff   2   1.03E-06   -1.41306053232665434E+01    5.9408E-02
->>>>>>> af62613e
  ++++++++++++++++++++++++++++++++++++++++++++++++++++++++++++++++++++++++++++++++++++++++++++
  ----------------------------------- Determination of the orbitals in this new basis.
  Hamiltonian application done.
@@ -168,7 +151,7 @@
  ++++++++++++++++++++++++++++++++++++++++++++++++++++++++++++++++++++++++++++++++++++++++++++
  at iteration 3 of the density optimization:
    coefficients obtained by diagonalization.
-   it, Delta DENS, energy, energyDiff   3   3.91E-07   -1.41273297083707448E+01    3.2756E-03
+   it, Delta DENS, energy, energyDiff   3   3.91E-07   -1.41273297083706169E+01    3.2756E-03
  ++++++++++++++++++++++++++++++++++++++++++++++++++++++++++++++++++++++++++++++++++++++++++++
  ----------------------------------- Determination of the orbitals in this new basis.
  Hamiltonian application done.
@@ -195,11 +178,7 @@
  ++++++++++++++++++++++++++++++++++++++++++++++++++++++++++++++++++++++++++++++++++++++++++++
  at iteration 4 of the density optimization:
    coefficients obtained by diagonalization.
-<<<<<<< HEAD
-   it, Delta DENS, energy, energyDiff   4   1.80E-07   -1.41270528013381949E+01    2.7691E-04
-=======
    it, Delta DENS, energy, energyDiff   4   1.80E-07   -1.41270528013380670E+01    2.7691E-04
->>>>>>> af62613e
  ++++++++++++++++++++++++++++++++++++++++++++++++++++++++++++++++++++++++++++++++++++++++++++
  ----------------------------------- Determination of the orbitals in this new basis.
  Hamiltonian application done.
@@ -226,17 +205,10 @@
  ++++++++++++++++++++++++++++++++++++++++++++++++++++++++++++++++++++++++++++++++++++++++++++
  at iteration 5 of the density optimization:
    coefficients obtained by diagonalization.
-<<<<<<< HEAD
-   it, Delta DENS, energy, energyDiff   5   8.80E-08   -1.41270165949148492E+01    3.6206E-05
- ++++++++++++++++++++++++++++++++++++++++++++++++++++++++++++++++++++++++++++++++++++++++++++
-   ebs, ehart, eexcu, vexcu, eexctX, eion, edisp -3.6975268940E+00  3.8840304919E+01 -5.9888460081E+00 -7.8359345856E+00  0.0000000000E+00  2.6563385552E+01  0.0000000000E+00
-   itoutL, Delta DENSOUT, energy, energyDiff   1   9.46E-07   -1.41270165949148492E+01   -1.4127E+01
-=======
    it, Delta DENS, energy, energyDiff   5   8.80E-08   -1.41270165949147426E+01    3.6206E-05
  ++++++++++++++++++++++++++++++++++++++++++++++++++++++++++++++++++++++++++++++++++++++++++++
    ebs, ehart, eexcu, vexcu, eexctX, eion, edisp -3.6975268940E+00  3.8840304919E+01 -5.9888460081E+00 -7.8359345856E+00  0.0000000000E+00  2.6563385552E+01  0.0000000000E+00
    itoutL, Delta DENSOUT, energy, energyDiff   1   9.46E-07   -1.41270165949147426E+01   -1.4127E+01
->>>>>>> af62613e
  ############################################################################################
  at iteration 1 of the outer loop:
    > basis functions optimization:
@@ -246,11 +218,7 @@
    > density optimization:
      - using diagonalization / mixing.
      - WARNING: density optimization not converged!
-<<<<<<< HEAD
-     FINAL values: it, Delta DENS, energy   1    8.80E-08   -1.41270165949148492E+01
-=======
      FINAL values: it, Delta DENS, energy   1    8.80E-08   -1.41270165949147426E+01
->>>>>>> af62613e
    > energy difference to last iteration: -1.412702E+01
  ############################################################################################
  ======================== Creation of the basis functions... ========================
@@ -310,11 +278,7 @@
  ++++++++++++++++++++++++++++++++++++++++++++++++++++++++++++++++++++++++++++++++++++++++++++
  at iteration 1 of the density optimization:
    coefficients obtained by diagonalization.
-<<<<<<< HEAD
-   it, Delta DENS, energy, energyDiff   1   2.54E-07   -1.41220491064929874E+01    4.9675E-03
-=======
    it, Delta DENS, energy, energyDiff   1   2.54E-07   -1.41220491064928027E+01    4.9675E-03
->>>>>>> af62613e
  ++++++++++++++++++++++++++++++++++++++++++++++++++++++++++++++++++++++++++++++++++++++++++++
  ----------------------------------- Determination of the orbitals in this new basis.
  Hamiltonian application done.
@@ -341,11 +305,7 @@
  ++++++++++++++++++++++++++++++++++++++++++++++++++++++++++++++++++++++++++++++++++++++++++++
  at iteration 2 of the density optimization:
    coefficients obtained by diagonalization.
-<<<<<<< HEAD
-   it, Delta DENS, energy, energyDiff   2   1.16E-07   -1.41217938897935014E+01    2.5522E-04
-=======
    it, Delta DENS, energy, energyDiff   2   1.16E-07   -1.41217938897932100E+01    2.5522E-04
->>>>>>> af62613e
  ++++++++++++++++++++++++++++++++++++++++++++++++++++++++++++++++++++++++++++++++++++++++++++
  ----------------------------------- Determination of the orbitals in this new basis.
  Hamiltonian application done.
@@ -372,11 +332,7 @@
  ++++++++++++++++++++++++++++++++++++++++++++++++++++++++++++++++++++++++++++++++++++++++++++
  at iteration 3 of the density optimization:
    coefficients obtained by diagonalization.
-<<<<<<< HEAD
-   it, Delta DENS, energy, energyDiff   3   5.81E-08   -1.41217495749512238E+01    4.4315E-05
-=======
    it, Delta DENS, energy, energyDiff   3   5.81E-08   -1.41217495749512736E+01    4.4315E-05
->>>>>>> af62613e
  ++++++++++++++++++++++++++++++++++++++++++++++++++++++++++++++++++++++++++++++++++++++++++++
  ----------------------------------- Determination of the orbitals in this new basis.
  Hamiltonian application done.
@@ -403,11 +359,7 @@
  ++++++++++++++++++++++++++++++++++++++++++++++++++++++++++++++++++++++++++++++++++++++++++++
  at iteration 4 of the density optimization:
    coefficients obtained by diagonalization.
-<<<<<<< HEAD
-   it, Delta DENS, energy, energyDiff   4   2.91E-08   -1.41217411872127627E+01    8.3877E-06
-=======
    it, Delta DENS, energy, energyDiff   4   2.91E-08   -1.41217411872125638E+01    8.3877E-06
->>>>>>> af62613e
  ++++++++++++++++++++++++++++++++++++++++++++++++++++++++++++++++++++++++++++++++++++++++++++
  ----------------------------------- Determination of the orbitals in this new basis.
  Hamiltonian application done.
@@ -434,17 +386,10 @@
  ++++++++++++++++++++++++++++++++++++++++++++++++++++++++++++++++++++++++++++++++++++++++++++
  at iteration 5 of the density optimization:
    coefficients obtained by diagonalization.
-<<<<<<< HEAD
-   it, Delta DENS, energy, energyDiff   5   1.48E-08   -1.41217394783672177E+01    1.7088E-06
- ++++++++++++++++++++++++++++++++++++++++++++++++++++++++++++++++++++++++++++++++++++++++++++
-   ebs, ehart, eexcu, vexcu, eexctX, eion, edisp -3.7194147274E+00  3.8811894348E+01 -5.9878062951E+00 -7.8345884057E+00  0.0000000000E+00  2.6563385552E+01  0.0000000000E+00
-   itoutL, Delta DENSOUT, energy, energyDiff   2   1.15E-07   -1.41217394783672177E+01    5.2771E-03
-=======
    it, Delta DENS, energy, energyDiff   5   1.48E-08   -1.41217394783670898E+01    1.7088E-06
  ++++++++++++++++++++++++++++++++++++++++++++++++++++++++++++++++++++++++++++++++++++++++++++
    ebs, ehart, eexcu, vexcu, eexctX, eion, edisp -3.7194147274E+00  3.8811894348E+01 -5.9878062951E+00 -7.8345884057E+00  0.0000000000E+00  2.6563385552E+01  0.0000000000E+00
    itoutL, Delta DENSOUT, energy, energyDiff   2   1.15E-07   -1.41217394783670898E+01    5.2771E-03
->>>>>>> af62613e
  ############################################################################################
  at iteration 2 of the outer loop:
    > basis functions optimization:
@@ -454,11 +399,7 @@
    > density optimization:
      - using diagonalization / mixing.
      - WARNING: density optimization not converged!
-<<<<<<< HEAD
-     FINAL values: it, Delta DENS, energy   2    1.48E-08   -1.41217394783672177E+01
-=======
      FINAL values: it, Delta DENS, energy   2    1.48E-08   -1.41217394783670898E+01
->>>>>>> af62613e
    > energy difference to last iteration:  5.277117E-03
  ############################################################################################
  Increasing the localization radius for the high accuracy part.
@@ -535,11 +476,7 @@
  ++++++++++++++++++++++++++++++++++++++++++++++++++++++++++++++++++++++++++++++++++++++++++++
  at iteration 1 of the density optimization:
    coefficients obtained by diagonalization.
-<<<<<<< HEAD
-   it, Delta DENS, energy, energyDiff   1   4.06E-06   -1.49532025875005701E+01   -8.3146E-01
-=======
    it, Delta DENS, energy, energyDiff   1   4.06E-06   -1.49532025875005274E+01   -8.3146E-01
->>>>>>> af62613e
  ++++++++++++++++++++++++++++++++++++++++++++++++++++++++++++++++++++++++++++++++++++++++++++
  ----------------------------------- Determination of the orbitals in this new basis.
  Hamiltonian application done.
@@ -566,11 +503,7 @@
  ++++++++++++++++++++++++++++++++++++++++++++++++++++++++++++++++++++++++++++++++++++++++++++
  at iteration 2 of the density optimization:
    coefficients obtained by diagonalization.
-<<<<<<< HEAD
-   it, Delta DENS, energy, energyDiff   2   2.01E-06   -1.48977715997588831E+01    5.5431E-02
-=======
    it, Delta DENS, energy, energyDiff   2   2.01E-06   -1.48977715997582365E+01    5.5431E-02
->>>>>>> af62613e
  ++++++++++++++++++++++++++++++++++++++++++++++++++++++++++++++++++++++++++++++++++++++++++++
  ----------------------------------- Determination of the orbitals in this new basis.
  Hamiltonian application done.
@@ -597,11 +530,7 @@
  ++++++++++++++++++++++++++++++++++++++++++++++++++++++++++++++++++++++++++++++++++++++++++++
  at iteration 3 of the density optimization:
    coefficients obtained by diagonalization.
-<<<<<<< HEAD
-   it, Delta DENS, energy, energyDiff   3   9.94E-07   -1.48865034421894578E+01    1.1268E-02
-=======
    it, Delta DENS, energy, energyDiff   3   9.94E-07   -1.48865034421890243E+01    1.1268E-02
->>>>>>> af62613e
  ++++++++++++++++++++++++++++++++++++++++++++++++++++++++++++++++++++++++++++++++++++++++++++
  ----------------------------------- Determination of the orbitals in this new basis.
  Hamiltonian application done.
@@ -628,11 +557,7 @@
  ++++++++++++++++++++++++++++++++++++++++++++++++++++++++++++++++++++++++++++++++++++++++++++
  at iteration 4 of the density optimization:
    coefficients obtained by diagonalization.
-<<<<<<< HEAD
-   it, Delta DENS, energy, energyDiff   4   4.99E-07   -1.48836553971589112E+01    2.8480E-03
-=======
    it, Delta DENS, energy, energyDiff   4   4.99E-07   -1.48836553971586127E+01    2.8480E-03
->>>>>>> af62613e
  ++++++++++++++++++++++++++++++++++++++++++++++++++++++++++++++++++++++++++++++++++++++++++++
  ----------------------------------- Determination of the orbitals in this new basis.
  Hamiltonian application done.
@@ -659,17 +584,10 @@
  ++++++++++++++++++++++++++++++++++++++++++++++++++++++++++++++++++++++++++++++++++++++++++++
  at iteration 5 of the density optimization:
    coefficients obtained by diagonalization.
-<<<<<<< HEAD
-   it, Delta DENS, energy, energyDiff   5   2.50E-07   -1.48829503208020242E+01    7.0508E-04
- ++++++++++++++++++++++++++++++++++++++++++++++++++++++++++++++++++++++++++++++++++++++++++++
-   ebs, ehart, eexcu, vexcu, eexctX, eion, edisp -6.1839357607E+00  3.6901562675E+01 -5.4246553866E+00 -7.0928045977E+00  0.0000000000E+00  2.6563385552E+01  0.0000000000E+00
-   itoutH, Delta DENSOUT, energy, energyDiff   3   1.87E-06   -1.48829503208020242E+01   -7.6121E-01
-=======
    it, Delta DENS, energy, energyDiff   5   2.50E-07   -1.48829503208015055E+01    7.0508E-04
  ++++++++++++++++++++++++++++++++++++++++++++++++++++++++++++++++++++++++++++++++++++++++++++
    ebs, ehart, eexcu, vexcu, eexctX, eion, edisp -6.1839357607E+00  3.6901562675E+01 -5.4246553866E+00 -7.0928045977E+00  0.0000000000E+00  2.6563385552E+01  0.0000000000E+00
    itoutH, Delta DENSOUT, energy, energyDiff   3   1.87E-06   -1.48829503208015055E+01   -7.6121E-01
->>>>>>> af62613e
  ############################################################################################
  at iteration 3 of the outer loop:
    > basis functions optimization:
@@ -679,11 +597,7 @@
    > density optimization:
      - using diagonalization / mixing.
      - WARNING: density optimization not converged!
-<<<<<<< HEAD
-     FINAL values: it, Delta DENS, energy   3    2.50E-07   -1.48829503208020242E+01
-=======
      FINAL values: it, Delta DENS, energy   3    2.50E-07   -1.48829503208015055E+01
->>>>>>> af62613e
    > energy difference to last iteration: -7.612108E-01
  ############################################################################################
  ======================== Creation of the basis functions... ========================
@@ -753,11 +667,7 @@
  ++++++++++++++++++++++++++++++++++++++++++++++++++++++++++++++++++++++++++++++++++++++++++++
  at iteration 1 of the density optimization:
    coefficients obtained by diagonalization.
-<<<<<<< HEAD
-   it, Delta DENS, energy, energyDiff   1   9.20E-07   -1.49057848273616358E+01   -2.2835E-02
-=======
    it, Delta DENS, energy, energyDiff   1   9.20E-07   -1.49057848273611526E+01   -2.2835E-02
->>>>>>> af62613e
  ++++++++++++++++++++++++++++++++++++++++++++++++++++++++++++++++++++++++++++++++++++++++++++
  ----------------------------------- Determination of the orbitals in this new basis.
  Hamiltonian application done.
@@ -784,11 +694,7 @@
  ++++++++++++++++++++++++++++++++++++++++++++++++++++++++++++++++++++++++++++++++++++++++++++
  at iteration 2 of the density optimization:
    coefficients obtained by diagonalization.
-<<<<<<< HEAD
-   it, Delta DENS, energy, energyDiff   2   5.15E-07   -1.48996310475467908E+01    6.1538E-03
-=======
    it, Delta DENS, energy, energyDiff   2   5.15E-07   -1.48996310475463076E+01    6.1538E-03
->>>>>>> af62613e
  ++++++++++++++++++++++++++++++++++++++++++++++++++++++++++++++++++++++++++++++++++++++++++++
  ----------------------------------- Determination of the orbitals in this new basis.
  Hamiltonian application done.
@@ -815,11 +721,7 @@
  ++++++++++++++++++++++++++++++++++++++++++++++++++++++++++++++++++++++++++++++++++++++++++++
  at iteration 3 of the density optimization:
    coefficients obtained by diagonalization.
-<<<<<<< HEAD
-   it, Delta DENS, energy, energyDiff   3   2.43E-07   -1.48988927811389829E+01    7.3827E-04
-=======
    it, Delta DENS, energy, energyDiff   3   2.43E-07   -1.48988927811385352E+01    7.3827E-04
->>>>>>> af62613e
  ++++++++++++++++++++++++++++++++++++++++++++++++++++++++++++++++++++++++++++++++++++++++++++
  ----------------------------------- Determination of the orbitals in this new basis.
  Hamiltonian application done.
@@ -846,11 +748,7 @@
  ++++++++++++++++++++++++++++++++++++++++++++++++++++++++++++++++++++++++++++++++++++++++++++
  at iteration 4 of the density optimization:
    coefficients obtained by diagonalization.
-<<<<<<< HEAD
-   it, Delta DENS, energy, energyDiff   4   1.23E-07   -1.48987124189901152E+01    1.8036E-04
-=======
    it, Delta DENS, energy, energyDiff   4   1.23E-07   -1.48987124189897386E+01    1.8036E-04
->>>>>>> af62613e
  ++++++++++++++++++++++++++++++++++++++++++++++++++++++++++++++++++++++++++++++++++++++++++++
  ----------------------------------- Determination of the orbitals in this new basis.
  Hamiltonian application done.
@@ -877,17 +775,10 @@
  ++++++++++++++++++++++++++++++++++++++++++++++++++++++++++++++++++++++++++++++++++++++++++++
  at iteration 5 of the density optimization:
    coefficients obtained by diagonalization.
-<<<<<<< HEAD
-   it, Delta DENS, energy, energyDiff   5   6.12E-08   -1.48986674513766957E+01    4.4968E-05
- ++++++++++++++++++++++++++++++++++++++++++++++++++++++++++++++++++++++++++++++++++++++++++++
-   ebs, ehart, eexcu, vexcu, eexctX, eion, edisp -5.6927559935E+00  3.7488853951E+01 -5.5521176223E+00 -7.2607285715E+00  0.0000000000E+00  2.6563385552E+01  0.0000000000E+00
-   itoutH, Delta DENSOUT, energy, energyDiff   4   4.25E-07   -1.48986674513766957E+01   -1.5717E-02
-=======
    it, Delta DENS, energy, energyDiff   5   6.12E-08   -1.48986674513761272E+01    4.4968E-05
  ++++++++++++++++++++++++++++++++++++++++++++++++++++++++++++++++++++++++++++++++++++++++++++
    ebs, ehart, eexcu, vexcu, eexctX, eion, edisp -5.6927559935E+00  3.7488853951E+01 -5.5521176223E+00 -7.2607285715E+00  0.0000000000E+00  2.6563385552E+01  0.0000000000E+00
    itoutH, Delta DENSOUT, energy, energyDiff   4   4.25E-07   -1.48986674513761272E+01   -1.5717E-02
->>>>>>> af62613e
  ############################################################################################
  at iteration 4 of the outer loop:
    > basis functions optimization:
@@ -897,11 +788,7 @@
    > density optimization:
      - using diagonalization / mixing.
      - WARNING: density optimization not converged!
-<<<<<<< HEAD
-     FINAL values: it, Delta DENS, energy   4    6.12E-08   -1.48986674513766957E+01
-=======
      FINAL values: it, Delta DENS, energy   4    6.12E-08   -1.48986674513761272E+01
->>>>>>> af62613e
    > energy difference to last iteration: -1.571713E-02
  ############################################################################################
  ======================== Creation of the basis functions... ========================
@@ -971,11 +858,7 @@
  ++++++++++++++++++++++++++++++++++++++++++++++++++++++++++++++++++++++++++++++++++++++++++++
  at iteration 1 of the density optimization:
    coefficients obtained by diagonalization.
-<<<<<<< HEAD
-   it, Delta DENS, energy, energyDiff   1   2.93E-07   -1.49011975200201405E+01   -2.5301E-03
-=======
    it, Delta DENS, energy, energyDiff   1   2.93E-07   -1.49011975200194158E+01   -2.5301E-03
->>>>>>> af62613e
  ++++++++++++++++++++++++++++++++++++++++++++++++++++++++++++++++++++++++++++++++++++++++++++
  ----------------------------------- Determination of the orbitals in this new basis.
  Hamiltonian application done.
@@ -1002,11 +885,7 @@
  ++++++++++++++++++++++++++++++++++++++++++++++++++++++++++++++++++++++++++++++++++++++++++++
  at iteration 2 of the density optimization:
    coefficients obtained by diagonalization.
-<<<<<<< HEAD
-   it, Delta DENS, energy, energyDiff   2   1.71E-07   -1.49004546396584345E+01    7.4288E-04
-=======
    it, Delta DENS, energy, energyDiff   2   1.71E-07   -1.49004546396577808E+01    7.4288E-04
->>>>>>> af62613e
  ++++++++++++++++++++++++++++++++++++++++++++++++++++++++++++++++++++++++++++++++++++++++++++
  ----------------------------------- Determination of the orbitals in this new basis.
  Hamiltonian application done.
@@ -1033,7 +912,7 @@
  ++++++++++++++++++++++++++++++++++++++++++++++++++++++++++++++++++++++++++++++++++++++++++++
  at iteration 3 of the density optimization:
    coefficients obtained by diagonalization.
-   it, Delta DENS, energy, energyDiff   3   8.04E-08   -1.49003659197826721E+01    8.8720E-05
+   it, Delta DENS, energy, energyDiff   3   8.04E-08   -1.49003659197820326E+01    8.8720E-05
  ++++++++++++++++++++++++++++++++++++++++++++++++++++++++++++++++++++++++++++++++++++++++++++
  ----------------------------------- Determination of the orbitals in this new basis.
  Hamiltonian application done.
@@ -1060,11 +939,7 @@
  ++++++++++++++++++++++++++++++++++++++++++++++++++++++++++++++++++++++++++++++++++++++++++++
  at iteration 4 of the density optimization:
    coefficients obtained by diagonalization.
-<<<<<<< HEAD
-   it, Delta DENS, energy, energyDiff   4   4.05E-08   -1.49003441489471058E+01    2.1771E-05
-=======
    it, Delta DENS, energy, energyDiff   4   4.05E-08   -1.49003441489466866E+01    2.1771E-05
->>>>>>> af62613e
  ++++++++++++++++++++++++++++++++++++++++++++++++++++++++++++++++++++++++++++++++++++++++++++
  ----------------------------------- Determination of the orbitals in this new basis.
  Hamiltonian application done.
@@ -1091,17 +966,10 @@
  ++++++++++++++++++++++++++++++++++++++++++++++++++++++++++++++++++++++++++++++++++++++++++++
  at iteration 5 of the density optimization:
    coefficients obtained by diagonalization.
-<<<<<<< HEAD
-   it, Delta DENS, energy, energyDiff   5   2.03E-08   -1.49003387094825683E+01    5.4395E-06
- ++++++++++++++++++++++++++++++++++++++++++++++++++++++++++++++++++++++++++++++++++++++++++++
-   ebs, ehart, eexcu, vexcu, eexctX, eion, edisp -5.8831094548E+00  3.7270420805E+01 -5.5056397609E+00 -7.1995223865E+00  0.0000000000E+00  2.6563385552E+01  0.0000000000E+00
-   itoutH, Delta DENSOUT, energy, energyDiff   5   1.36E-07   -1.49003387094825683E+01   -1.6713E-03
-=======
    it, Delta DENS, energy, energyDiff   5   2.03E-08   -1.49003387094821420E+01    5.4395E-06
  ++++++++++++++++++++++++++++++++++++++++++++++++++++++++++++++++++++++++++++++++++++++++++++
    ebs, ehart, eexcu, vexcu, eexctX, eion, edisp -5.8831094548E+00  3.7270420805E+01 -5.5056397609E+00 -7.1995223865E+00  0.0000000000E+00  2.6563385552E+01  0.0000000000E+00
    itoutH, Delta DENSOUT, energy, energyDiff   5   1.36E-07   -1.49003387094821420E+01   -1.6713E-03
->>>>>>> af62613e
  ############################################################################################
  at iteration 5 of the outer loop:
    > basis functions optimization:
@@ -1111,11 +979,7 @@
    > density optimization:
      - using diagonalization / mixing.
      - WARNING: density optimization not converged!
-<<<<<<< HEAD
-     FINAL values: it, Delta DENS, energy   5    2.03E-08   -1.49003387094825683E+01
-=======
      FINAL values: it, Delta DENS, energy   5    2.03E-08   -1.49003387094821420E+01
->>>>>>> af62613e
    > energy difference to last iteration: -1.671258E-03
  ############################################################################################
  ======================== Creation of the basis functions... ========================
@@ -1185,11 +1049,7 @@
  ++++++++++++++++++++++++++++++++++++++++++++++++++++++++++++++++++++++++++++++++++++++++++++
  at iteration 1 of the density optimization:
    coefficients obtained by diagonalization.
-<<<<<<< HEAD
-   it, Delta DENS, energy, energyDiff   1   1.03E-07   -1.49007018307375105E+01   -3.6312E-04
-=======
    it, Delta DENS, energy, energyDiff   1   1.03E-07   -1.49007018307371339E+01   -3.6312E-04
->>>>>>> af62613e
  ++++++++++++++++++++++++++++++++++++++++++++++++++++++++++++++++++++++++++++++++++++++++++++
  ----------------------------------- Determination of the orbitals in this new basis.
  Hamiltonian application done.
@@ -1216,11 +1076,7 @@
  ++++++++++++++++++++++++++++++++++++++++++++++++++++++++++++++++++++++++++++++++++++++++++++
  at iteration 2 of the density optimization:
    coefficients obtained by diagonalization.
-<<<<<<< HEAD
-   it, Delta DENS, energy, energyDiff   2   6.18E-08   -1.49006053279953505E+01    9.6503E-05
-=======
    it, Delta DENS, energy, energyDiff   2   6.18E-08   -1.49006053279949171E+01    9.6503E-05
->>>>>>> af62613e
  ++++++++++++++++++++++++++++++++++++++++++++++++++++++++++++++++++++++++++++++++++++++++++++
  ----------------------------------- Determination of the orbitals in this new basis.
  Hamiltonian application done.
@@ -1247,11 +1103,7 @@
  ++++++++++++++++++++++++++++++++++++++++++++++++++++++++++++++++++++++++++++++++++++++++++++
  at iteration 3 of the density optimization:
    coefficients obtained by diagonalization.
-<<<<<<< HEAD
-   it, Delta DENS, energy, energyDiff   3   2.88E-08   -1.49005942303693217E+01    1.1098E-05
-=======
    it, Delta DENS, energy, energyDiff   3   2.88E-08   -1.49005942303687249E+01    1.1098E-05
->>>>>>> af62613e
  ++++++++++++++++++++++++++++++++++++++++++++++++++++++++++++++++++++++++++++++++++++++++++++
  ----------------------------------- Determination of the orbitals in this new basis.
  Hamiltonian application done.
@@ -1278,11 +1130,7 @@
  ++++++++++++++++++++++++++++++++++++++++++++++++++++++++++++++++++++++++++++++++++++++++++++
  at iteration 4 of the density optimization:
    coefficients obtained by diagonalization.
-<<<<<<< HEAD
-   it, Delta DENS, energy, energyDiff   4   1.45E-08   -1.49005915196977128E+01    2.7107E-06
-=======
    it, Delta DENS, energy, energyDiff   4   1.45E-08   -1.49005915196971372E+01    2.7107E-06
->>>>>>> af62613e
  ++++++++++++++++++++++++++++++++++++++++++++++++++++++++++++++++++++++++++++++++++++++++++++
  ----------------------------------- Determination of the orbitals in this new basis.
  Hamiltonian application done.
@@ -1309,17 +1157,10 @@
  ++++++++++++++++++++++++++++++++++++++++++++++++++++++++++++++++++++++++++++++++++++++++++++
  at iteration 5 of the density optimization:
    coefficients obtained by diagonalization.
-<<<<<<< HEAD
-   it, Delta DENS, energy, energyDiff   5   7.26E-09   -1.49005908430869312E+01    6.7661E-07
- ++++++++++++++++++++++++++++++++++++++++++++++++++++++++++++++++++++++++++++++++++++++++++++
-   ebs, ehart, eexcu, vexcu, eexctX, eion, edisp -5.8152672215E+00  3.7349232240E+01 -5.5219286926E+00 -7.2209723207E+00  0.0000000000E+00  2.6563385552E+01  0.0000000000E+00
-   itoutH, Delta DENSOUT, energy, energyDiff   6   4.83E-08   -1.49005908430869312E+01   -2.5213E-04
-=======
    it, Delta DENS, energy, energyDiff   5   7.26E-09   -1.49005908430862135E+01    6.7661E-07
  ++++++++++++++++++++++++++++++++++++++++++++++++++++++++++++++++++++++++++++++++++++++++++++
    ebs, ehart, eexcu, vexcu, eexctX, eion, edisp -5.8152672215E+00  3.7349232240E+01 -5.5219286926E+00 -7.2209723207E+00  0.0000000000E+00  2.6563385552E+01  0.0000000000E+00
    itoutH, Delta DENSOUT, energy, energyDiff   6   4.83E-08   -1.49005908430862135E+01   -2.5213E-04
->>>>>>> af62613e
  ############################################################################################
  at iteration 6 of the outer loop:
    > basis functions optimization:
@@ -1329,40 +1170,6 @@
    > density optimization:
      - using diagonalization / mixing.
      - WARNING: density optimization not converged!
-<<<<<<< HEAD
-     FINAL values: it, Delta DENS, energy   6    7.26E-09   -1.49005908430869312E+01
-   > energy difference to last iteration: -2.521336E-04
- ############################################################################################
- Basis function            1 on atom           3
-  has an energy error of  -1.892406548295257E-003
- Basis function            2 on atom           4
-  has an energy error of   9.581721012617577E-004
- Basis function            3 on atom           5
-  has an energy error of  -1.139321680173479E-003
- Basis function            4 on atom           1
-  has an energy error of  -1.336516177192144E-004
- Basis function            5 on atom           1
-  has an energy error of   6.613945586420465E-004
- Basis function            6 on atom           1
-  has an energy error of  -5.751343103494945E-004
- Basis function            7 on atom           1
-  has an energy error of  -1.383497607433544E-003
- Basis function            8 on atom           2
-  has an energy error of  -1.293759407215204E-004
- Basis function            9 on atom           2
-  has an energy error of  -1.705175417998649E-003
- Basis function           10 on atom           2
-  has an energy error of  -3.467759852567240E-004
- Basis function           11 on atom           2
-  has an energy error of   7.596157748430317E-004
- Basis function           12 on atom           7
-  has an energy error of  -1.363848106708763E-004
- Basis function           13 on atom           6
-  has an energy error of  -2.083393588119670E-003
- Basis function           14 on atom           8
-  has an energy error of   1.965387186083328E-003
- Total variation is of : -5.180547885908264E-003
-=======
      FINAL values: it, Delta DENS, energy   6    7.26E-09   -1.49005908430862135E+01
    > energy difference to last iteration: -2.521336E-04
  ############################################################################################
@@ -1395,7 +1202,6 @@
  Basis function           14 on atom           8
   has an energy error of   1.96538718608493465E-003
  Total variation is of : -5.18054788589815407E-003
->>>>>>> af62613e
 iat, fpulay    1    2.663087E-04   -6.726735E-05    1.609401E-05
 iat, fpulay    2   -1.295407E-04    1.117953E-04    3.111312E-05
 iat, fpulay    3    6.308250E-04    3.167941E-04    6.970891E-07
