---
 Code logo:
         TTTT         F       DDDDD
        T    T               D
       T     T        F     D
       T    T         F     D        D
       TTTTT          F     D         D
       T    T         F     D         D
       T     T        F     D         D
       T      T       F     D         D
       T     T     FFFF     D         D
       T TTTT         F      D        D
       T             F        D      D
   TTTTTTTTT    FFFFF          DDDDDD
     gggggg          iiiii    BBBBBBBBB
    g      g        i             B
   g        g      i         BBBB B
   g         g     iiii     B     B
   g         g     i       B      B
   g         g     i        B     B
   g         g     i         B    B
   g         g     i          BBBBB
    g        g     i         B    B
             g     i        B     B
            g               B    B
       ggggg       i         BBBB

 Reference Paper                       : The Journal of Chemical Physics 129, 014109 (2008)
<<<<<<< HEAD
 Version Number                        : 1.7-dev.25
 Timestamp of this run                 : 2013-03-28 16:09:07.875
 Root process Hostname                 : moutarde
 Number of MPI tasks                   :  6
 OpenMP parallelization                :  No
=======
 Version Number                        : 1.7-dev.26
 Timestamp of this run                 : 2013-04-15 14:41:45.529
 Root process Hostname                 : athelas
 Number of MPI tasks                   :  2
 OpenMP parallelization                :  Yes
 Maximal OpenMP threads per MPI task   :  2
  #------------------------------------------------------------------ Code compiling options
 Compilation options:
   Configure arguments:
     " 'FC=mpif90' 'FCFLAGS=-O2 -fopenmp' '--enable-dgemmsy' '--with-etsf-io' 
      '--with-etsf-io-path=/opt' '--enable-minima-hopping' 
      '--with-ext-linalg=-Wl,--start-group  /opt/intel/mkl/lib/intel64/libmkl_intel_lp64.a 
      /opt/intel/mkl/lib/intel64/libmkl_sequential.a 
      /opt/intel/mkl/lib/intel64/libmkl_core.a -Wl,--end-group -lpthread 
      -lscalapack-openmpi -lblacs-openmpi -lblacsCinit-openmpi -lblacsF77init-openmpi'"
   Compilers (CC, FC, CXX)             :  [ gcc, mpif90, g++ ]
   Compiler flags:
     CFLAGS                            : -g -O2
     FCFLAGS                           : -O2 -fopenmp
     CXXFLAGS                          : -g -O2
     CPPFLAGS                          : 
>>>>>>> 710e4b74
 #... (file:input.perf)..................................................Performance Options
 #|debug F                      Debug option                                                 
 #|fftcache 8192                Cache size for the FFT                                       
 #|accel NO                     Acceleration (NO, CUDAGPU, OCLGPU, OCLCPU, OCLACC)           
 #|OCL_platform                 Chosen OCL platform                                          
 #|OCL_devices                  Chosen OCL devices                                           
 #|blas F                       CUBLAS acceleration                                          
 #|projrad  1.50E+01            Radius of the projector as a function of the maxrad          
 #|exctxpar OP2P                Exact exchange parallelisation scheme                        
 #|ig_diag T                    Input guess: (T:Direct, F:Iterative) diag. of Ham.           
 #|ig_norbp 5                   Input guess: Orbitals per process for iterative diag.        
 #|ig_blocks 300 800            Input guess: Block sizes for orthonormalisation              
 #|ig_tol  1.00E-04             Input guess: Tolerance criterion                             
 #|methortho 0                  Orthogonalisation (0=Cholesky,1=GS/Chol,2=Loewdin)           
 #|rho_commun DEF               Density communication scheme (DBL, RSC, MIX)                 
 #|psolver_groupsize 0          Size of Poisson Solver taskgroups (0=nproc)                  
 #|psolver_accel 0              Acceleration of the Poisson Solver (0=none, 1=CUDA)          
 #|unblock_comms OFF            Overlap Communications of fields (OFF,DEN,POT)               
 #|linear OFF                   Linear Input Guess approach (OFF, LIG, FUL, TMO)             
 #|tolsym  1.00E-08             Tolerance for symmetry detection                             
 #|signaling F                  Expose calculation results on Network                        
 #|signalTimeout 0              Time out on startup for signal connection                    
 #|domain                       Domain to add to the hostname to find the IP                 
 #|verbosity 2                  verbosity of the output 0=low, 2=high                        
 #|outdir ./                    Writing directory                                            
 #|psp_onfly F                  Calculate pseudopotential projectors on the fly              
 #|pdsyev_blocksize -8          SCALAPACK linear scaling blocksize                           
 #|pdgemm_blocksize -8          SCALAPACK linear scaling blocksize                           
 #|maxproc_pdsyev 4             SCALAPACK linear scaling max num procs                       
 #|maxproc_pdgemm 4             SCALAPACK linear scaling max num procs                       
 #|ef_interpol_det  1.00E-20    FOE: max determinant of cubic interpolation matrix           
 #|ef_interpol_chargediff  1.00EFOE: max charge difference for interpolation                 
 #|mixing_after_inputguess F    mixing step after linear input guess (T/F)                   
 #... (file:input.dft)............................................DFT Calculation Parameters
 #|0.45 0.45 0.45  hx,hy,hz: grid spacing in the three directions                            
 #|5.0  7.0       c(f)rmult: c(f)rmult*radii_cf(:,1(2))=coarse(fine) atom-based radius       
 #|1              ixc: exchange-correlation parameter (LDA=1,PBE=11)                         
 #|0 0.0 0.0 0.0  charge of the system, Electric field (Ex,Ey,Ez)                            
 #|1  0           nspin=1 non-spin polarization, mpol=total magnetic moment                  
 #|1.E-05         gnrm_cv: convergence criterion gradient                                    
 #|100 1          itermax,nrepmax: max. # of wfn. opt. steps and of re-diag. runs            
 #|5  10          ncong, idsx: # of CG it. for preconditioning eq., wfn. diis history        
 #|0              dispersion correction potential (values 1,2,3), 0=none                     
 #|100  0         InputPsiId, output_wf, output_denspot                                      
 #|0.0  30        rbuf, ncongt: length of the tail (AU),# tail CG iterations                 
 #|0  0           Davidson subspace dim., # of opt. orbs, # of plotted orbs                  
 #|T              disable the symmetry detection                                             
 #... (file:input.mix.. not present)......................................Mixing Parameters 
 #|0              Mixing parameters                                                          
 #|1              Maximum number of diagonalisation iterations                               
 #|1.e-4          Stop criterion on the residue of potential or density                      
 #|0 0.0 1        No. of additional bands, elec. temperature, smearing method                
 #|0.0 2.0        Multiplying factors for the mixing and the electronic DIIS                 
 #... (file:input.geopt.. not present)..................................Geometry Parameters 
 #|BFGS           Geometry optimisation method                                               
 #|1              Maximum number of force evaluations                                        
 #|1.0 0.0        fract_fluct,forcemax                                                       
 #|0.0            random displacement amplitude                                              
 #|4.0            Stepsize for the geometry optimisation                                     
 #... (file:input.tddft.. not present)....................................TD-DFT Parameters 
 #|NONE           TDDFT Method                                                               
 #... (file:input.sic.. not present).........................................SIC Parameters 
 #|NONE           SIC method: NONE, PZ, NK                                                   
 #|0.0            SIC downscaling parameter                                                  
 #|0.0            Reference occupation fref (NK case only)                                   
 #... (file:input.kpt.. not present).....................Brillouin Zone Sampling Parameters 
 #|manual         K-point sampling method                                                    
 #|1              Number of K-points                                                         
 #|0. 0. 0. 1.    K-pt coords, K-pt weigth                                                   
 #... (file:input.lin).....................................................Linear Parameters
 #|2              number of accuracy levels: either 2 (for low/high accuracy) or 1 (for hybri
 #|2              outer loop iterations (low, high)                                          
 #|6              basis iterations (low, high)                                               
 #|5              kernel iterations (low, high)                                              
 #|5              DIIS history for basis (low, high)                                         
 #|0              DIIS history for kernel (low, high)                                        
 #|.5d0     .     density mixing parameter (low, high)                                       
 #|1.d-11   1.d-1 outer loop convergence (low, high)                                         
 #|4.d-5    4.d   basis convergence (low, high)                                              
 #|1.d0     5.    multiplier to (exit one TMB optimization, fix TMB completely). Only used fo
 #|0.5d0          factor to reduce the confinement. Only used for hybrid mode.               
 #|1.d-13   1.d-1 kernel convergence (low, high)                                             
 #|1.d-11         convergence criterion on density to fix TMBS                               
 #|101            mixing method: 100 (direct minimization), 101 (simple dens mixing), 102 (si
 #|1.d0     1     initial step size for basis optimization (DIIS, SD)                        
 #|-0.5d0   0.5d  lower and upper bound for the eigenvalue spectrum (FOE). Will be adjusted a
 #|5              number of iterations in the preconditioner                                 
 #|0  1           0-> exact Loewdin, 1-> taylor expansion; in orthoconstraint: correction for
 #|5.d-2          fscale: length scale over which complementary error function decays from 1 
 #|0  T           Output basis functions: 0 no output, 1 formatted output, 2 Fortran bin, 3 E
 #|C 4 4.0d-2 4.0d-2 0.0d-4 6.0 7.0 20.d0  Atom name, number of basis functions per atom, pre
 #|H 1 4.0d-2 4.0d-2 0.0d-4 6.0 7.0 20.d0  Atom name, number of basis functions per atom, pre
 # ==== WARNING: the following lines have not been processed by the parser ====
 #|                                                                                          
  #--------------------------------------------------------------------------------------- |
 Data Writing directory                : ./data/
  #-------------------------------------------------- Input Atomic System (file: posinp.xyz)
 Atomic System Properties:
   Number of atomic types              :  2
   Number of atoms                     :  8
   Types of atoms                      :  [ C, H ]
   Boundary Conditions                 : Free #Code: F
   Number of Symmetries                :  0
   Space group                         : disabled
  #------------------------------ Geometry optimization Input Parameters (file: input.geopt)
 Geometry Optimization Parameters:
   Maximum steps                       :  1
   Algorithm                           : BFGS
   Random atomic displacement          :  0.0E+00
   Fluctuation in forces               :  1.0E+00
   Maximum in forces                   :  0.0E+00
   Steepest descent step               :  4.0E+00
 Material acceleration                 :  No #iproc=0
  #------------------------------------------------------------------------ Input parameters
 DFT parameters:
   eXchange Correlation:
     XC ID                             :  &ixc  1
     Exchange-Correlation reference    : "XC: Teter 93"
     XC functional implementation      : ABINIT
     Spin polarization                 :  No
 Basis set definition:
   Suggested Grid Spacings (a0)        :  [  0.45,  0.45,  0.45 ]
   Coarse and Fine Radii Multipliers   :  [  5.0,  7.0 ]
 Self-Consistent Cycle Parameters:
   Wavefunction:
     Gradient Norm Threshold           :  &gnrm_cv  1.0E-05
     CG Steps for Preconditioner       :  5
     DIIS History length               :  10
     Max. Wfn Iterations               :  &itermax  100
     Max. Subspace Diagonalizations    :  1
     Input wavefunction policy         : Linear AO # 100
     Output wavefunction policy        : none # 0
     Output grid policy                : none # 0
     Output grid format                : text # 0
     Virtual orbitals                  :  0
     Number of plotted density orbitals:  0
   Density/Potential:
     Max. Iterations                   :  1
 Post Optimization Parameters:
   Finite-Size Effect estimation:
     Scheduled                         :  No
  #----------------------------------------------------------------------- System Properties
 Properties of atoms in the system:
 - Symbol                              : C #Type No.  01
   No. of Electrons                    :  4
   No. of Atoms                        :  2
   Radii of active regions (AU):
     Coarse                            :  1.58437
     Fine                              :  0.23268
     Coarse PSP                        :  0.65261
     Source                            : Hard-Coded
   Grid Spacing threshold (AU)         :  0.58
   Pseudopotential type                : HGH
   Local Pseudo Potential (HGH convention):
     Rloc                              :  0.34883
     Coefficients (c1 .. c4)           :  [ -8.51377,  1.22843,  0.00000,  0.00000 ]
   NonLocal PSP Parameters:
   - Channel (l)                       :  0
     Rloc                              :  0.30455
     h_ij matrix:
     -  [  9.52284, -0.00000,  0.00000 ]
     -  [ -0.00000,  0.00000, -0.00000 ]
     -  [  0.00000, -0.00000,  0.00000 ]
   No. of projectors                   :  1
   PSP XC                              : "XC: Teter 93"
 - Symbol                              : H #Type No.  02
   No. of Electrons                    :  1
   No. of Atoms                        :  6
   Radii of active regions (AU):
     Coarse                            :  1.46342
     Fine                              :  0.20000
     Coarse PSP                        :  0.00000
     Source                            : Hard-Coded
   Grid Spacing threshold (AU)         :  0.50
   Pseudopotential type                : HGH
   Local Pseudo Potential (HGH convention):
     Rloc                              :  0.20000
     Coefficients (c1 .. c4)           :  [ -4.18024,  0.72508,  0.00000,  0.00000 ]
   No. of projectors                   :  0
   PSP XC                              : "XC: Teter 93"
  #-------------------------------------------------------------------------- Atom Positions
 Atomic positions within the cell (Atomic and Grid Units):
 - C: {AU:  [  8.9230,  9.9857,  8.9095 ], GU:  [  19.829,  22.190,  19.799 ]} # 0001
 - C: {AU:  [  11.327,  8.4643,  9.0905 ], GU:  [  25.171,  18.810,  20.201 ]} # 0002
 - H: {AU:  [  7.2387,  8.7669,  8.9403 ], GU:  [  16.086,  19.482,  19.867 ]} # 0003
 - H: {AU:  [  8.7410,  11.325,  10.490 ], GU:  [  19.424,  25.167,  23.310 ]} # 0004
 - H: {AU:  [  8.8471,  11.095,  7.1525 ], GU:  [  19.660,  24.656,  15.895 ]} # 0005
 - H: {AU:  [  11.509,  7.1251,  7.5104 ], GU:  [  25.575,  15.833,  16.690 ]} # 0006
 - H: {AU:  [  11.403,  7.3549,  10.847 ], GU:  [  25.340,  16.344,  24.105 ]} # 0007
 - H: {AU:  [  13.011,  9.6832,  9.0595 ], GU:  [  28.914,  21.518,  20.132 ]} # 0008
 Rigid Shift Applied (AU)              :  [  2.3752,  7.1285,  7.1455 ]
  #------------------------------------------------------------------------- Grid properties
 Box Grid spacings                     :  [  0.4500,  0.4500,  0.4500 ]
 Sizes of the simulation domain:
   AU                                  :  [  20.250,  18.450,  18.000 ]
   Angstroem                           :  [  10.716,  9.7633,  9.5252 ]
   Grid Spacing Units                  :  [  45,  41,  40 ]
   High resolution region boundaries (GU):
     From                              :  [  13,  13,  13 ]
     To                                :  [  32,  28,  27 ]
 High Res. box is treated separately   :  Yes
  #------------------------------------------------------------------- Kernel Initialization
 Poisson Kernel Initialization:
<<<<<<< HEAD
   MPI tasks                           :  6
 Poisson Kernel Creation:
   Boundary Conditions                 : Free
   Memory Requirements per MPI task:
     Density (MB)                      :  2.19
     Kernel (MB)                       :  2.20
     Full Grid Arrays (MB)             :  11.58
     Load Balancing of calculations:
       Density:
         MPI tasks 0- 4                : 100%
         MPI task 5                    :  89%
       Kernel:
         MPI tasks 0- 4                : 100%
         MPI task 5                    :  76%
=======
   MPI tasks                           :  2
   OpenMP threads per MPI task         :  2
 Poisson Kernel Creation:
   Boundary Conditions                 : Free
   Memory Requirements per MPI task:
     Density (MB)                      :  6.46
     Kernel (MB)                       :  6.62
     Full Grid Arrays (MB)             :  11.58
     Load Balancing of calculations:
       Density:
         MPI tasks 0- 1                : 100%
       Kernel:
         MPI tasks 0- 0                : 100%
         MPI task 1                    :  98%
>>>>>>> 710e4b74
       Complete LB per task            : 1/3 LB_density + 2/3 LB_kernel
 Wavefunctions Descriptors, full simulation domain:
   Coarse resolution grid:
     No. of segments                   :  1420
     No. of points                     :  39620
   Fine resolution grid:
     No. of segments                   :  186
     No. of points                     :  1026
  #---------------------------------------------------------------------- Occupation Numbers
 Total Number of Electrons             :  14
 Spin treatment                        : Averaged
 Orbitals Repartition:
<<<<<<< HEAD
   MPI tasks  0- 0                     :  2
   MPI tasks  1- 5                     :  1
=======
   MPI tasks  0- 0                     :  4
   MPI tasks  1- 1                     :  3
>>>>>>> 710e4b74
 Total Number of Orbitals              :  7
 Occupation numbers coming from        : System properties
 Input Occupation Numbers:
 - Occupation Numbers: {Orbitals No. 1-7:  2.0000}
 Wavefunctions memory occupation for root MPI process:  1 MB 438 KB 576 B
 NonLocal PSP Projectors Descriptors:
   Creation strategy                   : On-the-fly
   Total number of projectors          :  2
   Total number of components          :  5803
   Percent of zero components          :  0
  #-------------------------------------------------------- Estimation of Memory Consumption
 Memory requirements for principal quantities (MiB.KiB):
   Subspace Matrix                     : 0.1 #    (Number of Orbitals: 7)
   Single orbital                      : 0.366 #  (Number of Components: 46802)
<<<<<<< HEAD
   All (distributed) orbitals          : 2.147 #  (Number of Orbitals per MPI task: 2)
   Wavefunction storage size           : 16.437 # (DIIS/SD workspaces included)
=======
   All (distributed) orbitals          : 4.292 #  (Number of Orbitals per MPI task: 4)
   Wavefunction storage size           : 32.871 # (DIIS/SD workspaces included)
>>>>>>> 710e4b74
   Nonlocal Pseudopotential Arrays     : 0.46
   Full Uncompressed (ISF) grid        : 11.594
   Workspaces storage size             : 0.1008
 Memory requirements for principal code sections (MiB.KiB):
<<<<<<< HEAD
   Kernel calculation                  : 43.703
   Density Construction                : 55.413
   Poisson Solver                      : 45.74
   Hamiltonian application             : 56.383
 Estimated Memory Peak (MB)            :  56
=======
   Kernel calculation                  : 126.920
   Density Construction                : 89.11
   Poisson Solver                      : 117.96
   Hamiltonian application             : 89.1005
 Estimated Memory Peak (MB)            :  126
>>>>>>> 710e4b74
  #WARNING: Do not call check_communications in the linear scaling version!
 Checking Compression/Uncompression of sparse matrices:
   Tolerances for this check           :  1.00000001335143196E-10
   Maxdiff for compress                :  0.00000000000000000E+00
   Maxdiff for uncompress              :  0.00000000000000000E+00
   Tolerances for this check           :  1.00000001335143196E-10
   Maxdiff for compress                :  0.00000000000000000E+00
   Maxdiff for uncompress              :  0.00000000000000000E+00
   Tolerances for this check           :  1.00000001335143196E-10
   Maxdiff for compress                :  0.00000000000000000E+00
   Maxdiff for uncompress              :  0.00000000000000000E+00
 Ion-Ion interaction energy            :  2.65633855517418E+01
  #---------------------------------------------------------------- Ionic Potential Creation
 Total ionic charge                    : -14.000000099281
 Poisson Solver:
   BC                                  : Free
   Box                                 :  [  121,  113,  111 ]
<<<<<<< HEAD
   MPI tasks                           :  6
=======
   MPI tasks                           :  2
>>>>>>> 710e4b74
  #------------------------------------------------------------ Input Wavefunctions Creation
 Input Hamiltonian:
   Total No. of Atomic Input Orbitals  :  14
   Atomic Input Orbital Generation:
   -  {Atom Type: C, Electronic configuration: {s: [ 2.00], p: [ 2/3,  2/3,  2/3]}}
   -  {Atom Type: H, Electronic configuration: {s: [ 1.00]}}
   Wavelet conversion succeeded        :  Yes
   Deviation from normalization        :  1.27E-06
   Poisson Solver:
     BC                                : Free
     Box                               :  [  121,  113,  111 ]
<<<<<<< HEAD
     MPI tasks                         :  6
   Poisson Solver:
     BC                                : Free
     Box                               :  [  121,  113,  111 ]
     MPI tasks                         :  6
 Checking Communications of Minimal Basis:
   Number of coarse and fine DoF (MasterMPI task):  [  11536,  178 ]

   Maxdiff for transpose (checksum)    :  7.27595761418342590E-11
   Maxdiff for untranspose             :  0.00000000000000000E+00
 Checking Communications of Enlarged Minimal Basis:
   Number of coarse and fine DoF (MasterMPI task):  [  7195,  172 ]

   Maxdiff for transpose (checksum)    :  1.74622982740402222E-10
=======
     MPI tasks                         :  2
   Poisson Solver:
     BC                                : Free
     Box                               :  [  121,  113,  111 ]
     MPI tasks                         :  2
 Checking Communications of Minimal Basis:
   Number of coarse and fine DoF (MasterMPI task):  [  19856,  531 ]
   Tolerances for this check: [ 1.69262859402758666E-06,  3.10862446895043831E-15]
   Maxdiff for transpose (checksum)    :  8.73114913702011108E-11
   Maxdiff for untranspose             :  0.00000000000000000E+00
 Checking Communications of Enlarged Minimal Basis:
   Number of coarse and fine DoF (MasterMPI task):  [  19856,  531 ]
   Tolerances for this check: [ 4.03425719672025225E-06,  3.10862446895043831E-15]
   Maxdiff for transpose (checksum)    :  5.82076609134674072E-11
>>>>>>> 710e4b74
   Maxdiff for untranspose             :  0.00000000000000000E+00
 Poisson Solver:
   BC                                  : Free
   Box                                 :  [  121,  113,  111 ]
<<<<<<< HEAD
   MPI tasks                           :  6
 Poisson Solver:
   BC                                  : Free
   Box                                 :  [  121,  113,  111 ]
   MPI tasks                           :  6
 Poisson Solver:
   BC                                  : Free
   Box                                 :  [  121,  113,  111 ]
   MPI tasks                           :  6
 Poisson Solver:
   BC                                  : Free
   Box                                 :  [  121,  113,  111 ]
   MPI tasks                           :  6
 Poisson Solver:
   BC                                  : Free
   Box                                 :  [  121,  113,  111 ]
   MPI tasks                           :  6
 Poisson Solver:
   BC                                  : Free
   Box                                 :  [  121,  113,  111 ]
   MPI tasks                           :  6
 Poisson Solver:
   BC                                  : Free
   Box                                 :  [  121,  113,  111 ]
   MPI tasks                           :  6
 Poisson Solver:
   BC                                  : Free
   Box                                 :  [  121,  113,  111 ]
   MPI tasks                           :  6
 Poisson Solver:
   BC                                  : Free
   Box                                 :  [  121,  113,  111 ]
   MPI tasks                           :  6
 Poisson Solver:
   BC                                  : Free
   Box                                 :  [  121,  113,  111 ]
   MPI tasks                           :  6
 Poisson Solver:
   BC                                  : Free
   Box                                 :  [  121,  113,  111 ]
   MPI tasks                           :  6
 Poisson Solver:
   BC                                  : Free
   Box                                 :  [  121,  113,  111 ]
   MPI tasks                           :  6
 Poisson Solver:
   BC                                  : Free
   Box                                 :  [  121,  113,  111 ]
   MPI tasks                           :  6
 Poisson Solver:
   BC                                  : Free
   Box                                 :  [  121,  113,  111 ]
   MPI tasks                           :  6
 Poisson Solver:
   BC                                  : Free
   Box                                 :  [  121,  113,  111 ]
   MPI tasks                           :  6
 Poisson Solver:
   BC                                  : Free
   Box                                 :  [  121,  113,  111 ]
   MPI tasks                           :  6
 Poisson Solver:
   BC                                  : Free
   Box                                 :  [  121,  113,  111 ]
   MPI tasks                           :  6
 Poisson Solver:
   BC                                  : Free
   Box                                 :  [  121,  113,  111 ]
   MPI tasks                           :  6
 Poisson Solver:
   BC                                  : Free
   Box                                 :  [  121,  113,  111 ]
   MPI tasks                           :  6
 Poisson Solver:
   BC                                  : Free
   Box                                 :  [  121,  113,  111 ]
   MPI tasks                           :  6
 Poisson Solver:
   BC                                  : Free
   Box                                 :  [  121,  113,  111 ]
   MPI tasks                           :  6
 Poisson Solver:
   BC                                  : Free
   Box                                 :  [  121,  113,  111 ]
   MPI tasks                           :  6
 Poisson Solver:
   BC                                  : Free
   Box                                 :  [  121,  113,  111 ]
   MPI tasks                           :  6
 Poisson Solver:
   BC                                  : Free
   Box                                 :  [  121,  113,  111 ]
   MPI tasks                           :  6
 Poisson Solver:
   BC                                  : Free
   Box                                 :  [  121,  113,  111 ]
   MPI tasks                           :  6
 Poisson Solver:
   BC                                  : Free
   Box                                 :  [  121,  113,  111 ]
   MPI tasks                           :  6
 Poisson Solver:
   BC                                  : Free
   Box                                 :  [  121,  113,  111 ]
   MPI tasks                           :  6
 Poisson Solver:
   BC                                  : Free
   Box                                 :  [  121,  113,  111 ]
   MPI tasks                           :  6
 Poisson Solver:
   BC                                  : Free
   Box                                 :  [  121,  113,  111 ]
   MPI tasks                           :  6
 Poisson Solver:
   BC                                  : Free
   Box                                 :  [  121,  113,  111 ]
   MPI tasks                           :  6
=======
   MPI tasks                           :  2
 Poisson Solver:
   BC                                  : Free
   Box                                 :  [  121,  113,  111 ]
   MPI tasks                           :  2
 Poisson Solver:
   BC                                  : Free
   Box                                 :  [  121,  113,  111 ]
   MPI tasks                           :  2
 Poisson Solver:
   BC                                  : Free
   Box                                 :  [  121,  113,  111 ]
   MPI tasks                           :  2
 Poisson Solver:
   BC                                  : Free
   Box                                 :  [  121,  113,  111 ]
   MPI tasks                           :  2
 Poisson Solver:
   BC                                  : Free
   Box                                 :  [  121,  113,  111 ]
   MPI tasks                           :  2
 Poisson Solver:
   BC                                  : Free
   Box                                 :  [  121,  113,  111 ]
   MPI tasks                           :  2
 Poisson Solver:
   BC                                  : Free
   Box                                 :  [  121,  113,  111 ]
   MPI tasks                           :  2
 Poisson Solver:
   BC                                  : Free
   Box                                 :  [  121,  113,  111 ]
   MPI tasks                           :  2
 Poisson Solver:
   BC                                  : Free
   Box                                 :  [  121,  113,  111 ]
   MPI tasks                           :  2
 Poisson Solver:
   BC                                  : Free
   Box                                 :  [  121,  113,  111 ]
   MPI tasks                           :  2
 Poisson Solver:
   BC                                  : Free
   Box                                 :  [  121,  113,  111 ]
   MPI tasks                           :  2
 Poisson Solver:
   BC                                  : Free
   Box                                 :  [  121,  113,  111 ]
   MPI tasks                           :  2
 Poisson Solver:
   BC                                  : Free
   Box                                 :  [  121,  113,  111 ]
   MPI tasks                           :  2
 Poisson Solver:
   BC                                  : Free
   Box                                 :  [  121,  113,  111 ]
   MPI tasks                           :  2
 Poisson Solver:
   BC                                  : Free
   Box                                 :  [  121,  113,  111 ]
   MPI tasks                           :  2
 Poisson Solver:
   BC                                  : Free
   Box                                 :  [  121,  113,  111 ]
   MPI tasks                           :  2
 Poisson Solver:
   BC                                  : Free
   Box                                 :  [  121,  113,  111 ]
   MPI tasks                           :  2
 Poisson Solver:
   BC                                  : Free
   Box                                 :  [  121,  113,  111 ]
   MPI tasks                           :  2
 Poisson Solver:
   BC                                  : Free
   Box                                 :  [  121,  113,  111 ]
   MPI tasks                           :  2
 Poisson Solver:
   BC                                  : Free
   Box                                 :  [  121,  113,  111 ]
   MPI tasks                           :  2
 Poisson Solver:
   BC                                  : Free
   Box                                 :  [  121,  113,  111 ]
   MPI tasks                           :  2
 Poisson Solver:
   BC                                  : Free
   Box                                 :  [  121,  113,  111 ]
   MPI tasks                           :  2
 Poisson Solver:
   BC                                  : Free
   Box                                 :  [  121,  113,  111 ]
   MPI tasks                           :  2
 Poisson Solver:
   BC                                  : Free
   Box                                 :  [  121,  113,  111 ]
   MPI tasks                           :  2
 Poisson Solver:
   BC                                  : Free
   Box                                 :  [  121,  113,  111 ]
   MPI tasks                           :  2
 Poisson Solver:
   BC                                  : Free
   Box                                 :  [  121,  113,  111 ]
   MPI tasks                           :  2
 Poisson Solver:
   BC                                  : Free
   Box                                 :  [  121,  113,  111 ]
   MPI tasks                           :  2
 Poisson Solver:
   BC                                  : Free
   Box                                 :  [  121,  113,  111 ]
   MPI tasks                           :  2
 Poisson Solver:
   BC                                  : Free
   Box                                 :  [  121,  113,  111 ]
   MPI tasks                           :  2
>>>>>>> 710e4b74
  #---------------------------------------------------------------------- Forces Calculation
 Poisson Solver:
   BC                                  : Free
   Box                                 :  [  121,  113,  111 ]
<<<<<<< HEAD
   MPI tasks                           :  6
=======
   MPI tasks                           :  2
>>>>>>> 710e4b74
 Electric Dipole Moment (AU):
   P vector                            :  [ -2.1524E-03, -1.1320E-03, -1.2921E-03 ]
   norm(P)                             :  2.753847E-03
 Electric Dipole Moment (Debye):
   P vector                            :  [ -5.4708E-03, -2.8772E-03, -3.2842E-03 ]
   norm(P)                             :  6.999580E-03
 Calculate local forces: {Leaked force:  0.00000E+00}
 Calculate Non Local forces            :  Yes
 Average noise forces: {x:  1.94816599E-04, y:  2.18877153E-04, z:  7.28000316E-05, 
                    total:  3.01928070E-04}
<<<<<<< HEAD
 Clean forces norm (Ha/Bohr): {maxval:  1.927177672425E-03, fnrm2:  1.577118814302E-05}
 Raw forces norm (Ha/Bohr): {maxval:  2.341774327266E-03, fnrm2:  2.144749603155E-05}
  #--------------------------------------------------------------------------- Atomic Forces
 Atomic Forces (Ha/Bohr):
 -  {C:  [ -1.074662263155E-04,  3.784886264305E-04, -3.518827366348E-04 ]} # 0001
 -  {C:  [  2.681198493589E-04, -7.366693625687E-05,  4.086864608920E-04 ]} # 0002
 -  {H:  [  2.156276997742E-04,  6.299682236376E-04, -1.708810343052E-04 ]} # 0003
 -  {H:  [  6.729303128509E-04, -1.599515557427E-03, -7.720663625835E-04 ]} # 0004
 -  {H:  [  2.616555870928E-04, -1.532025949403E-03,  1.139494021569E-03 ]} # 0005
 -  {H:  [ -7.538315181656E-04,  1.504308024839E-03,  7.335794819559E-04 ]} # 0006
 -  {H:  [ -3.251163291479E-04,  1.422308847327E-03, -1.157833634022E-03 ]} # 0007
 -  {H:  [ -2.319193754478E-04, -7.298652791465E-04,  1.709038031281E-04 ]} # 0008
  #----------------------------------------------------------------- Timing for root process
 Timings for root process:
   CPU time (s)                        :  32.06
   Elapsed time (s)                    :  32.16
=======
 Clean forces norm (Ha/Bohr): {maxval:  1.927177672447E-03, fnrm2:  1.577118814307E-05}
 Raw forces norm (Ha/Bohr): {maxval:  2.341774327268E-03, fnrm2:  2.144749603158E-05}
  #--------------------------------------------------------------------------- Atomic Forces
 Atomic Forces (Ha/Bohr):
 -  {C: [-1.074662263135E-04,  3.784886264389E-04, -3.518827367354E-04]} # 0001
 -  {C: [ 2.681198493606E-04, -7.366693625994E-05,  4.086864608176E-04]} # 0002
 -  {H: [ 2.156276997729E-04,  6.299682236349E-04, -1.708810342767E-04]} # 0003
 -  {H: [ 6.729303128522E-04, -1.599515557430E-03, -7.720663625517E-04]} # 0004
 -  {H: [ 2.616555870934E-04, -1.532025949405E-03,  1.139494021604E-03]} # 0005
 -  {H: [-7.538315181671E-04,  1.504308024840E-03,  7.335794819870E-04]} # 0006
 -  {H: [-3.251163291477E-04,  1.422308847326E-03, -1.157833633996E-03]} # 0007
 -  {H: [-2.319193754507E-04, -7.298652791454E-04,  1.709038031512E-04]} # 0008
  #----------------------------------------------------------------- Timing for root process
 Timings for root process:
   CPU time (s)                        :  173.74
   Elapsed time (s)                    :  92.43
>>>>>>> 710e4b74
  #-------------------------------- Warnings obtained during the run, check their relevance!
 WARNINGS:
 - Do not call check_communications in the linear scaling version!
 Status of the memory at finalization:
   Timestamp of Profile initialization:
     2013-03-28 16:09:07.874
 Calling sequence of Main program      : 
 Memory Consumption Report:
<<<<<<< HEAD
   Tot. No. of Allocations  : 22529
   Tot. No. of Deallocations: 22529
   Remaining Memory (B)     : 0
   Memory occupation: 
      Peak Value (MB): 153
=======
   Tot. No. of Allocations  : 45155
   Tot. No. of Deallocations: 45155
   Remaining Memory (B)     : 0
   Memory occupation: 
      Peak Value (MB): 333
>>>>>>> 710e4b74
      for the array: psir
      in the routine: psi_to_vlocpsi<|MERGE_RESOLUTION|>--- conflicted
+++ resolved
@@ -26,13 +26,6 @@
        ggggg       i         BBBB
 
  Reference Paper                       : The Journal of Chemical Physics 129, 014109 (2008)
-<<<<<<< HEAD
- Version Number                        : 1.7-dev.25
- Timestamp of this run                 : 2013-03-28 16:09:07.875
- Root process Hostname                 : moutarde
- Number of MPI tasks                   :  6
- OpenMP parallelization                :  No
-=======
  Version Number                        : 1.7-dev.26
  Timestamp of this run                 : 2013-04-15 14:41:45.529
  Root process Hostname                 : athelas
@@ -54,7 +47,6 @@
      FCFLAGS                           : -O2 -fopenmp
      CXXFLAGS                          : -g -O2
      CPPFLAGS                          : 
->>>>>>> 710e4b74
  #... (file:input.perf)..................................................Performance Options
  #|debug F                      Debug option                                                 
  #|fftcache 8192                Cache size for the FFT                                       
@@ -258,22 +250,6 @@
  High Res. box is treated separately   :  Yes
   #------------------------------------------------------------------- Kernel Initialization
  Poisson Kernel Initialization:
-<<<<<<< HEAD
-   MPI tasks                           :  6
- Poisson Kernel Creation:
-   Boundary Conditions                 : Free
-   Memory Requirements per MPI task:
-     Density (MB)                      :  2.19
-     Kernel (MB)                       :  2.20
-     Full Grid Arrays (MB)             :  11.58
-     Load Balancing of calculations:
-       Density:
-         MPI tasks 0- 4                : 100%
-         MPI task 5                    :  89%
-       Kernel:
-         MPI tasks 0- 4                : 100%
-         MPI task 5                    :  76%
-=======
    MPI tasks                           :  2
    OpenMP threads per MPI task         :  2
  Poisson Kernel Creation:
@@ -288,7 +264,6 @@
        Kernel:
          MPI tasks 0- 0                : 100%
          MPI task 1                    :  98%
->>>>>>> 710e4b74
        Complete LB per task            : 1/3 LB_density + 2/3 LB_kernel
  Wavefunctions Descriptors, full simulation domain:
    Coarse resolution grid:
@@ -301,13 +276,8 @@
  Total Number of Electrons             :  14
  Spin treatment                        : Averaged
  Orbitals Repartition:
-<<<<<<< HEAD
-   MPI tasks  0- 0                     :  2
-   MPI tasks  1- 5                     :  1
-=======
    MPI tasks  0- 0                     :  4
    MPI tasks  1- 1                     :  3
->>>>>>> 710e4b74
  Total Number of Orbitals              :  7
  Occupation numbers coming from        : System properties
  Input Occupation Numbers:
@@ -322,30 +292,17 @@
  Memory requirements for principal quantities (MiB.KiB):
    Subspace Matrix                     : 0.1 #    (Number of Orbitals: 7)
    Single orbital                      : 0.366 #  (Number of Components: 46802)
-<<<<<<< HEAD
-   All (distributed) orbitals          : 2.147 #  (Number of Orbitals per MPI task: 2)
-   Wavefunction storage size           : 16.437 # (DIIS/SD workspaces included)
-=======
    All (distributed) orbitals          : 4.292 #  (Number of Orbitals per MPI task: 4)
    Wavefunction storage size           : 32.871 # (DIIS/SD workspaces included)
->>>>>>> 710e4b74
    Nonlocal Pseudopotential Arrays     : 0.46
    Full Uncompressed (ISF) grid        : 11.594
    Workspaces storage size             : 0.1008
  Memory requirements for principal code sections (MiB.KiB):
-<<<<<<< HEAD
-   Kernel calculation                  : 43.703
-   Density Construction                : 55.413
-   Poisson Solver                      : 45.74
-   Hamiltonian application             : 56.383
- Estimated Memory Peak (MB)            :  56
-=======
    Kernel calculation                  : 126.920
    Density Construction                : 89.11
    Poisson Solver                      : 117.96
    Hamiltonian application             : 89.1005
  Estimated Memory Peak (MB)            :  126
->>>>>>> 710e4b74
   #WARNING: Do not call check_communications in the linear scaling version!
  Checking Compression/Uncompression of sparse matrices:
    Tolerances for this check           :  1.00000001335143196E-10
@@ -363,11 +320,7 @@
  Poisson Solver:
    BC                                  : Free
    Box                                 :  [  121,  113,  111 ]
-<<<<<<< HEAD
-   MPI tasks                           :  6
-=======
-   MPI tasks                           :  2
->>>>>>> 710e4b74
+   MPI tasks                           :  2
   #------------------------------------------------------------ Input Wavefunctions Creation
  Input Hamiltonian:
    Total No. of Atomic Input Orbitals  :  14
@@ -379,22 +332,6 @@
    Poisson Solver:
      BC                                : Free
      Box                               :  [  121,  113,  111 ]
-<<<<<<< HEAD
-     MPI tasks                         :  6
-   Poisson Solver:
-     BC                                : Free
-     Box                               :  [  121,  113,  111 ]
-     MPI tasks                         :  6
- Checking Communications of Minimal Basis:
-   Number of coarse and fine DoF (MasterMPI task):  [  11536,  178 ]
-
-   Maxdiff for transpose (checksum)    :  7.27595761418342590E-11
-   Maxdiff for untranspose             :  0.00000000000000000E+00
- Checking Communications of Enlarged Minimal Basis:
-   Number of coarse and fine DoF (MasterMPI task):  [  7195,  172 ]
-
-   Maxdiff for transpose (checksum)    :  1.74622982740402222E-10
-=======
      MPI tasks                         :  2
    Poisson Solver:
      BC                                : Free
@@ -409,257 +346,132 @@
    Number of coarse and fine DoF (MasterMPI task):  [  19856,  531 ]
    Tolerances for this check: [ 4.03425719672025225E-06,  3.10862446895043831E-15]
    Maxdiff for transpose (checksum)    :  5.82076609134674072E-11
->>>>>>> 710e4b74
    Maxdiff for untranspose             :  0.00000000000000000E+00
  Poisson Solver:
    BC                                  : Free
    Box                                 :  [  121,  113,  111 ]
-<<<<<<< HEAD
-   MPI tasks                           :  6
- Poisson Solver:
-   BC                                  : Free
-   Box                                 :  [  121,  113,  111 ]
-   MPI tasks                           :  6
- Poisson Solver:
-   BC                                  : Free
-   Box                                 :  [  121,  113,  111 ]
-   MPI tasks                           :  6
- Poisson Solver:
-   BC                                  : Free
-   Box                                 :  [  121,  113,  111 ]
-   MPI tasks                           :  6
- Poisson Solver:
-   BC                                  : Free
-   Box                                 :  [  121,  113,  111 ]
-   MPI tasks                           :  6
- Poisson Solver:
-   BC                                  : Free
-   Box                                 :  [  121,  113,  111 ]
-   MPI tasks                           :  6
- Poisson Solver:
-   BC                                  : Free
-   Box                                 :  [  121,  113,  111 ]
-   MPI tasks                           :  6
- Poisson Solver:
-   BC                                  : Free
-   Box                                 :  [  121,  113,  111 ]
-   MPI tasks                           :  6
- Poisson Solver:
-   BC                                  : Free
-   Box                                 :  [  121,  113,  111 ]
-   MPI tasks                           :  6
- Poisson Solver:
-   BC                                  : Free
-   Box                                 :  [  121,  113,  111 ]
-   MPI tasks                           :  6
- Poisson Solver:
-   BC                                  : Free
-   Box                                 :  [  121,  113,  111 ]
-   MPI tasks                           :  6
- Poisson Solver:
-   BC                                  : Free
-   Box                                 :  [  121,  113,  111 ]
-   MPI tasks                           :  6
- Poisson Solver:
-   BC                                  : Free
-   Box                                 :  [  121,  113,  111 ]
-   MPI tasks                           :  6
- Poisson Solver:
-   BC                                  : Free
-   Box                                 :  [  121,  113,  111 ]
-   MPI tasks                           :  6
- Poisson Solver:
-   BC                                  : Free
-   Box                                 :  [  121,  113,  111 ]
-   MPI tasks                           :  6
- Poisson Solver:
-   BC                                  : Free
-   Box                                 :  [  121,  113,  111 ]
-   MPI tasks                           :  6
- Poisson Solver:
-   BC                                  : Free
-   Box                                 :  [  121,  113,  111 ]
-   MPI tasks                           :  6
- Poisson Solver:
-   BC                                  : Free
-   Box                                 :  [  121,  113,  111 ]
-   MPI tasks                           :  6
- Poisson Solver:
-   BC                                  : Free
-   Box                                 :  [  121,  113,  111 ]
-   MPI tasks                           :  6
- Poisson Solver:
-   BC                                  : Free
-   Box                                 :  [  121,  113,  111 ]
-   MPI tasks                           :  6
- Poisson Solver:
-   BC                                  : Free
-   Box                                 :  [  121,  113,  111 ]
-   MPI tasks                           :  6
- Poisson Solver:
-   BC                                  : Free
-   Box                                 :  [  121,  113,  111 ]
-   MPI tasks                           :  6
- Poisson Solver:
-   BC                                  : Free
-   Box                                 :  [  121,  113,  111 ]
-   MPI tasks                           :  6
- Poisson Solver:
-   BC                                  : Free
-   Box                                 :  [  121,  113,  111 ]
-   MPI tasks                           :  6
- Poisson Solver:
-   BC                                  : Free
-   Box                                 :  [  121,  113,  111 ]
-   MPI tasks                           :  6
- Poisson Solver:
-   BC                                  : Free
-   Box                                 :  [  121,  113,  111 ]
-   MPI tasks                           :  6
- Poisson Solver:
-   BC                                  : Free
-   Box                                 :  [  121,  113,  111 ]
-   MPI tasks                           :  6
- Poisson Solver:
-   BC                                  : Free
-   Box                                 :  [  121,  113,  111 ]
-   MPI tasks                           :  6
- Poisson Solver:
-   BC                                  : Free
-   Box                                 :  [  121,  113,  111 ]
-   MPI tasks                           :  6
- Poisson Solver:
-   BC                                  : Free
-   Box                                 :  [  121,  113,  111 ]
-   MPI tasks                           :  6
-=======
-   MPI tasks                           :  2
- Poisson Solver:
-   BC                                  : Free
-   Box                                 :  [  121,  113,  111 ]
-   MPI tasks                           :  2
- Poisson Solver:
-   BC                                  : Free
-   Box                                 :  [  121,  113,  111 ]
-   MPI tasks                           :  2
- Poisson Solver:
-   BC                                  : Free
-   Box                                 :  [  121,  113,  111 ]
-   MPI tasks                           :  2
- Poisson Solver:
-   BC                                  : Free
-   Box                                 :  [  121,  113,  111 ]
-   MPI tasks                           :  2
- Poisson Solver:
-   BC                                  : Free
-   Box                                 :  [  121,  113,  111 ]
-   MPI tasks                           :  2
- Poisson Solver:
-   BC                                  : Free
-   Box                                 :  [  121,  113,  111 ]
-   MPI tasks                           :  2
- Poisson Solver:
-   BC                                  : Free
-   Box                                 :  [  121,  113,  111 ]
-   MPI tasks                           :  2
- Poisson Solver:
-   BC                                  : Free
-   Box                                 :  [  121,  113,  111 ]
-   MPI tasks                           :  2
- Poisson Solver:
-   BC                                  : Free
-   Box                                 :  [  121,  113,  111 ]
-   MPI tasks                           :  2
- Poisson Solver:
-   BC                                  : Free
-   Box                                 :  [  121,  113,  111 ]
-   MPI tasks                           :  2
- Poisson Solver:
-   BC                                  : Free
-   Box                                 :  [  121,  113,  111 ]
-   MPI tasks                           :  2
- Poisson Solver:
-   BC                                  : Free
-   Box                                 :  [  121,  113,  111 ]
-   MPI tasks                           :  2
- Poisson Solver:
-   BC                                  : Free
-   Box                                 :  [  121,  113,  111 ]
-   MPI tasks                           :  2
- Poisson Solver:
-   BC                                  : Free
-   Box                                 :  [  121,  113,  111 ]
-   MPI tasks                           :  2
- Poisson Solver:
-   BC                                  : Free
-   Box                                 :  [  121,  113,  111 ]
-   MPI tasks                           :  2
- Poisson Solver:
-   BC                                  : Free
-   Box                                 :  [  121,  113,  111 ]
-   MPI tasks                           :  2
- Poisson Solver:
-   BC                                  : Free
-   Box                                 :  [  121,  113,  111 ]
-   MPI tasks                           :  2
- Poisson Solver:
-   BC                                  : Free
-   Box                                 :  [  121,  113,  111 ]
-   MPI tasks                           :  2
- Poisson Solver:
-   BC                                  : Free
-   Box                                 :  [  121,  113,  111 ]
-   MPI tasks                           :  2
- Poisson Solver:
-   BC                                  : Free
-   Box                                 :  [  121,  113,  111 ]
-   MPI tasks                           :  2
- Poisson Solver:
-   BC                                  : Free
-   Box                                 :  [  121,  113,  111 ]
-   MPI tasks                           :  2
- Poisson Solver:
-   BC                                  : Free
-   Box                                 :  [  121,  113,  111 ]
-   MPI tasks                           :  2
- Poisson Solver:
-   BC                                  : Free
-   Box                                 :  [  121,  113,  111 ]
-   MPI tasks                           :  2
- Poisson Solver:
-   BC                                  : Free
-   Box                                 :  [  121,  113,  111 ]
-   MPI tasks                           :  2
- Poisson Solver:
-   BC                                  : Free
-   Box                                 :  [  121,  113,  111 ]
-   MPI tasks                           :  2
- Poisson Solver:
-   BC                                  : Free
-   Box                                 :  [  121,  113,  111 ]
-   MPI tasks                           :  2
- Poisson Solver:
-   BC                                  : Free
-   Box                                 :  [  121,  113,  111 ]
-   MPI tasks                           :  2
- Poisson Solver:
-   BC                                  : Free
-   Box                                 :  [  121,  113,  111 ]
-   MPI tasks                           :  2
- Poisson Solver:
-   BC                                  : Free
-   Box                                 :  [  121,  113,  111 ]
-   MPI tasks                           :  2
->>>>>>> 710e4b74
+   MPI tasks                           :  2
+ Poisson Solver:
+   BC                                  : Free
+   Box                                 :  [  121,  113,  111 ]
+   MPI tasks                           :  2
+ Poisson Solver:
+   BC                                  : Free
+   Box                                 :  [  121,  113,  111 ]
+   MPI tasks                           :  2
+ Poisson Solver:
+   BC                                  : Free
+   Box                                 :  [  121,  113,  111 ]
+   MPI tasks                           :  2
+ Poisson Solver:
+   BC                                  : Free
+   Box                                 :  [  121,  113,  111 ]
+   MPI tasks                           :  2
+ Poisson Solver:
+   BC                                  : Free
+   Box                                 :  [  121,  113,  111 ]
+   MPI tasks                           :  2
+ Poisson Solver:
+   BC                                  : Free
+   Box                                 :  [  121,  113,  111 ]
+   MPI tasks                           :  2
+ Poisson Solver:
+   BC                                  : Free
+   Box                                 :  [  121,  113,  111 ]
+   MPI tasks                           :  2
+ Poisson Solver:
+   BC                                  : Free
+   Box                                 :  [  121,  113,  111 ]
+   MPI tasks                           :  2
+ Poisson Solver:
+   BC                                  : Free
+   Box                                 :  [  121,  113,  111 ]
+   MPI tasks                           :  2
+ Poisson Solver:
+   BC                                  : Free
+   Box                                 :  [  121,  113,  111 ]
+   MPI tasks                           :  2
+ Poisson Solver:
+   BC                                  : Free
+   Box                                 :  [  121,  113,  111 ]
+   MPI tasks                           :  2
+ Poisson Solver:
+   BC                                  : Free
+   Box                                 :  [  121,  113,  111 ]
+   MPI tasks                           :  2
+ Poisson Solver:
+   BC                                  : Free
+   Box                                 :  [  121,  113,  111 ]
+   MPI tasks                           :  2
+ Poisson Solver:
+   BC                                  : Free
+   Box                                 :  [  121,  113,  111 ]
+   MPI tasks                           :  2
+ Poisson Solver:
+   BC                                  : Free
+   Box                                 :  [  121,  113,  111 ]
+   MPI tasks                           :  2
+ Poisson Solver:
+   BC                                  : Free
+   Box                                 :  [  121,  113,  111 ]
+   MPI tasks                           :  2
+ Poisson Solver:
+   BC                                  : Free
+   Box                                 :  [  121,  113,  111 ]
+   MPI tasks                           :  2
+ Poisson Solver:
+   BC                                  : Free
+   Box                                 :  [  121,  113,  111 ]
+   MPI tasks                           :  2
+ Poisson Solver:
+   BC                                  : Free
+   Box                                 :  [  121,  113,  111 ]
+   MPI tasks                           :  2
+ Poisson Solver:
+   BC                                  : Free
+   Box                                 :  [  121,  113,  111 ]
+   MPI tasks                           :  2
+ Poisson Solver:
+   BC                                  : Free
+   Box                                 :  [  121,  113,  111 ]
+   MPI tasks                           :  2
+ Poisson Solver:
+   BC                                  : Free
+   Box                                 :  [  121,  113,  111 ]
+   MPI tasks                           :  2
+ Poisson Solver:
+   BC                                  : Free
+   Box                                 :  [  121,  113,  111 ]
+   MPI tasks                           :  2
+ Poisson Solver:
+   BC                                  : Free
+   Box                                 :  [  121,  113,  111 ]
+   MPI tasks                           :  2
+ Poisson Solver:
+   BC                                  : Free
+   Box                                 :  [  121,  113,  111 ]
+   MPI tasks                           :  2
+ Poisson Solver:
+   BC                                  : Free
+   Box                                 :  [  121,  113,  111 ]
+   MPI tasks                           :  2
+ Poisson Solver:
+   BC                                  : Free
+   Box                                 :  [  121,  113,  111 ]
+   MPI tasks                           :  2
+ Poisson Solver:
+   BC                                  : Free
+   Box                                 :  [  121,  113,  111 ]
+   MPI tasks                           :  2
+ Poisson Solver:
+   BC                                  : Free
+   Box                                 :  [  121,  113,  111 ]
+   MPI tasks                           :  2
   #---------------------------------------------------------------------- Forces Calculation
  Poisson Solver:
    BC                                  : Free
    Box                                 :  [  121,  113,  111 ]
-<<<<<<< HEAD
-   MPI tasks                           :  6
-=======
-   MPI tasks                           :  2
->>>>>>> 710e4b74
+   MPI tasks                           :  2
  Electric Dipole Moment (AU):
    P vector                            :  [ -2.1524E-03, -1.1320E-03, -1.2921E-03 ]
    norm(P)                             :  2.753847E-03
@@ -668,26 +480,8 @@
    norm(P)                             :  6.999580E-03
  Calculate local forces: {Leaked force:  0.00000E+00}
  Calculate Non Local forces            :  Yes
- Average noise forces: {x:  1.94816599E-04, y:  2.18877153E-04, z:  7.28000316E-05, 
+ Average noise forces: {x:  1.94816599E-04, y:  2.18877153E-04, z:  7.28000315E-05, 
                     total:  3.01928070E-04}
-<<<<<<< HEAD
- Clean forces norm (Ha/Bohr): {maxval:  1.927177672425E-03, fnrm2:  1.577118814302E-05}
- Raw forces norm (Ha/Bohr): {maxval:  2.341774327266E-03, fnrm2:  2.144749603155E-05}
-  #--------------------------------------------------------------------------- Atomic Forces
- Atomic Forces (Ha/Bohr):
- -  {C:  [ -1.074662263155E-04,  3.784886264305E-04, -3.518827366348E-04 ]} # 0001
- -  {C:  [  2.681198493589E-04, -7.366693625687E-05,  4.086864608920E-04 ]} # 0002
- -  {H:  [  2.156276997742E-04,  6.299682236376E-04, -1.708810343052E-04 ]} # 0003
- -  {H:  [  6.729303128509E-04, -1.599515557427E-03, -7.720663625835E-04 ]} # 0004
- -  {H:  [  2.616555870928E-04, -1.532025949403E-03,  1.139494021569E-03 ]} # 0005
- -  {H:  [ -7.538315181656E-04,  1.504308024839E-03,  7.335794819559E-04 ]} # 0006
- -  {H:  [ -3.251163291479E-04,  1.422308847327E-03, -1.157833634022E-03 ]} # 0007
- -  {H:  [ -2.319193754478E-04, -7.298652791465E-04,  1.709038031281E-04 ]} # 0008
-  #----------------------------------------------------------------- Timing for root process
- Timings for root process:
-   CPU time (s)                        :  32.06
-   Elapsed time (s)                    :  32.16
-=======
  Clean forces norm (Ha/Bohr): {maxval:  1.927177672447E-03, fnrm2:  1.577118814307E-05}
  Raw forces norm (Ha/Bohr): {maxval:  2.341774327268E-03, fnrm2:  2.144749603158E-05}
   #--------------------------------------------------------------------------- Atomic Forces
@@ -704,27 +498,14 @@
  Timings for root process:
    CPU time (s)                        :  173.74
    Elapsed time (s)                    :  92.43
->>>>>>> 710e4b74
   #-------------------------------- Warnings obtained during the run, check their relevance!
  WARNINGS:
  - Do not call check_communications in the linear scaling version!
- Status of the memory at finalization:
-   Timestamp of Profile initialization:
-     2013-03-28 16:09:07.874
- Calling sequence of Main program      : 
  Memory Consumption Report:
-<<<<<<< HEAD
-   Tot. No. of Allocations  : 22529
-   Tot. No. of Deallocations: 22529
-   Remaining Memory (B)     : 0
-   Memory occupation: 
-      Peak Value (MB): 153
-=======
    Tot. No. of Allocations  : 45155
    Tot. No. of Deallocations: 45155
    Remaining Memory (B)     : 0
    Memory occupation: 
       Peak Value (MB): 333
->>>>>>> 710e4b74
       for the array: psir
       in the routine: psi_to_vlocpsi