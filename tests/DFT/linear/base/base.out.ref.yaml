--- conflicted
+++ resolved
@@ -27,21 +27,12 @@
        ggggg       i         BBBB
 
  Reference Paper                       : The Journal of Chemical Physics 129, 014109 (2008)
-<<<<<<< HEAD
- Version Number                        : 1.7-dev.21
- Timestamp of this run                 : 2013-01-09 11:26:01.307
- Root process Hostname                 : localhost
- Number of MPI tasks                   :  1
- OpenMP parallelization                :  Yes
- Maximal OpenMP threads per MPI task   :  4
-=======
  Version Number                        : 1.7-dev.22
  Timestamp of this run                 : 2013-01-10 09:33:54.295
  Root process Hostname                 : athelas
  Number of MPI tasks                   :  2
  OpenMP parallelization                :  Yes
  Maximal OpenMP threads per MPI task   :  2
->>>>>>> af62613e
  #... (file:input.perf)..................................................Performance Options
  #|debug F                      Debug option                                                 
  #|fftcache 8192                Cache size for the FFT                                       
@@ -230,16 +221,6 @@
  High Res. box is treated separately   :  Yes
   #------------------------------------------------------------------- Kernel Initialization
  Poisson Kernel Initialization:
-<<<<<<< HEAD
-   MPI tasks                           :  1
-   OpenMP threads per MPI task         :  4
- Poisson Kernel Creation:
-   Boundary Conditions                 : Free
-   Memory Requirements per MPI task:
-     Density (MB)                      :  12.92
-     Kernel (MB)                       :  13.25
-     Full Grid Arrays (MB)             :  11.58
-=======
    MPI tasks                           :  2
    OpenMP threads per MPI task         :  2
  Poisson Kernel Creation:
@@ -255,7 +236,6 @@
          MPI tasks 0- 0                : 100%
          MPI task 1                    :  98%
        Complete LB per task            : 1/3 LB_density + 2/3 LB_kernel
->>>>>>> af62613e
  Wavefunctions Descriptors, full simulation domain:
    Coarse resolution grid:
      No. of segments                   :  1420
@@ -266,21 +246,14 @@
   #---------------------------------------------------------------------- Occupation Numbers
  Total Number of Electrons             :  14
  Spin treatment                        : Averaged
-<<<<<<< HEAD
-=======
  Orbitals Repartition:
    MPI tasks  0- 0                     :  4
    MPI tasks  1- 1                     :  3
->>>>>>> af62613e
  Total Number of Orbitals              :  7
  Occupation numbers coming from        : System properties
  Input Occupation Numbers:
  - Occupation Numbers: {Orbitals No. 1-7:  2.0000}
-<<<<<<< HEAD
- Wavefunctions memory occupation for root MPI process:  2 MB 511 KB 496 B
-=======
  Wavefunctions memory occupation for root MPI process:  1 MB 438 KB 576 B
->>>>>>> af62613e
  NonLocal PSP Projectors Descriptors:
    Creation strategy                   : On-the-fly
    Total number of projectors          :  2
@@ -290,30 +263,17 @@
  Memory requirements for principal quantities (MiB.KiB):
    Subspace Matrix                     : 0.1 #    (Number of Orbitals: 7)
    Single orbital                      : 0.366 #  (Number of Components: 46802)
-<<<<<<< HEAD
-   All (distributed) orbitals          : 4.1023 # (Number of Orbitals per MPI task: 7)
-   Wavefunction storage size           : 54.1013 # (DIIS/SD workspaces included)
-=======
    All (distributed) orbitals          : 4.292 #  (Number of Orbitals per MPI task: 4)
    Wavefunction storage size           : 32.871 # (DIIS/SD workspaces included)
->>>>>>> af62613e
    Nonlocal Pseudopotential Arrays     : 0.46
    Full Uncompressed (ISF) grid        : 11.594
    Workspaces storage size             : 0.1008
  Memory requirements for principal code sections (MiB.KiB):
-<<<<<<< HEAD
-   Kernel calculation                  : 145.748
-   Density Construction                : 125.532
-   Poisson Solver                      : 171.657
-   Hamiltonian application             : 126.502
- Estimated Memory Peak (MB)            :  171
-=======
    Kernel calculation                  : 126.920
    Density Construction                : 89.11
    Poisson Solver                      : 117.96
    Hamiltonian application             : 89.1005
  Estimated Memory Peak (MB)            :  126
->>>>>>> af62613e
   #WARNING: Do not call check_communications in the linear scaling version!
  Ion-Ion interaction energy            :  2.65633855517418E+01
   #---------------------------------------------------------------- Ionic Potential Creation
@@ -321,11 +281,7 @@
  Poisson Solver:
    BC                                  : Free
    Box                                 :  [  121,  113,  111 ]
-<<<<<<< HEAD
-   MPI tasks                           :  1
-=======
-   MPI tasks                           :  2
->>>>>>> af62613e
+   MPI tasks                           :  2
   #------------------------------------------------------------ Input Wavefunctions Creation
  Input Hamiltonian:
    Total No. of Atomic Input Orbitals  :  14
@@ -335,153 +291,6 @@
    Wavelet conversion succeeded        :  Yes
    Deviation from normalization        :  1.27E-06
    GPU acceleration                    :  No
-<<<<<<< HEAD
-   Total electronic charge             :  13.999999670881
-   Poisson Solver:
-     BC                                : Free
-     Box                               :  [  121,  113,  111 ]
-     MPI tasks                         :  1
- Calculation finished. TOTAL CHARGE    :  1.399999968166E+01
- Poisson Solver:
-   BC                                  : Free
-   Box                                 :  [  121,  113,  111 ]
-   MPI tasks                           :  1
- Calculation finished. TOTAL CHARGE    :  1.399999967925E+01
- Poisson Solver:
-   BC                                  : Free
-   Box                                 :  [  121,  113,  111 ]
-   MPI tasks                           :  1
- Calculation finished. TOTAL CHARGE    :  1.399999967996E+01
- Poisson Solver:
-   BC                                  : Free
-   Box                                 :  [  121,  113,  111 ]
-   MPI tasks                           :  1
- Calculation finished. TOTAL CHARGE    :  1.399999967980E+01
- Poisson Solver:
-   BC                                  : Free
-   Box                                 :  [  121,  113,  111 ]
-   MPI tasks                           :  1
- Calculation finished. TOTAL CHARGE    :  1.399999967984E+01
- Poisson Solver:
-   BC                                  : Free
-   Box                                 :  [  121,  113,  111 ]
-   MPI tasks                           :  1
- Calculation finished. TOTAL CHARGE    :  1.399999967674E+01
- Poisson Solver:
-   BC                                  : Free
-   Box                                 :  [  121,  113,  111 ]
-   MPI tasks                           :  1
- Calculation finished. TOTAL CHARGE    :  1.399999967666E+01
- Poisson Solver:
-   BC                                  : Free
-   Box                                 :  [  121,  113,  111 ]
-   MPI tasks                           :  1
- Calculation finished. TOTAL CHARGE    :  1.399999967668E+01
- Poisson Solver:
-   BC                                  : Free
-   Box                                 :  [  121,  113,  111 ]
-   MPI tasks                           :  1
- Calculation finished. TOTAL CHARGE    :  1.399999967667E+01
- Poisson Solver:
-   BC                                  : Free
-   Box                                 :  [  121,  113,  111 ]
-   MPI tasks                           :  1
- Calculation finished. TOTAL CHARGE    :  1.399999967667E+01
- Poisson Solver:
-   BC                                  : Free
-   Box                                 :  [  121,  113,  111 ]
-   MPI tasks                           :  1
- Calculation finished. TOTAL CHARGE    :  1.399999976437E+01
- Poisson Solver:
-   BC                                  : Free
-   Box                                 :  [  121,  113,  111 ]
-   MPI tasks                           :  1
- Calculation finished. TOTAL CHARGE    :  1.399999976267E+01
- Poisson Solver:
-   BC                                  : Free
-   Box                                 :  [  121,  113,  111 ]
-   MPI tasks                           :  1
- Calculation finished. TOTAL CHARGE    :  1.399999976275E+01
- Poisson Solver:
-   BC                                  : Free
-   Box                                 :  [  121,  113,  111 ]
-   MPI tasks                           :  1
- Calculation finished. TOTAL CHARGE    :  1.399999976273E+01
- Poisson Solver:
-   BC                                  : Free
-   Box                                 :  [  121,  113,  111 ]
-   MPI tasks                           :  1
- Calculation finished. TOTAL CHARGE    :  1.399999976272E+01
- Poisson Solver:
-   BC                                  : Free
-   Box                                 :  [  121,  113,  111 ]
-   MPI tasks                           :  1
- Calculation finished. TOTAL CHARGE    :  1.399999973710E+01
- Poisson Solver:
-   BC                                  : Free
-   Box                                 :  [  121,  113,  111 ]
-   MPI tasks                           :  1
- Calculation finished. TOTAL CHARGE    :  1.399999973777E+01
- Poisson Solver:
-   BC                                  : Free
-   Box                                 :  [  121,  113,  111 ]
-   MPI tasks                           :  1
- Calculation finished. TOTAL CHARGE    :  1.399999973773E+01
- Poisson Solver:
-   BC                                  : Free
-   Box                                 :  [  121,  113,  111 ]
-   MPI tasks                           :  1
- Calculation finished. TOTAL CHARGE    :  1.399999973773E+01
- Poisson Solver:
-   BC                                  : Free
-   Box                                 :  [  121,  113,  111 ]
-   MPI tasks                           :  1
- Calculation finished. TOTAL CHARGE    :  1.399999973773E+01
- Poisson Solver:
-   BC                                  : Free
-   Box                                 :  [  121,  113,  111 ]
-   MPI tasks                           :  1
- Calculation finished. TOTAL CHARGE    :  1.399999974453E+01
- Poisson Solver:
-   BC                                  : Free
-   Box                                 :  [  121,  113,  111 ]
-   MPI tasks                           :  1
- Calculation finished. TOTAL CHARGE    :  1.399999974430E+01
- Poisson Solver:
-   BC                                  : Free
-   Box                                 :  [  121,  113,  111 ]
-   MPI tasks                           :  1
- Calculation finished. TOTAL CHARGE    :  1.399999974431E+01
- Poisson Solver:
-   BC                                  : Free
-   Box                                 :  [  121,  113,  111 ]
-   MPI tasks                           :  1
- Calculation finished. TOTAL CHARGE    :  1.399999974431E+01
- Poisson Solver:
-   BC                                  : Free
-   Box                                 :  [  121,  113,  111 ]
-   MPI tasks                           :  1
- Calculation finished. TOTAL CHARGE    :  1.399999974431E+01
- Poisson Solver:
-   BC                                  : Free
-   Box                                 :  [  121,  113,  111 ]
-   MPI tasks                           :  1
- Calculation finished. TOTAL CHARGE    :  1.399999974201E+01
- Poisson Solver:
-   BC                                  : Free
-   Box                                 :  [  121,  113,  111 ]
-   MPI tasks                           :  1
- Calculation finished. TOTAL CHARGE    :  1.399999974209E+01
- Poisson Solver:
-   BC                                  : Free
-   Box                                 :  [  121,  113,  111 ]
-   MPI tasks                           :  1
- Calculation finished. TOTAL CHARGE    :  1.399999974208E+01
- Poisson Solver:
-   BC                                  : Free
-   Box                                 :  [  121,  113,  111 ]
-   MPI tasks                           :  1
-=======
    Rho Commun                          : RED_SCT
    Total electronic charge             :  13.999999670880
    Poisson Solver:
@@ -628,35 +437,22 @@
    BC                                  : Free
    Box                                 :  [  121,  113,  111 ]
    MPI tasks                           :  2
->>>>>>> af62613e
  Calculation finished. TOTAL CHARGE    :  1.399999974208E+01
  Poisson Solver:
    BC                                  : Free
    Box                                 :  [  121,  113,  111 ]
-<<<<<<< HEAD
-   MPI tasks                           :  1
-=======
-   MPI tasks                           :  2
->>>>>>> af62613e
+   MPI tasks                           :  2
  Calculation finished. TOTAL CHARGE    :  1.399999974208E+01
  Poisson Solver:
    BC                                  : Free
    Box                                 :  [  121,  113,  111 ]
-<<<<<<< HEAD
-   MPI tasks                           :  1
-=======
-   MPI tasks                           :  2
->>>>>>> af62613e
+   MPI tasks                           :  2
  Calculation finished. TOTAL CHARGE    :  1.399999974208E+01
   #---------------------------------------------------------------------- Forces Calculation
  Poisson Solver:
    BC                                  : Free
    Box                                 :  [  121,  113,  111 ]
-<<<<<<< HEAD
-   MPI tasks                           :  1
-=======
-   MPI tasks                           :  2
->>>>>>> af62613e
+   MPI tasks                           :  2
  Electric Dipole Moment (AU):
    P vector                            :  [ -1.7662E-03, -8.4446E-04, -1.3195E-03 ]
    norm(P)                             :  2.360808E-03
@@ -665,26 +461,6 @@
    norm(P)                             :  6.000574E-03
  Calculate local forces: {Leaked force:  0.00000E+00}
  Calculate Non Local forces            :  Yes
-<<<<<<< HEAD
- Average noise forces: {x:  1.58700685E-04, y:  1.50391613E-04, z:  9.94540711E-05, 
-                    total:  2.40197122E-04}
- Clean forces norm (Ha/Bohr): {maxval:  1.838102266024E-03, fnrm2:  1.463726354732E-05}
- Raw forces norm (Ha/Bohr): {maxval:  2.296007294208E-03, fnrm2:  2.030074098249E-05}
-  #--------------------------------------------------------------------------- Atomic Forces
- Atomic Forces (Ha/Bohr):
- -  {C:  [ -1.553429379557E-04,  3.804821929393E-04, -3.530053213837E-04 ]} # 0001
- -  {C:  [  2.947860153661E-04, -1.512918050378E-04,  4.414154872226E-04 ]} # 0002
- -  {H:  [  1.266160676147E-04,  5.949915127727E-04, -1.737893035303E-04 ]} # 0003
- -  {H:  [  6.563113692502E-04, -1.520429903933E-03, -7.076915596740E-04 ]} # 0004
- -  {H:  [  2.479319623760E-04, -1.474695437815E-03,  1.068841919126E-03 ]} # 0005
- -  {H:  [ -7.214059089234E-04,  1.462809345938E-03,  6.881523772423E-04 ]} # 0006
- -  {H:  [ -2.979640474327E-04,  1.402812573970E-03, -1.136399941650E-03 ]} # 0007
- -  {H:  [ -1.509325202951E-04, -6.946784788330E-04,  1.724763426468E-04 ]} # 0008
-  #----------------------------------------------------------------- Timing for root process
- Timings for root process:
-   CPU time (s)                        :  183.30
-   Elapsed time (s)                    :  46.40
-=======
  Average noise forces: {x:  1.58700685E-04, y:  1.50391613E-04, z:  9.94540710E-05, 
                     total:  2.40197121E-04}
  Clean forces norm (Ha/Bohr): {maxval:  1.838102266044E-03, fnrm2:  1.463726354728E-05}
@@ -703,25 +479,14 @@
  Timings for root process:
    CPU time (s)                        :  169.64
    Elapsed time (s)                    :  95.09
->>>>>>> af62613e
   #-------------------------------- Warnings obtained during the run, check their relevance!
  WARNINGS:
  - Do not call check_communications in the linear scaling version!
  Memory Consumption Report:
-<<<<<<< HEAD
-   Tot. No. of Allocations  : 90913
-   Tot. No. of Deallocations: 90913
-   Remaining Memory (B)     : 0
-   Memory occupation: 
-      Peak Value (MB): 934
-      for the array: psi_f
-      in the routine: transpose_switch_psi
-=======
    Tot. No. of Allocations  : 49715
    Tot. No. of Deallocations: 49715
    Remaining Memory (B)     : 0
    Memory occupation: 
       Peak Value (MB): 483
       for the array: nrecvdspls
-      in the routine: transpose_communicate_psi
->>>>>>> af62613e
+      in the routine: transpose_communicate_psi