--- conflicted
+++ resolved
@@ -28,7 +28,7 @@
 
  Reference Paper                       : The Journal of Chemical Physics 129, 014109 (2008)
  Version Number                        : 1.7-dev.22
- Timestamp of this run                 : 2012-12-27 23:31:11.030
+ Timestamp of this run                 : 2013-01-10 09:33:54.295
  Root process Hostname                 : athelas
  Number of MPI tasks                   :  2
  OpenMP parallelization                :  Yes
@@ -459,9 +459,8 @@
  Electric Dipole Moment (Debye):
    P vector                            :  [ -4.4891E-03, -2.1464E-03, -3.3537E-03 ]
    norm(P)                             :  6.000574E-03
-<<<<<<< HEAD
  Calculate local forces: {Leaked force:  0.00000E+00}
- Non Local forces calculated           :  Yes
+ Calculate Non Local forces            :  Yes
  Average noise forces: {x:  1.58700685E-04, y:  1.50391613E-04, z:  9.94540710E-05, 
                     total:  2.40197121E-04}
  Clean forces norm (Ha/Bohr): {maxval:  1.838102266044E-03, fnrm2:  1.463726354728E-05}
@@ -477,12 +476,9 @@
  -  {H:  [ -2.979640474348E-04,  1.402812573971E-03, -1.136399941614E-03 ]} # 0007
  -  {H:  [ -1.509325202963E-04, -6.946784788355E-04,  1.724763426781E-04 ]} # 0008
   #----------------------------------------------------------------- Timing for root process
-=======
- Calculate Non Local forces            :  Yes
->>>>>>> 5e7ae0c5
  Timings for root process:
-   CPU time (s)                        :  192.47
-   Elapsed time (s)                    :  113.72
+   CPU time (s)                        :  169.64
+   Elapsed time (s)                    :  95.09
   #-------------------------------- Warnings obtained during the run, check their relevance!
  WARNINGS:
  - Do not call check_communications in the linear scaling version!
