---
 Code logo:
   "__________________________________ A fast and precise DFT wavelet code
   |     |     |     |     |     |
   |     |     |     |     |     |      BBBB         i       gggggg
   |_____|_____|_____|_____|_____|     B    B               g
   |     |  :  |  :  |     |     |    B     B        i     g
   |     |-0+--|-0+--|     |     |    B    B         i     g        g
   |_____|__:__|__:__|_____|_____|___ BBBBB          i     g         g
   |  :  |     |     |  :  |     |    B    B         i     g         g
   |--+0-|     |     |-0+--|     |    B     B     iiii     g         g
   |__:__|_____|_____|__:__|_____|    B     B        i      g        g
   |     |  :  |  :  |     |     |    B BBBB        i        g      g
   |     |-0+--|-0+--|     |     |    B        iiiii          gggggg
   |_____|__:__|__:__|_____|_____|__BBBBB
   |     |     |     |  :  |     |                           TTTTTTTTT
   |     |     |     |--+0-|     |  DDDDDD          FFFFF        T
   |_____|_____|_____|__:__|_____| D      D        F        TTTT T
   |     |     |     |  :  |     |D        D      F        T     T
   |     |     |     |--+0-|     |D         D     FFFF     T     T
   |_____|_____|_____|__:__|_____|D___      D     F         T    T
   |     |     |  :  |     |     |D         D     F          TTTTT
   |     |     |--+0-|     |     | D        D     F         T    T
   |_____|_____|__:__|_____|_____|          D     F        T     T
   |     |     |     |     |     |         D               T    T
   |     |     |     |     |     |   DDDDDD       F         TTTT
   |_____|_____|_____|_____|_____|______                    www.bigdft.org   "
 
 Reference Paper                       : The Journal of Chemical Physics 129, 014109 (2008)
<<<<<<< HEAD
 Version Number                        : 1.7.1.10
 Timestamp of this run                 : 2014-01-31 16:05:07.878
 Root process Hostname                 : girofle
 Number of MPI tasks                   :  3
 OpenMP parallelization                :  Yes
 Maximal OpenMP threads per MPI task   :  2
 MPI tasks of root process node        :  3
  #------------------------------------------------------------------ Code compiling options
 Compilation options:
   Configure arguments:
     " 'FC=/local/stephanm/openmpi-1.6.5_intel/bin/mpif90' 'CC=icc' 'FCFLAGS=-O2 -xSSE4.2 
     -openmp' 
     '--with-ext-linalg=/opt/intel/composer_xe_2013_sp1.0.080/mkl/lib/intel64/libmkl_blas95_l
     p64 /opt/intel/composer_xe_2013_sp1.0.080/mkl/lib/intel64/libmkl_lapack95_lp64 
     -L/opt/intel/composer_xe_2013_sp1.0.080/mkl/lib/intel64 -lmkl_scalapack_lp64 
     -lmkl_cdft_core -lmkl_intel_lp64 -lmkl_core -lmkl_intel_thread 
     -lmkl_blacs_intelmpi_lp64 -lpthread -lm'"
   Compilers (CC, FC, CXX): [icc, /local/stephanm/openmpi-1.6.5_intel/bin/mpif90, g++]
   Compiler flags:
     CFLAGS                            : -g -O2
     FCFLAGS                           : -O2 -xSSE4.2 -openmp
=======
 Version Number                        : 1.7.1.15
 Timestamp of this run                 : 2014-03-26 08:30:26.673
 Root process Hostname                 : phys-comp-03
 Number of MPI tasks                   :  4
 OpenMP parallelization                :  Yes
 Maximal OpenMP threads per MPI task   :  2
 MPI tasks of root process node        :  4
  #------------------------------------------------------------------ Code compiling options
 Compilation options:
   Configure arguments:
     " 'FC=/opt/openmpi-1.6.4/bin/mpif90' 'CC=icc' 'FCFLAGS=-O2 -i_dynamic -msse4.2 
     -heap-arrays 1024 -openmp' 
     '--with-ext-linalg=/opt/intel/composer_xe_2011_sp1.11.339/mkl/lib/intel64/libmkl_scalapa
     ck_lp64.a  -Wl,--start-group  
     /opt/intel/composer_xe_2011_sp1.11.339/mkl/lib/intel64/libmkl_cdft_core.a 
     /opt/intel/composer_xe_2011_sp1.11.339/mkl/lib/intel64/libmkl_intel_lp64.a 
     /opt/intel/composer_xe_2011_sp1.11.339/mkl/lib/intel64/libmkl_intel_thread.a 
     /opt/intel/composer_xe_2011_sp1.11.339/mkl/lib/intel64/libmkl_core.a 
     /opt/intel/composer_xe_2011_sp1.11.339/mkl/lib/intel64/libmkl_blacs_openmpi_lp64.a 
     -Wl,--end-group -openmp -lpthread -lm'"
   Compilers (CC, FC, CXX)             :  [ icc, /opt/openmpi-1.6.4/bin/mpif90, g++ ]
   Compiler flags:
     CFLAGS                            : -g -O2
     FCFLAGS                           : -O2 -i_dynamic -msse4.2 -heap-arrays 1024 -openmp
>>>>>>> ffa93dbe
     CXXFLAGS                          : -g -O2
  #------------------------------------------------------------------------ Input parameters
 perf:
   debug                               : No #     debug option
   fftcache                            : 8192 #   cache size for the FFT
   accel                               : NO #     acceleration
   ocl_platform                        : ~ #      Chosen OCL platform
   ocl_devices                         : ~ #      Chosen OCL devices
   blas                                : No #     CUBLAS acceleration
   projrad                             : 15.0 #   Radius of the projector as a function of the maxrad
   exctxpar                            : OP2P #   Exact exchange parallelisation scheme
   ig_diag                             : Yes #    Input guess (T=Direct, F=Iterative) diag. of Ham.
   ig_norbp                            : 5 #      Input guess Orbitals per process for iterative diag.
   ig_blocks: [300, 800] #                        Input guess Block sizes for orthonormalisation
   ig_tol                              : 0.1E-03 # Input guess Tolerance criterion
   methortho                           : 0 #      Orthogonalisation
   rho_commun                          : DEF #    Density communication scheme (DBL, RSC, MIX)
   psolver_groupsize                   : 0 #      Size of Poisson Solver taskgroups (0=nproc)
   psolver_accel                       : 0 #      Acceleration of the Poisson Solver (0=none, 1=CUDA)
   unblock_comms                       : OFF #    Overlap Communications of fields (OFF,DEN,POT)
   linear                              : OFF #    Linear Input Guess approach
   tolsym                              : 0.1E-07 # Tolerance for symmetry detection
   signaling                           : No #     Expose calculation results on Network
   signaltimeout                       : 0 #      Time out on startup for signal connection (in seconds)
   domain                              : ~ #      Domain to add to the hostname to find the IP
   inguess_geopt                       : 0 #      input guess to be used during the optimization
   store_index                         : Yes #    store indices or recalculate them for linear scaling
   verbosity                           : 2 #      verbosity of the output
   outdir                              : ./ #     Writing directory
   psp_onfly                           : Yes #    Calculate pseudopotential projectors on the fly
   pdsyev_blocksize                    : -8 #     SCALAPACK linear scaling blocksize
   pdgemm_blocksize                    : -8 #     SCALAPACK linear scaling blocksize
   maxproc_pdsyev                      : 4 #      SCALAPACK linear scaling max num procs
   maxproc_pdgemm                      : 4 #      SCALAPACK linear scaling max num procs
<<<<<<< HEAD
   ef_interpol_det                     : 0.1E-19 # FOE max determinant of cubic interpolation matrix
   ef_interpol_chargediff              : 0.1E+02 # FOE max charge difference for interpolation
=======
   ef_interpol_det                     : 0.10E-19 # FOE max determinant of cubic interpolation matrix
   ef_interpol_chargediff              : 0.10E+02 # FOE max charge difference for interpolation
>>>>>>> ffa93dbe
   mixing_after_inputguess             : Yes #    mixing step after linear input guess (T/F)
   iterative_orthogonalization         : No #     iterative_orthogonalization for input guess orbitals
   check_sumrho                        : 1 #      enables linear sumrho check
   experimental_mode                   : Yes #    activate the experimental mode in linear scaling
   write_orbitals                      : No #     linear scaling write KS orbitals for cubic restart (might take lot of disk space!)
   explicit_locregcenters              : No #     linear scaling explicitely specify localization centers
   calculate_KS_residue                : Yes #    linear scaling calculate Kohn-Sham residue
   intermediate_forces                 : No #     linear scaling calculate intermediate forces
<<<<<<< HEAD
 dft:
   hgrids: [0.44, 0.44, 0.44] #                   grid spacing in the three directions (bohr)
   rmult: [3.5, 4.5] #                            c(f)rmult*radii_cf(:,1(2))=coarse(fine) atom-based radius
=======
   kappa_conv                          : 0.10000000000000001 # exit kappa for extended input guess (experimental mode)
   evbounds_nsatur                     : 3 #      number of FOE cycles before the eigenvalue bounds are shrinked
   evboundsshrink_nsatur               : 4 #      maximal number of unsuccessful eigenvalue bounds shrinkings
   method_updatekernel                 : 0 #      linear scaling update density kernel during the sup. func. optimization (0 
    #                                              purification, 1 FOE)
   purification_quickreturn            : No #     linear scaling quick return in purification
 dft:
   hgrids: [0.44, 0.44, 0.44] #                   grid spacing in the three directions (bohr)
   rmult: [3.5, 4.0] #                            c(f)rmult*radii_cf(:,1(2))=coarse(fine) atom-based radius
>>>>>>> ffa93dbe
   ixc                                 : 1 #      exchange-correlation parameter (LDA=1,PBE=11)
   ncharge                             : 0 #      charge of the system
   elecfield: [0.0, 0.0, 0.0] #                   electric field (Ex,Ey,Ez)
   nspin                               : 1 #      spin polarization
   mpol                                : 0 #      total magnetic moment
   gnrm_cv                             : 1.00000000000000008E-005 # convergence criterion gradient
   itermax                             : 100 #    max.
   nrepmax                             : 1 #      max.
   ncong                               : 5
   idsx                                : 10 #     wfn. diis history
   dispersion                          : 0 #      dispersion correction potential (values 1,2,3,4,5), 0=none
   inputpsiid                          : 100
   output_wf                           : 0
   output_denspot                      : 0
   rbuf                                : 0.0 #    length of the tail (AU)
   ncongt                              : 30
   norbv                               : 0 #      Davidson subspace dim.
   nvirt                               : 0
   nplot                               : 0
   disablesym                          : Yes #    disable the symmetry detection
 kpt:
   method                              : manual # K-point sampling method
   kpt: #                                         Kpt coordinates
   -  [0., 0., 0.]
   wkpt: [1.] #                                   Kpt weights
   bands                               : No #     For doing band structure calculation
 geopt:
   method                              : none #   Geometry optimisation method
   ncount_cluster_x                    : 1 #      Maximum number of force evaluations
   frac_fluct                          : 1.
   forcemax                            : 0.
   randdis                             : 0. #     random displacement amplitude
   betax                               : 4. #     Stepsize for the geometry optimisation
 mix:
   iscf                                : 0 #      mixing parameters
   itrpmax                             : 1 #      maximum number of diagonalisation iterations
   rpnrm_cv                            : 1e-4 #   stop criterion on the residue of potential or density
   norbsempty                          : 0 #      No. of additional bands
   Tel                                 : 0. #     electronic temperature
   occopt                              : 1 #      smearing method
   alphamix                            : 0. #     Multiplying factors for the mixing
   alphadiis                           : 2. #     Multiplying factors for the electronic DIIS
 sic:
   sic_approach                        : none #   SIC method
   sic_alpha                           : 0. #     SIC downscaling parameter
 tddft:
   tddft_approach                      : none #   TDDFT method
<<<<<<< HEAD
=======
 lin_general:
   hybrid                              : Yes #    activate the hybrid mode; if activated, only the low accuracy values will be relevant
   nit: [20, 20] #                                number of iteration with low/high accuracy
   rpnrm_cv: [5.00000000000000031E-010, 5.00000000000000031E-010] # convergence criterion for low/high accuracy
   conf_damping                        : -0.5 #   how the confinement should be decreased, only relevant for hybrid mode; negative -> 
    #                                              automatic
   taylor_order                        : 1 #      order of the Taylor approximation; 0 -> exact
   output_wf                           : 0 #      output basis functions; 0 no output, 1 formatted output, 2 Fortran bin, 3 ETSF
   calc_dipole                         : No #     calculate dipole
   calc_pulay: [No, No] #                         calculate Pulay forces (old/new version)
   subspace_diag                       : No #     diagonalization at the end
 lin_basis:
   nit: [8, 8] #                                  maximal number of iterations in the optimization of the 
    #                                              support functions
   idsx: [8, 8] #                                 DIIS history for optimization of the support function 
    #                                              (low/high accuracy); 0 -> SD
   gnrm_cv: [4.00000000000000008E-002, 1.00000000000000002E-003] # convergence criterion for the optimization of the support functions (low/high accuracy)
   deltae_cv                           : 1.00000000000000002E-003 # total relative energy difference to stop the optimization ('experimental_mode' only)
   gnrm_dyn                            : 1.00000000000000005E-004 # dynamic convergence criterion ('experimental_mode' only)
   fix_basis                           : 1.00000000000000003E-013 # fix the support functions if the density change is below this threshold
   alpha_diis                          : 0.5 #    multiplactor for DIIS
   alpha_sd                            : 0.5 #    initial step size for SD
   nstep_prec                          : 5 #      number of iterations in the preconditioner
 lin_kernel:
   nstep: [1, 1] #                                don't know what this variable stands for...
   nit: [4, 4] #                                  number of iterations in the optimization of the density 
    #                                              kernel
   idsx_coeff: [0, 0] #                           DIIS history for directmin?
   idsx: [4, 4] #                                 mixing method; 0 -> linear mixing, >=1 -> Pulay mixing
   alphamix: [0.10000000000000001, 0.10000000000000001] # mixing parameter (low/high accuracy)
   gnrm_cv_coeff: [1.00000000000000008E-005, 1.00000000000000008E-005] # convergence criterion for directmin (low/high)?
   rpnrm_cv: [1.00000000000000002E-008, 1.00000000000000002E-008] # convergence criterion (change in density/potential) for the kernel optimization
   linear_method                       : DIAG #   method to optimize the density kernel
   mixing_method                       : DEN #    quantity to be mixed
   alpha_sd_coeff                      : 0.20000000000000001 # step size for direct minimization?
   alpha_fit_coeff                     : No #     don't know exactly what this means
   eval_range_foe: [-1.0, 1.0] #                  lower and upper bound of the eigenvalue spectrum, will be adjusted 
    #                                              automatically if chosen unproperly
   fscale_foe                          : 1.00000000000000002E-002 # decay length of the error function
 lin_basis_params:
   C:
     nbasis                            : 4
     ao_confinement                    : 6.7000000000000004E-002
     confinement: [6.7000000000000004E-002, 3.89999999999999999E-002]
     rloc: [4.0, 4.0]
     rloc_kernel                       : 4.0
     rloc_kernel_foe                   : 10.0
   N:
     nbasis                            : 4
     ao_confinement                    : 6.7000000000000004E-002
     confinement: [6.7000000000000004E-002, 3.89999999999999999E-002]
     rloc: [4.0, 4.0]
     rloc_kernel                       : 4.0
     rloc_kernel_foe                   : 10.0
   O:
     nbasis                            : 4
     ao_confinement                    : 6.7000000000000004E-002
     confinement: [6.7000000000000004E-002, 3.89999999999999999E-002]
     rloc: [4.0, 4.0]
     rloc_kernel                       : 4.0
     rloc_kernel_foe                   : 10.0
   Cl:
     nbasis                            : 4
     ao_confinement                    : 6.7000000000000004E-002
     confinement: [6.7000000000000004E-002, 3.89999999999999999E-002]
     rloc: [4.0, 4.0]
     rloc_kernel                       : 4.0
     rloc_kernel_foe                   : 10.0
   H:
     nbasis                            : 1
     ao_confinement                    : 6.7000000000000004E-002
     confinement: [6.7000000000000004E-002, 3.89999999999999999E-002]
     rloc: [4.0, 4.0]
     rloc_kernel                       : 4.0
     rloc_kernel_foe                   : 10.0
   nbasis                              : 4 #      number of support functions per atom
   ao_confinement                      : 8.3e-3 # prefactor for the input guess confining potential
   confinement: [8.3e-3, 0.0] #                   prefactor for the confining potential (low/high accuracy)
   rloc: [7.0, 7.0] #                             localization radius for the support functions
   rloc_kernel                         : 9.0 #    localization radius for the density kernel
   rloc_kernel_foe                     : 14.0 #   cutoff radius for the FOE matrix vector multiplications
>>>>>>> ffa93dbe
 posinp:
   Units                               : angstroem
   Positions:
   - Cl: [1.9541000127792358, 1.1499999761581421, -2.5078001022338867]
   - Cl: [1.1376999616622925, -1.63919997215271, 2.1136000156402588]
   - O: [-3.2620000839233394, -2.9284000396728516, -1.0647000074386597]
   - O: [-2.790600061416626, -1.9107999801635742, 0.90920001268386841]
   - N: [0.26789999008178711, -0.20509999990463257, -0.39899998903274536]
   - C: [-2.0639998912811279, 0.51389998197555542, -0.37689998745918274]
   - C: [-0.7312999963760376, 0.71780002117156982, -1.92000009119510651E-002]
   - C: [-2.476099967956543, -0.68300002813339233, -1.1703000068664551]
   - C: [1.6570999622344971, -0.24819999933242798, -0.17949999868869781]
   - C: [-3.0381999015808105, 1.434999942779541, 8.10000021010637283E-003]
   - C: [-0.37279999256134033, 1.8429000377655029, 0.72339999675750732]
   - C: [-2.6796998977661133, 2.559999942779541, 0.75059998035430908]
   - C: [-1.3470000028610232, 2.7639999389648438, 1.1082999706268311]
   - C: [2.5353000164031982, 0.34769999980926514, -1.0917999744415281]
   - C: [2.1740000247955322, -0.88650000095367432, 0.95340001583099365]
   - C: [-2.8480000495910645, -1.8748999834060669, -0.31229999661445618]
   - C: [3.9124000072479248, 0.30579999089241028, -0.87389999628067017]
   - C: [3.5511000156402588, -0.92849999666213989, 1.1713000535964966]
   - C: [4.4203000068664551, -0.33239999413490295, 0.25760000944137573]
   - H: [-1.7086000442504883, -0.97920000553131104, -1.89300000667572]
   - H: [-3.3613998889923096, -0.42660000920295715, -1.7676000595092773]
   - H: [-8.60999971628189087E-002, -1.1145999431610107, -0.67799997329711914]
   - H: [-4.081200122833252, 1.2884999513626096, -0.26039999723434448]
   - H: [0.65689998865127563, 2.0278000831604004, 1.0167000293731689]
   - H: [-3.4381999969482422, 3.276900053024292, 1.0511000156402588]
   - H: [-1.0683000087738037, 3.6398999691009521, 1.6868000030517578]
   - H: [4.6037001609802246, 0.7653999924659729, -1.5757999420166016]
   - H: [3.9635000228881836, -1.4214999675750732, 2.0480000972747803]
   - H: [5.492499828338623, -0.36509999632835388, 0.42739999294281006]
   - H: [-3.502500057220459, -3.7011001110076904, -0.51020002365112305]
   Properties:
     Format                            : xyz
     Source                            : posinp
 psppar.Cl:
   Pseudopotential type                : HGH-K
   Atomic number                       : 17
   No. of Electrons                    : 7
   Pseudopotential XC                  : 1
   Local Pseudo Potential (HGH convention):
     Rloc                              : 0.40999999999999998
     Coefficients (c1 .. c4): [-6.8647543100000004, 0.0, 0.0, 0.0]
   NonLocal PSP Parameters:
   - Channel (l)                       : 0
     Rloc                              : 0.33820832000000001
     h_ij terms: [9.0622396799999994, 5.0656824, 0.0, -1.96193036, 0.0, 0.0]
   - Channel (l)                       : 1
     Rloc                              : 0.37613709000000001
     h_ij terms: [4.4658764, 0.0, 0.0, 0.0, 0.0, 0.0]
   Source                              : Hard-coded
   Radii of active regions (AU):
     Coarse                            : 1.249258472857296
     Fine                              : 0.33820832000000001
     Coarse PSP                        : 0.33820832000000001
     Source                            : Hard-coded
 psppar.O:
   Pseudopotential type                : HGH-K
   Atomic number                       : 8
   No. of Electrons                    : 6
   Pseudopotential XC                  : 1
   Local Pseudo Potential (HGH convention):
     Rloc                              : 0.24762086
     Coefficients (c1 .. c4): [-16.580317969999999, 2.3957009199999999, 0.0, 0.0]
   NonLocal PSP Parameters:
   - Channel (l)                       : 0
     Rloc                              : 0.22178613999999999
     h_ij terms: [18.26691718, 0.0, 0.0, 0.0, 0.0, 0.0]
   - Channel (l)                       : 1
     Rloc                              : 0.25682890000000003
     h_ij terms: [0.0, 0.0, 0.0, 0.0, 0.0, 0.0]
   Source                              : Hard-coded
   Radii of active regions (AU):
     Coarse                            : 1.2155757214997522
     Fine                              : 0.22178613999999999
     Coarse PSP                        : 0.22178613999999999
     Source                            : Hard-coded
 psppar.N:
   Pseudopotential type                : HGH-K
   Atomic number                       : 7
   No. of Electrons                    : 5
   Pseudopotential XC                  : 1
   Local Pseudo Potential (HGH convention):
     Rloc                              : 0.28917923000000001
     Coefficients (c1 .. c4): [-12.23481988, 1.7664072799999999, 0.0, 0.0]
   NonLocal PSP Parameters:
   - Channel (l)                       : 0
     Rloc                              : 0.25660486999999998
     h_ij terms: [13.552242720000001, 0.0, 0.0, 0.0, 0.0, 0.0]
   - Channel (l)                       : 1
     Rloc                              : 0.27013368999999998
     h_ij terms: [0.0, 0.0, 0.0, 0.0, 0.0, 0.0]
   Source                              : Hard-coded
   Radii of active regions (AU):
     Coarse                            : 1.3702564821663192
     Fine                              : 0.25660486999999998
     Coarse PSP                        : 0.25660486999999998
     Source                            : Hard-coded
 psppar.C:
   Pseudopotential type                : HGH-K
   Atomic number                       : 6
   No. of Electrons                    : 4
   Pseudopotential XC                  : 1
   Local Pseudo Potential (HGH convention):
     Rloc                              : 0.34883045000000001
     Coefficients (c1 .. c4): [-8.5137710999999996, 1.22843203, 0.0, 0.0]
   NonLocal PSP Parameters:
   - Channel (l)                       : 0
     Rloc                              : 0.30455321000000002
     h_ij terms: [9.5228417899999993, 0.0, 0.0, 0.0, 0.0, 0.0]
   - Channel (l)                       : 1
     Rloc                              : 0.2326773
     h_ij terms: [0.0, 0.0, 0.0, 0.0, 0.0, 0.0]
   Source                              : Hard-coded
   Radii of active regions (AU):
     Coarse                            : 1.5843663028121528
     Fine                              : 0.2326773
     Coarse PSP                        : 0.2326773
     Source                            : Hard-coded
 psppar.H:
   Pseudopotential type                : HGH-K
   Atomic number                       : 1
   No. of Electrons                    : 1
   Pseudopotential XC                  : 1
   Local Pseudo Potential (HGH convention):
     Rloc                              : 0.20000000000000001
     Coefficients (c1 .. c4): [-4.1802368000000003, 0.72507482000000001, 0.0, 0.0]
   Source                              : Hard-coded
   Radii of active regions (AU):
     Coarse                            : 1.463418464633951
     Fine                              : 0.20000000000000001
     Coarse PSP                        : 0.20000000000000001
     Source                            : Hard-coded
 #... (file:input.lin).....................................................Linear Parameters
 #|1              number of accuracy levels: either 2 (for low/high accuracy) or 1 (for hybri
 #|20             outer loop iterations (low, high)                                          
 #|8              basis iterations (low, high)                                               
 #|1              kernel iterations (low, high) - directmin only                             
 #|4              density iterations (low, high)                                             
 #|8              DIIS history for basis (low, high)                                         
 #|0              DIIS history for kernel (low, high) - directmin only                       
 #|4              DIIS history for density mixing (low, high)                                
 #|.1d0     .     density mixing parameter (low, high)                                       
<<<<<<< HEAD
 #|1.d-10   1.d-1 outer loop convergence (low, high)                                         
 #|4.0d-2   1.0d-3    1.basis convergence (low, high) ; early stop TMB optimization (experime
=======
 #|5.d-10   5.d-1 outer loop convergence (low, high)                                         
 #|4.0d-2   1.0d-3    1.d-3  1basis convergence (low, high) ; early stop TMB optimization, dy
>>>>>>> ffa93dbe
 #|-0.5d0         factor to reduce the confinement. Only used for hybrid mode.               
 #|1.d-5    1.d   kernel convergence (low, high) - directmin only                            
 #|1.d-8    1.d   density convergence (low, high)                                            
 #|1.d-13         convergence criterion on density to fix TMBS                               
 #|101            mixing method: 100 (direct minimization), 101 (simple dens mixing), 102 (si
 #|0.5d0    0.5   initial step size for basis optimization (DIIS, SD)                        
 #|0.2d0          initial step size for kernel update (SD), curve fitting for alpha update - 
 #|-1.0d0   1.0d  lower and upper bound for the eigenvalue spectrum (FOE). Will be adjusted a
<<<<<<< HEAD
 #|8  1           number of iterations in the preconditioner, order of Taylor approximations 
=======
 #|5  1           number of iterations in the preconditioner, order of Taylor approximations 
>>>>>>> ffa93dbe
 #|1  1           0-> exact Loewdin, 1-> taylor expansion; in orthoconstraint: correction for
 #|1.d-2          fscale: length scale over which complementary error function decays from 1 
 #|0 F F F F      Output basis functions: 0 no output, 1 formatted output, 2 Fortran bin, 3 E
 #|F F F 0        fragment calculation; calculate transfer_integrals; constrained DFT calcula
<<<<<<< HEAD
 #|C  4 6.7d-2 6.7d-2 3.9d-2 4.0 4.0 10.d0 Atom name, number of basis functions per atom, pre
 #|N  4 6.7d-2 6.7d-2 3.9d-2 4.0 4.0 10.d0 Atom name, number of basis functions per atom, pre
 #|O  4 6.7d-2 6.7d-2 3.9d-2 4.0 4.0 10.d0 Atom name, number of basis functions per atom, pre
 #|Cl 4 6.7d-2 6.7d-2 3.9d-2 4.0 4.0 10.d0  Atom name, number of basis functions per atom, pr
 #|H  1 6.7d-2 6.7d-2 3.9d-2 4.0 4.0 10.d0 Atom name, number of basis functions per atom, pre
=======
 #|C  4 6.7d-2 6.7d-2 3.9d-2 4.0 4.0 4.0 10.d0 Atom name, number of basis functions per atom,
 #|N  4 6.7d-2 6.7d-2 3.9d-2 4.0 4.0 4.0 10.d0 Atom name, number of basis functions per atom,
 #|O  4 6.7d-2 6.7d-2 3.9d-2 4.0 4.0 4.0 10.d0 Atom name, number of basis functions per atom,
 #|Cl 4 6.7d-2 6.7d-2 3.9d-2 4.0 4.0 4.0 10.d0  Atom name, number of basis functions per atom
 #|H  1 6.7d-2 6.7d-2 3.9d-2 4.0 4.0 4.0 10.d0 Atom name, number of basis functions per atom,
 Dictionary for lin:
   lin_general:
     hybrid                            : Yes
     nit: [20, 20]
     rpnrm_cv: [5.00000000000000031E-010, 5.00000000000000031E-010]
     conf_damping                      : -0.5
     taylor_order                      : 1
     output_wf                         : 0
     calc_dipole                       : No
     calc_pulay: [No, No]
     subspace_diag                     : No
   lin_basis:
     nit: [8, 8]
     idsx: [8, 8]
     gnrm_cv: [4.00000000000000008E-002, 1.00000000000000002E-003]
     deltae_cv                         : 1.00000000000000002E-003
     gnrm_dyn                          : 1.00000000000000005E-004
     alpha_diis                        : 0.5
     alpha_sd                          : 0.5
     nstep_prec                        : 5
   lin_kernel:
     nstep: [1, 1]
     nit: [4, 4]
     idsx_coeff: [0, 0]
     idsx: [4, 4]
     alphamix: [0.10000000000000001, 0.10000000000000001]
     gnrm_cv_coeff: [1.00000000000000008E-005, 1.00000000000000008E-005]
     rpnrm_cv: [1.00000000000000002E-008, 1.00000000000000002E-008]
     linear_method                     : DIAG
     mixing_method                     : DEN
     alpha_sd_coeff                    : 0.20000000000000001
     alpha_fit_coeff                   : No
     eval_range_foe: [-1.0, 1.0]
     fscale_foe                        : 1.00000000000000002E-002
   lin_basis_params:
     C:
       nbasis                          : 4
       ao_confinement                  : 6.7000000000000004E-002
       confinement: [6.7000000000000004E-002, 3.89999999999999999E-002]
       rloc: [4.0, 4.0]
       rloc_kernel                     : 4.0
       rloc_kernel_foe                 : 10.0
     N:
       nbasis                          : 4
       ao_confinement                  : 6.7000000000000004E-002
       confinement: [6.7000000000000004E-002, 3.89999999999999999E-002]
       rloc: [4.0, 4.0]
       rloc_kernel                     : 4.0
       rloc_kernel_foe                 : 10.0
     O:
       nbasis                          : 4
       ao_confinement                  : 6.7000000000000004E-002
       confinement: [6.7000000000000004E-002, 3.89999999999999999E-002]
       rloc: [4.0, 4.0]
       rloc_kernel                     : 4.0
       rloc_kernel_foe                 : 10.0
     Cl:
       nbasis                          : 4
       ao_confinement                  : 6.7000000000000004E-002
       confinement: [6.7000000000000004E-002, 3.89999999999999999E-002]
       rloc: [4.0, 4.0]
       rloc_kernel                     : 4.0
       rloc_kernel_foe                 : 10.0
     H:
       nbasis                          : 1
       ao_confinement                  : 6.7000000000000004E-002
       confinement: [6.7000000000000004E-002, 3.89999999999999999E-002]
       rloc: [4.0, 4.0]
       rloc_kernel                     : 4.0
       rloc_kernel_foe                 : 10.0
>>>>>>> ffa93dbe
  #--------------------------------------------------------------------------------------- |
 Data Writing directory                : ./data/
  #-------------------------------------------------- Input Atomic System (file: posinp.xyz)
 Atomic System Properties:
   Number of atomic types              :  5
   Number of atoms                     :  30
   Types of atoms                      :  [ Cl, O, N, C, H ]
   Boundary Conditions                 : Free #Code: F
   Number of Symmetries                :  0
   Space group                         : disabled
  #------------------------------ Geometry optimization Input Parameters (file: input.geopt)
 Geometry Optimization Parameters:
   Maximum steps                       :  1
   Algorithm                           : none
   Random atomic displacement          :  0.0
   Fluctuation in forces               :  1.0
   Maximum in forces                   :  0.0
   Steepest descent step               :  4.0
 Material acceleration                 :  No #iproc=0
  #------------------------------------------------------------------------ Input parameters
 DFT parameters:
   eXchange Correlation:
     XC ID                             :  &ixc  1
     Exchange-Correlation reference    : "XC: Teter 93"
     XC functional implementation      : ABINIT
     Spin polarization                 :  No
 Basis set definition:
   Suggested Grid Spacings (a0)        :  [  0.44,  0.44,  0.44 ]
   Coarse and Fine Radii Multipliers   :  [  3.5,  4.0 ]
 Self-Consistent Cycle Parameters:
   Wavefunction:
     Gradient Norm Threshold           :  &gnrm_cv  1.0E-05
     CG Steps for Preconditioner       :  5
     DIIS History length               :  10
     Max. Wfn Iterations               :  &itermax  100
     Max. Subspace Diagonalizations    :  1
     Input wavefunction policy         : Linear AO # 100
     Output wavefunction policy        : none # 0
     Output grid policy                : none # 0
     Output grid format                : text # 0
     Virtual orbitals                  :  0
     Number of plotted density orbitals:  0
   Density/Potential:
     Max. Iterations                   :  1
 Post Optimization Parameters:
   Finite-Size Effect estimation:
     Scheduled                         :  No
  #----------------------------------------------------------------------- System Properties
 Properties of atoms in the system:
 - Symbol                              : Cl #Type No.  01
   No. of Electrons                    :  7
   No. of Atoms                        :  2
   Radii of active regions (AU):
     Coarse                            :  1.24926
     Fine                              :  0.33821
<<<<<<< HEAD
     Coarse PSP                        :  0.97165
=======
     Coarse PSP                        :  1.09310
>>>>>>> ffa93dbe
     Source                            : PSP File
   Grid Spacing threshold (AU)         :  0.85
   Pseudopotential type                : HGH-K
   Local Pseudo Potential (HGH convention):
     Rloc                              :  0.41
     Coefficients (c1 .. c4)           :  [ -6.86475,  0.0,  0.0,  0.0 ]
   NonLocal PSP Parameters:
   - Channel (l)                       :  0
     Rloc                              :  0.33821
     h_ij matrix:
     -  [  9.06224, -1.96193,  0.0 ]
     -  [ -1.96193,  5.06568,  0.0 ]
     -  [  0.0,  0.0,  0.0 ]
   - Channel (l)                       :  1
     Rloc                              :  0.37614
     h_ij matrix:
     -  [  4.46588,  0.0,  0.0 ]
     -  [  0.0,  0.0,  0.0 ]
     -  [  0.0,  0.0,  0.0 ]
   No. of projectors                   :  5
   PSP XC                              : "XC: Teter 93"
 - Symbol                              : O #Type No.  02
   No. of Electrons                    :  6
   No. of Atoms                        :  2
   Radii of active regions (AU):
     Coarse                            :  1.21558
     Fine                              :  0.22179
<<<<<<< HEAD
     Coarse PSP                        :  0.8561
=======
     Coarse PSP                        :  0.96311
>>>>>>> ffa93dbe
     Source                            : PSP File
   Grid Spacing threshold (AU)         :  0.55
   Pseudopotential type                : HGH-K
   Local Pseudo Potential (HGH convention):
     Rloc                              :  0.24762
     Coefficients (c1 .. c4)           :  [ -16.58032,  2.3957,  0.0,  0.0 ]
   NonLocal PSP Parameters:
   - Channel (l)                       :  0
     Rloc                              :  0.22179
     h_ij matrix:
     -  [  18.26692,  0.0,  0.0 ]
     -  [  0.0,  0.0,  0.0 ]
     -  [  0.0,  0.0,  0.0 ]
   No. of projectors                   :  1
   PSP XC                              : "XC: Teter 93"
 - Symbol                              : N #Type No.  03
   No. of Electrons                    :  5
   No. of Atoms                        :  1
   Radii of active regions (AU):
     Coarse                            :  1.37026
<<<<<<< HEAD
     Fine                              :  0.2566
     Coarse PSP                        :  0.90045
=======
     Fine                              :  0.25660
     Coarse PSP                        :  1.01300
>>>>>>> ffa93dbe
     Source                            : PSP File
   Grid Spacing threshold (AU)         :  0.64
   Pseudopotential type                : HGH-K
   Local Pseudo Potential (HGH convention):
     Rloc                              :  0.28918
     Coefficients (c1 .. c4)           :  [ -12.23482,  1.76641,  0.0,  0.0 ]
   NonLocal PSP Parameters:
   - Channel (l)                       :  0
     Rloc                              :  0.2566
     h_ij matrix:
     -  [  13.55224,  0.0,  0.0 ]
     -  [  0.0,  0.0,  0.0 ]
     -  [  0.0,  0.0,  0.0 ]
   No. of projectors                   :  1
   PSP XC                              : "XC: Teter 93"
 - Symbol                              : C #Type No.  04
   No. of Electrons                    :  4
   No. of Atoms                        :  14
   Radii of active regions (AU):
     Coarse                            :  1.58437
     Fine                              :  0.23268
<<<<<<< HEAD
     Coarse PSP                        :  1.01518
=======
     Coarse PSP                        :  1.14207
>>>>>>> ffa93dbe
     Source                            : PSP File
   Grid Spacing threshold (AU)         :  0.58
   Pseudopotential type                : HGH-K
   Local Pseudo Potential (HGH convention):
     Rloc                              :  0.34883
     Coefficients (c1 .. c4)           :  [ -8.51377,  1.22843,  0.0,  0.0 ]
   NonLocal PSP Parameters:
   - Channel (l)                       :  0
     Rloc                              :  0.30455
     h_ij matrix:
     -  [  9.52284,  0.0,  0.0 ]
     -  [  0.0,  0.0,  0.0 ]
     -  [  0.0,  0.0,  0.0 ]
   No. of projectors                   :  1
   PSP XC                              : "XC: Teter 93"
 - Symbol                              : H #Type No.  05
   No. of Electrons                    :  1
   No. of Atoms                        :  11
   Radii of active regions (AU):
     Coarse                            :  1.46342
<<<<<<< HEAD
     Fine                              :  0.2
     Coarse PSP                        :  0.0
     Source                            : PSP File
   Grid Spacing threshold (AU)         :  0.5
=======
     Fine                              :  0.20000
     Coarse PSP                        :  0.00000
     Source                            : PSP File
   Grid Spacing threshold (AU)         :  0.50
>>>>>>> ffa93dbe
   Pseudopotential type                : HGH-K
   Local Pseudo Potential (HGH convention):
     Rloc                              :  0.2
     Coefficients (c1 .. c4)           :  [ -4.18024,  0.72507,  0.0,  0.0 ]
   No. of projectors                   :  0
   PSP XC                              : "XC: Teter 93"
  #-------------------------------------------------------------------------- Atom Positions
 Atomic positions within the cell (Atomic and Grid Units):
 - Cl: {AU:  [  16.439,  14.111,  4.3406 ], GU:  [  37.362,  32.07,  9.865 ]} # 0001
 - Cl: {AU:  [  14.896,  8.8402,  13.074 ], GU:  [  33.856,  20.091,  29.713 ]} # 0002
 - O: {AU:  [  6.5822,  6.404,  7.0677 ], GU:  [  14.96,  14.554,  16.063 ]} # 0003
 - O: {AU:  [  7.473,  8.3269,  10.798 ], GU:  [  16.984,  18.925,  24.54 ]} # 0004
 - N: {AU:  [  13.253,  11.55,  8.3257 ], GU:  [  30.12,  26.251,  18.922 ]} # 0005
 - C: {AU:  [  8.8461,  12.909,  8.3674 ], GU:  [  20.105,  29.339,  19.017 ]} # 0006
 - C: {AU:  [  11.365,  13.294,  9.0434 ], GU:  [  25.829,  30.214,  20.553 ]} # 0007
 - C: {AU:  [  8.0674,  10.647,  6.8681 ], GU:  [  18.335,  24.198,  15.609 ]} # 0008
 - C: {AU:  [  15.878,  11.469,  8.7405 ], GU:  [  36.086,  26.065,  19.865 ]} # 0009
 - C: {AU:  [  7.0051,  14.65,  9.095 ], GU:  [  15.921,  33.295,  20.67 ]} # 0010
 - C: {AU:  [  12.042,  15.42,  10.447 ], GU:  [  27.368,  35.046,  23.742 ]} # 0011
 - C: {AU:  [  7.6826,  16.776,  10.498 ], GU:  [  17.46,  38.126,  23.859 ]} # 0012
 - C: {AU:  [  10.201,  17.161,  11.174 ], GU:  [  23.184,  39.002,  25.396 ]} # 0013
 - C: {AU:  [  17.538,  12.595,  7.0165 ], GU:  [  39.858,  28.625,  15.947 ]} # 0014
 - C: {AU:  [  16.855,  10.263,  10.881 ], GU:  [  38.306,  23.324,  24.73 ]} # 0015
 - C: {AU:  [  7.3646,  8.3948,  8.4895 ], GU:  [  16.738,  19.079,  19.294 ]} # 0016
 - C: {AU:  [  20.14,  12.516,  7.4282 ], GU:  [  45.772,  28.445,  16.882 ]} # 0017
 - C: {AU:  [  19.457,  10.183,  11.293 ], GU:  [  44.221,  23.144,  25.666 ]} # 0018
 - C: {AU:  [  21.1,  11.31,  9.5665 ], GU:  [  47.954,  25.704,  21.742 ]} # 0019
 - H: {AU:  [  9.5177,  10.087,  5.5024 ], GU:  [  21.631,  22.926,  12.505 ]} # 0020
 - H: {AU:  [  6.3944,  11.132,  5.7394 ], GU:  [  14.533,  25.299,  13.044 ]} # 0021
 - H: {AU:  [  12.584,  9.8315,  7.7984 ], GU:  [  28.6,  22.344,  17.724 ]} # 0022
 - H: {AU:  [  5.0342,  14.373,  8.5876 ], GU:  [  11.441,  32.665,  19.517 ]} # 0023
 - H: {AU:  [  13.988,  15.77,  11.001 ], GU:  [  31.791,  35.84,  25.002 ]} # 0024
 - H: {AU:  [  6.2493,  18.13,  11.066 ], GU:  [  14.203,  41.205,  25.15 ]} # 0025
 - H: {AU:  [  10.728,  18.816,  12.267 ], GU:  [  24.381,  42.764,  27.88 ]} # 0026
 - H: {AU:  [  21.446,  13.384,  6.1018 ], GU:  [  48.741,  30.419,  13.868 ]} # 0027
 - H: {AU:  [  20.236,  9.2516,  12.95 ], GU:  [  45.992,  21.026,  29.431 ]} # 0028
 - H: {AU:  [  23.126,  11.248,  9.8873 ], GU:  [  52.559,  25.563,  22.471 ]} # 0029
 - H: {AU:  [  6.1277,  4.9438,  8.1155 ], GU:  [  13.927,  11.236,  18.444 ]} # 0030
 Rigid Shift Applied (AU)              :  [  12.747,  11.938,  9.0797 ]
 Atomic structure:
   Units                               : angstroem
   Positions:
   - Cl: [ 16.43922888,  14.11101075,  4.340612686] # [  37.36,  32.07,  9.87 ] 0001
   - Cl: [ 14.89645638,  8.840186742,  13.07379322] # [  33.86,  20.09,  29.71 ] 0002
<<<<<<< HEAD
   - O: [ 6.58222826,  6.403951694,  7.067676636] # [  14.96,  14.55,  16.06 ] 0003
   - O: [ 7.473045198,  8.326937111,  10.79780707] # [  16.98,  18.92,  24.54 ] 0004
   - N: [ 13.25277265,  11.55024293,  8.325667352] # [  30.12,  26.25,  18.92 ] 0005
   - C: [ 8.846120522,  12.90895598,  8.367430302] # [  20.1,  29.34,  19.02 ] 0006
   - C: [ 11.36455833,  13.29427121,  9.043385312] # [  25.83,  30.21,  20.55 ] 0007
   - C: [ 8.067364241,  10.64714276,  6.868121558] # [  18.33,  24.2,  15.61 ] 0008
   - C: [ 15.87798013,  11.46879573,  8.740462218] # [  36.09,  26.07,  19.86 ] 0009
   - C: [ 7.005149311,  14.64958263,  9.094974837] # [  15.92,  33.29,  20.67 ] 0010
   - C: [ 12.04202515,  15.4204021,  10.44669593] # [  27.37,  35.05,  23.74 ] 0011
   - C: [ 7.682616134,  16.77552453,  10.49809645] # [  17.46,  38.13,  23.86 ] 0012
   - C: [ 10.20105394,  17.16102865,  11.17405146] # [  23.18,  39.0,  25.4 ] 0013
   - C: [ 17.53753771,  12.59488353,  7.01646512] # [  39.86,  28.62,  15.95 ] 0014
   - C: [ 16.85477968,  10.26258354,  10.88133297] # [  38.31,  23.32,  24.73 ] 0015
   - C: [ 7.36457494,  8.394778273,  8.489506593] # [  16.74,  19.08,  19.29 ] 0016
   - C: [ 20.13987954,  12.51570399,  7.428236402] # [  45.77,  28.44,  16.88 ] 0017
   - C: [ 19.45712151,  10.18321505,  11.29310437] # [  44.22,  23.14,  25.67 ] 0018
   - C: [ 21.09967144,  11.3096808,  9.566461523] # [  47.95,  25.7,  21.74 ] 0019
   - H: [ 9.517728897,  10.08740592,  5.502416488] # [  21.63,  22.93,  12.51 ] 0020
   - H: [ 6.394389851,  11.13166857,  5.739388044] # [  14.53,  25.3,  13.04 ] 0021
   - H: [ 12.58380962,  9.831537122,  7.798433793] # [  28.6,  22.34,  17.72 ] 0022
   - H: [ 5.034164545,  14.37273777,  8.587583377] # [  11.44,  32.67,  19.52 ] 0023
   - H: [ 13.98787611,  15.76981255,  11.00095266] # [  31.79,  35.84,  25.0 ] 0024
   - H: [ 6.249258681,  18.13026939,  11.06595921] # [  14.2,  41.21,  25.15 ] 0025
   - H: [ 10.7277206,  18.81623982,  12.26725809] # [  24.38,  42.76,  27.88 ] 0026
   - H: [ 21.4462475,  13.38422212,  6.101837737] # [  48.74,  30.42,  13.87 ] 0027
=======
   - O: [ 6.582228260,  6.403951694,  7.067676636] # [  14.96,  14.55,  16.06 ] 0003
   - O: [ 7.473045198,  8.326937111,  10.79780707] # [  16.98,  18.92,  24.54 ] 0004
   - N: [ 13.25277265,  11.55024293,  8.325667352] # [  30.12,  26.25,  18.92 ] 0005
   - C: [ 8.846120522,  12.90895598,  8.367430302] # [  20.10,  29.34,  19.02 ] 0006
   - C: [ 11.36455833,  13.29427121,  9.043385312] # [  25.83,  30.21,  20.55 ] 0007
   - C: [ 8.067364241,  10.64714276,  6.868121558] # [  18.33,  24.20,  15.61 ] 0008
   - C: [ 15.87798013,  11.46879573,  8.740462218] # [  36.09,  26.07,  19.86 ] 0009
   - C: [ 7.005149311,  14.64958263,  9.094974837] # [  15.92,  33.29,  20.67 ] 0010
   - C: [ 12.04202515,  15.42040210,  10.44669593] # [  27.37,  35.05,  23.74 ] 0011
   - C: [ 7.682616134,  16.77552453,  10.49809645] # [  17.46,  38.13,  23.86 ] 0012
   - C: [ 10.20105394,  17.16102865,  11.17405146] # [  23.18,  39.00,  25.40 ] 0013
   - C: [ 17.53753771,  12.59488353,  7.016465120] # [  39.86,  28.62,  15.95 ] 0014
   - C: [ 16.85477968,  10.26258354,  10.88133297] # [  38.31,  23.32,  24.73 ] 0015
   - C: [ 7.364574940,  8.394778273,  8.489506593] # [  16.74,  19.08,  19.29 ] 0016
   - C: [ 20.13987954,  12.51570399,  7.428236402] # [  45.77,  28.44,  16.88 ] 0017
   - C: [ 19.45712151,  10.18321505,  11.29310437] # [  44.22,  23.14,  25.67 ] 0018
   - C: [ 21.09967144,  11.30968080,  9.566461523] # [  47.95,  25.70,  21.74 ] 0019
   - H: [ 9.517728897,  10.08740592,  5.502416488] # [  21.63,  22.93,  12.51 ] 0020
   - H: [ 6.394389851,  11.13166857,  5.739388044] # [  14.53,  25.30,  13.04 ] 0021
   - H: [ 12.58380962,  9.831537122,  7.798433793] # [  28.60,  22.34,  17.72 ] 0022
   - H: [ 5.034164545,  14.37273777,  8.587583377] # [  11.44,  32.67,  19.52 ] 0023
   - H: [ 13.98787611,  15.76981255,  11.00095266] # [  31.79,  35.84,  25.00 ] 0024
   - H: [ 6.249258681,  18.13026939,  11.06595921] # [  14.20,  41.21,  25.15 ] 0025
   - H: [ 10.72772060,  18.81623982,  12.26725809] # [  24.38,  42.76,  27.88 ] 0026
   - H: [ 21.44624750,  13.38422212,  6.101837737] # [  48.74,  30.42,  13.87 ] 0027
>>>>>>> ffa93dbe
   - H: [ 20.23644458,  9.251580128,  12.94982734] # [  45.99,  21.03,  29.43 ] 0028
   - H: [ 23.12583546,  11.24788675,  9.887336988] # [  52.56,  25.56,  22.47 ] 0029
   - H: [ 6.127749177,  4.943760183,  8.115529742] # [  13.93,  11.24,  18.44 ] 0030
   Rigid Shift Applied (AU)            :  [  12.747,  11.938,  9.0797 ]
  #------------------------------------------------------------------------- Grid properties
 Box Grid spacings                     :  [  0.44,  0.44,  0.44 ]
 Sizes of the simulation domain:
   AU                                  :  [  28.16,  23.76,  18.04 ]
   Angstroem                           :  [  14.902,  12.573,  9.5464 ]
   Grid Spacing Units                  :  [  64,  54,  41 ]
   High resolution region boundaries (GU):
     From                              :  [  10,  10,  7 ]
     To                                :  [  54,  44,  32 ]
 High Res. box is treated separately   :  Yes
  #------------------------------------------------------------------- Kernel Initialization
 Poisson Kernel Initialization:
<<<<<<< HEAD
   MPI tasks                           :  3
=======
   MPI tasks                           :  4
>>>>>>> ffa93dbe
   OpenMP threads per MPI task         :  2
 Poisson Kernel Creation:
   Boundary Conditions                 : Free
   Memory Requirements per MPI task:
<<<<<<< HEAD
     Density (MB)                      :  6.84
     Kernel (MB)                       :  6.93
     Full Grid Arrays (MB)             :  19.05
     Load Balancing of calculations:
       Density:
         MPI tasks 0- 2                : 100%
       Kernel:
         MPI tasks 0- 2                : 100%
=======
     Density (MB)                      :  5.13
     Kernel (MB)                       :  5.31
     Full Grid Arrays (MB)             :  19.05
     Load Balancing of calculations:
       Density:
         MPI tasks 0- 3                : 100%
       Kernel:
         MPI tasks 0- 2                : 100%
         MPI task 3                    :  92%
>>>>>>> ffa93dbe
       Complete LB per task            : 1/3 LB_density + 2/3 LB_kernel
 Wavefunctions Descriptors, full simulation domain:
   Coarse resolution grid:
     No. of segments                   :  1832
     No. of points                     :  56084
   Fine resolution grid:
     No. of segments                   :  409
     No. of points                     :  1199
  #---------------------------------------------------------------------- Occupation Numbers
 Total Number of Electrons             :  98
 Spin treatment                        : Averaged
 Orbitals Repartition:
<<<<<<< HEAD
   MPI tasks  0- 1                     :  16
   MPI tasks  2- 2                     :  17
=======
   MPI tasks  0- 0                     :  13
   MPI tasks  1- 3                     :  12
>>>>>>> ffa93dbe
 Total Number of Orbitals              :  49
 Input Occupation Numbers:
 - Occupation Numbers: {Orbitals No. 1-49:  2.0}
 Support function repartition:
<<<<<<< HEAD
   MPI tasks  0- 2                     :  29
 Wavefunctions memory occupation for root MPI process:  8 MB 493 KB 648 B
=======
   MPI tasks  0- 2                     :  22
   MPI tasks  3- 3                     :  21
 Wavefunctions memory occupation for root MPI process:  6 MB 404 KB 456 B
>>>>>>> ffa93dbe
 NonLocal PSP Projectors Descriptors:
   Creation strategy                   : On-the-fly
   Total number of projectors          :  27
   Total number of components          :  24640
   Percent of zero components          :  0
<<<<<<< HEAD
=======
   Size of workspaces                  :  20008
   Maximum size of masking arrays for a projector:  1068
   Cumulative size of masking arrays   :  19209
>>>>>>> ffa93dbe
  #WARNING: Do not call check_communications in the linear scaling version!
  #-------------------------------------------------------- Estimation of Memory Consumption
 Memory requirements for principal quantities (MiB.KiB):
   Subspace Matrix                     : 0.3 #    (Number of Orbitals: 49)
<<<<<<< HEAD
   Single orbital                      : 0.532 #  (Number of Components: 68068)
   All (distributed) orbitals          : 26.498 # (Number of Orbitals per MPI task: 17)
   Wavefunction storage size           : 203.61 # (DIIS/SD workspaces included)
   Nonlocal Pseudopotential Arrays     : 0.208
=======
   Single orbital                      : 0.504 #  (Number of Components: 64477)
   All (distributed) orbitals          : 19.191 # (Number of Orbitals per MPI task: 13)
   Wavefunction storage size           : 147.94 # (DIIS/SD workspaces included)
   Nonlocal Pseudopotential Arrays     : 0.193
>>>>>>> ffa93dbe
   Full Uncompressed (ISF) grid        : 19.56
   Workspaces storage size             : 2.421
 Accumulated memory requirements during principal run stages (MiB.KiB):
<<<<<<< HEAD
   Kernel calculation                  : 132.743
   Density Construction                : 81.531
   Poisson Solver                      : 89.757
   Hamiltonian application             : 85.931
 Estimated Memory Peak (MB)            :  132
 total elements                        :  7569
 non-zero elements                     :  7359
 sparsity in %                         :  2.77
 total elements                        :  7569
 non-zero elements                     :  3789
 sparsity in %                         :  49.94
 total elements                        :  7569
 non-zero elements                     :  7359
 sparsity in %                         :  2.77
 Checking Compression/Uncompression of sparse matrices:
=======
   Kernel calculation                  : 101.678
   Density Construction                : 221.137
   Poisson Solver                      : 214.157
   Hamiltonian application             : 225.413
   Orbitals Orthonormalization         : 225.415
 Estimated Memory Peak (MB)            :  225
 NonLocal PSP Projectors Descriptors:
   Creation strategy                   : On-the-fly
   Total number of projectors          :  27
   Total number of components          :  24640
   Percent of zero components          :  0
   Size of workspaces                  :  20008
   Maximum size of masking arrays for a projector:  19122
   Cumulative size of masking arrays   :  190365
 total elements                        :  7569
 non-zero elements                     :  7359
 sparsity in %                         :  2.77
 total elements                        :  7569
 non-zero elements                     :  3789
 sparsity in %                         :  49.94
 Checking Compression/Uncompression of small sparse matrices:
>>>>>>> ffa93dbe
   Tolerances for this check           :  1.00000001335143196E-10
   Maxdiff for compress                :  0.0
   Maxdiff for uncompress              :  0.0
   Tolerances for this check           :  1.00000001335143196E-10
<<<<<<< HEAD
   Maxdiff for compress                :  0.0
   Maxdiff for uncompress              :  0.0
   Tolerances for this check           :  1.00000001335143196E-10
   Maxdiff for compress                :  0.0
   Maxdiff for uncompress              :  0.0
 Checking operations for potential communication:
   Tolerance for the following test    :  9.999999999999999799E-13
   calculation check, error sum        :  0.0
   Tolerance for the following test    :  1.000000000000000036E-10
   calculation check, error max        :  0.0
=======
   Maxdiff for compress                :  0.00000000000000000E+00
   Maxdiff for uncompress              :  0.00000000000000000E+00
 check of kernel cutoff radius:
 -  {atom type: H, adjustment required:  Yes, new value:  7.52}
 -  {atom type: O, adjustment required:  Yes, new value:  7.52}
 -  {atom type: C, adjustment required:  Yes, new value:  7.52}
 -  {atom type: N, adjustment required:  Yes, new value:  7.52}
 -  {atom type: Cl, adjustment required:  Yes, new value:  7.52}
 total elements                        :  7569
 non-zero elements                     :  7359
 sparsity in %                         :  2.77
 Checking Compression/Uncompression of large sparse matrices:
   Tolerances for this check           :  1.00000001335143196E-10
   Maxdiff for compress                :  0.00000000000000000E+00
   Maxdiff for uncompress              :  0.00000000000000000E+00
 Checking operations for potential communication:
   Tolerance for the following test    :  9.999999999999999799E-13
   calculation check, error sum        :  0.000000000000000000E+00
   Tolerance for the following test    :  1.000000000000000036E-10
   calculation check, error max        :  0.000000000000000000E+00
>>>>>>> ffa93dbe
 Checking operations for sumrho:
   Tolerance for the following test    :  9.999999999999999988E-15
   transposition check, mean error     :  0.0
   transposition check, max error      :  0.0
 Ion-Ion interaction energy            :  6.97655281567811E+02
  #---------------------------------------------------------------- Ionic Potential Creation
<<<<<<< HEAD
 Total ionic charge                    : -98.000000719077
 Poisson Solver:
   BC                                  : Free
   Box                                 :  [  159,  139,  113 ]
   MPI tasks                           :  3
=======
 Total ionic charge                    : -98.000000719076
 Poisson Solver:
   BC                                  : Free
   Box                                 :  [  159,  139,  113 ]
   MPI tasks                           :  4
>>>>>>> ffa93dbe
  #------------------------------------------------------------ Input Wavefunctions Creation
 Input Hamiltonian:
   Total No. of Atomic Input Orbitals  :  87
   Inputguess Orbitals Repartition:
<<<<<<< HEAD
     MPI tasks  0- 2                   :  29
=======
     MPI tasks  0- 2                   :  22
     MPI tasks  3- 3                   :  21
>>>>>>> ffa93dbe
   Atomic Input Orbital Generation:
   -  {Atom Type: Cl, Electronic configuration: {s: [ 2.00], p: [ 5/3,  5/3,  5/3]}}
   -  {Atom Type: O, Electronic configuration: {s: [ 2.00], p: [ 4/3,  4/3,  4/3]}}
   -  {Atom Type: N, Electronic configuration: {s: [ 2.00], p: [ 1.00,  1.00,  1.00]}}
   -  {Atom Type: C, Electronic configuration: {s: [ 2.00], p: [ 2/3,  2/3,  2/3]}}
   -  {Atom Type: H, Electronic configuration: {s: [ 1.00]}}
   Wavelet conversion succeeded        :  Yes
<<<<<<< HEAD
   Deviation from normalization        :  1.79E-04
   Total charge                        :  9.799998193273E+01
   Poisson Solver:
     BC                                : Free
     Box                               :  [  159,  139,  113 ]
     MPI tasks                         :  3
=======
   Deviation from normalization        :  6.32E-04
   Total charge                        :  9.799996740360E+01
   Poisson Solver:
     BC                                : Free
     Box                               :  [  159,  139,  113 ]
     MPI tasks                         :  4
>>>>>>> ffa93dbe
   orthonormalization of input guess   : standard
    #-------------------------------------------- Extended input guess for experimental mode
   Extended input guess:
     support function optimization: &it_supfun000
     -  { #------------------------------------------------------------------------ iter: 1
 target function: TRACE, Hamiltonian Applied:  Yes, 
<<<<<<< HEAD
 Energies: {Ekin:  1.7552095681E+02, Epot: -1.55451060623E+02, Enl:  2.96023102602E+01}, 
 Orthoconstraint:  Yes,  #WARNING: EXPERIMENTAL: modify eval
 Preconditioning:  Yes, rel D:  0.0, 
 iter:  1, fnrm:  6.0E-01, Omega: -4.675030594250893E+01, D: -4.68E+01, D best: -4.68E+01, 
=======
 Energies: {Ekin:  1.75600328559E+02, Epot: -1.55355955464E+02, Enl:  2.96126841867E+01}, 
 Orthoconstraint:  Yes,  #WARNING: EXPERIMENTAL: modify eval
 Preconditioning:  Yes, rel D:  0.00E+00, 
 iter:  1, fnrm:  6.13E-01, Omega: -4.639350330900049E+01, D: -4.64E+01, D best: -4.64E+01, 
>>>>>>> ffa93dbe
 Optimization: {algorithm: DIIS, history length:  8, consecutive failures:  0, 
           total failures:  0}, 
 Orthogonalization:  Yes}
     -  { #------------------------------------------------------------------------ iter: 2
 target function: TRACE, Hamiltonian Applied:  Yes, 
<<<<<<< HEAD
 Energies: {Ekin:  1.75978324874E+02, Epot: -1.61913770978E+02, Enl:  3.21000457572E+01}, 
 Orthoconstraint:  Yes,  #WARNING: EXPERIMENTAL: modify eval
 Preconditioning:  Yes, rel D:  8.98E-02, kappa:  6.498E-01, 
 iter:  2, fnrm:  3.05E-01, Omega: -5.09500635131443E+01, D: -4.2, D best: -4.2, 
=======
 Energies: {Ekin:  1.75928643371E+02, Epot: -1.61876965461E+02, Enl:  3.21022047517E+01}, 
 Orthoconstraint:  Yes,  #WARNING: EXPERIMENTAL: modify eval
 Preconditioning:  Yes, rel D:  9.15E-02, kappa:  6.251E-01, 
 iter:  2, fnrm:  3.22E-01, Omega: -5.063874380946106E+01, D: -4.25E+00, D best: -4.25E+00, 
>>>>>>> ffa93dbe
 Optimization: {algorithm: DIIS, history length:  8, consecutive failures:  0, 
           total failures:  0}, 
 Orthogonalization:  Yes}
     -  { #------------------------------------------------------------------------ iter: 3
 target function: TRACE, Hamiltonian Applied:  Yes, 
<<<<<<< HEAD
 Energies: {Ekin:  1.77799210348E+02, Epot: -1.6675314688E+02, Enl:  3.36454570802E+01}, 
 Orthoconstraint:  Yes,  #WARNING: EXPERIMENTAL: modify eval
 Preconditioning:  Yes, rel D:  1.23E-01, kappa:  5.56E-01, 
 iter:  3, fnrm:  1.08E-01, Omega: -5.248724533585369E+01, D: -1.54, D best: -1.54, 
=======
 Energies: {Ekin:  1.77444501267E+02, Epot: -1.66153661217E+02, Enl:  3.35571797019E+01}, 
 Orthoconstraint:  Yes,  #WARNING: EXPERIMENTAL: modify eval
 Preconditioning:  Yes, rel D:  1.22E-01, kappa:  6.075E-01, 
 iter:  3, fnrm:  1.57E-01, Omega: -5.205346171904228E+01, D: -1.41E+00, D best: -1.41E+00, 
>>>>>>> ffa93dbe
 Optimization: {algorithm: DIIS, history length:  8, consecutive failures:  0, 
           total failures:  0}, 
 Orthogonalization:  Yes}
     -  { #------------------------------------------------------------------------ iter: 4
 target function: TRACE, Hamiltonian Applied:  Yes, 
<<<<<<< HEAD
 Energies: {Ekin:  1.78344060795E+02, Epot: -1.6743143401E+02, Enl:  3.3679258153E+01}, 
 Orthoconstraint:  Yes,  #WARNING: EXPERIMENTAL: modify eval
 Preconditioning:  Yes, rel D:  1.26E-01, kappa:  9.65E-01, 
 iter:  4, fnrm:  7.17E-02, Omega: -5.264662831655482E+01, D: -1.59E-01, D best: -1.59E-01, 
=======
 Energies: {Ekin:  1.77865217927E+02, Epot: -1.66783224431E+02, Enl:  3.36663912179E+01}, 
 Orthoconstraint:  Yes,  #WARNING: EXPERIMENTAL: modify eval
 Preconditioning:  Yes, rel D:  1.27E-01, kappa:  8.535E-01, 
 iter:  4, fnrm:  9.16E-02, Omega: -5.230663964855160E+01, D: -2.53E-01, D best: -2.53E-01, 
>>>>>>> ffa93dbe
 Optimization: {algorithm: DIIS, history length:  8, consecutive failures:  0, 
           total failures:  0}, 
 Orthogonalization:  Yes}
     -  { #------------------------------------------------------------------------ iter: 5
 target function: TRACE, Hamiltonian Applied:  Yes, 
<<<<<<< HEAD
 Energies: {Ekin:  1.78767650682E+02, Epot: -1.67984953034E+02, Enl:  3.37471358692E+01}, 
 Orthoconstraint:  Yes,  #WARNING: EXPERIMENTAL: modify eval
 Preconditioning:  Yes, rel D:  1.27E-01, kappa:  4.734E-01, 
 iter:  5, fnrm:  5.51E-02, Omega: -5.269576890167446E+01, D: -4.91E-02, D best: -4.91E-02, 
=======
 Energies: {Ekin:  1.78136646535E+02, Epot: -1.67273191616E+02, Enl:  3.38065683854E+01}, 
 Orthoconstraint:  Yes,  #WARNING: EXPERIMENTAL: modify eval
 Preconditioning:  Yes, rel D:  1.29E-01, kappa:  4.833E-01, 
 iter:  5, fnrm:  6.23E-02, Omega: -5.237281580347906E+01, D: -6.62E-02, D best: -6.62E-02, 
>>>>>>> ffa93dbe
 Optimization: {algorithm: DIIS, history length:  8, consecutive failures:  0, 
           total failures:  0}, 
 Orthogonalization:  Yes}
     -  { #------------------------------------------------------------------------ iter: 6
 target function: TRACE, Hamiltonian Applied:  Yes, 
<<<<<<< HEAD
 Energies: {Ekin:  1.78621782241E+02, Epot: -1.67919173516E+02, Enl:  3.37807709884E+01}, 
 Orthoconstraint:  Yes,  #WARNING: EXPERIMENTAL: modify eval
 Preconditioning:  Yes, rel D:  1.27E-01, kappa:  8.946E-02, 
 iter:  6, fnrm:  5.59E-02, Omega: -5.269879510451324E+01, D: -3.03E-03, D best: -3.03E-03, 
=======
 Energies: {Ekin:  1.77991472896E+02, Epot: -1.67158686948E+02, Enl:  3.38025730834E+01}, 
 Orthoconstraint:  Yes,  #WARNING: EXPERIMENTAL: modify eval
 Preconditioning:  Yes, rel D:  1.29E-01, kappa:  2.939E-01, 
 iter:  6, fnrm:  5.92E-02, Omega: -5.238534274882443E+01, D: -1.25E-02, D best: -1.25E-02, 
 Optimization: {algorithm: DIIS, history length:  8, consecutive failures:  0, 
           total failures:  0}, 
 Orthogonalization:  Yes}
     -  { #------------------------------------------------------------------------ iter: 7
 target function: TRACE, Hamiltonian Applied:  Yes, 
 Energies: {Ekin:  1.77923431589E+02, Epot: -1.67089926954E+02, Enl:  3.37927893488E+01}, 
 Orthoconstraint:  Yes,  #WARNING: EXPERIMENTAL: modify eval
 Preconditioning:  Yes, rel D:  1.29E-01, kappa:  2.218E-01, 
 iter:  7, fnrm:  5.88E-02, Omega: -5.239289585215545E+01, D: -7.55E-03, D best: -7.55E-03, 
 Optimization: {algorithm: DIIS, history length:  8, consecutive failures:  0, 
           total failures:  0}, 
 Orthogonalization:  Yes}
     -  { #------------------------------------------------------------------------ iter: 8
 target function: TRACE, Hamiltonian Applied:  Yes, 
 Energies: {Ekin:  1.77650166839E+02, Epot: -1.66815000632E+02, Enl:  3.37608046460E+01}, 
 Orthoconstraint:  Yes,  #WARNING: EXPERIMENTAL: modify eval
 Preconditioning:  Yes, rel D:  1.29E-01, kappa:  9.178E-02, 
 iter:  8, fnrm:  6.14E-02, Omega: -5.239618983961611E+01, D: -3.29E-03, D best: -3.29E-03, 
>>>>>>> ffa93dbe
 exit criterion: extended input guess}
     -  &final_supfun000  { #------------------------------------------------------ iter: 8
 target function: TRACE, 
<<<<<<< HEAD
 Energies: {Ekin:  1.78621782241E+02, Epot: -1.67919173516E+02, Enl:  3.37807709884E+01}, 
 iter:  6, fnrm:  5.59E-02, Omega: -5.269879510451324E+01, D: -3.03E-03, D best: -3.03E-03}
        #Support functions created
   Kernel update:
     max dev from unity                :  2.55E-03
=======
 Energies: {Ekin:  1.77650166839E+02, Epot: -1.66815000632E+02, Enl:  3.37608046460E+01}, 
 iter:  8, fnrm:  6.14E-02, Omega: -5.239618983961611E+01, D: -3.29E-03, D best: -3.29E-03}
        #Support functions created
   Kernel update:
     max dev from unity                :  2.70E-03
>>>>>>> ffa93dbe
     Hamiltonian application required  :  Yes
     method                            : diagonalization
     mode                              : sequential
     communication strategy kernel     : ALLREDUCE
<<<<<<< HEAD
     Kohn-Sham residue                 :  4.201E-01
     Coefficients available            :  Yes
    #Eigenvalues and New Occupation Numbers
   Orbitals: [
 {e: -6.267860294296E-01, f:  2.0},  # 00001
 {e: -5.684206709061E-01, f:  2.0},  # 00002
 {e: -4.599522316548E-01, f:  2.0},  # 00003
 {e: -3.666829263836E-01, f:  2.0},  # 00004
 {e: -3.557928400728E-01, f:  2.0},  # 00005
 {e: -3.276984209126E-01, f:  2.0},  # 00006
 {e: -2.923211040051E-01, f:  2.0},  # 00007
 {e: -2.896995139407E-01, f:  2.0},  # 00008
 {e: -2.774850075064E-01, f:  2.0},  # 00009
 {e: -2.603950701327E-01, f:  2.0},  # 00010
 {e: -2.065991906301E-01, f:  2.0},  # 00011
 {e: -1.986982574697E-01, f:  2.0},  # 00012
 {e: -1.94180982782E-01, f:  2.0},  # 00013
 {e: -1.805069555504E-01, f:  2.0},  # 00014
 {e: -1.726618649981E-01, f:  2.0},  # 00015
 {e: -1.691236642717E-01, f:  2.0},  # 00016
 {e: -1.201077022894E-01, f:  2.0},  # 00017
 {e: -1.117265177135E-01, f:  2.0},  # 00018
 {e: -1.053643404632E-01, f:  2.0},  # 00019
 {e: -1.034975378668E-01, f:  2.0},  # 00020
 {e: -8.898743307278E-02, f:  2.0},  # 00021
 {e: -7.832987512986E-02, f:  2.0},  # 00022
 {e: -4.82502520683E-02, f:  2.0},  # 00023
 {e: -3.293000917115E-02, f:  2.0},  # 00024
 {e: -3.058505032058E-02, f:  2.0},  # 00025
 {e:  5.017082673772E-03, f:  2.0},  # 00026
 {e:  1.324289923835E-02, f:  2.0},  # 00027
 {e:  2.387153262213E-02, f:  2.0},  # 00028
 {e:  2.44116003733E-02, f:  2.0},  # 00029
 {e:  2.651658227532E-02, f:  2.0},  # 00030
 {e:  2.952992191152E-02, f:  2.0},  # 00031
 {e:  3.976139017532E-02, f:  2.0},  # 00032
 {e:  6.889966416946E-02, f:  2.0},  # 00033
 {e:  9.365061075252E-02, f:  2.0},  # 00034
 {e:  9.379809733365E-02, f:  2.0},  # 00035
 {e:  1.293743656196E-01, f:  2.0},  # 00036
 {e:  1.425973399011E-01, f:  2.0},  # 00037
 {e:  1.530861383449E-01, f:  2.0},  # 00038
 {e:  1.548628792123E-01, f:  2.0},  # 00039
 {e:  1.781158308152E-01, f:  2.0},  # 00040
 {e:  2.012009871671E-01, f:  2.0},  # 00041
 {e:  2.381811533005E-01, f:  2.0},  # 00042
 {e:  2.465953285464E-01, f:  2.0},  # 00043
 {e:  2.490123874539E-01, f:  2.0},  # 00044
 {e:  2.825891720366E-01, f:  2.0},  # 00045
 {e:  3.44682221069E-01, f:  2.0},  # 00046
 {e:  3.449095146147E-01, f:  2.0},  # 00047
 {e:  3.455763840688E-01, f:  2.0},  # 00048
 {e:  3.473117643295E-01, f:  2.0}] # 00049
   Hamiltonian update: {
 Energies: {Ekin:  1.78621782241E+02, Epot: -1.90487239953E+02, Enl:  3.37807709884E+01, 
              EH:  8.56240389812E+02,  EXC: -4.87304944209E+01, EvXC: -6.38377002452E+01}, 
    Total charge:  9.799998503566E+01, INFO mixing parameter for this step:  1.0, 
 Poisson Solver: {BC: Free, Box:  [  159,  139,  113 ], MPI tasks:  3}}
    #================================================================= Input guess generated
 Checking Communications of Minimal Basis:
   Number of coarse and fine DoF (MasterMPI task):  [  21934,  646 ]
   Tolerances for this check: [ 4.6434138550996718E-07,  1.93178806284777238E-14]
   Maxdiff for transpose (checksum)    :  1.74622982740402222E-10
   Maxdiff for untranspose             :  0.0
 Checking Communications of Enlarged Minimal Basis:
   Number of coarse and fine DoF (MasterMPI task):  [  19970,  617 ]
   Tolerances for this check: [ 2.06230692408647429E-06,  1.93178806284777238E-14]
   Maxdiff for transpose (checksum)    :  1.6298145055770874E-09
   Maxdiff for untranspose             :  0.0
=======
     Kohn-Sham residue                 :  4.193E-01
     Coefficients available            :  Yes
    #Eigenvalues and New Occupation Numbers
   Orbitals: [
 {e: -6.269912826620E-01, f:  2.0000},  # 00001
 {e: -5.687605750287E-01, f:  2.0000},  # 00002
 {e: -4.600574690814E-01, f:  2.0000},  # 00003
 {e: -3.665012462735E-01, f:  2.0000},  # 00004
 {e: -3.556771127641E-01, f:  2.0000},  # 00005
 {e: -3.277600406276E-01, f:  2.0000},  # 00006
 {e: -2.924403278783E-01, f:  2.0000},  # 00007
 {e: -2.898205162102E-01, f:  2.0000},  # 00008
 {e: -2.775455987620E-01, f:  2.0000},  # 00009
 {e: -2.604782503977E-01, f:  2.0000},  # 00010
 {e: -2.064086879598E-01, f:  2.0000},  # 00011
 {e: -1.986055278577E-01, f:  2.0000},  # 00012
 {e: -1.939893757355E-01, f:  2.0000},  # 00013
 {e: -1.803266334984E-01, f:  2.0000},  # 00014
 {e: -1.729081800130E-01, f:  2.0000},  # 00015
 {e: -1.692084788959E-01, f:  2.0000},  # 00016
 {e: -1.201201386260E-01, f:  2.0000},  # 00017
 {e: -1.116016594780E-01, f:  2.0000},  # 00018
 {e: -1.045147930778E-01, f:  2.0000},  # 00019
 {e: -1.036157134089E-01, f:  2.0000},  # 00020
 {e: -8.894889773233E-02, f:  2.0000},  # 00021
 {e: -7.855060439657E-02, f:  2.0000},  # 00022
 {e: -4.835923308615E-02, f:  2.0000},  # 00023
 {e: -3.188085216171E-02, f:  2.0000},  # 00024
 {e: -2.726292991822E-02, f:  2.0000},  # 00025
 {e:  5.464345517772E-03, f:  2.0000},  # 00026
 {e:  1.297069654753E-02, f:  2.0000},  # 00027
 {e:  2.345702590096E-02, f:  2.0000},  # 00028
 {e:  2.676843211943E-02, f:  2.0000},  # 00029
 {e:  3.075779849866E-02, f:  2.0000},  # 00030
 {e:  3.666090861902E-02, f:  2.0000},  # 00031
 {e:  3.961951567653E-02, f:  2.0000},  # 00032
 {e:  6.898999481977E-02, f:  2.0000},  # 00033
 {e:  9.472800812979E-02, f:  2.0000},  # 00034
 {e:  1.061278954055E-01, f:  2.0000},  # 00035
 {e:  1.319545843976E-01, f:  2.0000},  # 00036
 {e:  1.451627280277E-01, f:  2.0000},  # 00037
 {e:  1.526518983665E-01, f:  2.0000},  # 00038
 {e:  1.550226682779E-01, f:  2.0000},  # 00039
 {e:  1.779140737065E-01, f:  2.0000},  # 00040
 {e:  2.012389184991E-01, f:  2.0000},  # 00041
 {e:  2.381454558646E-01, f:  2.0000},  # 00042
 {e:  2.467722011133E-01, f:  2.0000},  # 00043
 {e:  2.492760110131E-01, f:  2.0000},  # 00044
 {e:  2.830840724361E-01, f:  2.0000},  # 00045
 {e:  3.440711791818E-01, f:  2.0000},  # 00046
 {e:  3.442279663188E-01, f:  2.0000},  # 00047
 {e:  3.448761556726E-01, f:  2.0000},  # 00048
 {e:  3.466760490886E-01, f:  2.0000}] # 00049
   Hamiltonian update: {
 Energies: {Ekin:  1.77650166839E+02, Epot: -1.89515492081E+02, Enl:  3.37608046460E+01, 
              EH:  8.56229529522E+02,  EXC: -4.87298793597E+01, EvXC: -6.38368854380E+01}, 
    Total charge:  9.799997678022E+01, INFO mixing parameter for this step:  1.0, 
 Poisson Solver: {BC: Free, Box:  [  159,  139,  113 ], MPI tasks:  4}}
    #================================================================= Input guess generated
 Checking Communications of Minimal Basis:
   Number of coarse and fine DoF (MasterMPI task):  [  19503,  371 ]
   Tolerances for this check: [ 4.10018187292511661E-07,  1.93178806284777238E-14]
   Maxdiff for transpose (checksum)    :  1.74622982740402222E-10
   Maxdiff for untranspose             :  0.00000000000000000E+00
 Checking Communications of Enlarged Minimal Basis:
   Number of coarse and fine DoF (MasterMPI task):  [  16830,  369 ]
   Tolerances for this check: [ 1.85557729750188649E-06,  1.93178806284777238E-14]
   Maxdiff for transpose (checksum)    :  1.16415321826934814E-09
   Maxdiff for untranspose             :  0.00000000000000000E+00
>>>>>>> ffa93dbe
  #------------------------------------------------------------------- Self-Consistent Cycle
 Ground State Optimization:
    #WARNING: No orthogonalizing of the support functions
    #========================================================= support function optimization
 - support function optimization: &it_supfun001
   -  { #-------------------------------------------------------------------------- iter: 1
 target function: HYBRID, Hamiltonian Applied:  Yes, 
<<<<<<< HEAD
 Energies: {Ekin:  1.80409351628E+02, Epot: -1.61137145588E+02, Enl:  1.77574690156E+01}, 
 Orthoconstraint:  Yes,  #WARNING: EXPERIMENTAL: modify eval
 Preconditioning:  Yes, rel D:  0.0, 
 iter:  1, fnrm:  3.71E-01, Omega: -1.126988325572248E+02, D: -1.13E+02, D best: -1.13E+02, 
=======
 Energies: {Ekin:  1.79511135022E+02, Epot: -1.60416681981E+02, Enl:  1.77563416604E+01}, 
 Orthoconstraint:  Yes,  #WARNING: EXPERIMENTAL: modify eval
 Preconditioning:  Yes, rel D:  0.00E+00, 
 iter:  1, fnrm:  3.69E-01, Omega: -1.127440799821140E+02, D: -1.13E+02, D best: -1.13E+02, 
>>>>>>> ffa93dbe
 Optimization: {algorithm: DIIS, history length:  8, consecutive failures:  0, 
           total failures:  0}, 
 Orthogonalization:  No, normalization:  Yes, Normalization:  Yes, 
         communication strategy kernel: ALLREDUCE, reconstruct kernel:  Yes}
   -  { #-------------------------------------------------------------------------- iter: 2
 target function: HYBRID, Hamiltonian Applied:  Yes, 
<<<<<<< HEAD
 Energies: {Ekin:  1.7407076132E+02, Epot: -1.53899428558E+02, Enl:  1.71498687563E+01}, 
 Orthoconstraint:  Yes,  #WARNING: EXPERIMENTAL: modify eval
 Preconditioning:  Yes, rel D:  4.78E-02, kappa:  5.504E-01, kappa to history:  Yes, 
 iter:  2, fnrm:  3.88E-01, Omega: -1.180828635740766E+02, D: -5.38, D best: -5.38, 
 exit criterion: energy difference}
   -  &final_supfun001  { #-------------------------------------------------------- iter: 2
 target function: HYBRID, 
 Energies: {Ekin:  1.7407076132E+02, Epot: -1.53899428558E+02, Enl:  1.71498687563E+01}, 
 iter:  2, fnrm:  3.88E-01, Omega: -1.180828635740766E+02, D: -5.38, D best: -5.38}
      #Support functions created
    #=================================================================== kernel optimization
 - kernel optimization: &it_kernel001
   -  #-------------------------------------------------------------------- kernel iter: 1
       Kernel update:
         max dev from unity            :  5.44E-02
         Hamiltonian application required:  No
         method                        : diagonalization
         mode                          : sequential
         communication strategy kernel : ALLREDUCE
         Coefficients available        :  Yes
       Hamiltonian update: {
 Energies: {Ekin:  1.78621782241E+02, Epot: -1.90487239953E+02, Enl:  3.37807709884E+01, 
              EH:  8.48626782775E+02,  EXC: -4.91983371149E+01, EvXC: -6.44568861675E+01}, 
    Total charge:  9.79999888996E+01, 
 Poisson Solver: {BC: Free, Box:  [  159,  139,  113 ], MPI tasks:  3}}
        #Eigenvalues and New Occupation Numbers
       Orbitals: [
 {e: -8.430023926701E-01, f:  2.0},  # 00001
 {e: -6.873110975487E-01, f:  2.0},  # 00002
 {e: -6.288392013815E-01, f:  2.0},  # 00003
 {e: -5.879168569166E-01, f:  2.0},  # 00004
 {e: -5.661548230823E-01, f:  2.0},  # 00005
 {e: -5.114797564374E-01, f:  2.0},  # 00006
 {e: -4.942328648001E-01, f:  2.0},  # 00007
 {e: -4.620168597677E-01, f:  2.0},  # 00008
 {e: -4.31098707077E-01, f:  2.0},  # 00009
 {e: -4.112991687464E-01, f:  2.0},  # 00010
 {e: -4.002455521576E-01, f:  2.0},  # 00011
 {e: -3.555768153088E-01, f:  2.0},  # 00012
 {e: -3.345666479417E-01, f:  2.0},  # 00013
 {e: -3.327856175119E-01, f:  2.0},  # 00014
 {e: -3.189878273975E-01, f:  2.0},  # 00015
 {e: -3.157506024394E-01, f:  2.0},  # 00016
 {e: -2.986475297289E-01, f:  2.0},  # 00017
 {e: -2.613083437318E-01, f:  2.0},  # 00018
 {e: -2.407988672296E-01, f:  2.0},  # 00019
 {e: -2.109185185109E-01, f:  2.0},  # 00020
 {e: -2.017086303337E-01, f:  2.0},  # 00021
 {e: -1.940247270188E-01, f:  2.0},  # 00022
 {e: -1.791635006842E-01, f:  2.0},  # 00023
 {e: -1.69940661951E-01, f:  2.0},  # 00024
 {e: -1.65409059706E-01, f:  2.0},  # 00025
 {e: -1.521475273603E-01, f:  2.0},  # 00026
 {e: -1.244345108074E-01, f:  2.0},  # 00027
 {e: -1.0730445616E-01, f:  2.0},  # 00028
 {e: -9.582275230858E-02, f:  2.0},  # 00029
 {e: -8.314782163688E-02, f:  2.0},  # 00030
 {e: -7.550390535068E-02, f:  2.0},  # 00031
 {e: -6.149369568764E-02, f:  2.0},  # 00032
 {e: -3.774475005696E-02, f:  2.0},  # 00033
 {e: -3.025823297463E-02, f:  2.0},  # 00034
 {e: -2.073714240467E-02, f:  2.0},  # 00035
 {e: -2.141579873431E-04, f:  2.0},  # 00036
 {e:  2.200095336852E-02, f:  2.0},  # 00037
 {e:  4.21741442168E-02, f:  2.0},  # 00038
 {e:  7.93839416502E-02, f:  2.0},  # 00039
 {e:  7.942778720766E-02, f:  2.0},  # 00040
 {e:  9.172924399741E-02, f:  2.0},  # 00041
 {e:  1.011837375223E-01, f:  2.0},  # 00042
 {e:  1.277864264214E-01, f:  2.0},  # 00043
 {e:  1.68603056902E-01, f:  2.0},  # 00044
 {e:  1.954448868721E-01, f:  2.0},  # 00045
 {e:  2.043882440619E-01, f:  2.0},  # 00046
 {e:  2.216939792609E-01, f:  2.0},  # 00047
 {e:  2.338940976901E-01, f:  2.0},  # 00048
 {e:  2.608759263187E-01, f:  2.0}] # 00049
       summary: [ {kernel optimization: DIAG, mixing quantity: DENS, mix hist:  5, 
 iter:  1, delta:  6.15E-06, energy: -1.52839766470856148E+02, D: -1.528E+02}]
   -  #-------------------------------------------------------------------- kernel iter: 2
       Kernel update:
         max dev from unity            :  5.44E-02
         Hamiltonian application required:  Yes
         method                        : diagonalization
         mode                          : sequential
         communication strategy kernel : ALLREDUCE
         Kohn-Sham residue             :  3.443E-01
         Coefficients available        :  Yes
       Hamiltonian update: {
 Energies: {Ekin:  1.7407076132E+02, Epot: -1.75546462829E+02, Enl:  1.71498687563E+01, 
              EH:  8.48685435143E+02, EXC: -4.89563426656E+01, EvXC: -6.41370089576E+01}, 
    Total charge:  9.799998763376E+01, 
 Poisson Solver: {BC: Free, Box:  [  159,  139,  113 ], MPI tasks:  3}}
        #Eigenvalues and New Occupation Numbers
       Orbitals: [
 {e: -8.056936431584E-01, f:  2.0},  # 00001
 {e: -6.64681835708E-01, f:  2.0},  # 00002
 {e: -6.196349042767E-01, f:  2.0},  # 00003
 {e: -5.749869409641E-01, f:  2.0},  # 00004
 {e: -5.482146724756E-01, f:  2.0},  # 00005
 {e: -5.032148824271E-01, f:  2.0},  # 00006
 {e: -4.556791150851E-01, f:  2.0},  # 00007
 {e: -4.440610759693E-01, f:  2.0},  # 00008
 {e: -4.2883341754E-01, f:  2.0},  # 00009
 {e: -3.964713973107E-01, f:  2.0},  # 00010
 {e: -3.703397094332E-01, f:  2.0},  # 00011
 {e: -3.363859525532E-01, f:  2.0},  # 00012
 {e: -3.163181951918E-01, f:  2.0},  # 00013
 {e: -3.133951524844E-01, f:  2.0},  # 00014
 {e: -2.961708385642E-01, f:  2.0},  # 00015
 {e: -2.810124025744E-01, f:  2.0},  # 00016
 {e: -2.524504641043E-01, f:  2.0},  # 00017
 {e: -2.423270983273E-01, f:  2.0},  # 00018
 {e: -2.260434315401E-01, f:  2.0},  # 00019
 {e: -1.956282297785E-01, f:  2.0},  # 00020
 {e: -1.846755462056E-01, f:  2.0},  # 00021
 {e: -1.777339148316E-01, f:  2.0},  # 00022
 {e: -1.515690168817E-01, f:  2.0},  # 00023
 {e: -1.467206510912E-01, f:  2.0},  # 00024
 {e: -1.461457534216E-01, f:  2.0},  # 00025
 {e: -1.308707941749E-01, f:  2.0},  # 00026
 {e: -1.089269980288E-01, f:  2.0},  # 00027
 {e: -1.002213178153E-01, f:  2.0},  # 00028
 {e: -8.545501953877E-02, f:  2.0},  # 00029
 {e: -7.106427805975E-02, f:  2.0},  # 00030
 {e: -6.024160012139E-02, f:  2.0},  # 00031
 {e: -5.77681049695E-02, f:  2.0},  # 00032
 {e: -3.967335949994E-02, f:  2.0},  # 00033
 {e: -3.158503795761E-02, f:  2.0},  # 00034
 {e: -1.74315238921E-02, f:  2.0},  # 00035
 {e:  1.312455077456E-02, f:  2.0},  # 00036
 {e:  2.334288580062E-02, f:  2.0},  # 00037
 {e:  4.180779891237E-02, f:  2.0},  # 00038
 {e:  5.503026801752E-02, f:  2.0},  # 00039
 {e:  7.676121799333E-02, f:  2.0},  # 00040
 {e:  8.201480270305E-02, f:  2.0},  # 00041
 {e:  9.321625139658E-02, f:  2.0},  # 00042
 {e:  1.044887761793E-01, f:  2.0},  # 00043
 {e:  1.684569118051E-01, f:  2.0},  # 00044
 {e:  1.877716354559E-01, f:  2.0},  # 00045
 {e:  1.88427446358E-01, f:  2.0},  # 00046
 {e:  2.055884292699E-01, f:  2.0},  # 00047
 {e:  2.15778461258E-01, f:  2.0},  # 00048
 {e:  2.364421041698E-01, f:  2.0}] # 00049
       summary: [ {kernel optimization: DIAG, mixing quantity: DENS, mix hist:  5, 
 iter:  2, delta:  3.52E-06, energy: -1.52028236755459034E+02, D:  8.115E-01}]
   -  #-------------------------------------------------------------------- kernel iter: 3
       Kernel update:
         max dev from unity            :  5.44E-02
         Hamiltonian application required:  Yes
         method                        : diagonalization
         mode                          : sequential
         communication strategy kernel : ALLREDUCE
         Kohn-Sham residue             :  3.406E-01
         Coefficients available        :  Yes
       Hamiltonian update: {
 Energies: {Ekin:  1.7407076132E+02, Epot: -1.74792139755E+02, Enl:  1.71498687563E+01, 
              EH:  8.48882353653E+02, EXC: -4.86382157112E+01, EvXC: -6.37166947539E+01}, 
    Total charge:  9.799998698322E+01, 
 Poisson Solver: {BC: Free, Box:  [  159,  139,  113 ], MPI tasks:  3}}
        #Eigenvalues and New Occupation Numbers
       Orbitals: [
 {e: -7.665355282843E-01, f:  2.0},  # 00001
 {e: -6.669786346531E-01, f:  2.0},  # 00002
 {e: -6.055669831572E-01, f:  2.0},  # 00003
 {e: -5.482266882334E-01, f:  2.0},  # 00004
 {e: -5.147976486353E-01, f:  2.0},  # 00005
 {e: -4.978417397383E-01, f:  2.0},  # 00006
 {e: -4.350006605958E-01, f:  2.0},  # 00007
 {e: -4.266250481389E-01, f:  2.0},  # 00008
 {e: -4.252421208459E-01, f:  2.0},  # 00009
 {e: -3.915837160869E-01, f:  2.0},  # 00010
 {e: -3.324328412451E-01, f:  2.0},  # 00011
 {e: -3.315965687119E-01, f:  2.0},  # 00012
 {e: -3.175383541599E-01, f:  2.0},  # 00013
 {e: -2.98614293087E-01, f:  2.0},  # 00014
 {e: -2.816058496512E-01, f:  2.0},  # 00015
 {e: -2.42320881338E-01, f:  2.0},  # 00016
 {e: -2.233669996913E-01, f:  2.0},  # 00017
 {e: -2.197165905823E-01, f:  2.0},  # 00018
 {e: -2.02094000317E-01, f:  2.0},  # 00019
 {e: -1.957294443292E-01, f:  2.0},  # 00020
 {e: -1.74065369122E-01, f:  2.0},  # 00021
 {e: -1.714979107092E-01, f:  2.0},  # 00022
 {e: -1.430448870045E-01, f:  2.0},  # 00023
 {e: -1.312334875542E-01, f:  2.0},  # 00024
 {e: -1.2862069307E-01, f:  2.0},  # 00025
 {e: -1.108696432064E-01, f:  2.0},  # 00026
 {e: -1.09509733957E-01, f:  2.0},  # 00027
 {e: -9.737471107345E-02, f:  2.0},  # 00028
 {e: -9.212472271154E-02, f:  2.0},  # 00029
 {e: -6.85765433965E-02, f:  2.0},  # 00030
 {e: -5.231577769561E-02, f:  2.0},  # 00031
 {e: -4.687112881983E-02, f:  2.0},  # 00032
 {e: -4.371276060137E-02, f:  2.0},  # 00033
 {e: -3.437019057944E-02, f:  2.0},  # 00034
 {e: -1.473611954608E-02, f:  2.0},  # 00035
 {e: -1.373648883941E-02, f:  2.0},  # 00036
 {e:  3.388669016503E-02, f:  2.0},  # 00037
 {e:  3.995188054604E-02, f:  2.0},  # 00038
 {e:  6.882515411157E-02, f:  2.0},  # 00039
 {e:  7.114676827291E-02, f:  2.0},  # 00040
 {e:  7.460627906069E-02, f:  2.0},  # 00041
 {e:  9.422670774258E-02, f:  2.0},  # 00042
 {e:  1.043947529269E-01, f:  2.0},  # 00043
 {e:  1.078337972566E-01, f:  2.0},  # 00044
 {e:  1.639859419689E-01, f:  2.0},  # 00045
 {e:  1.816075653081E-01, f:  2.0},  # 00046
 {e:  2.042041339242E-01, f:  2.0},  # 00047
 {e:  2.114826906322E-01, f:  2.0},  # 00048
 {e:  2.353767526521E-01, f:  2.0}] # 00049
       summary: [ {kernel optimization: DIAG, mixing quantity: DENS, mix hist:  5, 
 iter:  3, delta:  1.65E-06, energy: -1.51677684332356989E+02, D:  3.506E-01}]
   -  #-------------------------------------------------------------------- kernel iter: 4
       Kernel update:
         max dev from unity            :  5.44E-02
         Hamiltonian application required:  Yes
         method                        : diagonalization
         mode                          : sequential
         communication strategy kernel : ALLREDUCE
         Kohn-Sham residue             :  3.381E-01
         Coefficients available        :  Yes
       Hamiltonian update: {
 Energies: {Ekin:  1.7407076132E+02, Epot: -1.74421863067E+02, Enl:  1.71498687563E+01, 
              EH:  8.49018283898E+02, EXC: -4.84115353373E+01, EvXC: -6.34172834367E+01}, 
    Total charge:  9.799998670331E+01, 
 Poisson Solver: {BC: Free, Box:  [  159,  139,  113 ], MPI tasks:  3}}
        #Eigenvalues and New Occupation Numbers
       Orbitals: [
 {e: -7.576425879292E-01, f:  2.0},  # 00001
 {e: -6.690755943294E-01, f:  2.0},  # 00002
 {e: -5.995934828123E-01, f:  2.0},  # 00003
 {e: -5.37727146672E-01, f:  2.0},  # 00004
 {e: -4.955486382402E-01, f:  2.0},  # 00005
 {e: -4.929030615162E-01, f:  2.0},  # 00006
 {e: -4.274442733145E-01, f:  2.0},  # 00007
 {e: -4.242401010378E-01, f:  2.0},  # 00008
 {e: -4.132030752698E-01, f:  2.0},  # 00009
 {e: -3.879342291175E-01, f:  2.0},  # 00010
 {e: -3.293595014271E-01, f:  2.0},  # 00011
 {e: -3.224283183806E-01, f:  2.0},  # 00012
 {e: -3.181765680638E-01, f:  2.0},  # 00013
 {e: -2.928966484033E-01, f:  2.0},  # 00014
 {e: -2.758679839666E-01, f:  2.0},  # 00015
 {e: -2.430888019757E-01, f:  2.0},  # 00016
 {e: -2.168581100037E-01, f:  2.0},  # 00017
 {e: -1.980897826412E-01, f:  2.0},  # 00018
 {e: -1.95602647258E-01, f:  2.0},  # 00019
 {e: -1.934819074529E-01, f:  2.0},  # 00020
 {e: -1.713563024205E-01, f:  2.0},  # 00021
 {e: -1.673108446522E-01, f:  2.0},  # 00022
 {e: -1.380654987604E-01, f:  2.0},  # 00023
 {e: -1.29799293363E-01, f:  2.0},  # 00024
 {e: -1.23489690162E-01, f:  2.0},  # 00025
 {e: -1.159855040353E-01, f:  2.0},  # 00026
 {e: -1.07937728531E-01, f:  2.0},  # 00027
 {e: -9.627365121645E-02, f:  2.0},  # 00028
 {e: -8.229878116567E-02, f:  2.0},  # 00029
 {e: -5.857037065892E-02, f:  2.0},  # 00030
 {e: -5.019318801603E-02, f:  2.0},  # 00031
 {e: -4.628052589389E-02, f:  2.0},  # 00032
 {e: -3.91541631971E-02, f:  2.0},  # 00033
 {e: -3.409867316762E-02, f:  2.0},  # 00034
 {e: -2.701420628866E-02, f:  2.0},  # 00035
 {e: -1.17679417592E-02, f:  2.0},  # 00036
 {e:  3.593752777964E-02, f:  2.0},  # 00037
 {e:  4.293094462035E-02, f:  2.0},  # 00038
 {e:  4.877383993533E-02, f:  2.0},  # 00039
 {e:  7.428364400745E-02, f:  2.0},  # 00040
 {e:  7.56693968966E-02, f:  2.0},  # 00041
 {e:  8.940801756209E-02, f:  2.0},  # 00042
 {e:  9.518182987165E-02, f:  2.0},  # 00043
 {e:  1.099171362983E-01, f:  2.0},  # 00044
 {e:  1.634056417766E-01, f:  2.0},  # 00045
 {e:  1.800687037095E-01, f:  2.0},  # 00046
 {e:  2.038683141987E-01, f:  2.0},  # 00047
 {e:  2.10420307704E-01, f:  2.0},  # 00048
 {e:  2.34244532028E-01, f:  2.0}] # 00049
       summary: [ {kernel optimization: DIAG, mixing quantity: DENS, mix hist:  5, 
 iter:  4, delta:  1.12E-06, energy: -1.51610552204975193E+02, D:  6.713E-02}]
   -  #-------------------------------------------------------------------- kernel iter: 5
       Kernel update:
         max dev from unity            :  5.44E-02
         Hamiltonian application required:  Yes
         method                        : diagonalization
         mode                          : sequential
         communication strategy kernel : ALLREDUCE
         Kohn-Sham residue             :  3.346E-01
         Coefficients available        :  Yes
       Hamiltonian update: {
 Energies: {Ekin:  1.7407076132E+02, Epot: -1.74170013899E+02, Enl:  1.71498687563E+01, 
              EH:  8.49079249494E+02, EXC: -4.80629135328E+01, EvXC: -6.29568880817E+01}, 
    Total charge:  9.799998651866E+01, 
 Poisson Solver: {BC: Free, Box:  [  159,  139,  113 ], MPI tasks:  3}}
        #Eigenvalues and New Occupation Numbers
       Orbitals: [
 {e: -7.576733010914E-01, f:  2.0},  # 00001
 {e: -6.617288191649E-01, f:  2.0},  # 00002
 {e: -5.932065542362E-01, f:  2.0},  # 00003
 {e: -5.259278312728E-01, f:  2.0},  # 00004
 {e: -4.908348081271E-01, f:  2.0},  # 00005
 {e: -4.787261462369E-01, f:  2.0},  # 00006
 {e: -4.220371964473E-01, f:  2.0},  # 00007
 {e: -4.19142520775E-01, f:  2.0},  # 00008
 {e: -4.047756205308E-01, f:  2.0},  # 00009
 {e: -3.838076384878E-01, f:  2.0},  # 00010
 {e: -3.267063006236E-01, f:  2.0},  # 00011
 {e: -3.248686765531E-01, f:  2.0},  # 00012
 {e: -3.196947079667E-01, f:  2.0},  # 00013
 {e: -2.894235723582E-01, f:  2.0},  # 00014
 {e: -2.729493724523E-01, f:  2.0},  # 00015
 {e: -2.459351787976E-01, f:  2.0},  # 00016
 {e: -2.132352768073E-01, f:  2.0},  # 00017
 {e: -1.982278649561E-01, f:  2.0},  # 00018
 {e: -1.928209174671E-01, f:  2.0},  # 00019
 {e: -1.830206167559E-01, f:  2.0},  # 00020
 {e: -1.715933108506E-01, f:  2.0},  # 00021
 {e: -1.645234189616E-01, f:  2.0},  # 00022
 {e: -1.341787672967E-01, f:  2.0},  # 00023
 {e: -1.327545764305E-01, f:  2.0},  # 00024
 {e: -1.220491568631E-01, f:  2.0},  # 00025
 {e: -1.084470556704E-01, f:  2.0},  # 00026
 {e: -1.036031452564E-01, f:  2.0},  # 00027
 {e: -9.595027099557E-02, f:  2.0},  # 00028
 {e: -7.725075401836E-02, f:  2.0},  # 00029
 {e: -5.553562124149E-02, f:  2.0},  # 00030
 {e: -5.168437429116E-02, f:  2.0},  # 00031
 {e: -5.130174237216E-02, f:  2.0},  # 00032
 {e: -3.823550762598E-02, f:  2.0},  # 00033
 {e: -3.621164724531E-02, f:  2.0},  # 00034
 {e: -2.822384990767E-02, f:  2.0},  # 00035
 {e: -9.432077579366E-03, f:  2.0},  # 00036
 {e:  2.901343798869E-02, f:  2.0},  # 00037
 {e:  3.37751483605E-02, f:  2.0},  # 00038
 {e:  4.926788621075E-02, f:  2.0},  # 00039
 {e:  7.478917565113E-02, f:  2.0},  # 00040
 {e:  8.251573292121E-02, f:  2.0},  # 00041
 {e:  9.584690574764E-02, f:  2.0},  # 00042
 {e:  9.837696369624E-02, f:  2.0},  # 00043
 {e:  1.115571101042E-01, f:  2.0},  # 00044
 {e:  1.654070502784E-01, f:  2.0},  # 00045
 {e:  1.797625042231E-01, f:  2.0},  # 00046
 {e:  2.035442639179E-01, f:  2.0},  # 00047
 {e:  2.098795228693E-01, f:  2.0},  # 00048
 {e:  2.32105896316E-01, f:  2.0}] # 00049
       summary: [ {kernel optimization: DIAG, mixing quantity: DENS, mix hist:  5, 
 iter:  5, delta:  6.8E-07, energy: -1.51569746576494708E+02, D:  4.081E-02}]
   -  &final_kernel001  { #-------------------------------------------------------- iter: 6
 summary: [ {kernel optimization: DIAG, mixing quantity: DENS, mix hist:  5, 
 iter:  6, delta:  6.8E-07, energy: -1.51569746576494708E+02, D:  4.081E-02}]}
    #================================================================= Summary of both steps
   self consistency summary: &it_sc001
   -  {iter:  1, target function: HYBRID, mean conf prefac:  6.7E-02,  #WARNING: support function optimization not converged
 kernel optimization: DIAG,  #WARNING: density optimization not converged
 iter low:  1, delta out:  2.183E-06, energy: -1.51569746576494708E+02, D: -1.516E+02}
   multiplicator for the confinement   :  0.55039262329511096
=======
 Energies: {Ekin:  1.73481341187E+02, Epot: -1.53496124996E+02, Enl:  1.71973522196E+01}, 
 Orthoconstraint:  Yes,  #WARNING: EXPERIMENTAL: modify eval
 Preconditioning:  Yes, rel D:  4.66E-02, kappa:  5.460E-01, kappa to history:  Yes, 
 iter:  2, fnrm:  3.99E-01, Omega: -1.179946837962593E+02, D: -5.25E+00, D best: -5.25E+00, 
 exit criterion: energy difference}
   -  &final_supfun001  { #-------------------------------------------------------- iter: 2
 target function: HYBRID, 
 Energies: {Ekin:  1.73481341187E+02, Epot: -1.53496124996E+02, Enl:  1.71973522196E+01}, 
 iter:  2, fnrm:  3.99E-01, Omega: -1.179946837962593E+02, D: -5.25E+00, D best: -5.25E+00}
      #Support functions created
    #=================================================================== kernel optimization
 - kernel optimization: &it_kernel001
   -  #--------------------------------------------------------------------- kernel iter: 1
     Kernel update:
       max dev from unity              :  5.70E-02
       Hamiltonian application required:  No
       method                          : diagonalization
       mode                            : sequential
       communication strategy kernel   : ALLREDUCE
       Coefficients available          :  Yes
     Hamiltonian update: {
 Energies: {Ekin:  1.77650166839E+02, Epot: -1.89515492081E+02, Enl:  3.37608046460E+01, 
              EH:  8.48164830455E+02,  EXC: -4.91279630272E+01, EvXC: -6.43637870652E+01}, 
    Total charge:  9.799998291645E+01, 
 Poisson Solver: {BC: Free, Box:  [  159,  139,  113 ], MPI tasks:  4}}
      #Eigenvalues and New Occupation Numbers
     Orbitals: [
 {e: -8.469172573009E-01, f:  2.0000},  # 00001
 {e: -6.880381328371E-01, f:  2.0000},  # 00002
 {e: -6.312004975838E-01, f:  2.0000},  # 00003
 {e: -5.934061062606E-01, f:  2.0000},  # 00004
 {e: -5.676288063188E-01, f:  2.0000},  # 00005
 {e: -5.128920076359E-01, f:  2.0000},  # 00006
 {e: -4.944662280279E-01, f:  2.0000},  # 00007
 {e: -4.627069873092E-01, f:  2.0000},  # 00008
 {e: -4.328031473037E-01, f:  2.0000},  # 00009
 {e: -4.121736652547E-01, f:  2.0000},  # 00010
 {e: -4.011610674925E-01, f:  2.0000},  # 00011
 {e: -3.554440274145E-01, f:  2.0000},  # 00012
 {e: -3.348280033809E-01, f:  2.0000},  # 00013
 {e: -3.332395467736E-01, f:  2.0000},  # 00014
 {e: -3.189979880144E-01, f:  2.0000},  # 00015
 {e: -3.165641819376E-01, f:  2.0000},  # 00016
 {e: -2.969859818959E-01, f:  2.0000},  # 00017
 {e: -2.616219307499E-01, f:  2.0000},  # 00018
 {e: -2.411792883705E-01, f:  2.0000},  # 00019
 {e: -2.103827343700E-01, f:  2.0000},  # 00020
 {e: -2.013095781717E-01, f:  2.0000},  # 00021
 {e: -1.953950366342E-01, f:  2.0000},  # 00022
 {e: -1.781159054886E-01, f:  2.0000},  # 00023
 {e: -1.696309218421E-01, f:  2.0000},  # 00024
 {e: -1.656638955006E-01, f:  2.0000},  # 00025
 {e: -1.528974590423E-01, f:  2.0000},  # 00026
 {e: -1.258064619592E-01, f:  2.0000},  # 00027
 {e: -1.078731401889E-01, f:  2.0000},  # 00028
 {e: -9.777250812787E-02, f:  2.0000},  # 00029
 {e: -8.282807079482E-02, f:  2.0000},  # 00030
 {e: -7.551021300669E-02, f:  2.0000},  # 00031
 {e: -6.676680253735E-02, f:  2.0000},  # 00032
 {e: -3.877110790450E-02, f:  2.0000},  # 00033
 {e: -3.100128454136E-02, f:  2.0000},  # 00034
 {e: -2.294763207740E-02, f:  2.0000},  # 00035
 {e: -8.022847431832E-04, f:  2.0000},  # 00036
 {e:  2.152494353671E-02, f:  2.0000},  # 00037
 {e:  4.287542333949E-02, f:  2.0000},  # 00038
 {e:  7.468161822382E-02, f:  2.0000},  # 00039
 {e:  7.924771537411E-02, f:  2.0000},  # 00040
 {e:  9.089267289866E-02, f:  2.0000},  # 00041
 {e:  9.953751477295E-02, f:  2.0000},  # 00042
 {e:  1.162414940445E-01, f:  2.0000},  # 00043
 {e:  1.665448945894E-01, f:  2.0000},  # 00044
 {e:  1.959137843037E-01, f:  2.0000},  # 00045
 {e:  2.051586954050E-01, f:  2.0000},  # 00046
 {e:  2.220969705472E-01, f:  2.0000},  # 00047
 {e:  2.349737464868E-01, f:  2.0000},  # 00048
 {e:  2.565589967657E-01, f:  2.0000}] # 00049
     summary: [ {kernel optimization: DIAG, mixing quantity: DENS, mix hist:  4, 
 iter:  1, delta:  5.77E-06, energy: -1.52512687687408743E+02, D: -1.525E+02}]
   -  #--------------------------------------------------------------------- kernel iter: 2
     Kernel update:
       max dev from unity              :  5.70E-02
       Hamiltonian application required:  Yes
       method                          : diagonalization
       mode                            : sequential
       communication strategy kernel   : ALLREDUCE
       Kohn-Sham residue               :  3.500E-01
       Coefficients available          :  Yes
     Hamiltonian update: {
 Energies: {Ekin:  1.73481341187E+02, Epot: -1.75238046715E+02, Enl:  1.71973522196E+01, 
              EH:  8.48269157200E+02,  EXC: -4.89024450288E+01, EvXC: -6.40657194107E+01}, 
    Total charge:  9.799998120636E+01, 
 Poisson Solver: {BC: Free, Box:  [  159,  139,  113 ], MPI tasks:  4}}
      #Eigenvalues and New Occupation Numbers
     Orbitals: [
 {e: -8.062649473174E-01, f:  2.0000},  # 00001
 {e: -6.657140425832E-01, f:  2.0000},  # 00002
 {e: -6.228953004882E-01, f:  2.0000},  # 00003
 {e: -5.759712976782E-01, f:  2.0000},  # 00004
 {e: -5.520928562290E-01, f:  2.0000},  # 00005
 {e: -5.054964623544E-01, f:  2.0000},  # 00006
 {e: -4.596804835049E-01, f:  2.0000},  # 00007
 {e: -4.474378033521E-01, f:  2.0000},  # 00008
 {e: -4.305014768816E-01, f:  2.0000},  # 00009
 {e: -3.982197073247E-01, f:  2.0000},  # 00010
 {e: -3.722085971358E-01, f:  2.0000},  # 00011
 {e: -3.388833855940E-01, f:  2.0000},  # 00012
 {e: -3.172443657783E-01, f:  2.0000},  # 00013
 {e: -3.162055470991E-01, f:  2.0000},  # 00014
 {e: -2.989382624487E-01, f:  2.0000},  # 00015
 {e: -2.796975626321E-01, f:  2.0000},  # 00016
 {e: -2.526119863217E-01, f:  2.0000},  # 00017
 {e: -2.439980994635E-01, f:  2.0000},  # 00018
 {e: -2.277715628006E-01, f:  2.0000},  # 00019
 {e: -1.974183913340E-01, f:  2.0000},  # 00020
 {e: -1.869477114625E-01, f:  2.0000},  # 00021
 {e: -1.796825308631E-01, f:  2.0000},  # 00022
 {e: -1.541439639185E-01, f:  2.0000},  # 00023
 {e: -1.504634592226E-01, f:  2.0000},  # 00024
 {e: -1.478454969970E-01, f:  2.0000},  # 00025
 {e: -1.305107194702E-01, f:  2.0000},  # 00026
 {e: -1.107556440655E-01, f:  2.0000},  # 00027
 {e: -1.030838760482E-01, f:  2.0000},  # 00028
 {e: -8.973031758579E-02, f:  2.0000},  # 00029
 {e: -7.044347184627E-02, f:  2.0000},  # 00030
 {e: -6.378941348199E-02, f:  2.0000},  # 00031
 {e: -6.137140821645E-02, f:  2.0000},  # 00032
 {e: -4.086020861420E-02, f:  2.0000},  # 00033
 {e: -3.257345414179E-02, f:  2.0000},  # 00034
 {e: -1.993281308213E-02, f:  2.0000},  # 00035
 {e:  1.460816693661E-02, f:  2.0000},  # 00036
 {e:  1.908082407367E-02, f:  2.0000},  # 00037
 {e:  4.209537974676E-02, f:  2.0000},  # 00038
 {e:  4.977008499983E-02, f:  2.0000},  # 00039
 {e:  7.658506498009E-02, f:  2.0000},  # 00040
 {e:  8.349686576475E-02, f:  2.0000},  # 00041
 {e:  9.235099748981E-02, f:  2.0000},  # 00042
 {e:  1.025395615178E-01, f:  2.0000},  # 00043
 {e:  1.651324575443E-01, f:  2.0000},  # 00044
 {e:  1.867239243236E-01, f:  2.0000},  # 00045
 {e:  1.888928454265E-01, f:  2.0000},  # 00046
 {e:  2.057976338941E-01, f:  2.0000},  # 00047
 {e:  2.164632162254E-01, f:  2.0000},  # 00048
 {e:  2.367586841077E-01, f:  2.0000}] # 00049
     summary: [ {kernel optimization: DIAG, mixing quantity: DENS, mix hist:  4, 
 iter:  2, delta:  3.40E-06, energy: -1.51792783091185584E+02, D:  7.199E-01}]
   -  #--------------------------------------------------------------------- kernel iter: 3
     Kernel update:
       max dev from unity              :  5.70E-02
       Hamiltonian application required:  Yes
       method                          : diagonalization
       mode                            : sequential
       communication strategy kernel   : ALLREDUCE
       Kohn-Sham residue               :  3.464E-01
       Coefficients available          :  Yes
     Hamiltonian update: {
 Energies: {Ekin:  1.73481341187E+02, Epot: -1.74457784991E+02, Enl:  1.71973522196E+01, 
              EH:  8.48506792072E+02,  EXC: -4.85937476503E+01, EvXC: -6.36578920977E+01}, 
    Total charge:  9.799997993856E+01, 
 Poisson Solver: {BC: Free, Box:  [  159,  139,  113 ], MPI tasks:  4}}
      #Eigenvalues and New Occupation Numbers
     Orbitals: [
 {e: -7.677411198931E-01, f:  2.0000},  # 00001
 {e: -6.692691591907E-01, f:  2.0000},  # 00002
 {e: -6.086333704343E-01, f:  2.0000},  # 00003
 {e: -5.514811575824E-01, f:  2.0000},  # 00004
 {e: -5.172039434366E-01, f:  2.0000},  # 00005
 {e: -4.996827072859E-01, f:  2.0000},  # 00006
 {e: -4.382669469930E-01, f:  2.0000},  # 00007
 {e: -4.285881343119E-01, f:  2.0000},  # 00008
 {e: -4.275362073802E-01, f:  2.0000},  # 00009
 {e: -3.932731384810E-01, f:  2.0000},  # 00010
 {e: -3.345996927306E-01, f:  2.0000},  # 00011
 {e: -3.333822998462E-01, f:  2.0000},  # 00012
 {e: -3.183361978745E-01, f:  2.0000},  # 00013
 {e: -3.010295704519E-01, f:  2.0000},  # 00014
 {e: -2.845011500394E-01, f:  2.0000},  # 00015
 {e: -2.433522711912E-01, f:  2.0000},  # 00016
 {e: -2.258410278020E-01, f:  2.0000},  # 00017
 {e: -2.196800110049E-01, f:  2.0000},  # 00018
 {e: -2.036500093231E-01, f:  2.0000},  # 00019
 {e: -1.970397450389E-01, f:  2.0000},  # 00020
 {e: -1.761185067106E-01, f:  2.0000},  # 00021
 {e: -1.724108853989E-01, f:  2.0000},  # 00022
 {e: -1.459553616801E-01, f:  2.0000},  # 00023
 {e: -1.338884101550E-01, f:  2.0000},  # 00024
 {e: -1.315198957186E-01, f:  2.0000},  # 00025
 {e: -1.110156603987E-01, f:  2.0000},  # 00026
 {e: -1.095868476207E-01, f:  2.0000},  # 00027
 {e: -9.933201652653E-02, f:  2.0000},  # 00028
 {e: -9.035575380025E-02, f:  2.0000},  # 00029
 {e: -7.305591678983E-02, f:  2.0000},  # 00030
 {e: -5.504881693897E-02, f:  2.0000},  # 00031
 {e: -5.013126185204E-02, f:  2.0000},  # 00032
 {e: -4.492252769453E-02, f:  2.0000},  # 00033
 {e: -3.544923177732E-02, f:  2.0000},  # 00034
 {e: -1.642128786070E-02, f:  2.0000},  # 00035
 {e: -1.255990754919E-02, f:  2.0000},  # 00036
 {e:  3.070105547147E-02, f:  2.0000},  # 00037
 {e:  3.982361617616E-02, f:  2.0000},  # 00038
 {e:  6.672400908405E-02, f:  2.0000},  # 00039
 {e:  7.303299010013E-02, f:  2.0000},  # 00040
 {e:  7.435463203928E-02, f:  2.0000},  # 00041
 {e:  9.370137552631E-02, f:  2.0000},  # 00042
 {e:  1.053494447905E-01, f:  2.0000},  # 00043
 {e:  1.062285315243E-01, f:  2.0000},  # 00044
 {e:  1.610153961704E-01, f:  2.0000},  # 00045
 {e:  1.825632312213E-01, f:  2.0000},  # 00046
 {e:  2.046054768209E-01, f:  2.0000},  # 00047
 {e:  2.121476095415E-01, f:  2.0000},  # 00048
 {e:  2.357247474021E-01, f:  2.0000}] # 00049
     summary: [ {kernel optimization: DIAG, mixing quantity: DENS, mix hist:  4, 
 iter:  3, delta:  1.59E-06, energy: -1.51457142122453888E+02, D:  3.356E-01}]
   -  #--------------------------------------------------------------------- kernel iter: 4
     Kernel update:
       max dev from unity              :  5.70E-02
       Hamiltonian application required:  Yes
       method                          : diagonalization
       mode                            : sequential
       communication strategy kernel   : ALLREDUCE
       Kohn-Sham residue               :  3.442E-01
       Coefficients available          :  Yes
     Hamiltonian update: {
 Energies: {Ekin:  1.73481341187E+02, Epot: -1.74110204529E+02, Enl:  1.71973522196E+01, 
              EH:  8.48643960907E+02,  EXC: -4.83875510105E+01, EvXC: -6.33855592451E+01}, 
    Total charge:  9.799997949908E+01, 
 Poisson Solver: {BC: Free, Box:  [  159,  139,  113 ], MPI tasks:  4}}
      #Eigenvalues and New Occupation Numbers
     Orbitals: [
 {e: -7.604715493240E-01, f:  2.0000},  # 00001
 {e: -6.713348997655E-01, f:  2.0000},  # 00002
 {e: -6.026097300366E-01, f:  2.0000},  # 00003
 {e: -5.418328732725E-01, f:  2.0000},  # 00004
 {e: -4.991882461741E-01, f:  2.0000},  # 00005
 {e: -4.956197301186E-01, f:  2.0000},  # 00006
 {e: -4.307757250268E-01, f:  2.0000},  # 00007
 {e: -4.254372505955E-01, f:  2.0000},  # 00008
 {e: -4.170628764475E-01, f:  2.0000},  # 00009
 {e: -3.899154737386E-01, f:  2.0000},  # 00010
 {e: -3.309373792297E-01, f:  2.0000},  # 00011
 {e: -3.258396078726E-01, f:  2.0000},  # 00012
 {e: -3.188348212644E-01, f:  2.0000},  # 00013
 {e: -2.955628069080E-01, f:  2.0000},  # 00014
 {e: -2.792001807435E-01, f:  2.0000},  # 00015
 {e: -2.438787340875E-01, f:  2.0000},  # 00016
 {e: -2.198343248324E-01, f:  2.0000},  # 00017
 {e: -2.005553355673E-01, f:  2.0000},  # 00018
 {e: -1.973008937166E-01, f:  2.0000},  # 00019
 {e: -1.956295904568E-01, f:  2.0000},  # 00020
 {e: -1.733770828760E-01, f:  2.0000},  # 00021
 {e: -1.690031447091E-01, f:  2.0000},  # 00022
 {e: -1.411709075174E-01, f:  2.0000},  # 00023
 {e: -1.283891076109E-01, f:  2.0000},  # 00024
 {e: -1.255103600929E-01, f:  2.0000},  # 00025
 {e: -1.190138845841E-01, f:  2.0000},  # 00026
 {e: -1.100058610120E-01, f:  2.0000},  # 00027
 {e: -9.815169259059E-02, f:  2.0000},  # 00028
 {e: -8.118117131945E-02, f:  2.0000},  # 00029
 {e: -6.323095954024E-02, f:  2.0000},  # 00030
 {e: -5.246435776213E-02, f:  2.0000},  # 00031
 {e: -4.747323071457E-02, f:  2.0000},  # 00032
 {e: -4.256015579538E-02, f:  2.0000},  # 00033
 {e: -3.578690303681E-02, f:  2.0000},  # 00034
 {e: -2.426266361296E-02, f:  2.0000},  # 00035
 {e: -1.401927366646E-02, f:  2.0000},  # 00036
 {e:  3.528840819604E-02, f:  2.0000},  # 00037
 {e:  4.050861766501E-02, f:  2.0000},  # 00038
 {e:  5.553966669617E-02, f:  2.0000},  # 00039
 {e:  7.391069104697E-02, f:  2.0000},  # 00040
 {e:  7.418633819572E-02, f:  2.0000},  # 00041
 {e:  9.004401853959E-02, f:  2.0000},  # 00042
 {e:  9.475630580363E-02, f:  2.0000},  # 00043
 {e:  1.080630457824E-01, f:  2.0000},  # 00044
 {e:  1.608706912397E-01, f:  2.0000},  # 00045
 {e:  1.812477023031E-01, f:  2.0000},  # 00046
 {e:  2.044430179392E-01, f:  2.0000},  # 00047
 {e:  2.112590000818E-01, f:  2.0000},  # 00048
 {e:  2.347843152269E-01, f:  2.0000}] # 00049
     summary: [ {kernel optimization: DIAG, mixing quantity: DENS, mix hist:  4, 
 iter:  4, delta:  1.10E-06, energy: -1.51395713038911026E+02, D:  6.143E-02}]
   -  &final_kernel001  { #-------------------------------------------------------- iter: 5
 summary: [ {kernel optimization: DIAG, mixing quantity: DENS, mix hist:  4, 
 iter:  5, delta:  1.10E-06, energy: -1.51395713038911026E+02, D:  6.143E-02}]}
    #================================================================= Summary of both steps
   self consistency summary: &it_sc001
   -  {iter:  1, target function: HYBRID, mean conf prefac:  6.70E-02, 
 iterations to converge support functions:  2, kernel optimization: DIAG,  #WARNING: density optimization not converged
 iter low:  1, delta out:  1.774E-06, energy: -1.51395713038911026E+02, D: -1.514E+02}
   multiplicator for the confinement   :  0.54603253960604714
>>>>>>> ffa93dbe
    #WARNING: No orthogonalizing of the support functions
    #========================================================= support function optimization
 - support function optimization: &it_supfun002
   -  { #-------------------------------------------------------------------------- iter: 1
 target function: HYBRID, Hamiltonian Applied:  Yes, 
<<<<<<< HEAD
 Energies: {Ekin:  1.7407076132E+02, Epot: -1.62071533349E+02, Enl:  1.71498687563E+01}, 
 Orthoconstraint:  Yes,  #WARNING: EXPERIMENTAL: modify eval
 Preconditioning:  Yes, rel D:  0.0, 
 iter:  1, fnrm:  2.68E-01, Omega: -1.395307059259396E+02, D: -2.68E+01, D best: -2.68E+01, 
=======
 Energies: {Ekin:  1.73481341187E+02, Epot: -1.61551831008E+02, Enl:  1.71973522196E+01}, 
 Orthoconstraint:  Yes,  #WARNING: EXPERIMENTAL: modify eval
 Preconditioning:  Yes, rel D:  0.00E+00, 
 iter:  1, fnrm:  2.85E-01, Omega: -1.394465358960773E+02, D: -2.67E+01, D best: -2.67E+01, 
>>>>>>> ffa93dbe
 Optimization: {algorithm: DIIS, history length:  8, consecutive failures:  0, 
           total failures:  0}, 
 Orthogonalization:  No, normalization:  Yes, Normalization:  Yes, 
         communication strategy kernel: ALLREDUCE, reconstruct kernel:  Yes}
   -  { #-------------------------------------------------------------------------- iter: 2
 target function: HYBRID, Hamiltonian Applied:  Yes, 
<<<<<<< HEAD
 Energies: {Ekin:  1.71900736031E+02, Epot: -1.59367259585E+02, Enl:  1.66005683935E+01}, 
 Orthoconstraint:  Yes,  #WARNING: EXPERIMENTAL: modify eval
 Preconditioning:  Yes, rel D:  7.64E-03, kappa:  2.793E-01, kappa to history:  Yes, 
 iter:  2, fnrm:  1.86E-01, Omega: -1.405972056475246E+02, D: -1.07, D best: -1.07, 
 exit criterion: energy difference}
   -  &final_supfun002  { #-------------------------------------------------------- iter: 2
 target function: HYBRID, 
 Energies: {Ekin:  1.71900736031E+02, Epot: -1.59367259585E+02, Enl:  1.66005683935E+01}, 
 iter:  2, fnrm:  1.86E-01, Omega: -1.405972056475246E+02, D: -1.07, D best: -1.07}
      #Support functions created
    #=================================================================== kernel optimization
 - kernel optimization: &it_kernel002
   -  #-------------------------------------------------------------------- kernel iter: 1
       Kernel update:
         max dev from unity            :  5.68E-02
         Hamiltonian application required:  No
         method                        : diagonalization
         mode                          : sequential
         communication strategy kernel : ALLREDUCE
         Coefficients available        :  Yes
       Hamiltonian update: {
 Energies: {Ekin:  1.7407076132E+02, Epot: -1.74170013899E+02, Enl:  1.71498687563E+01, 
              EH:  8.48788295198E+02, EXC: -4.76815633867E+01, EvXC: -6.24533557881E+01}, 
    Total charge:  9.799998707795E+01, 
 Poisson Solver: {BC: Free, Box:  [  159,  139,  113 ], MPI tasks:  3}}
        #Eigenvalues and New Occupation Numbers
       Orbitals: [
 {e: -7.774676248078E-01, f:  2.0},  # 00001
 {e: -6.353469732758E-01, f:  2.0},  # 00002
 {e: -5.805887388162E-01, f:  2.0},  # 00003
 {e: -5.101831428953E-01, f:  2.0},  # 00004
 {e: -4.780144638737E-01, f:  2.0},  # 00005
 {e: -4.727439768417E-01, f:  2.0},  # 00006
 {e: -4.371412878082E-01, f:  2.0},  # 00007
 {e: -4.159147062848E-01, f:  2.0},  # 00008
 {e: -4.104373794235E-01, f:  2.0},  # 00009
 {e: -3.987354407541E-01, f:  2.0},  # 00010
 {e: -3.503712427084E-01, f:  2.0},  # 00011
 {e: -3.45119064359E-01, f:  2.0},  # 00012
 {e: -3.411623018129E-01, f:  2.0},  # 00013
 {e: -2.997691446339E-01, f:  2.0},  # 00014
 {e: -2.830372207816E-01, f:  2.0},  # 00015
 {e: -2.593089242189E-01, f:  2.0},  # 00016
 {e: -2.245328544859E-01, f:  2.0},  # 00017
 {e: -2.189980443459E-01, f:  2.0},  # 00018
 {e: -2.090959389924E-01, f:  2.0},  # 00019
 {e: -2.040898569089E-01, f:  2.0},  # 00020
 {e: -1.902552537762E-01, f:  2.0},  # 00021
 {e: -1.879089945217E-01, f:  2.0},  # 00022
 {e: -1.484566618483E-01, f:  2.0},  # 00023
 {e: -1.410795833608E-01, f:  2.0},  # 00024
 {e: -1.370831781775E-01, f:  2.0},  # 00025
 {e: -1.235924407073E-01, f:  2.0},  # 00026
 {e: -1.17621710064E-01, f:  2.0},  # 00027
 {e: -1.085460428524E-01, f:  2.0},  # 00028
 {e: -1.031192317865E-01, f:  2.0},  # 00029
 {e: -7.685295004166E-02, f:  2.0},  # 00030
 {e: -7.655584778165E-02, f:  2.0},  # 00031
 {e: -5.66842118112E-02, f:  2.0},  # 00032
 {e: -5.190878837118E-02, f:  2.0},  # 00033
 {e: -4.990339189069E-02, f:  2.0},  # 00034
 {e: -4.034188995285E-02, f:  2.0},  # 00035
 {e: -1.995432733051E-02, f:  2.0},  # 00036
 {e: -4.736216762574E-03, f:  2.0},  # 00037
 {e:  1.265439948949E-02, f:  2.0},  # 00038
 {e:  1.97424266407E-02, f:  2.0},  # 00039
 {e:  4.559188437289E-02, f:  2.0},  # 00040
 {e:  6.73917932962E-02, f:  2.0},  # 00041
 {e:  7.622967986257E-02, f:  2.0},  # 00042
 {e:  8.814244650442E-02, f:  2.0},  # 00043
 {e:  9.475543659559E-02, f:  2.0},  # 00044
 {e:  1.362297878E-01, f:  2.0},  # 00045
 {e:  1.424382394359E-01, f:  2.0},  # 00046
 {e:  1.541833987307E-01, f:  2.0},  # 00047
 {e:  1.581293044932E-01, f:  2.0},  # 00048
 {e:  1.630117646115E-01, f:  2.0}] # 00049
       summary: [ {kernel optimization: DIAG, mixing quantity: DENS, mix hist:  5, 
 iter:  1, delta:  1.03E-06, energy: -1.53017538203681511E+02, D: -1.448}]
   -  #-------------------------------------------------------------------- kernel iter: 2
       Kernel update:
         max dev from unity            :  5.68E-02
         Hamiltonian application required:  Yes
         method                        : diagonalization
         mode                          : sequential
         communication strategy kernel : ALLREDUCE
         Kohn-Sham residue             :  2.755E-01
         Coefficients available        :  Yes
       Hamiltonian update: {
 Energies: {Ekin:  1.71900736031E+02, Epot: -1.72279817541E+02, Enl:  1.66005683935E+01, 
              EH:  8.48826996904E+02,  EXC: -4.77249607314E+01, EvXC: -6.2510671749E+01}, 
    Total charge:  9.799998708354E+01, 
 Poisson Solver: {BC: Free, Box:  [  159,  139,  113 ], MPI tasks:  3}}
        #Eigenvalues and New Occupation Numbers
       Orbitals: [
 {e: -7.766919064506E-01, f:  2.0},  # 00001
 {e: -6.369744752469E-01, f:  2.0},  # 00002
 {e: -5.807729264854E-01, f:  2.0},  # 00003
 {e: -5.106616828803E-01, f:  2.0},  # 00004
 {e: -4.783766204139E-01, f:  2.0},  # 00005
 {e: -4.727103988128E-01, f:  2.0},  # 00006
 {e: -4.368940721034E-01, f:  2.0},  # 00007
 {e: -4.159946867466E-01, f:  2.0},  # 00008
 {e: -4.104713855127E-01, f:  2.0},  # 00009
 {e: -3.987326276175E-01, f:  2.0},  # 00010
 {e: -3.498171111325E-01, f:  2.0},  # 00011
 {e: -3.446887064984E-01, f:  2.0},  # 00012
 {e: -3.404471863309E-01, f:  2.0},  # 00013
 {e: -2.995671835967E-01, f:  2.0},  # 00014
 {e: -2.829049991259E-01, f:  2.0},  # 00015
 {e: -2.585374601554E-01, f:  2.0},  # 00016
 {e: -2.243102031746E-01, f:  2.0},  # 00017
 {e: -2.183207971854E-01, f:  2.0},  # 00018
 {e: -2.086499799159E-01, f:  2.0},  # 00019
 {e: -2.043187764458E-01, f:  2.0},  # 00020
 {e: -1.898415280843E-01, f:  2.0},  # 00021
 {e: -1.873912632145E-01, f:  2.0},  # 00022
 {e: -1.481902817952E-01, f:  2.0},  # 00023
 {e: -1.393085407795E-01, f:  2.0},  # 00024
 {e: -1.367560611328E-01, f:  2.0},  # 00025
 {e: -1.236644327377E-01, f:  2.0},  # 00026
 {e: -1.175179002311E-01, f:  2.0},  # 00027
 {e: -1.080067820312E-01, f:  2.0},  # 00028
 {e: -1.027709526786E-01, f:  2.0},  # 00029
 {e: -7.602101356198E-02, f:  2.0},  # 00030
 {e: -7.584296846446E-02, f:  2.0},  # 00031
 {e: -5.65472043771E-02, f:  2.0},  # 00032
 {e: -5.212121934808E-02, f:  2.0},  # 00033
 {e: -4.99762778212E-02, f:  2.0},  # 00034
 {e: -4.039754267009E-02, f:  2.0},  # 00035
 {e: -1.970972467624E-02, f:  2.0},  # 00036
 {e: -3.994690430531E-03, f:  2.0},  # 00037
 {e:  1.306151047329E-02, f:  2.0},  # 00038
 {e:  2.024306595056E-02, f:  2.0},  # 00039
 {e:  4.539217652054E-02, f:  2.0},  # 00040
 {e:  6.784971303828E-02, f:  2.0},  # 00041
 {e:  7.562256670614E-02, f:  2.0},  # 00042
 {e:  8.848371693279E-02, f:  2.0},  # 00043
 {e:  9.393183186639E-02, f:  2.0},  # 00044
 {e:  1.36734511619E-01, f:  2.0},  # 00045
 {e:  1.426500397044E-01, f:  2.0},  # 00046
 {e:  1.548579374301E-01, f:  2.0},  # 00047
 {e:  1.586718555574E-01, f:  2.0},  # 00048
 {e:  1.636072488228E-01, f:  2.0}] # 00049
       summary: [ {kernel optimization: DIAG, mixing quantity: DENS, mix hist:  5, 
 iter:  2, delta:  1.06E-06, energy: -1.53019595109440502E+02, D: -2.057E-03}]
   -  #-------------------------------------------------------------------- kernel iter: 3
       Kernel update:
         max dev from unity            :  5.68E-02
         Hamiltonian application required:  Yes
         method                        : diagonalization
         mode                          : sequential
         communication strategy kernel : ALLREDUCE
         Kohn-Sham residue             :  2.73E-01
         Coefficients available        :  Yes
       Hamiltonian update: {
 Energies: {Ekin:  1.71900736031E+02, Epot: -1.72886837115E+02, Enl:  1.66005683935E+01, 
              EH:  8.48087637225E+02,  EXC: -4.7529811124E+01, EvXC: -6.22528804011E+01}, 
    Total charge:  9.799998705215E+01, 
 Poisson Solver: {BC: Free, Box:  [  159,  139,  113 ], MPI tasks:  3}}
        #Eigenvalues and New Occupation Numbers
       Orbitals: [
 {e: -7.63930797252E-01, f:  2.0},  # 00001
 {e: -6.514383686237E-01, f:  2.0},  # 00002
 {e: -5.858931491055E-01, f:  2.0},  # 00003
 {e: -5.159175664049E-01, f:  2.0},  # 00004
 {e: -4.83745182376E-01, f:  2.0},  # 00005
 {e: -4.794579805909E-01, f:  2.0},  # 00006
 {e: -4.46940269604E-01, f:  2.0},  # 00007
 {e: -4.222764962408E-01, f:  2.0},  # 00008
 {e: -4.152027802733E-01, f:  2.0},  # 00009
 {e: -4.051904480581E-01, f:  2.0},  # 00010
 {e: -3.557709723542E-01, f:  2.0},  # 00011
 {e: -3.485449843075E-01, f:  2.0},  # 00012
 {e: -3.418902574903E-01, f:  2.0},  # 00013
 {e: -3.052256228509E-01, f:  2.0},  # 00014
 {e: -2.869934610636E-01, f:  2.0},  # 00015
 {e: -2.645581081256E-01, f:  2.0},  # 00016
 {e: -2.305222360669E-01, f:  2.0},  # 00017
 {e: -2.260356828683E-01, f:  2.0},  # 00018
 {e: -2.13547096382E-01, f:  2.0},  # 00019
 {e: -2.091422200922E-01, f:  2.0},  # 00020
 {e: -1.943852592217E-01, f:  2.0},  # 00021
 {e: -1.911956307875E-01, f:  2.0},  # 00022
 {e: -1.534039492487E-01, f:  2.0},  # 00023
 {e: -1.427334963885E-01, f:  2.0},  # 00024
 {e: -1.401511729524E-01, f:  2.0},  # 00025
 {e: -1.283944154343E-01, f:  2.0},  # 00026
 {e: -1.222177147883E-01, f:  2.0},  # 00027
 {e: -1.156550477448E-01, f:  2.0},  # 00028
 {e: -1.031064399346E-01, f:  2.0},  # 00029
 {e: -8.408580950474E-02, f:  2.0},  # 00030
 {e: -8.254522693381E-02, f:  2.0},  # 00031
 {e: -6.2637966811E-02, f:  2.0},  # 00032
 {e: -6.234890565209E-02, f:  2.0},  # 00033
 {e: -5.628936268459E-02, f:  2.0},  # 00034
 {e: -4.951156456668E-02, f:  2.0},  # 00035
 {e: -2.773377215372E-02, f:  2.0},  # 00036
 {e: -1.423614695241E-02, f:  2.0},  # 00037
 {e:  8.975820823121E-03, f:  2.0},  # 00038
 {e:  1.039280555807E-02, f:  2.0},  # 00039
 {e:  3.796465761129E-02, f:  2.0},  # 00040
 {e:  5.77190927253E-02, f:  2.0},  # 00041
 {e:  6.484672862637E-02, f:  2.0},  # 00042
 {e:  7.623037755339E-02, f:  2.0},  # 00043
 {e:  8.026681877097E-02, f:  2.0},  # 00044
 {e:  1.243281626041E-01, f:  2.0},  # 00045
 {e:  1.33981547033E-01, f:  2.0},  # 00046
 {e:  1.426273033881E-01, f:  2.0},  # 00047
 {e:  1.485399134388E-01, f:  2.0},  # 00048
 {e:  1.528943056002E-01, f:  2.0}] # 00049
       summary: [ {kernel optimization: DIAG, mixing quantity: DENS, mix hist:  5, 
 iter:  3, delta:  7.23E-07, energy: -1.5299746243712741E+02, D:  2.213E-02}]
   -  #-------------------------------------------------------------------- kernel iter: 4
       Kernel update:
         max dev from unity            :  5.68E-02
         Hamiltonian application required:  Yes
         method                        : diagonalization
         mode                          : sequential
         communication strategy kernel : ALLREDUCE
         Kohn-Sham residue             :  2.727E-01
         Coefficients available        :  Yes
       Hamiltonian update: {
 Energies: {Ekin:  1.71900736031E+02, Epot: -1.72954082769E+02, Enl:  1.66005683935E+01, 
              EH:  8.48008947932E+02,  EXC: -4.75132134124E+01, EvXC: -6.2230952533E+01}, 
    Total charge:  9.799998705322E+01, 
 Poisson Solver: {BC: Free, Box:  [  159,  139,  113 ], MPI tasks:  3}}
        #Eigenvalues and New Occupation Numbers
       Orbitals: [
 {e: -7.636087351508E-01, f:  2.0},  # 00001
 {e: -6.52463346656E-01, f:  2.0},  # 00002
 {e: -5.864140123535E-01, f:  2.0},  # 00003
 {e: -5.165953459161E-01, f:  2.0},  # 00004
 {e: -4.844967250671E-01, f:  2.0},  # 00005
 {e: -4.801951529783E-01, f:  2.0},  # 00006
 {e: -4.480799956999E-01, f:  2.0},  # 00007
 {e: -4.229787739886E-01, f:  2.0},  # 00008
 {e: -4.158204409955E-01, f:  2.0},  # 00009
 {e: -4.059374495647E-01, f:  2.0},  # 00010
 {e: -3.566323137096E-01, f:  2.0},  # 00011
 {e: -3.494312371273E-01, f:  2.0},  # 00012
 {e: -3.419518989632E-01, f:  2.0},  # 00013
 {e: -3.057763352923E-01, f:  2.0},  # 00014
 {e: -2.874250733081E-01, f:  2.0},  # 00015
 {e: -2.651506866063E-01, f:  2.0},  # 00016
 {e: -2.312866024851E-01, f:  2.0},  # 00017
 {e: -2.267056735792E-01, f:  2.0},  # 00018
 {e: -2.140852845098E-01, f:  2.0},  # 00019
 {e: -2.099130241459E-01, f:  2.0},  # 00020
 {e: -1.948918331352E-01, f:  2.0},  # 00021
 {e: -1.916901469625E-01, f:  2.0},  # 00022
 {e: -1.539551988489E-01, f:  2.0},  # 00023
 {e: -1.433219958632E-01, f:  2.0},  # 00024
 {e: -1.405903614496E-01, f:  2.0},  # 00025
 {e: -1.289425049753E-01, f:  2.0},  # 00026
 {e: -1.228647504357E-01, f:  2.0},  # 00027
 {e: -1.164856292474E-01, f:  2.0},  # 00028
 {e: -1.035360390632E-01, f:  2.0},  # 00029
 {e: -8.492829502533E-02, f:  2.0},  # 00030
 {e: -8.324330420455E-02, f:  2.0},  # 00031
 {e: -6.325039918137E-02, f:  2.0},  # 00032
 {e: -6.300875975198E-02, f:  2.0},  # 00033
 {e: -5.692462684627E-02, f:  2.0},  # 00034
 {e: -5.022480828906E-02, f:  2.0},  # 00035
 {e: -2.864048163135E-02, f:  2.0},  # 00036
 {e: -1.533033008369E-02, f:  2.0},  # 00037
 {e:  8.680771145791E-03, f:  2.0},  # 00038
 {e:  9.348834039397E-03, f:  2.0},  # 00039
 {e:  3.721368044059E-02, f:  2.0},  # 00040
 {e:  5.659006700124E-02, f:  2.0},  # 00041
 {e:  6.381322690614E-02, f:  2.0},  # 00042
 {e:  7.533082140493E-02, f:  2.0},  # 00043
 {e:  7.931817472903E-02, f:  2.0},  # 00044
 {e:  1.230010910153E-01, f:  2.0},  # 00045
 {e:  1.330091077635E-01, f:  2.0},  # 00046
 {e:  1.411850479256E-01, f:  2.0},  # 00047
 {e:  1.475297957204E-01, f:  2.0},  # 00048
 {e:  1.517004179415E-01, f:  2.0}] # 00049
       summary: [ {kernel optimization: DIAG, mixing quantity: DENS, mix hist:  5, 
 iter:  4, delta:  6.95E-07, energy: -1.5299604031841659E+02, D:  1.422E-03}]
   -  #-------------------------------------------------------------------- kernel iter: 5
       Kernel update:
         max dev from unity            :  5.68E-02
         Hamiltonian application required:  Yes
         method                        : diagonalization
         mode                          : sequential
         communication strategy kernel : ALLREDUCE
         Kohn-Sham residue             :  2.702E-01
         Coefficients available        :  Yes
       Hamiltonian update: {
 Energies: {Ekin:  1.71900736031E+02, Epot: -1.7363306237E+02, Enl:  1.66005683935E+01, 
              EH:  8.47185754539E+02,  EXC: -4.73551987973E+01, EvXC: -6.20221293512E+01}, 
    Total charge:  9.799998704007E+01, 
 Poisson Solver: {BC: Free, Box:  [  159,  139,  113 ], MPI tasks:  3}}
        #Eigenvalues and New Occupation Numbers
       Orbitals: [
 {e: -7.673667791599E-01, f:  2.0},  # 00001
 {e: -6.622389734046E-01, f:  2.0},  # 00002
 {e: -5.916033490066E-01, f:  2.0},  # 00003
 {e: -5.220551940471E-01, f:  2.0},  # 00004
 {e: -4.923396711825E-01, f:  2.0},  # 00005
 {e: -4.864170569769E-01, f:  2.0},  # 00006
 {e: -4.615853782124E-01, f:  2.0},  # 00007
 {e: -4.314338491769E-01, f:  2.0},  # 00008
 {e: -4.211070629829E-01, f:  2.0},  # 00009
 {e: -4.126011191631E-01, f:  2.0},  # 00010
 {e: -3.657903216179E-01, f:  2.0},  # 00011
 {e: -3.59812967572E-01, f:  2.0},  # 00012
 {e: -3.451612723593E-01, f:  2.0},  # 00013
 {e: -3.099723897316E-01, f:  2.0},  # 00014
 {e: -2.907014755094E-01, f:  2.0},  # 00015
 {e: -2.711454636216E-01, f:  2.0},  # 00016
 {e: -2.405325622694E-01, f:  2.0},  # 00017
 {e: -2.31200342566E-01, f:  2.0},  # 00018
 {e: -2.187714209274E-01, f:  2.0},  # 00019
 {e: -2.156227409167E-01, f:  2.0},  # 00020
 {e: -1.991696130815E-01, f:  2.0},  # 00021
 {e: -1.953654848392E-01, f:  2.0},  # 00022
 {e: -1.590348912465E-01, f:  2.0},  # 00023
 {e: -1.485232220944E-01, f:  2.0},  # 00024
 {e: -1.476555623706E-01, f:  2.0},  # 00025
 {e: -1.331638125833E-01, f:  2.0},  # 00026
 {e: -1.294607019847E-01, f:  2.0},  # 00027
 {e: -1.245475001811E-01, f:  2.0},  # 00028
 {e: -1.092540048563E-01, f:  2.0},  # 00029
 {e: -9.404954175876E-02, f:  2.0},  # 00030
 {e: -9.126044426604E-02, f:  2.0},  # 00031
 {e: -7.047299715916E-02, f:  2.0},  # 00032
 {e: -6.763071337833E-02, f:  2.0},  # 00033
 {e: -6.15108181295E-02, f:  2.0},  # 00034
 {e: -5.634208587536E-02, f:  2.0},  # 00035
 {e: -3.882039807835E-02, f:  2.0},  # 00036
 {e: -2.763457044164E-02, f:  2.0},  # 00037
 {e: -2.656018757481E-03, f:  2.0},  # 00038
 {e:  1.330964855269E-03, f:  2.0},  # 00039
 {e:  3.04445475411E-02, f:  2.0},  # 00040
 {e:  4.344718635776E-02, f:  2.0},  # 00041
 {e:  5.452221677194E-02, f:  2.0},  # 00042
 {e:  6.796452107044E-02, f:  2.0},  # 00043
 {e:  6.870586719701E-02, f:  2.0},  # 00044
 {e:  1.076392710722E-01, f:  2.0},  # 00045
 {e:  1.21057655842E-01, f:  2.0},  # 00046
 {e:  1.233647653216E-01, f:  2.0},  # 00047
 {e:  1.37190432382E-01, f:  2.0},  # 00048
 {e:  1.37859225706E-01, f:  2.0}] # 00049
       summary: [ {kernel optimization: DIAG, mixing quantity: DENS, mix hist:  5, 
 iter:  5, delta:  3.67E-07, energy: -1.52984512651951718E+02, D:  1.153E-02}]
   -  &final_kernel002  { #-------------------------------------------------------- iter: 6
 summary: [ {kernel optimization: DIAG, mixing quantity: DENS, mix hist:  5, 
 iter:  6, delta:  3.67E-07, energy: -1.52984512651951718E+02, D:  1.153E-02}]}
    #================================================================= Summary of both steps
   self consistency summary: &it_sc002
   -  {iter:  2, target function: HYBRID, mean conf prefac:  3.69E-02,  #WARNING: support function optimization not converged
 kernel optimization: DIAG,  #WARNING: density optimization not converged
 iter low:  2, delta out:  9.242E-07, energy: -1.52984512651951718E+02, D: -1.415}
   multiplicator for the confinement   :  0.27930066490403455
=======
 Energies: {Ekin:  1.70874916796E+02, Epot: -1.58395056212E+02, Enl:  1.64581342786E+01}, 
 Orthoconstraint:  Yes,  #WARNING: EXPERIMENTAL: modify eval
 Preconditioning:  Yes, rel D:  9.14E-03, kappa:  3.022E-01, kappa to history:  Yes, 
 iter:  2, fnrm:  1.96E-01, Omega: -1.407203964639216E+02, D: -1.27E+00, D best: -1.27E+00, 
 exit criterion: energy difference}
   -  &final_supfun002  { #-------------------------------------------------------- iter: 2
 target function: HYBRID, 
 Energies: {Ekin:  1.70874916796E+02, Epot: -1.58395056212E+02, Enl:  1.64581342786E+01}, 
 iter:  2, fnrm:  1.96E-01, Omega: -1.407203964639216E+02, D: -1.27E+00, D best: -1.27E+00}
      #Support functions created
    #=================================================================== kernel optimization
 - kernel optimization: &it_kernel002
   -  #--------------------------------------------------------------------- kernel iter: 1
     Kernel update:
       max dev from unity              :  4.61E-02
       Hamiltonian application required:  No
       method                          : diagonalization
       mode                            : sequential
       communication strategy kernel   : ALLREDUCE
       Coefficients available          :  Yes
     Hamiltonian update: {
 Energies: {Ekin:  1.73481341187E+02, Epot: -1.74110204529E+02, Enl:  1.71973522196E+01, 
              EH:  8.48712478890E+02,  EXC: -4.80599422300E+01, EvXC: -6.29529437230E+01}, 
    Total charge:  9.799998021748E+01, 
 Poisson Solver: {BC: Free, Box:  [  159,  139,  113 ], MPI tasks:  4}}
      #Eigenvalues and New Occupation Numbers
     Orbitals: [
 {e: -7.691371635238E-01, f:  2.0000},  # 00001
 {e: -6.666697260925E-01, f:  2.0000},  # 00002
 {e: -5.893997427553E-01, f:  2.0000},  # 00003
 {e: -5.185941401073E-01, f:  2.0000},  # 00004
 {e: -4.820581002620E-01, f:  2.0000},  # 00005
 {e: -4.799157218230E-01, f:  2.0000},  # 00006
 {e: -4.440152630149E-01, f:  2.0000},  # 00007
 {e: -4.224252379559E-01, f:  2.0000},  # 00008
 {e: -4.138400123332E-01, f:  2.0000},  # 00009
 {e: -4.038427962362E-01, f:  2.0000},  # 00010
 {e: -3.505292918445E-01, f:  2.0000},  # 00011
 {e: -3.403620971100E-01, f:  2.0000},  # 00012
 {e: -3.377090253328E-01, f:  2.0000},  # 00013
 {e: -3.007449826196E-01, f:  2.0000},  # 00014
 {e: -2.835496622785E-01, f:  2.0000},  # 00015
 {e: -2.557251085212E-01, f:  2.0000},  # 00016
 {e: -2.249396319985E-01, f:  2.0000},  # 00017
 {e: -2.166935230688E-01, f:  2.0000},  # 00018
 {e: -2.058304221440E-01, f:  2.0000},  # 00019
 {e: -2.014030290490E-01, f:  2.0000},  # 00020
 {e: -1.869193696382E-01, f:  2.0000},  # 00021
 {e: -1.820434979290E-01, f:  2.0000},  # 00022
 {e: -1.493957095086E-01, f:  2.0000},  # 00023
 {e: -1.364391392739E-01, f:  2.0000},  # 00024
 {e: -1.338185619176E-01, f:  2.0000},  # 00025
 {e: -1.247033259156E-01, f:  2.0000},  # 00026
 {e: -1.188365286209E-01, f:  2.0000},  # 00027
 {e: -1.072783190173E-01, f:  2.0000},  # 00028
 {e: -9.848975504061E-02, f:  2.0000},  # 00029
 {e: -7.371055327840E-02, f:  2.0000},  # 00030
 {e: -7.249200605802E-02, f:  2.0000},  # 00031
 {e: -5.933549281693E-02, f:  2.0000},  # 00032
 {e: -5.751379615593E-02, f:  2.0000},  # 00033
 {e: -5.102123537040E-02, f:  2.0000},  # 00034
 {e: -4.585116939521E-02, f:  2.0000},  # 00035
 {e: -2.071090181368E-02, f:  2.0000},  # 00036
 {e: -3.924717752113E-03, f:  2.0000},  # 00037
 {e:  1.694343241518E-02, f:  2.0000},  # 00038
 {e:  1.724691379562E-02, f:  2.0000},  # 00039
 {e:  3.965589676247E-02, f:  2.0000},  # 00040
 {e:  6.072338774611E-02, f:  2.0000},  # 00041
 {e:  6.737213154487E-02, f:  2.0000},  # 00042
 {e:  7.452441172508E-02, f:  2.0000},  # 00043
 {e:  8.860421145428E-02, f:  2.0000},  # 00044
 {e:  1.356256256934E-01, f:  2.0000},  # 00045
 {e:  1.410343936414E-01, f:  2.0000},  # 00046
 {e:  1.532893015990E-01, f:  2.0000},  # 00047
 {e:  1.572564274404E-01, f:  2.0000},  # 00048
 {e:  1.649929350843E-01, f:  2.0000}] # 00049
     summary: [ {kernel optimization: DIAG, mixing quantity: DENS, mix hist:  4, 
 iter:  1, delta:  1.38E-06, energy: -1.52989395206853146E+02, D: -1.594E+00}]
   -  #--------------------------------------------------------------------- kernel iter: 2
     Kernel update:
       max dev from unity              :  4.61E-02
       Hamiltonian application required:  Yes
       method                          : diagonalization
       mode                            : sequential
       communication strategy kernel   : ALLREDUCE
       Kohn-Sham residue               :  2.781E-01
       Coefficients available          :  Yes
     Hamiltonian update: {
 Energies: {Ekin:  1.70874916796E+02, Epot: -1.71507148074E+02, Enl:  1.64581342786E+01, 
              EH:  8.48464064980E+02,  EXC: -4.79622549313E+01, EvXC: -6.28239005175E+01}, 
    Total charge:  9.799998021889E+01, 
 Poisson Solver: {BC: Free, Box:  [  159,  139,  113 ], MPI tasks:  4}}
      #Eigenvalues and New Occupation Numbers
     Orbitals: [
 {e: -7.701373250389E-01, f:  2.0000},  # 00001
 {e: -6.679544115732E-01, f:  2.0000},  # 00002
 {e: -5.900695803749E-01, f:  2.0000},  # 00003
 {e: -5.186793744031E-01, f:  2.0000},  # 00004
 {e: -4.831624345211E-01, f:  2.0000},  # 00005
 {e: -4.818116037771E-01, f:  2.0000},  # 00006
 {e: -4.481531108934E-01, f:  2.0000},  # 00007
 {e: -4.228461723410E-01, f:  2.0000},  # 00008
 {e: -4.150226961794E-01, f:  2.0000},  # 00009
 {e: -4.054198057634E-01, f:  2.0000},  # 00010
 {e: -3.533212829439E-01, f:  2.0000},  # 00011
 {e: -3.437361339787E-01, f:  2.0000},  # 00012
 {e: -3.389761473230E-01, f:  2.0000},  # 00013
 {e: -3.015792619570E-01, f:  2.0000},  # 00014
 {e: -2.839520454429E-01, f:  2.0000},  # 00015
 {e: -2.579954224452E-01, f:  2.0000},  # 00016
 {e: -2.259184970098E-01, f:  2.0000},  # 00017
 {e: -2.202516058259E-01, f:  2.0000},  # 00018
 {e: -2.073562786784E-01, f:  2.0000},  # 00019
 {e: -2.034440619333E-01, f:  2.0000},  # 00020
 {e: -1.882601474671E-01, f:  2.0000},  # 00021
 {e: -1.837735531636E-01, f:  2.0000},  # 00022
 {e: -1.499411004530E-01, f:  2.0000},  # 00023
 {e: -1.380030936451E-01, f:  2.0000},  # 00024
 {e: -1.365129683619E-01, f:  2.0000},  # 00025
 {e: -1.253964074229E-01, f:  2.0000},  # 00026
 {e: -1.195987300250E-01, f:  2.0000},  # 00027
 {e: -1.103622598324E-01, f:  2.0000},  # 00028
 {e: -1.000938423393E-01, f:  2.0000},  # 00029
 {e: -7.685106800848E-02, f:  2.0000},  # 00030
 {e: -7.513416788394E-02, f:  2.0000},  # 00031
 {e: -6.044458123391E-02, f:  2.0000},  # 00032
 {e: -5.845726898169E-02, f:  2.0000},  # 00033
 {e: -5.183379066798E-02, f:  2.0000},  # 00034
 {e: -4.765998889673E-02, f:  2.0000},  # 00035
 {e: -2.374400760681E-02, f:  2.0000},  # 00036
 {e: -8.450369168665E-03, f:  2.0000},  # 00037
 {e:  1.348653683339E-02, f:  2.0000},  # 00038
 {e:  1.485935338224E-02, f:  2.0000},  # 00039
 {e:  3.840699300079E-02, f:  2.0000},  # 00040
 {e:  5.923537527941E-02, f:  2.0000},  # 00041
 {e:  6.298917096000E-02, f:  2.0000},  # 00042
 {e:  7.440214698851E-02, f:  2.0000},  # 00043
 {e:  8.568222353368E-02, f:  2.0000},  # 00044
 {e:  1.322071264962E-01, f:  2.0000},  # 00045
 {e:  1.378277089303E-01, f:  2.0000},  # 00046
 {e:  1.475940894834E-01, f:  2.0000},  # 00047
 {e:  1.531407587627E-01, f:  2.0000},  # 00048
 {e:  1.605315867202E-01, f:  2.0000}] # 00049
     summary: [ {kernel optimization: DIAG, mixing quantity: DENS, mix hist:  4, 
 iter:  2, delta:  1.24E-06, energy: -1.52975020880578199E+02, D:  1.437E-02}]
   -  #--------------------------------------------------------------------- kernel iter: 3
     Kernel update:
       max dev from unity              :  4.61E-02
       Hamiltonian application required:  Yes
       method                          : diagonalization
       mode                            : sequential
       communication strategy kernel   : ALLREDUCE
       Kohn-Sham residue               :  2.682E-01
       Coefficients available          :  Yes
     Hamiltonian update: {
 Energies: {Ekin:  1.70874916796E+02, Epot: -1.73050267276E+02, Enl:  1.64581342786E+01, 
              EH:  8.46478865371E+02,  EXC: -4.71910019617E+01, EvXC: -6.18049656804E+01}, 
    Total charge:  9.799998022049E+01, 
 Poisson Solver: {BC: Free, Box:  [  159,  139,  113 ], MPI tasks:  4}}
      #Eigenvalues and New Occupation Numbers
     Orbitals: [
 {e: -7.776444900640E-01, f:  2.0000},  # 00001
 {e: -6.784889988050E-01, f:  2.0000},  # 00002
 {e: -5.955693021473E-01, f:  2.0000},  # 00003
 {e: -5.240102422302E-01, f:  2.0000},  # 00004
 {e: -5.037366623828E-01, f:  2.0000},  # 00005
 {e: -4.834926367241E-01, f:  2.0000},  # 00006
 {e: -4.815905302857E-01, f:  2.0000},  # 00007
 {e: -4.426138441371E-01, f:  2.0000},  # 00008
 {e: -4.180906437183E-01, f:  2.0000},  # 00009
 {e: -4.127161704641E-01, f:  2.0000},  # 00010
 {e: -3.749908145738E-01, f:  2.0000},  # 00011
 {e: -3.727732456391E-01, f:  2.0000},  # 00012
 {e: -3.489188491539E-01, f:  2.0000},  # 00013
 {e: -3.092638314398E-01, f:  2.0000},  # 00014
 {e: -2.881211091622E-01, f:  2.0000},  # 00015
 {e: -2.764223840171E-01, f:  2.0000},  # 00016
 {e: -2.546232738582E-01, f:  2.0000},  # 00017
 {e: -2.297148844152E-01, f:  2.0000},  # 00018
 {e: -2.215605463082E-01, f:  2.0000},  # 00019
 {e: -2.193076809251E-01, f:  2.0000},  # 00020
 {e: -2.007182408205E-01, f:  2.0000},  # 00021
 {e: -1.947674090245E-01, f:  2.0000},  # 00022
 {e: -1.630374674535E-01, f:  2.0000},  # 00023
 {e: -1.615422759654E-01, f:  2.0000},  # 00024
 {e: -1.462760597822E-01, f:  2.0000},  # 00025
 {e: -1.391621744575E-01, f:  2.0000},  # 00026
 {e: -1.287766469908E-01, f:  2.0000},  # 00027
 {e: -1.255790837909E-01, f:  2.0000},  # 00028
 {e: -1.123091439726E-01, f:  2.0000},  # 00029
 {e: -1.039169722305E-01, f:  2.0000},  # 00030
 {e: -9.992626553354E-02, f:  2.0000},  # 00031
 {e: -8.248235640895E-02, f:  2.0000},  # 00032
 {e: -6.375059348057E-02, f:  2.0000},  # 00033
 {e: -5.615361889626E-02, f:  2.0000},  # 00034
 {e: -5.490604988397E-02, f:  2.0000},  # 00035
 {e: -4.561378434597E-02, f:  2.0000},  # 00036
 {e: -4.236894284306E-02, f:  2.0000},  # 00037
 {e: -1.932379917284E-02, f:  2.0000},  # 00038
 {e: -3.813411873261E-03, f:  2.0000},  # 00039
 {e:  2.734954052318E-02, f:  2.0000},  # 00040
 {e:  3.354444284611E-02, f:  2.0000},  # 00041
 {e:  4.361022133111E-02, f:  2.0000},  # 00042
 {e:  5.975936764813E-02, f:  2.0000},  # 00043
 {e:  7.570595220859E-02, f:  2.0000},  # 00044
 {e:  9.533999850593E-02, f:  2.0000},  # 00045
 {e:  9.936938490127E-02, f:  2.0000},  # 00046
 {e:  1.093344601489E-01, f:  2.0000},  # 00047
 {e:  1.246311789860E-01, f:  2.0000},  # 00048
 {e:  1.358141958322E-01, f:  2.0000}] # 00049
     summary: [ {kernel optimization: DIAG, mixing quantity: DENS, mix hist:  4, 
 iter:  3, delta:  1.79E-07, energy: -1.52916851473237102E+02, D:  5.817E-02}]
   -  #--------------------------------------------------------------------- kernel iter: 4
     Kernel update:
       max dev from unity              :  4.61E-02
       Hamiltonian application required:  Yes
       method                          : diagonalization
       mode                            : sequential
       communication strategy kernel   : ALLREDUCE
       Kohn-Sham residue               :  2.679E-01
       Coefficients available          :  Yes
     Hamiltonian update: {
 Energies: {Ekin:  1.70874916796E+02, Epot: -1.73132888468E+02, Enl:  1.64581342786E+01, 
              EH:  8.46416751181E+02,  EXC: -4.71590846547E+01, EvXC: -6.17627982082E+01}, 
    Total charge:  9.799998020523E+01, 
 Poisson Solver: {BC: Free, Box:  [  159,  139,  113 ], MPI tasks:  4}}
      #Eigenvalues and New Occupation Numbers
     Orbitals: [
 {e: -7.751118038790E-01, f:  2.0000},  # 00001
 {e: -6.776039623171E-01, f:  2.0000},  # 00002
 {e: -5.941900349138E-01, f:  2.0000},  # 00003
 {e: -5.241557536815E-01, f:  2.0000},  # 00004
 {e: -5.034829821814E-01, f:  2.0000},  # 00005
 {e: -4.854648662135E-01, f:  2.0000},  # 00006
 {e: -4.783726736685E-01, f:  2.0000},  # 00007
 {e: -4.448015191074E-01, f:  2.0000},  # 00008
 {e: -4.204958956871E-01, f:  2.0000},  # 00009
 {e: -4.139050307379E-01, f:  2.0000},  # 00010
 {e: -3.753773603044E-01, f:  2.0000},  # 00011
 {e: -3.746630552057E-01, f:  2.0000},  # 00012
 {e: -3.480266628426E-01, f:  2.0000},  # 00013
 {e: -3.113230590709E-01, f:  2.0000},  # 00014
 {e: -2.898865872211E-01, f:  2.0000},  # 00015
 {e: -2.786290829066E-01, f:  2.0000},  # 00016
 {e: -2.540207881039E-01, f:  2.0000},  # 00017
 {e: -2.299164037344E-01, f:  2.0000},  # 00018
 {e: -2.229972208579E-01, f:  2.0000},  # 00019
 {e: -2.184075884161E-01, f:  2.0000},  # 00020
 {e: -2.017978777554E-01, f:  2.0000},  # 00021
 {e: -1.953571670982E-01, f:  2.0000},  # 00022
 {e: -1.656425872029E-01, f:  2.0000},  # 00023
 {e: -1.613216166095E-01, f:  2.0000},  # 00024
 {e: -1.488004057950E-01, f:  2.0000},  # 00025
 {e: -1.395021397254E-01, f:  2.0000},  # 00026
 {e: -1.305883329395E-01, f:  2.0000},  # 00027
 {e: -1.262860596951E-01, f:  2.0000},  # 00028
 {e: -1.119934252547E-01, f:  2.0000},  # 00029
 {e: -1.047376592235E-01, f:  2.0000},  # 00030
 {e: -1.035256446870E-01, f:  2.0000},  # 00031
 {e: -8.145289150967E-02, f:  2.0000},  # 00032
 {e: -6.595279007809E-02, f:  2.0000},  # 00033
 {e: -5.810791682644E-02, f:  2.0000},  # 00034
 {e: -5.625657154355E-02, f:  2.0000},  # 00035
 {e: -4.684181017844E-02, f:  2.0000},  # 00036
 {e: -4.210971151871E-02, f:  2.0000},  # 00037
 {e: -1.835040919751E-02, f:  2.0000},  # 00038
 {e: -2.553624098793E-03, f:  2.0000},  # 00039
 {e:  2.986212285649E-02, f:  2.0000},  # 00040
 {e:  3.188146620841E-02, f:  2.0000},  # 00041
 {e:  4.327485010341E-02, f:  2.0000},  # 00042
 {e:  5.661629503391E-02, f:  2.0000},  # 00043
 {e:  7.221626156554E-02, f:  2.0000},  # 00044
 {e:  9.635754086439E-02, f:  2.0000},  # 00045
 {e:  1.021196596249E-01, f:  2.0000},  # 00046
 {e:  1.102501073799E-01, f:  2.0000},  # 00047
 {e:  1.246429057883E-01, f:  2.0000},  # 00048
 {e:  1.359416696802E-01, f:  2.0000}] # 00049
     summary: [ {kernel optimization: DIAG, mixing quantity: DENS, mix hist:  4, 
 iter:  4, delta:  5.49E-08, energy: -1.52915452245259075E+02, D:  1.399E-03}]
   -  &final_kernel002  { #-------------------------------------------------------- iter: 5
 summary: [ {kernel optimization: DIAG, mixing quantity: DENS, mix hist:  4, 
 iter:  5, delta:  5.49E-08, energy: -1.52915452245259075E+02, D:  1.399E-03}]}
    #================================================================= Summary of both steps
   self consistency summary: &it_sc002
   -  {iter:  2, target function: HYBRID, mean conf prefac:  3.66E-02, 
 iterations to converge support functions:  2, kernel optimization: DIAG,  #WARNING: density optimization not converged
 iter low:  2, delta out:  1.375E-06, energy: -1.52915452245259075E+02, D: -1.520E+00}
   multiplicator for the confinement   :  0.30224667321259396
>>>>>>> ffa93dbe
    #WARNING: No orthogonalizing of the support functions
    #========================================================= support function optimization
 - support function optimization: &it_supfun003
   -  { #-------------------------------------------------------------------------- iter: 1
 target function: HYBRID, Hamiltonian Applied:  Yes, 
<<<<<<< HEAD
 Energies: {Ekin:  1.71900736031E+02, Epot: -1.70655035404E+02, Enl:  1.66005683935E+01}, 
 Orthoconstraint:  Yes,  #WARNING: EXPERIMENTAL: modify eval
 Preconditioning:  Yes, rel D:  0.0, 
 iter:  1, fnrm:  2.81E-01, Omega: -1.637053144381905E+02, D: -2.42E+01, D best: -2.42E+01, 
=======
 Energies: {Ekin:  1.70874916796E+02, Epot: -1.69259855041E+02, Enl:  1.64581342786E+01}, 
 Orthoconstraint:  Yes,  #WARNING: EXPERIMENTAL: modify eval
 Preconditioning:  Yes, rel D:  0.00E+00, 
 iter:  1, fnrm:  2.76E-01, Omega: -1.629130161629467E+02, D: -2.35E+01, D best: -2.35E+01, 
>>>>>>> ffa93dbe
 Optimization: {algorithm: DIIS, history length:  8, consecutive failures:  0, 
           total failures:  0}, 
 Orthogonalization:  No, normalization:  Yes, Normalization:  Yes, 
         communication strategy kernel: ALLREDUCE, reconstruct kernel:  Yes}
   -  { #-------------------------------------------------------------------------- iter: 2
 target function: HYBRID, Hamiltonian Applied:  Yes, 
<<<<<<< HEAD
 Energies: {Ekin:  1.60824546348E+02, Epot: -1.60323377766E+02, Enl:  1.51331758123E+01}, 
 Orthoconstraint:  Yes,  #WARNING: EXPERIMENTAL: modify eval
 Preconditioning:  Yes, rel D:  2.58E-02, kappa:  5.694E-01, kappa to history:  Yes, 
      mean kappa:  4.664E-01, dynamic conv crit:  8.58E-02, 
 iter:  2, fnrm:  1.26E-01, Omega: -1.679353712259401E+02, D: -4.23, D best: -4.23, 
 exit criterion: energy difference}
   -  &final_supfun003  { #-------------------------------------------------------- iter: 2
 target function: HYBRID, 
 Energies: {Ekin:  1.60824546348E+02, Epot: -1.60323377766E+02, Enl:  1.51331758123E+01}, 
 iter:  2, fnrm:  1.26E-01, Omega: -1.679353712259401E+02, D: -4.23, D best: -4.23}
      #Support functions created
    #=================================================================== kernel optimization
 - kernel optimization: &it_kernel003
   -  #-------------------------------------------------------------------- kernel iter: 1
       Kernel update:
         max dev from unity            :  9.26E-02
         Hamiltonian application required:  No
         method                        : diagonalization
         mode                          : sequential
         communication strategy kernel : ALLREDUCE
         Coefficients available        :  Yes
       Hamiltonian update: {
 Energies: {Ekin:  1.71900736031E+02, Epot: -1.7363306237E+02, Enl:  1.66005683935E+01, 
              EH:  8.46412959759E+02,  EXC: -4.71955742459E+01, EvXC: -6.18111504685E+01}, 
    Total charge:  9.799998825218E+01, 
 Poisson Solver: {BC: Free, Box:  [  159,  139,  113 ], MPI tasks:  3}}
        #Eigenvalues and New Occupation Numbers
       Orbitals: [
 {e: -7.900519325266E-01, f:  2.0},  # 00001
 {e: -6.86028658075E-01, f:  2.0},  # 00002
 {e: -6.320381682722E-01, f:  2.0},  # 00003
 {e: -5.704763633125E-01, f:  2.0},  # 00004
 {e: -5.433138406679E-01, f:  2.0},  # 00005
 {e: -5.253445173138E-01, f:  2.0},  # 00006
 {e: -5.189600721671E-01, f:  2.0},  # 00007
 {e: -4.806479825923E-01, f:  2.0},  # 00008
 {e: -4.551397931683E-01, f:  2.0},  # 00009
 {e: -4.450342351913E-01, f:  2.0},  # 00010
 {e: -4.051554392282E-01, f:  2.0},  # 00011
 {e: -4.015518078958E-01, f:  2.0},  # 00012
 {e: -3.68901036299E-01, f:  2.0},  # 00013
 {e: -3.419862769067E-01, f:  2.0},  # 00014
 {e: -3.178207443721E-01, f:  2.0},  # 00015
 {e: -3.024355848319E-01, f:  2.0},  # 00016
 {e: -2.83199594478E-01, f:  2.0},  # 00017
 {e: -2.648627146151E-01, f:  2.0},  # 00018
 {e: -2.535128649396E-01, f:  2.0},  # 00019
 {e: -2.48129352082E-01, f:  2.0},  # 00020
 {e: -2.313996491364E-01, f:  2.0},  # 00021
 {e: -2.187768968601E-01, f:  2.0},  # 00022
 {e: -1.921065068491E-01, f:  2.0},  # 00023
 {e: -1.888572831603E-01, f:  2.0},  # 00024
 {e: -1.744070652042E-01, f:  2.0},  # 00025
 {e: -1.719348087922E-01, f:  2.0},  # 00026
 {e: -1.618549312164E-01, f:  2.0},  # 00027
 {e: -1.542313289703E-01, f:  2.0},  # 00028
 {e: -1.409686640117E-01, f:  2.0},  # 00029
 {e: -1.315475712505E-01, f:  2.0},  # 00030
 {e: -1.262852092651E-01, f:  2.0},  # 00031
 {e: -1.216123163236E-01, f:  2.0},  # 00032
 {e: -1.107669297857E-01, f:  2.0},  # 00033
 {e: -1.046761634102E-01, f:  2.0},  # 00034
 {e: -8.898835374616E-02, f:  2.0},  # 00035
 {e: -8.023260797447E-02, f:  2.0},  # 00036
 {e: -7.166748964928E-02, f:  2.0},  # 00037
 {e: -5.611932433734E-02, f:  2.0},  # 00038
 {e: -4.479522384937E-02, f:  2.0},  # 00039
 {e: -3.825396888339E-02, f:  2.0},  # 00040
 {e: -2.709624273263E-02, f:  2.0},  # 00041
 {e: -5.287167900874E-03, f:  2.0},  # 00042
 {e:  7.7242539821E-03, f:  2.0},  # 00043
 {e:  1.785245470363E-02, f:  2.0},  # 00044
 {e:  2.471364248478E-02, f:  2.0},  # 00045
 {e:  3.465889810301E-02, f:  2.0},  # 00046
 {e:  4.722115541363E-02, f:  2.0},  # 00047
 {e:  6.333112452391E-02, f:  2.0},  # 00048
 {e:  8.038004108409E-02, f:  2.0}] # 00049
       summary: [ {kernel optimization: DIAG, mixing quantity: DENS, mix hist:  5, 
 iter:  1, delta:  1.79E-06, energy: -1.56543252192693899E+02, D: -3.559}]
   -  #-------------------------------------------------------------------- kernel iter: 2
       Kernel update:
         max dev from unity            :  9.26E-02
         Hamiltonian application required:  Yes
         method                        : diagonalization
         mode                          : sequential
         communication strategy kernel : ALLREDUCE
         Kohn-Sham residue             :  1.931E-01
         Coefficients available        :  Yes
       Hamiltonian update: {
 Energies: {Ekin:  1.60824546348E+02, Epot: -1.65312770101E+02, Enl:  1.51331758123E+01, 
              EH:  8.46362687727E+02,  EXC: -4.72010277331E+01, EvXC: -6.18183440436E+01}, 
    Total charge:  9.799998825177E+01, 
 Poisson Solver: {BC: Free, Box:  [  159,  139,  113 ], MPI tasks:  3}}
        #Eigenvalues and New Occupation Numbers
       Orbitals: [
 {e: -7.904313416557E-01, f:  2.0},  # 00001
 {e: -6.873536770672E-01, f:  2.0},  # 00002
 {e: -6.326449440594E-01, f:  2.0},  # 00003
 {e: -5.711759660892E-01, f:  2.0},  # 00004
 {e: -5.43958423178E-01, f:  2.0},  # 00005
 {e: -5.258007674428E-01, f:  2.0},  # 00006
 {e: -5.19930373931E-01, f:  2.0},  # 00007
 {e: -4.814442422828E-01, f:  2.0},  # 00008
 {e: -4.555902151258E-01, f:  2.0},  # 00009
 {e: -4.454609064573E-01, f:  2.0},  # 00010
 {e: -4.056719609193E-01, f:  2.0},  # 00011
 {e: -4.020795108903E-01, f:  2.0},  # 00012
 {e: -3.68968542703E-01, f:  2.0},  # 00013
 {e: -3.422347581867E-01, f:  2.0},  # 00014
 {e: -3.180203916634E-01, f:  2.0},  # 00015
 {e: -3.026404784974E-01, f:  2.0},  # 00016
 {e: -2.837067597986E-01, f:  2.0},  # 00017
 {e: -2.651017927564E-01, f:  2.0},  # 00018
 {e: -2.536951993031E-01, f:  2.0},  # 00019
 {e: -2.485877716979E-01, f:  2.0},  # 00020
 {e: -2.316259929316E-01, f:  2.0},  # 00021
 {e: -2.188325604117E-01, f:  2.0},  # 00022
 {e: -1.92419933037E-01, f:  2.0},  # 00023
 {e: -1.891438376117E-01, f:  2.0},  # 00024
 {e: -1.748106199982E-01, f:  2.0},  # 00025
 {e: -1.724065134183E-01, f:  2.0},  # 00026
 {e: -1.622771700557E-01, f:  2.0},  # 00027
 {e: -1.545589330592E-01, f:  2.0},  # 00028
 {e: -1.413129204657E-01, f:  2.0},  # 00029
 {e: -1.320532996457E-01, f:  2.0},  # 00030
 {e: -1.267073854303E-01, f:  2.0},  # 00031
 {e: -1.221796470712E-01, f:  2.0},  # 00032
 {e: -1.114594411155E-01, f:  2.0},  # 00033
 {e: -1.050961730546E-01, f:  2.0},  # 00034
 {e: -8.927463570148E-02, f:  2.0},  # 00035
 {e: -8.056226585894E-02, f:  2.0},  # 00036
 {e: -7.217262777413E-02, f:  2.0},  # 00037
 {e: -5.675973773609E-02, f:  2.0},  # 00038
 {e: -4.529429773985E-02, f:  2.0},  # 00039
 {e: -3.909987733646E-02, f:  2.0},  # 00040
 {e: -2.772392698807E-02, f:  2.0},  # 00041
 {e: -6.051360567932E-03, f:  2.0},  # 00042
 {e:  6.977094644008E-03, f:  2.0},  # 00043
 {e:  1.671300560532E-02, f:  2.0},  # 00044
 {e:  2.383176921426E-02, f:  2.0},  # 00045
 {e:  3.371527959881E-02, f:  2.0},  # 00046
 {e:  4.640568016522E-02, f:  2.0},  # 00047
 {e:  6.25403726278E-02, f:  2.0},  # 00048
 {e:  7.978363340708E-02, f:  2.0}] # 00049
       summary: [ {kernel optimization: DIAG, mixing quantity: DENS, mix hist:  5, 
 iter:  2, delta:  1.79E-06, energy: -1.56542798540060176E+02, D:  4.537E-04}]
   -  #-------------------------------------------------------------------- kernel iter: 3
       Kernel update:
         max dev from unity            :  9.26E-02
         Hamiltonian application required:  Yes
         method                        : diagonalization
         mode                          : sequential
         communication strategy kernel : ALLREDUCE
         Kohn-Sham residue             :  1.928E-01
         Coefficients available        :  Yes
       Hamiltonian update: {
 Energies: {Ekin:  1.60824546348E+02, Epot: -1.65339739616E+02, Enl:  1.51331758123E+01, 
              EH:  8.46322942912E+02,  EXC: -4.71656465217E+01, EvXC: -6.1771617742E+01}, 
    Total charge:  9.799998824984E+01, 
 Poisson Solver: {BC: Free, Box:  [  159,  139,  113 ], MPI tasks:  3}}
        #Eigenvalues and New Occupation Numbers
       Orbitals: [
 {e: -7.905235057219E-01, f:  2.0},  # 00001
 {e: -6.86362287652E-01, f:  2.0},  # 00002
 {e: -6.325158200987E-01, f:  2.0},  # 00003
 {e: -5.70979683361E-01, f:  2.0},  # 00004
 {e: -5.439654280309E-01, f:  2.0},  # 00005
 {e: -5.256872817241E-01, f:  2.0},  # 00006
 {e: -5.20041219354E-01, f:  2.0},  # 00007
 {e: -4.816587211234E-01, f:  2.0},  # 00008
 {e: -4.55548794126E-01, f:  2.0},  # 00009
 {e: -4.45524551589E-01, f:  2.0},  # 00010
 {e: -4.059981353939E-01, f:  2.0},  # 00011
 {e: -4.026609217802E-01, f:  2.0},  # 00012
 {e: -3.694611460044E-01, f:  2.0},  # 00013
 {e: -3.425626453819E-01, f:  2.0},  # 00014
 {e: -3.183100338023E-01, f:  2.0},  # 00015
 {e: -3.032417880552E-01, f:  2.0},  # 00016
 {e: -2.843501482207E-01, f:  2.0},  # 00017
 {e: -2.653084807252E-01, f:  2.0},  # 00018
 {e: -2.541912821806E-01, f:  2.0},  # 00019
 {e: -2.486399082445E-01, f:  2.0},  # 00020
 {e: -2.32072407892E-01, f:  2.0},  # 00021
 {e: -2.193097006778E-01, f:  2.0},  # 00022
 {e: -1.930039942777E-01, f:  2.0},  # 00023
 {e: -1.896987420339E-01, f:  2.0},  # 00024
 {e: -1.750779374953E-01, f:  2.0},  # 00025
 {e: -1.727512242215E-01, f:  2.0},  # 00026
 {e: -1.625051437555E-01, f:  2.0},  # 00027
 {e: -1.546642930664E-01, f:  2.0},  # 00028
 {e: -1.416250674721E-01, f:  2.0},  # 00029
 {e: -1.32487841917E-01, f:  2.0},  # 00030
 {e: -1.272160160745E-01, f:  2.0},  # 00031
 {e: -1.22232164087E-01, f:  2.0},  # 00032
 {e: -1.116527455815E-01, f:  2.0},  # 00033
 {e: -1.055013900036E-01, f:  2.0},  # 00034
 {e: -8.959941393284E-02, f:  2.0},  # 00035
 {e: -8.073278944348E-02, f:  2.0},  # 00036
 {e: -7.269888960712E-02, f:  2.0},  # 00037
 {e: -5.717864819703E-02, f:  2.0},  # 00038
 {e: -4.562160217171E-02, f:  2.0},  # 00039
 {e: -3.937650287262E-02, f:  2.0},  # 00040
 {e: -2.765224391486E-02, f:  2.0},  # 00041
 {e: -6.343975858381E-03, f:  2.0},  # 00042
 {e:  7.38007730632E-03, f:  2.0},  # 00043
 {e:  1.734740535808E-02, f:  2.0},  # 00044
 {e:  2.345411801156E-02, f:  2.0},  # 00045
 {e:  3.317437923545E-02, f:  2.0},  # 00046
 {e:  4.612545249837E-02, f:  2.0},  # 00047
 {e:  6.213772665297E-02, f:  2.0},  # 00048
 {e:  7.974429211822E-02, f:  2.0}] # 00049
       summary: [ {kernel optimization: DIAG, mixing quantity: DENS, mix hist:  5, 
 iter:  3, delta:  1.75E-06, energy: -1.56536032256469639E+02, D:  6.766E-03}]
   -  #-------------------------------------------------------------------- kernel iter: 4
       Kernel update:
         max dev from unity            :  9.26E-02
         Hamiltonian application required:  Yes
         method                        : diagonalization
         mode                          : sequential
         communication strategy kernel : ALLREDUCE
         Kohn-Sham residue             :  1.928E-01
         Coefficients available        :  Yes
       Hamiltonian update: {
 Energies: {Ekin:  1.60824546348E+02, Epot: -1.65371392269E+02, Enl:  1.51331758123E+01, 
              EH:  8.46291245907E+02,  EXC: -4.71577249219E+01, EvXC: -6.17611682498E+01}, 
    Total charge:  9.799998825342E+01, 
 Poisson Solver: {BC: Free, Box:  [  159,  139,  113 ], MPI tasks:  3}}
        #Eigenvalues and New Occupation Numbers
       Orbitals: [
 {e: -7.897084216303E-01, f:  2.0},  # 00001
 {e: -6.867296909232E-01, f:  2.0},  # 00002
 {e: -6.328749110778E-01, f:  2.0},  # 00003
 {e: -5.714356979792E-01, f:  2.0},  # 00004
 {e: -5.442513880073E-01, f:  2.0},  # 00005
 {e: -5.263519848263E-01, f:  2.0},  # 00006
 {e: -5.201548616005E-01, f:  2.0},  # 00007
 {e: -4.817677233142E-01, f:  2.0},  # 00008
 {e: -4.560766842259E-01, f:  2.0},  # 00009
 {e: -4.459933120419E-01, f:  2.0},  # 00010
 {e: -4.063192979155E-01, f:  2.0},  # 00011
 {e: -4.028008612472E-01, f:  2.0},  # 00012
 {e: -3.69322818321E-01, f:  2.0},  # 00013
 {e: -3.430310877941E-01, f:  2.0},  # 00014
 {e: -3.187074816454E-01, f:  2.0},  # 00015
 {e: -3.035608837324E-01, f:  2.0},  # 00016
 {e: -2.84625514598E-01, f:  2.0},  # 00017
 {e: -2.658178908313E-01, f:  2.0},  # 00018
 {e: -2.545650841649E-01, f:  2.0},  # 00019
 {e: -2.49275307864E-01, f:  2.0},  # 00020
 {e: -2.324102043275E-01, f:  2.0},  # 00021
 {e: -2.19759595704E-01, f:  2.0},  # 00022
 {e: -1.930571970973E-01, f:  2.0},  # 00023
 {e: -1.89870494619E-01, f:  2.0},  # 00024
 {e: -1.75501469412E-01, f:  2.0},  # 00025
 {e: -1.731008678757E-01, f:  2.0},  # 00026
 {e: -1.627096115912E-01, f:  2.0},  # 00027
 {e: -1.552365310569E-01, f:  2.0},  # 00028
 {e: -1.41995695608E-01, f:  2.0},  # 00029
 {e: -1.328291994936E-01, f:  2.0},  # 00030
 {e: -1.274424817001E-01, f:  2.0},  # 00031
 {e: -1.225846663731E-01, f:  2.0},  # 00032
 {e: -1.118395361337E-01, f:  2.0},  # 00033
 {e: -1.057516717452E-01, f:  2.0},  # 00034
 {e: -9.009685482416E-02, f:  2.0},  # 00035
 {e: -8.137341046452E-02, f:  2.0},  # 00036
 {e: -7.298603500691E-02, f:  2.0},  # 00037
 {e: -5.7410281786E-02, f:  2.0},  # 00038
 {e: -4.521235070947E-02, f:  2.0},  # 00039
 {e: -3.950062844418E-02, f:  2.0},  # 00040
 {e: -2.810179043833E-02, f:  2.0},  # 00041
 {e: -6.438864321162E-03, f:  2.0},  # 00042
 {e:  6.810289330831E-03, f:  2.0},  # 00043
 {e:  1.664101508157E-02, f:  2.0},  # 00044
 {e:  2.329218401275E-02, f:  2.0},  # 00045
 {e:  3.316835507696E-02, f:  2.0},  # 00046
 {e:  4.59299792305E-02, f:  2.0},  # 00047
 {e:  6.203977459305E-02, f:  2.0},  # 00048
 {e:  7.943558815221E-02, f:  2.0}] # 00049
       summary: [ {kernel optimization: DIAG, mixing quantity: DENS, mix hist:  5, 
 iter:  4, delta:  1.75E-06, energy: -1.56535047325302003E+02, D:  9.849E-04}]
   -  #-------------------------------------------------------------------- kernel iter: 5
       Kernel update:
         max dev from unity            :  9.26E-02
         Hamiltonian application required:  Yes
         method                        : diagonalization
         mode                          : sequential
         communication strategy kernel : ALLREDUCE
         Kohn-Sham residue             :  1.924E-01
         Coefficients available        :  Yes
       Hamiltonian update: {
 Energies: {Ekin:  1.60824546348E+02, Epot: -1.6550532438E+02, Enl:  1.51331758123E+01, 
              EH:  8.46120383692E+02,  EXC: -4.71260930091E+01, EvXC: -6.17194274556E+01}, 
    Total charge:  9.799998824183E+01, 
 Poisson Solver: {BC: Free, Box:  [  159,  139,  113 ], MPI tasks:  3}}
        #Eigenvalues and New Occupation Numbers
       Orbitals: [
 {e: -7.927761379019E-01, f:  2.0},  # 00001
 {e: -6.88742777568E-01, f:  2.0},  # 00002
 {e: -6.346995451645E-01, f:  2.0},  # 00003
 {e: -5.726873054284E-01, f:  2.0},  # 00004
 {e: -5.458826552941E-01, f:  2.0},  # 00005
 {e: -5.268777474182E-01, f:  2.0},  # 00006
 {e: -5.220865788687E-01, f:  2.0},  # 00007
 {e: -4.836891386293E-01, f:  2.0},  # 00008
 {e: -4.571455551305E-01, f:  2.0},  # 00009
 {e: -4.471017388306E-01, f:  2.0},  # 00010
 {e: -4.079852827093E-01, f:  2.0},  # 00011
 {e: -4.046445774671E-01, f:  2.0},  # 00012
 {e: -3.711637294014E-01, f:  2.0},  # 00013
 {e: -3.442034793234E-01, f:  2.0},  # 00014
 {e: -3.199110430675E-01, f:  2.0},  # 00015
 {e: -3.050785525092E-01, f:  2.0},  # 00016
 {e: -2.864375348941E-01, f:  2.0},  # 00017
 {e: -2.668023269433E-01, f:  2.0},  # 00018
 {e: -2.558061074576E-01, f:  2.0},  # 00019
 {e: -2.499088146546E-01, f:  2.0},  # 00020
 {e: -2.335908608526E-01, f:  2.0},  # 00021
 {e: -2.206727315549E-01, f:  2.0},  # 00022
 {e: -1.952355917486E-01, f:  2.0},  # 00023
 {e: -1.916803899957E-01, f:  2.0},  # 00024
 {e: -1.770087557874E-01, f:  2.0},  # 00025
 {e: -1.747471927897E-01, f:  2.0},  # 00026
 {e: -1.643538227883E-01, f:  2.0},  # 00027
 {e: -1.560953120086E-01, f:  2.0},  # 00028
 {e: -1.433097542328E-01, f:  2.0},  # 00029
 {e: -1.344695537969E-01, f:  2.0},  # 00030
 {e: -1.291702866832E-01, f:  2.0},  # 00031
 {e: -1.240220116554E-01, f:  2.0},  # 00032
 {e: -1.135785039828E-01, f:  2.0},  # 00033
 {e: -1.075547948257E-01, f:  2.0},  # 00034
 {e: -9.125518697431E-02, f:  2.0},  # 00035
 {e: -8.232265922986E-02, f:  2.0},  # 00036
 {e: -7.473191754492E-02, f:  2.0},  # 00037
 {e: -5.927737792806E-02, f:  2.0},  # 00038
 {e: -4.82031820104E-02, f:  2.0},  # 00039
 {e: -4.124794643991E-02, f:  2.0},  # 00040
 {e: -2.946050508732E-02, f:  2.0},  # 00041
 {e: -8.249122409409E-03, f:  2.0},  # 00042
 {e:  5.718940671079E-03, f:  2.0},  # 00043
 {e:  1.506567714352E-02, f:  2.0},  # 00044
 {e:  2.152832874873E-02, f:  2.0},  # 00045
 {e:  3.131493958465E-02, f:  2.0},  # 00046
 {e:  4.415441261616E-02, f:  2.0},  # 00047
 {e:  6.020568411568E-02, f:  2.0},  # 00048
 {e:  7.764126605911E-02, f:  2.0}] # 00049
       summary: [ {kernel optimization: DIAG, mixing quantity: DENS, mix hist:  5, 
 iter:  5, delta:  1.72E-06, energy: -1.56528245358526078E+02, D:  6.802E-03}]
   -  &final_kernel003  { #-------------------------------------------------------- iter: 6
 summary: [ {kernel optimization: DIAG, mixing quantity: DENS, mix hist:  5, 
 iter:  6, delta:  1.72E-06, energy: -1.56528245358526078E+02, D:  6.802E-03}]}
    #================================================================= Summary of both steps
   self consistency summary: &it_sc003
   -  {iter:  3, target function: HYBRID, mean conf prefac:  1.03E-02,  #WARNING: support function optimization not converged
 kernel optimization: DIAG,  #WARNING: density optimization not converged
 iter low:  3, delta out:  1.568E-06, energy: -1.56528245358526078E+02, D: -3.544}
   multiplicator for the confinement   :  0.5693626203398664
=======
 Energies: {Ekin:  1.60391421390E+02, Epot: -1.59421526504E+02, Enl:  1.51142968269E+01}, 
 Orthoconstraint:  Yes,  #WARNING: EXPERIMENTAL: modify eval
 Preconditioning:  Yes, rel D:  2.38E-02, kappa:  5.555E-01, kappa to history:  Yes, 
      mean kappa:  4.679E-01, dynamic conv crit:  2.14E-04, 
 iter:  2, fnrm:  1.39E-01, Omega: -1.667907777828550E+02, D: -3.88E+00, D best: -3.88E+00, 
 exit criterion: energy difference}
   -  &final_supfun003  { #-------------------------------------------------------- iter: 2
 target function: HYBRID, 
 Energies: {Ekin:  1.60391421390E+02, Epot: -1.59421526504E+02, Enl:  1.51142968269E+01}, 
 iter:  2, fnrm:  1.39E-01, Omega: -1.667907777828550E+02, D: -3.88E+00, D best: -3.88E+00}
      #Support functions created
    #=================================================================== kernel optimization
 - kernel optimization: &it_kernel003
   -  #--------------------------------------------------------------------- kernel iter: 1
     Kernel update:
       max dev from unity              :  8.54E-02
       Hamiltonian application required:  No
       method                          : diagonalization
       mode                            : sequential
       communication strategy kernel   : ALLREDUCE
       Coefficients available          :  Yes
     Hamiltonian update: {
 Energies: {Ekin:  1.70874916796E+02, Epot: -1.73132888468E+02, Enl:  1.64581342786E+01, 
              EH:  8.46388560839E+02,  EXC: -4.71567285388E+01, EvXC: -6.17596869231E+01}, 
    Total charge:  9.799998203712E+01, 
 Poisson Solver: {BC: Free, Box:  [  159,  139,  113 ], MPI tasks:  4}}
      #Eigenvalues and New Occupation Numbers
     Orbitals: [
 {e: -7.920471973224E-01, f:  2.0000},  # 00001
 {e: -6.911541820312E-01, f:  2.0000},  # 00002
 {e: -6.284181687460E-01, f:  2.0000},  # 00003
 {e: -5.671167342441E-01, f:  2.0000},  # 00004
 {e: -5.412690993129E-01, f:  2.0000},  # 00005
 {e: -5.202008803521E-01, f:  2.0000},  # 00006
 {e: -5.171744208423E-01, f:  2.0000},  # 00007
 {e: -4.799274847188E-01, f:  2.0000},  # 00008
 {e: -4.501234616204E-01, f:  2.0000},  # 00009
 {e: -4.409215629495E-01, f:  2.0000},  # 00010
 {e: -4.043887852420E-01, f:  2.0000},  # 00011
 {e: -4.031355007948E-01, f:  2.0000},  # 00012
 {e: -3.673425736844E-01, f:  2.0000},  # 00013
 {e: -3.391880763145E-01, f:  2.0000},  # 00014
 {e: -3.144397783900E-01, f:  2.0000},  # 00015
 {e: -3.025226104175E-01, f:  2.0000},  # 00016
 {e: -2.848434816234E-01, f:  2.0000},  # 00017
 {e: -2.605536056274E-01, f:  2.0000},  # 00018
 {e: -2.522897389989E-01, f:  2.0000},  # 00019
 {e: -2.456157309941E-01, f:  2.0000},  # 00020
 {e: -2.297320350741E-01, f:  2.0000},  # 00021
 {e: -2.156614367719E-01, f:  2.0000},  # 00022
 {e: -1.945071315896E-01, f:  2.0000},  # 00023
 {e: -1.890438351891E-01, f:  2.0000},  # 00024
 {e: -1.743670041379E-01, f:  2.0000},  # 00025
 {e: -1.693488537266E-01, f:  2.0000},  # 00026
 {e: -1.588889890429E-01, f:  2.0000},  # 00027
 {e: -1.487368950331E-01, f:  2.0000},  # 00028
 {e: -1.383955548704E-01, f:  2.0000},  # 00029
 {e: -1.300024629826E-01, f:  2.0000},  # 00030
 {e: -1.277514892362E-01, f:  2.0000},  # 00031
 {e: -1.192550534438E-01, f:  2.0000},  # 00032
 {e: -1.115832316147E-01, f:  2.0000},  # 00033
 {e: -1.039545018381E-01, f:  2.0000},  # 00034
 {e: -8.544821475447E-02, f:  2.0000},  # 00035
 {e: -7.498280195853E-02, f:  2.0000},  # 00036
 {e: -7.079956092334E-02, f:  2.0000},  # 00037
 {e: -5.662819207361E-02, f:  2.0000},  # 00038
 {e: -3.950447029043E-02, f:  2.0000},  # 00039
 {e: -3.764856716083E-02, f:  2.0000},  # 00040
 {e: -2.270417477458E-02, f:  2.0000},  # 00041
 {e: -5.000191521428E-03, f:  2.0000},  # 00042
 {e:  1.201519605671E-02, f:  2.0000},  # 00043
 {e:  2.007767638875E-02, f:  2.0000},  # 00044
 {e:  2.709865287715E-02, f:  2.0000},  # 00045
 {e:  3.536712390627E-02, f:  2.0000},  # 00046
 {e:  4.864825864444E-02, f:  2.0000},  # 00047
 {e:  6.404101847738E-02, f:  2.0000},  # 00048
 {e:  8.545907468741E-02, f:  2.0000}] # 00049
     summary: [ {kernel optimization: DIAG, mixing quantity: DENS, mix hist:  4, 
 iter:  1, delta:  1.69E-06, energy: -1.56358142329917655E+02, D: -3.443E+00}]
   -  #--------------------------------------------------------------------- kernel iter: 2
     Kernel update:
       max dev from unity              :  8.54E-02
       Hamiltonian application required:  Yes
       method                          : diagonalization
       mode                            : sequential
       communication strategy kernel   : ALLREDUCE
       Kohn-Sham residue               :  1.962E-01
       Coefficients available          :  Yes
     Hamiltonian update: {
 Energies: {Ekin:  1.60391421390E+02, Epot: -1.65791242184E+02, Enl:  1.51142968269E+01, 
              EH:  8.45098571962E+02,  EXC: -4.69238835751E+01, EvXC: -6.14524842700E+01}, 
    Total charge:  9.799998198349E+01, 
 Poisson Solver: {BC: Free, Box:  [  159,  139,  113 ], MPI tasks:  4}}
      #Eigenvalues and New Occupation Numbers
     Orbitals: [
 {e: -8.063237391082E-01, f:  2.0000},  # 00001
 {e: -7.054215017810E-01, f:  2.0000},  # 00002
 {e: -6.427874129692E-01, f:  2.0000},  # 00003
 {e: -5.790164949681E-01, f:  2.0000},  # 00004
 {e: -5.533613560737E-01, f:  2.0000},  # 00005
 {e: -5.308657327944E-01, f:  2.0000},  # 00006
 {e: -5.297114924316E-01, f:  2.0000},  # 00007
 {e: -4.926599595488E-01, f:  2.0000},  # 00008
 {e: -4.611450238583E-01, f:  2.0000},  # 00009
 {e: -4.519549360537E-01, f:  2.0000},  # 00010
 {e: -4.169109302546E-01, f:  2.0000},  # 00011
 {e: -4.151022968854E-01, f:  2.0000},  # 00012
 {e: -3.788756868079E-01, f:  2.0000},  # 00013
 {e: -3.500046360736E-01, f:  2.0000},  # 00014
 {e: -3.251259978338E-01, f:  2.0000},  # 00015
 {e: -3.134939813517E-01, f:  2.0000},  # 00016
 {e: -2.979058137674E-01, f:  2.0000},  # 00017
 {e: -2.708591221632E-01, f:  2.0000},  # 00018
 {e: -2.628275801064E-01, f:  2.0000},  # 00019
 {e: -2.556294070048E-01, f:  2.0000},  # 00020
 {e: -2.394618337078E-01, f:  2.0000},  # 00021
 {e: -2.248957494895E-01, f:  2.0000},  # 00022
 {e: -2.078564351743E-01, f:  2.0000},  # 00023
 {e: -2.006565590531E-01, f:  2.0000},  # 00024
 {e: -1.881731420564E-01, f:  2.0000},  # 00025
 {e: -1.803418070142E-01, f:  2.0000},  # 00026
 {e: -1.706712415525E-01, f:  2.0000},  # 00027
 {e: -1.587838565686E-01, f:  2.0000},  # 00028
 {e: -1.502956128267E-01, f:  2.0000},  # 00029
 {e: -1.419637184525E-01, f:  2.0000},  # 00030
 {e: -1.395312033970E-01, f:  2.0000},  # 00031
 {e: -1.315199676791E-01, f:  2.0000},  # 00032
 {e: -1.236416598205E-01, f:  2.0000},  # 00033
 {e: -1.158048721837E-01, f:  2.0000},  # 00034
 {e: -9.664589627606E-02, f:  2.0000},  # 00035
 {e: -8.646366912273E-02, f:  2.0000},  # 00036
 {e: -8.277380897713E-02, f:  2.0000},  # 00037
 {e: -6.993554936483E-02, f:  2.0000},  # 00038
 {e: -5.422696249693E-02, f:  2.0000},  # 00039
 {e: -5.002939411811E-02, f:  2.0000},  # 00040
 {e: -3.479364885370E-02, f:  2.0000},  # 00041
 {e: -1.678933006117E-02, f:  2.0000},  # 00042
 {e: -8.466371075815E-04, f:  2.0000},  # 00043
 {e:  8.992023592126E-03, f:  2.0000},  # 00044
 {e:  1.433627374739E-02, f:  2.0000},  # 00045
 {e:  2.283961353000E-02, f:  2.0000},  # 00046
 {e:  3.596985559877E-02, f:  2.0000},  # 00047
 {e:  5.181419219201E-02, f:  2.0000},  # 00048
 {e:  7.183423729822E-02, f:  2.0000}] # 00049
     summary: [ {kernel optimization: DIAG, mixing quantity: DENS, mix hist:  4, 
 iter:  2, delta:  1.51E-06, energy: -1.56315288622230241E+02, D:  4.285E-02}]
   -  #--------------------------------------------------------------------- kernel iter: 3
     Kernel update:
       max dev from unity              :  8.54E-02
       Hamiltonian application required:  Yes
       method                          : diagonalization
       mode                            : sequential
       communication strategy kernel   : ALLREDUCE
       Kohn-Sham residue               :  1.829E-01
       Coefficients available          :  Yes
     Hamiltonian update: {
 Energies: {Ekin:  1.60391421390E+02, Epot: -1.73223432619E+02, Enl:  1.51142968269E+01, 
              EH:  8.36296632505E+02,  EXC: -4.53503312874E+01, EvXC: -5.93759995020E+01}, 
    Total charge:  9.799998164470E+01, 
 Poisson Solver: {BC: Free, Box:  [  159,  139,  113 ], MPI tasks:  4}}
      #Eigenvalues and New Occupation Numbers
     Orbitals: [
 {e: -9.059147984159E-01, f:  2.0000},  # 00001
 {e: -8.054008558680E-01, f:  2.0000},  # 00002
 {e: -7.397727420082E-01, f:  2.0000},  # 00003
 {e: -6.643434061307E-01, f:  2.0000},  # 00004
 {e: -6.344715154002E-01, f:  2.0000},  # 00005
 {e: -6.258483539193E-01, f:  2.0000},  # 00006
 {e: -5.971232915094E-01, f:  2.0000},  # 00007
 {e: -5.824570365547E-01, f:  2.0000},  # 00008
 {e: -5.427845125976E-01, f:  2.0000},  # 00009
 {e: -5.266983662617E-01, f:  2.0000},  # 00010
 {e: -5.024444906338E-01, f:  2.0000},  # 00011
 {e: -5.004730808216E-01, f:  2.0000},  # 00012
 {e: -4.602695461435E-01, f:  2.0000},  # 00013
 {e: -4.284900053709E-01, f:  2.0000},  # 00014
 {e: -4.014069448704E-01, f:  2.0000},  # 00015
 {e: -3.923120899740E-01, f:  2.0000},  # 00016
 {e: -3.870681750787E-01, f:  2.0000},  # 00017
 {e: -3.444055301765E-01, f:  2.0000},  # 00018
 {e: -3.400987533624E-01, f:  2.0000},  # 00019
 {e: -3.271587803056E-01, f:  2.0000},  # 00020
 {e: -3.083643886626E-01, f:  2.0000},  # 00021
 {e: -3.008578400262E-01, f:  2.0000},  # 00022
 {e: -2.908938673151E-01, f:  2.0000},  # 00023
 {e: -2.838252363863E-01, f:  2.0000},  # 00024
 {e: -2.805747878419E-01, f:  2.0000},  # 00025
 {e: -2.539533172389E-01, f:  2.0000},  # 00026
 {e: -2.514677372552E-01, f:  2.0000},  # 00027
 {e: -2.359934167318E-01, f:  2.0000},  # 00028
 {e: -2.285086833853E-01, f:  2.0000},  # 00029
 {e: -2.229270240521E-01, f:  2.0000},  # 00030
 {e: -2.216598061319E-01, f:  2.0000},  # 00031
 {e: -2.181438489050E-01, f:  2.0000},  # 00032
 {e: -2.053307604468E-01, f:  2.0000},  # 00033
 {e: -1.929542069451E-01, f:  2.0000},  # 00034
 {e: -1.807882489051E-01, f:  2.0000},  # 00035
 {e: -1.640128957437E-01, f:  2.0000},  # 00036
 {e: -1.615421502072E-01, f:  2.0000},  # 00037
 {e: -1.578199521707E-01, f:  2.0000},  # 00038
 {e: -1.536425599801E-01, f:  2.0000},  # 00039
 {e: -1.350987999235E-01, f:  2.0000},  # 00040
 {e: -1.170940826958E-01, f:  2.0000},  # 00041
 {e: -9.820697674798E-02, f:  2.0000},  # 00042
 {e: -9.581360948188E-02, f:  2.0000},  # 00043
 {e: -7.400778029215E-02, f:  2.0000},  # 00044
 {e: -6.414437810432E-02, f:  2.0000},  # 00045
 {e: -6.049673256195E-02, f:  2.0000},  # 00046
 {e: -5.086830255613E-02, f:  2.0000},  # 00047
 {e: -3.314969378785E-02, f:  2.0000},  # 00048
 {e: -1.671741105057E-02, f:  2.0000}] # 00049
     summary: [ {kernel optimization: DIAG, mixing quantity: DENS, mix hist:  4, 
 iter:  3, delta:  4.73E-07, energy: -1.56151284265300319E+02, D:  1.640E-01}]
   -  #--------------------------------------------------------------------- kernel iter: 4
     Kernel update:
       max dev from unity              :  8.54E-02
       Hamiltonian application required:  Yes
       method                          : diagonalization
       mode                            : sequential
       communication strategy kernel   : ALLREDUCE
       Kohn-Sham residue               :  1.814E-01
       Coefficients available          :  Yes
     Hamiltonian update: {
 Energies: {Ekin:  1.60391421390E+02, Epot: -1.73708502439E+02, Enl:  1.51142968269E+01, 
              EH:  8.35751118149E+02,  EXC: -4.51131577417E+01, EvXC: -5.90631152240E+01}, 
    Total charge:  9.799998179236E+01, 
 Poisson Solver: {BC: Free, Box:  [  159,  139,  113 ], MPI tasks:  4}}
      #Eigenvalues and New Occupation Numbers
     Orbitals: [
 {e: -9.085935758747E-01, f:  2.0000},  # 00001
 {e: -8.119604340717E-01, f:  2.0000},  # 00002
 {e: -7.287298158410E-01, f:  2.0000},  # 00003
 {e: -6.671720743086E-01, f:  2.0000},  # 00004
 {e: -6.371255655757E-01, f:  2.0000},  # 00005
 {e: -6.325384958899E-01, f:  2.0000},  # 00006
 {e: -6.041624986657E-01, f:  2.0000},  # 00007
 {e: -5.919533862774E-01, f:  2.0000},  # 00008
 {e: -5.445939019168E-01, f:  2.0000},  # 00009
 {e: -5.320881600995E-01, f:  2.0000},  # 00010
 {e: -5.104089118284E-01, f:  2.0000},  # 00011
 {e: -5.058350886813E-01, f:  2.0000},  # 00012
 {e: -4.649299718335E-01, f:  2.0000},  # 00013
 {e: -4.318116678484E-01, f:  2.0000},  # 00014
 {e: -4.044020818447E-01, f:  2.0000},  # 00015
 {e: -3.972123040410E-01, f:  2.0000},  # 00016
 {e: -3.925584885022E-01, f:  2.0000},  # 00017
 {e: -3.462312413530E-01, f:  2.0000},  # 00018
 {e: -3.443417004189E-01, f:  2.0000},  # 00019
 {e: -3.363199695034E-01, f:  2.0000},  # 00020
 {e: -3.158878360293E-01, f:  2.0000},  # 00021
 {e: -3.037935619723E-01, f:  2.0000},  # 00022
 {e: -2.965978732781E-01, f:  2.0000},  # 00023
 {e: -2.887204403712E-01, f:  2.0000},  # 00024
 {e: -2.874694398352E-01, f:  2.0000},  # 00025
 {e: -2.604012187705E-01, f:  2.0000},  # 00026
 {e: -2.555525636212E-01, f:  2.0000},  # 00027
 {e: -2.431322216705E-01, f:  2.0000},  # 00028
 {e: -2.353698310756E-01, f:  2.0000},  # 00029
 {e: -2.331353790403E-01, f:  2.0000},  # 00030
 {e: -2.251830570229E-01, f:  2.0000},  # 00031
 {e: -2.233483883482E-01, f:  2.0000},  # 00032
 {e: -2.074412295401E-01, f:  2.0000},  # 00033
 {e: -1.932034220315E-01, f:  2.0000},  # 00034
 {e: -1.886445948796E-01, f:  2.0000},  # 00035
 {e: -1.707863881695E-01, f:  2.0000},  # 00036
 {e: -1.699092415943E-01, f:  2.0000},  # 00037
 {e: -1.643995610790E-01, f:  2.0000},  # 00038
 {e: -1.535143859139E-01, f:  2.0000},  # 00039
 {e: -1.407359116070E-01, f:  2.0000},  # 00040
 {e: -1.133274763756E-01, f:  2.0000},  # 00041
 {e: -1.062961277097E-01, f:  2.0000},  # 00042
 {e: -9.933795773353E-02, f:  2.0000},  # 00043
 {e: -8.356594289629E-02, f:  2.0000},  # 00044
 {e: -7.443219498734E-02, f:  2.0000},  # 00045
 {e: -6.347156050854E-02, f:  2.0000},  # 00046
 {e: -5.554494909599E-02, f:  2.0000},  # 00047
 {e: -4.115881018267E-02, f:  2.0000},  # 00048
 {e: -1.043080170654E-02, f:  2.0000}] # 00049
     summary: [ {kernel optimization: DIAG, mixing quantity: DENS, mix hist:  4, 
 iter:  4, delta:  1.35E-07, energy: -1.56141402501978291E+02, D:  9.882E-03}]
   -  &final_kernel003  { #-------------------------------------------------------- iter: 5
 summary: [ {kernel optimization: DIAG, mixing quantity: DENS, mix hist:  4, 
 iter:  5, delta:  1.35E-07, energy: -1.56141402501978291E+02, D:  9.882E-03}]}
    #================================================================= Summary of both steps
   self consistency summary: &it_sc003
   -  {iter:  3, target function: HYBRID, mean conf prefac:  1.11E-02, 
 iterations to converge support functions:  2, kernel optimization: DIAG,  #WARNING: density optimization not converged
 iter low:  3, delta out:  1.632E-06, energy: -1.56141402501978291E+02, D: -3.226E+00}
   multiplicator for the confinement   :  0.55550447413900783
>>>>>>> ffa93dbe
    #WARNING: No orthogonalizing of the support functions
    #========================================================= support function optimization
 - support function optimization: &it_supfun004
   -  { #-------------------------------------------------------------------------- iter: 1
 target function: HYBRID, Hamiltonian Applied:  Yes, 
<<<<<<< HEAD
 Energies: {Ekin:  1.60824546348E+02, Epot: -1.69234945634E+02, Enl:  1.51331758123E+01}, 
 Orthoconstraint:  Yes,  #WARNING: EXPERIMENTAL: modify eval
 Preconditioning:  Yes, rel D:  0.0, mean kappa:  4.664E-01, dynamic conv crit:  8.58E-02, 
 iter:  1, fnrm:  1.29E-01, Omega: -1.797757968833462E+02, D: -1.61E+01, D best: -1.61E+01, 
=======
 Energies: {Ekin:  1.60391421390E+02, Epot: -1.70792749534E+02, Enl:  1.51142968269E+01}, 
 Orthoconstraint:  Yes,  #WARNING: EXPERIMENTAL: modify eval
 Preconditioning:  Yes, rel D:  0.00E+00, mean kappa:  4.679E-01, 
            dynamic conv crit:  2.14E-04, 
 iter:  1, fnrm:  1.41E-01, Omega: -1.816266773778829E+02, D: -1.87E+01, D best: -1.87E+01, 
>>>>>>> ffa93dbe
 Optimization: {algorithm: DIIS, history length:  8, consecutive failures:  0, 
           total failures:  0}, 
 Orthogonalization:  No, normalization:  Yes, Normalization:  Yes, 
         communication strategy kernel: ALLREDUCE, reconstruct kernel:  Yes}
   -  { #-------------------------------------------------------------------------- iter: 2
 target function: HYBRID, Hamiltonian Applied:  Yes, 
<<<<<<< HEAD
 Energies: {Ekin:  1.59504311162E+02, Epot: -1.675582821E+02, Enl:  1.50276378763E+01}, 
 Orthoconstraint:  Yes,  #WARNING: EXPERIMENTAL: modify eval
 Preconditioning:  Yes, rel D:  2.48E-03, kappa:  5.176E-01, kappa to history:  Yes, 
      mean kappa:  4.554E-01, dynamic conv crit:  8.78E-02, 
 iter:  2, fnrm:  8.05E-02, Omega: -1.802214892546344E+02, D: -4.46E-01, D best: -4.46E-01, 
 exit criterion: energy difference}
   -  &final_supfun004  { #-------------------------------------------------------- iter: 2
 target function: HYBRID, 
 Energies: {Ekin:  1.59504311162E+02, Epot: -1.675582821E+02, Enl:  1.50276378763E+01}, 
 iter:  2, fnrm:  8.05E-02, Omega: -1.802214892546344E+02, D: -4.46E-01, D best: -4.46E-01}
      #Support functions created
    #=================================================================== kernel optimization
 - kernel optimization: &it_kernel004
   -  #-------------------------------------------------------------------- kernel iter: 1
       Kernel update:
         max dev from unity            :  8.39E-02
         Hamiltonian application required:  No
         method                        : diagonalization
         mode                          : sequential
         communication strategy kernel : ALLREDUCE
         Coefficients available        :  Yes
       Hamiltonian update: {
 Energies: {Ekin:  1.60824546348E+02, Epot: -1.6550532438E+02, Enl:  1.51331758123E+01, 
              EH:  8.38301738732E+02,  EXC: -4.54545031108E+01, EvXC: -5.95130590999E+01}, 
    Total charge:  9.799998815688E+01, 
 Poisson Solver: {BC: Free, Box:  [  159,  139,  113 ], MPI tasks:  3}}
        #Eigenvalues and New Occupation Numbers
       Orbitals: [
 {e: -8.710902361263E-01, f:  2.0},  # 00001
 {e: -7.72698686188E-01, f:  2.0},  # 00002
 {e: -7.145323349765E-01, f:  2.0},  # 00003
 {e: -6.422489031826E-01, f:  2.0},  # 00004
 {e: -6.142979892753E-01, f:  2.0},  # 00005
 {e: -6.044424340226E-01, f:  2.0},  # 00006
 {e: -5.783720541075E-01, f:  2.0},  # 00007
 {e: -5.647556580447E-01, f:  2.0},  # 00008
 {e: -5.243768510247E-01, f:  2.0},  # 00009
 {e: -5.095811866584E-01, f:  2.0},  # 00010
 {e: -4.863072087138E-01, f:  2.0},  # 00011
 {e: -4.853617675035E-01, f:  2.0},  # 00012
 {e: -4.39338699289E-01, f:  2.0},  # 00013
 {e: -4.146518550442E-01, f:  2.0},  # 00014
 {e: -3.8607459806E-01, f:  2.0},  # 00015
 {e: -3.794884650029E-01, f:  2.0},  # 00016
 {e: -3.732208144438E-01, f:  2.0},  # 00017
 {e: -3.316337903831E-01, f:  2.0},  # 00018
 {e: -3.291084245123E-01, f:  2.0},  # 00019
 {e: -3.111355294987E-01, f:  2.0},  # 00020
 {e: -2.969780284591E-01, f:  2.0},  # 00021
 {e: -2.854545693806E-01, f:  2.0},  # 00022
 {e: -2.794714166426E-01, f:  2.0},  # 00023
 {e: -2.715447419871E-01, f:  2.0},  # 00024
 {e: -2.671738951936E-01, f:  2.0},  # 00025
 {e: -2.440938062333E-01, f:  2.0},  # 00026
 {e: -2.383708293569E-01, f:  2.0},  # 00027
 {e: -2.260835736346E-01, f:  2.0},  # 00028
 {e: -2.167380786386E-01, f:  2.0},  # 00029
 {e: -2.145650522707E-01, f:  2.0},  # 00030
 {e: -2.069627701349E-01, f:  2.0},  # 00031
 {e: -2.058572948762E-01, f:  2.0},  # 00032
 {e: -1.956128919084E-01, f:  2.0},  # 00033
 {e: -1.816532165586E-01, f:  2.0},  # 00034
 {e: -1.719688950391E-01, f:  2.0},  # 00035
 {e: -1.550706603686E-01, f:  2.0},  # 00036
 {e: -1.540791810312E-01, f:  2.0},  # 00037
 {e: -1.478414671712E-01, f:  2.0},  # 00038
 {e: -1.417334511776E-01, f:  2.0},  # 00039
 {e: -1.282754862448E-01, f:  2.0},  # 00040
 {e: -1.073067178258E-01, f:  2.0},  # 00041
 {e: -9.480232447553E-02, f:  2.0},  # 00042
 {e: -8.053616331613E-02, f:  2.0},  # 00043
 {e: -6.59510651177E-02, f:  2.0},  # 00044
 {e: -6.052593099178E-02, f:  2.0},  # 00045
 {e: -5.822298202918E-02, f:  2.0},  # 00046
 {e: -4.518954213405E-02, f:  2.0},  # 00047
 {e: -2.937658962415E-02, f:  2.0},  # 00048
 {e: -7.772463337214E-03, f:  2.0}] # 00049
       summary: [ {kernel optimization: DIAG, mixing quantity: DENS, mix hist:  5, 
 iter:  1, delta:  6.85E-07, energy: -1.56811762317944726E+02, D: -2.835E-01}]
   -  #-------------------------------------------------------------------- kernel iter: 2
       Kernel update:
         max dev from unity            :  8.39E-02
         Hamiltonian application required:  Yes
         method                        : diagonalization
         mode                          : sequential
         communication strategy kernel : ALLREDUCE
         Kohn-Sham residue             :  1.612E-01
         Coefficients available        :  Yes
       Hamiltonian update: {
 Energies: {Ekin:  1.59504311162E+02, Epot: -1.70063075535E+02, Enl:  1.50276378763E+01, 
              EH:  8.38916996857E+02,  EXC: -4.55435582704E+01, EvXC: -5.96306993144E+01}, 
    Total charge:  9.799998815612E+01, 
 Poisson Solver: {BC: Free, Box:  [  159,  139,  113 ], MPI tasks:  3}}
        #Eigenvalues and New Occupation Numbers
       Orbitals: [
 {e: -8.670070159178E-01, f:  2.0},  # 00001
 {e: -7.65518648172E-01, f:  2.0},  # 00002
 {e: -7.09994688543E-01, f:  2.0},  # 00003
 {e: -6.35255710433E-01, f:  2.0},  # 00004
 {e: -6.092637536974E-01, f:  2.0},  # 00005
 {e: -5.943604036781E-01, f:  2.0},  # 00006
 {e: -5.739420028418E-01, f:  2.0},  # 00007
 {e: -5.558190051611E-01, f:  2.0},  # 00008
 {e: -5.191395088477E-01, f:  2.0},  # 00009
 {e: -5.056485120046E-01, f:  2.0},  # 00010
 {e: -4.798464280974E-01, f:  2.0},  # 00011
 {e: -4.783820055921E-01, f:  2.0},  # 00012
 {e: -4.360077856011E-01, f:  2.0},  # 00013
 {e: -4.10267504567E-01, f:  2.0},  # 00014
 {e: -3.824425469882E-01, f:  2.0},  # 00015
 {e: -3.749344309286E-01, f:  2.0},  # 00016
 {e: -3.661225347598E-01, f:  2.0},  # 00017
 {e: -3.284692694466E-01, f:  2.0},  # 00018
 {e: -3.246849638364E-01, f:  2.0},  # 00019
 {e: -3.057163134863E-01, f:  2.0},  # 00020
 {e: -2.927302642902E-01, f:  2.0},  # 00021
 {e: -2.812784894922E-01, f:  2.0},  # 00022
 {e: -2.757977335757E-01, f:  2.0},  # 00023
 {e: -2.662586506277E-01, f:  2.0},  # 00024
 {e: -2.603390201747E-01, f:  2.0},  # 00025
 {e: -2.40240080274E-01, f:  2.0},  # 00026
 {e: -2.338667642786E-01, f:  2.0},  # 00027
 {e: -2.190859573661E-01, f:  2.0},  # 00028
 {e: -2.130098469129E-01, f:  2.0},  # 00029
 {e: -2.077063671285E-01, f:  2.0},  # 00030
 {e: -2.025277800909E-01, f:  2.0},  # 00031
 {e: -2.014582047506E-01, f:  2.0},  # 00032
 {e: -1.883316465219E-01, f:  2.0},  # 00033
 {e: -1.767062980968E-01, f:  2.0},  # 00034
 {e: -1.649218047315E-01, f:  2.0},  # 00035
 {e: -1.513563248034E-01, f:  2.0},  # 00036
 {e: -1.467966074223E-01, f:  2.0},  # 00037
 {e: -1.437328116632E-01, f:  2.0},  # 00038
 {e: -1.366469340145E-01, f:  2.0},  # 00039
 {e: -1.191677250346E-01, f:  2.0},  # 00040
 {e: -1.025360000831E-01, f:  2.0},  # 00041
 {e: -8.673039688687E-02, f:  2.0},  # 00042
 {e: -7.402509532626E-02, f:  2.0},  # 00043
 {e: -5.597438230229E-02, f:  2.0},  # 00044
 {e: -5.394283683664E-02, f:  2.0},  # 00045
 {e: -4.940911533441E-02, f:  2.0},  # 00046
 {e: -3.64045456952E-02, f:  2.0},  # 00047
 {e: -2.023091276992E-02, f:  2.0},  # 00048
 {e: -2.947944684825E-03, f:  2.0}] # 00049
       summary: [ {kernel optimization: DIAG, mixing quantity: DENS, mix hist:  5, 
 iter:  2, delta:  8.29E-07, energy: -1.56828541393539467E+02, D: -1.678E-02}]
   -  #-------------------------------------------------------------------- kernel iter: 3
       Kernel update:
         max dev from unity            :  8.39E-02
         Hamiltonian application required:  Yes
         method                        : diagonalization
         mode                          : sequential
         communication strategy kernel : ALLREDUCE
         Kohn-Sham residue             :  1.581E-01
         Coefficients available        :  Yes
       Hamiltonian update: {
 Energies: {Ekin:  1.59504311162E+02, Epot: -1.72032459307E+02, Enl:  1.50276378763E+01, 
              EH:  8.36612248676E+02,  EXC: -4.52371412136E+01, EvXC: -5.92262263783E+01}, 
    Total charge:  9.799998815334E+01, 
 Poisson Solver: {BC: Free, Box:  [  159,  139,  113 ], MPI tasks:  3}}
        #Eigenvalues and New Occupation Numbers
       Orbitals: [
 {e: -8.869256335938E-01, f:  2.0},  # 00001
 {e: -7.945847266426E-01, f:  2.0},  # 00002
 {e: -7.306124733613E-01, f:  2.0},  # 00003
 {e: -6.615982098451E-01, f:  2.0},  # 00004
 {e: -6.300859095025E-01, f:  2.0},  # 00005
 {e: -6.281937332173E-01, f:  2.0},  # 00006
 {e: -5.922959178761E-01, f:  2.0},  # 00007
 {e: -5.865200440964E-01, f:  2.0},  # 00008
 {e: -5.407262216764E-01, f:  2.0},  # 00009
 {e: -5.228237103514E-01, f:  2.0},  # 00010
 {e: -5.051855748741E-01, f:  2.0},  # 00011
 {e: -5.013714011172E-01, f:  2.0},  # 00012
 {e: -4.516413878799E-01, f:  2.0},  # 00013
 {e: -4.28832055408E-01, f:  2.0},  # 00014
 {e: -3.99113814593E-01, f:  2.0},  # 00015
 {e: -3.951994821778E-01, f:  2.0},  # 00016
 {e: -3.892291714751E-01, f:  2.0},  # 00017
 {e: -3.437458462805E-01, f:  2.0},  # 00018
 {e: -3.427003714834E-01, f:  2.0},  # 00019
 {e: -3.26508982073E-01, f:  2.0},  # 00020
 {e: -3.100093651333E-01, f:  2.0},  # 00021
 {e: -2.989026524724E-01, f:  2.0},  # 00022
 {e: -2.924997559513E-01, f:  2.0},  # 00023
 {e: -2.858908980442E-01, f:  2.0},  # 00024
 {e: -2.853059151168E-01, f:  2.0},  # 00025
 {e: -2.573395027762E-01, f:  2.0},  # 00026
 {e: -2.526527075432E-01, f:  2.0},  # 00027
 {e: -2.435732871212E-01, f:  2.0},  # 00028
 {e: -2.322465920418E-01, f:  2.0},  # 00029
 {e: -2.295207939691E-01, f:  2.0},  # 00030
 {e: -2.211679783333E-01, f:  2.0},  # 00031
 {e: -2.186815660022E-01, f:  2.0},  # 00032
 {e: -2.136291563544E-01, f:  2.0},  # 00033
 {e: -1.966793036693E-01, f:  2.0},  # 00034
 {e: -1.897464022355E-01, f:  2.0},  # 00035
 {e: -1.731179063567E-01, f:  2.0},  # 00036
 {e: -1.671448176884E-01, f:  2.0},  # 00037
 {e: -1.608870629717E-01, f:  2.0},  # 00038
 {e: -1.574305186768E-01, f:  2.0},  # 00039
 {e: -1.489505682979E-01, f:  2.0},  # 00040
 {e: -1.221829064914E-01, f:  2.0},  # 00041
 {e: -1.137350662351E-01, f:  2.0},  # 00042
 {e: -1.001622212975E-01, f:  2.0},  # 00043
 {e: -8.777334698417E-02, f:  2.0},  # 00044
 {e: -8.329434799139E-02, f:  2.0},  # 00045
 {e: -7.187180079758E-02, f:  2.0},  # 00046
 {e: -6.532887915718E-02, f:  2.0},  # 00047
 {e: -4.969019007013E-02, f:  2.0},  # 00048
 {e: -2.287919734161E-02, f:  2.0}] # 00049
       summary: [ {kernel optimization: DIAG, mixing quantity: DENS, mix hist:  5, 
 iter:  3, delta:  5.07E-07, energy: -1.56788260693169036E+02, D:  4.028E-02}]
   -  #-------------------------------------------------------------------- kernel iter: 4
       Kernel update:
         max dev from unity            :  8.39E-02
         Hamiltonian application required:  Yes
         method                        : diagonalization
         mode                          : sequential
         communication strategy kernel : ALLREDUCE
         Kohn-Sham residue             :  1.562E-01
         Coefficients available        :  Yes
       Hamiltonian update: {
 Energies: {Ekin:  1.59504311162E+02, Epot: -1.74217446379E+02, Enl:  1.50276378763E+01, 
              EH:  8.34088827615E+02,  EXC: -4.48971468871E+01, EvXC: -5.87779384956E+01}, 
    Total charge:  9.799998816152E+01, 
 Poisson Solver: {BC: Free, Box:  [  159,  139,  113 ], MPI tasks:  3}}
        #Eigenvalues and New Occupation Numbers
       Orbitals: [
 {e: -9.149876249976E-01, f:  2.0},  # 00001
 {e: -8.263567494467E-01, f:  2.0},  # 00002
 {e: -7.563529831056E-01, f:  2.0},  # 00003
 {e: -6.897463067736E-01, f:  2.0},  # 00004
 {e: -6.59736869536E-01, f:  2.0},  # 00005
 {e: -6.552617684599E-01, f:  2.0},  # 00006
 {e: -6.159992396794E-01, f:  2.0},  # 00007
 {e: -6.156314121244E-01, f:  2.0},  # 00008
 {e: -5.665925139531E-01, f:  2.0},  # 00009
 {e: -5.460145289901E-01, f:  2.0},  # 00010
 {e: -5.310875914973E-01, f:  2.0},  # 00011
 {e: -5.261816009079E-01, f:  2.0},  # 00012
 {e: -4.741612773409E-01, f:  2.0},  # 00013
 {e: -4.523919139315E-01, f:  2.0},  # 00014
 {e: -4.223690325499E-01, f:  2.0},  # 00015
 {e: -4.202428992705E-01, f:  2.0},  # 00016
 {e: -4.122715865527E-01, f:  2.0},  # 00017
 {e: -3.659656835727E-01, f:  2.0},  # 00018
 {e: -3.648608020692E-01, f:  2.0},  # 00019
 {e: -3.505034432034E-01, f:  2.0},  # 00020
 {e: -3.318605056639E-01, f:  2.0},  # 00021
 {e: -3.203154207861E-01, f:  2.0},  # 00022
 {e: -3.167957368381E-01, f:  2.0},  # 00023
 {e: -3.112524320618E-01, f:  2.0},  # 00024
 {e: -3.068322949096E-01, f:  2.0},  # 00025
 {e: -2.802524129092E-01, f:  2.0},  # 00026
 {e: -2.756037248313E-01, f:  2.0},  # 00027
 {e: -2.688825836569E-01, f:  2.0},  # 00028
 {e: -2.575939033102E-01, f:  2.0},  # 00029
 {e: -2.521041802845E-01, f:  2.0},  # 00030
 {e: -2.421691693942E-01, f:  2.0},  # 00031
 {e: -2.405631781026E-01, f:  2.0},  # 00032
 {e: -2.374779831349E-01, f:  2.0},  # 00033
 {e: -2.198002469298E-01, f:  2.0},  # 00034
 {e: -2.14846003382E-01, f:  2.0},  # 00035
 {e: -1.992396216255E-01, f:  2.0},  # 00036
 {e: -1.892986350888E-01, f:  2.0},  # 00037
 {e: -1.838290293378E-01, f:  2.0},  # 00038
 {e: -1.801819758934E-01, f:  2.0},  # 00039
 {e: -1.750649620386E-01, f:  2.0},  # 00040
 {e: -1.448670130295E-01, f:  2.0},  # 00041
 {e: -1.382003663096E-01, f:  2.0},  # 00042
 {e: -1.277584704959E-01, f:  2.0},  # 00043
 {e: -1.14660562647E-01, f:  2.0},  # 00044
 {e: -1.099828214112E-01, f:  2.0},  # 00045
 {e: -9.365824487075E-02, f:  2.0},  # 00046
 {e: -9.082221755483E-02, f:  2.0},  # 00047
 {e: -7.488276020377E-02, f:  2.0},  # 00048
 {e: -4.591970827525E-02, f:  2.0}] # 00049
       summary: [ {kernel optimization: DIAG, mixing quantity: DENS, mix hist:  5, 
 iter:  4, delta:  3.51E-07, energy: -1.56775618425300877E+02, D:  1.264E-02}]
   -  #-------------------------------------------------------------------- kernel iter: 5
       Kernel update:
         max dev from unity            :  8.39E-02
         Hamiltonian application required:  Yes
         method                        : diagonalization
         mode                          : sequential
         communication strategy kernel : ALLREDUCE
         Kohn-Sham residue             :  1.556E-01
         Coefficients available        :  Yes
       Hamiltonian update: {
 Energies: {Ekin:  1.59504311162E+02, Epot: -1.74487145282E+02, Enl:  1.50276378763E+01, 
              EH:  8.33783789988E+02,  EXC: -4.47466958988E+01, EvXC: -5.8579639706E+01}, 
    Total charge:  9.799998822788E+01, 
 Poisson Solver: {BC: Free, Box:  [  159,  139,  113 ], MPI tasks:  3}}
        #Eigenvalues and New Occupation Numbers
       Orbitals: [
 {e: -9.151614379961E-01, f:  2.0},  # 00001
 {e: -8.210598989254E-01, f:  2.0},  # 00002
 {e: -7.529438389831E-01, f:  2.0},  # 00003
 {e: -6.9174240458E-01, f:  2.0},  # 00004
 {e: -6.653785889965E-01, f:  2.0},  # 00005
 {e: -6.568062443271E-01, f:  2.0},  # 00006
 {e: -6.216535489774E-01, f:  2.0},  # 00007
 {e: -6.202614301153E-01, f:  2.0},  # 00008
 {e: -5.681733244885E-01, f:  2.0},  # 00009
 {e: -5.497976468251E-01, f:  2.0},  # 00010
 {e: -5.357218862476E-01, f:  2.0},  # 00011
 {e: -5.285096989766E-01, f:  2.0},  # 00012
 {e: -4.787447733689E-01, f:  2.0},  # 00013
 {e: -4.549678650989E-01, f:  2.0},  # 00014
 {e: -4.25761283653E-01, f:  2.0},  # 00015
 {e: -4.242627640461E-01, f:  2.0},  # 00016
 {e: -4.159575114405E-01, f:  2.0},  # 00017
 {e: -3.690147176994E-01, f:  2.0},  # 00018
 {e: -3.677766356809E-01, f:  2.0},  # 00019
 {e: -3.555844445368E-01, f:  2.0},  # 00020
 {e: -3.370814803905E-01, f:  2.0},  # 00021
 {e: -3.209102442007E-01, f:  2.0},  # 00022
 {e: -3.186186323864E-01, f:  2.0},  # 00023
 {e: -3.14006778855E-01, f:  2.0},  # 00024
 {e: -3.106366465843E-01, f:  2.0},  # 00025
 {e: -2.857451618739E-01, f:  2.0},  # 00026
 {e: -2.789201795974E-01, f:  2.0},  # 00027
 {e: -2.726196566967E-01, f:  2.0},  # 00028
 {e: -2.636862544985E-01, f:  2.0},  # 00029
 {e: -2.569957476519E-01, f:  2.0},  # 00030
 {e: -2.460268703609E-01, f:  2.0},  # 00031
 {e: -2.411327848639E-01, f:  2.0},  # 00032
 {e: -2.383873522276E-01, f:  2.0},  # 00033
 {e: -2.22266508596E-01, f:  2.0},  # 00034
 {e: -2.17871687605E-01, f:  2.0},  # 00035
 {e: -2.03991916927E-01, f:  2.0},  # 00036
 {e: -1.941160637183E-01, f:  2.0},  # 00037
 {e: -1.889299762507E-01, f:  2.0},  # 00038
 {e: -1.795594287715E-01, f:  2.0},  # 00039
 {e: -1.752974792638E-01, f:  2.0},  # 00040
 {e: -1.439519010384E-01, f:  2.0},  # 00041
 {e: -1.408123550536E-01, f:  2.0},  # 00042
 {e: -1.20950288858E-01, f:  2.0},  # 00043
 {e: -1.197827961152E-01, f:  2.0},  # 00044
 {e: -1.172328621389E-01, f:  2.0},  # 00045
 {e: -9.433644992077E-02, f:  2.0},  # 00046
 {e: -9.293279656244E-02, f:  2.0},  # 00047
 {e: -7.876658075587E-02, f:  2.0},  # 00048
 {e: -4.308400424881E-02, f:  2.0}] # 00049
       summary: [ {kernel optimization: DIAG, mixing quantity: DENS, mix hist:  5, 
 iter:  5, delta:  1.58E-07, energy: -1.56771426274875694E+02, D:  4.192E-03}]
   -  &final_kernel004  { #-------------------------------------------------------- iter: 6
 summary: [ {kernel optimization: DIAG, mixing quantity: DENS, mix hist:  5, 
 iter:  6, delta:  1.58E-07, energy: -1.56771426274875694E+02, D:  4.192E-03}]}
    #================================================================= Summary of both steps
   self consistency summary: &it_sc004
   -  {iter:  4, target function: HYBRID, mean conf prefac:  5.86E-03,  #WARNING: support function optimization not converged
 kernel optimization: DIAG,  #WARNING: density optimization not converged
 iter low:  4, delta out:  6.124E-07, energy: -1.56771426274875694E+02, D: -2.432E-01}
   multiplicator for the confinement   :  0.51764612634734575
=======
 Energies: {Ekin:  1.59533427090E+02, Epot: -1.69549188241E+02, Enl:  1.50718948480E+01}, 
 Orthoconstraint:  Yes,  #WARNING: EXPERIMENTAL: modify eval
 Preconditioning:  Yes, rel D:  2.07E-03, kappa:  4.593E-01, kappa to history:  Yes, 
      mean kappa:  4.390E-01, dynamic conv crit:  2.28E-04, 
 iter:  2, fnrm:  8.17E-02, Omega: -1.820027974920861E+02, D: -3.76E-01, D best: -3.76E-01, 
 exit criterion: energy difference}
   -  &final_supfun004  { #-------------------------------------------------------- iter: 2
 target function: HYBRID, 
 Energies: {Ekin:  1.59533427090E+02, Epot: -1.69549188241E+02, Enl:  1.50718948480E+01}, 
 iter:  2, fnrm:  8.17E-02, Omega: -1.820027974920861E+02, D: -3.76E-01, D best: -3.76E-01}
      #Support functions created
    #=================================================================== kernel optimization
 - kernel optimization: &it_kernel004
   -  #--------------------------------------------------------------------- kernel iter: 1
     Kernel update:
       max dev from unity              :  7.47E-02
       Hamiltonian application required:  No
       method                          : diagonalization
       mode                            : sequential
       communication strategy kernel   : ALLREDUCE
       Coefficients available          :  Yes
     Hamiltonian update: {
 Energies: {Ekin:  1.60391421390E+02, Epot: -1.73708502439E+02, Enl:  1.51142968269E+01, 
              EH:  8.35711868530E+02,  EXC: -4.50872617966E+01, EvXC: -5.90289477532E+01}, 
    Total charge:  9.799998191820E+01, 
 Poisson Solver: {BC: Free, Box:  [  159,  139,  113 ], MPI tasks:  4}}
      #Eigenvalues and New Occupation Numbers
     Orbitals: [
 {e: -9.083476485747E-01, f:  2.0000},  # 00001
 {e: -8.127177391420E-01, f:  2.0000},  # 00002
 {e: -7.299010551647E-01, f:  2.0000},  # 00003
 {e: -6.679656696932E-01, f:  2.0000},  # 00004
 {e: -6.372241962690E-01, f:  2.0000},  # 00005
 {e: -6.357984490657E-01, f:  2.0000},  # 00006
 {e: -6.045226695767E-01, f:  2.0000},  # 00007
 {e: -5.941796437445E-01, f:  2.0000},  # 00008
 {e: -5.461550130159E-01, f:  2.0000},  # 00009
 {e: -5.331520022407E-01, f:  2.0000},  # 00010
 {e: -5.124974142851E-01, f:  2.0000},  # 00011
 {e: -5.077589501800E-01, f:  2.0000},  # 00012
 {e: -4.664555895648E-01, f:  2.0000},  # 00013
 {e: -4.343603346117E-01, f:  2.0000},  # 00014
 {e: -4.066226579510E-01, f:  2.0000},  # 00015
 {e: -4.004672453730E-01, f:  2.0000},  # 00016
 {e: -3.957027173174E-01, f:  2.0000},  # 00017
 {e: -3.499675952519E-01, f:  2.0000},  # 00018
 {e: -3.483263467004E-01, f:  2.0000},  # 00019
 {e: -3.395292478115E-01, f:  2.0000},  # 00020
 {e: -3.197974835887E-01, f:  2.0000},  # 00021
 {e: -3.056650359823E-01, f:  2.0000},  # 00022
 {e: -2.998246153311E-01, f:  2.0000},  # 00023
 {e: -2.924991189181E-01, f:  2.0000},  # 00024
 {e: -2.913711259715E-01, f:  2.0000},  # 00025
 {e: -2.646332986939E-01, f:  2.0000},  # 00026
 {e: -2.592062163550E-01, f:  2.0000},  # 00027
 {e: -2.495985994894E-01, f:  2.0000},  # 00028
 {e: -2.396869940204E-01, f:  2.0000},  # 00029
 {e: -2.384761282485E-01, f:  2.0000},  # 00030
 {e: -2.278529431566E-01, f:  2.0000},  # 00031
 {e: -2.263217095809E-01, f:  2.0000},  # 00032
 {e: -2.164834412230E-01, f:  2.0000},  # 00033
 {e: -2.003039829737E-01, f:  2.0000},  # 00034
 {e: -1.957437987136E-01, f:  2.0000},  # 00035
 {e: -1.800564699567E-01, f:  2.0000},  # 00036
 {e: -1.745867495671E-01, f:  2.0000},  # 00037
 {e: -1.687756176745E-01, f:  2.0000},  # 00038
 {e: -1.564556415437E-01, f:  2.0000},  # 00039
 {e: -1.524369852637E-01, f:  2.0000},  # 00040
 {e: -1.223104314907E-01, f:  2.0000},  # 00041
 {e: -1.169107684776E-01, f:  2.0000},  # 00042
 {e: -1.030857017872E-01, f:  2.0000},  # 00043
 {e: -9.165098417823E-02, f:  2.0000},  # 00044
 {e: -8.670249952671E-02, f:  2.0000},  # 00045
 {e: -7.508077554417E-02, f:  2.0000},  # 00046
 {e: -6.681523090210E-02, f:  2.0000},  # 00047
 {e: -5.249053942670E-02, f:  2.0000},  # 00048
 {e: -2.062713541909E-02, f:  2.0000}] # 00049
     summary: [ {kernel optimization: DIAG, mixing quantity: DENS, mix hist:  4, 
 iter:  1, delta:  3.52E-07, energy: -1.56569105423616520E+02, D: -4.277E-01}]
   -  #--------------------------------------------------------------------- kernel iter: 2
     Kernel update:
       max dev from unity              :  7.47E-02
       Hamiltonian application required:  Yes
       method                          : diagonalization
       mode                            : sequential
       communication strategy kernel   : ALLREDUCE
       Kohn-Sham residue               :  1.586E-01
       Coefficients available          :  Yes
     Hamiltonian update: {
 Energies: {Ekin:  1.59533427090E+02, Epot: -1.72784484226E+02, Enl:  1.50718948480E+01, 
              EH:  8.35568979592E+02,  EXC: -4.50601453013E+01, EvXC: -5.89931845721E+01}, 
    Total charge:  9.799998190789E+01, 
 Poisson Solver: {BC: Free, Box:  [  159,  139,  113 ], MPI tasks:  4}}
      #Eigenvalues and New Occupation Numbers
     Orbitals: [
 {e: -9.077740473379E-01, f:  2.0000},  # 00001
 {e: -8.126803943306E-01, f:  2.0000},  # 00002
 {e: -7.323490038505E-01, f:  2.0000},  # 00003
 {e: -6.698329787365E-01, f:  2.0000},  # 00004
 {e: -6.388443524348E-01, f:  2.0000},  # 00005
 {e: -6.380575285034E-01, f:  2.0000},  # 00006
 {e: -6.050087351405E-01, f:  2.0000},  # 00007
 {e: -5.962327310326E-01, f:  2.0000},  # 00008
 {e: -5.478416202967E-01, f:  2.0000},  # 00009
 {e: -5.337819861154E-01, f:  2.0000},  # 00010
 {e: -5.142057951215E-01, f:  2.0000},  # 00011
 {e: -5.092761330473E-01, f:  2.0000},  # 00012
 {e: -4.666131442569E-01, f:  2.0000},  # 00013
 {e: -4.358311264730E-01, f:  2.0000},  # 00014
 {e: -4.077876507950E-01, f:  2.0000},  # 00015
 {e: -4.024160103186E-01, f:  2.0000},  # 00016
 {e: -3.972940958300E-01, f:  2.0000},  # 00017
 {e: -3.511816550716E-01, f:  2.0000},  # 00018
 {e: -3.497545327966E-01, f:  2.0000},  # 00019
 {e: -3.397906596782E-01, f:  2.0000},  # 00020
 {e: -3.204261000591E-01, f:  2.0000},  # 00021
 {e: -3.060912980471E-01, f:  2.0000},  # 00022
 {e: -3.008424916483E-01, f:  2.0000},  # 00023
 {e: -2.939649086330E-01, f:  2.0000},  # 00024
 {e: -2.929848061217E-01, f:  2.0000},  # 00025
 {e: -2.659217561485E-01, f:  2.0000},  # 00026
 {e: -2.603220168550E-01, f:  2.0000},  # 00027
 {e: -2.513852570270E-01, f:  2.0000},  # 00028
 {e: -2.414750155210E-01, f:  2.0000},  # 00029
 {e: -2.393919031980E-01, f:  2.0000},  # 00030
 {e: -2.285290327249E-01, f:  2.0000},  # 00031
 {e: -2.268159906685E-01, f:  2.0000},  # 00032
 {e: -2.183022766767E-01, f:  2.0000},  # 00033
 {e: -2.017828738611E-01, f:  2.0000},  # 00034
 {e: -1.974741043373E-01, f:  2.0000},  # 00035
 {e: -1.819347289886E-01, f:  2.0000},  # 00036
 {e: -1.756389045693E-01, f:  2.0000},  # 00037
 {e: -1.698797847040E-01, f:  2.0000},  # 00038
 {e: -1.566979906763E-01, f:  2.0000},  # 00039
 {e: -1.548560415816E-01, f:  2.0000},  # 00040
 {e: -1.239004196968E-01, f:  2.0000},  # 00041
 {e: -1.187351638848E-01, f:  2.0000},  # 00042
 {e: -1.037896749476E-01, f:  2.0000},  # 00043
 {e: -9.417611057685E-02, f:  2.0000},  # 00044
 {e: -8.956683853382E-02, f:  2.0000},  # 00045
 {e: -7.597638934374E-02, f:  2.0000},  # 00046
 {e: -6.909145358168E-02, f:  2.0000},  # 00047
 {e: -5.453052291940E-02, f:  2.0000},  # 00048
 {e: -2.253642716039E-02, f:  2.0000}] # 00049
     summary: [ {kernel optimization: DIAG, mixing quantity: DENS, mix hist:  4, 
 iter:  2, delta:  3.14E-07, energy: -1.56567807681265663E+02, D:  1.298E-03}]
   -  #--------------------------------------------------------------------- kernel iter: 3
     Kernel update:
       max dev from unity              :  7.47E-02
       Hamiltonian application required:  Yes
       method                          : diagonalization
       mode                            : sequential
       communication strategy kernel   : ALLREDUCE
       Kohn-Sham residue               :  1.571E-01
       Coefficients available          :  Yes
     Hamiltonian update: {
 Energies: {Ekin:  1.59533427090E+02, Epot: -1.73551428972E+02, Enl:  1.50718948480E+01, 
              EH:  8.34648516645E+02,  EXC: -4.48827707639E+01, EvXC: -5.87592506780E+01}, 
    Total charge:  9.799998185637E+01, 
 Poisson Solver: {BC: Free, Box:  [  159,  139,  113 ], MPI tasks:  4}}
      #Eigenvalues and New Occupation Numbers
     Orbitals: [
 {e: -9.047003277003E-01, f:  2.0000},  # 00001
 {e: -8.120095720576E-01, f:  2.0000},  # 00002
 {e: -7.469634666588E-01, f:  2.0000},  # 00003
 {e: -6.822108618793E-01, f:  2.0000},  # 00004
 {e: -6.558450726813E-01, f:  2.0000},  # 00005
 {e: -6.457942302134E-01, f:  2.0000},  # 00006
 {e: -6.098974833556E-01, f:  2.0000},  # 00007
 {e: -6.086158710516E-01, f:  2.0000},  # 00008
 {e: -5.585724488196E-01, f:  2.0000},  # 00009
 {e: -5.383702496873E-01, f:  2.0000},  # 00010
 {e: -5.259505599945E-01, f:  2.0000},  # 00011
 {e: -5.186484266599E-01, f:  2.0000},  # 00012
 {e: -4.680361583029E-01, f:  2.0000},  # 00013
 {e: -4.454899604233E-01, f:  2.0000},  # 00014
 {e: -4.164905560493E-01, f:  2.0000},  # 00015
 {e: -4.147955907459E-01, f:  2.0000},  # 00016
 {e: -4.065438567490E-01, f:  2.0000},  # 00017
 {e: -3.598163771305E-01, f:  2.0000},  # 00018
 {e: -3.587381849565E-01, f:  2.0000},  # 00019
 {e: -3.414702773414E-01, f:  2.0000},  # 00020
 {e: -3.254442938414E-01, f:  2.0000},  # 00021
 {e: -3.097926201355E-01, f:  2.0000},  # 00022
 {e: -3.087759768401E-01, f:  2.0000},  # 00023
 {e: -3.031846167590E-01, f:  2.0000},  # 00024
 {e: -3.016593405820E-01, f:  2.0000},  # 00025
 {e: -2.753783005010E-01, f:  2.0000},  # 00026
 {e: -2.682765732219E-01, f:  2.0000},  # 00027
 {e: -2.607695513427E-01, f:  2.0000},  # 00028
 {e: -2.539977735531E-01, f:  2.0000},  # 00029
 {e: -2.454943442629E-01, f:  2.0000},  # 00030
 {e: -2.332935293794E-01, f:  2.0000},  # 00031
 {e: -2.308091108373E-01, f:  2.0000},  # 00032
 {e: -2.288287339230E-01, f:  2.0000},  # 00033
 {e: -2.124982906657E-01, f:  2.0000},  # 00034
 {e: -2.075707047975E-01, f:  2.0000},  # 00035
 {e: -1.936115938727E-01, f:  2.0000},  # 00036
 {e: -1.825494526559E-01, f:  2.0000},  # 00037
 {e: -1.770085432821E-01, f:  2.0000},  # 00038
 {e: -1.702690835327E-01, f:  2.0000},  # 00039
 {e: -1.579735899834E-01, f:  2.0000},  # 00040
 {e: -1.340621766499E-01, f:  2.0000},  # 00041
 {e: -1.307750675072E-01, f:  2.0000},  # 00042
 {e: -1.108477031320E-01, f:  2.0000},  # 00043
 {e: -1.073780261904E-01, f:  2.0000},  # 00044
 {e: -1.071986572112E-01, f:  2.0000},  # 00045
 {e: -8.365417703482E-02, f:  2.0000},  # 00046
 {e: -8.149942132893E-02, f:  2.0000},  # 00047
 {e: -6.796186937014E-02, f:  2.0000},  # 00048
 {e: -3.395068163023E-02, f:  2.0000}] # 00049
     summary: [ {kernel optimization: DIAG, mixing quantity: DENS, mix hist:  4, 
 iter:  3, delta:  1.15E-07, energy: -1.56563701836509722E+02, D:  4.106E-03}]
   -  #--------------------------------------------------------------------- kernel iter: 4
     Kernel update:
       max dev from unity              :  7.47E-02
       Hamiltonian application required:  Yes
       method                          : diagonalization
       mode                            : sequential
       communication strategy kernel   : ALLREDUCE
       Kohn-Sham residue               :  1.567E-01
       Coefficients available          :  Yes
     Hamiltonian update: {
 Energies: {Ekin:  1.59533427090E+02, Epot: -1.73730898515E+02, Enl:  1.50718948480E+01, 
              EH:  8.34455952620E+02,  EXC: -4.48324587005E+01, EvXC: -5.86929143779E+01}, 
    Total charge:  9.799998188723E+01, 
 Poisson Solver: {BC: Free, Box:  [  159,  139,  113 ], MPI tasks:  4}}
      #Eigenvalues and New Occupation Numbers
     Orbitals: [
 {e: -9.057652868423E-01, f:  2.0000},  # 00001
 {e: -8.108135089107E-01, f:  2.0000},  # 00002
 {e: -7.461295128935E-01, f:  2.0000},  # 00003
 {e: -6.840059292791E-01, f:  2.0000},  # 00004
 {e: -6.581154782706E-01, f:  2.0000},  # 00005
 {e: -6.474028057580E-01, f:  2.0000},  # 00006
 {e: -6.138252308121E-01, f:  2.0000},  # 00007
 {e: -6.103725104789E-01, f:  2.0000},  # 00008
 {e: -5.601291133382E-01, f:  2.0000},  # 00009
 {e: -5.400929280543E-01, f:  2.0000},  # 00010
 {e: -5.299990879669E-01, f:  2.0000},  # 00011
 {e: -5.205148395486E-01, f:  2.0000},  # 00012
 {e: -4.696519558781E-01, f:  2.0000},  # 00013
 {e: -4.475365976539E-01, f:  2.0000},  # 00014
 {e: -4.185800732362E-01, f:  2.0000},  # 00015
 {e: -4.167360523356E-01, f:  2.0000},  # 00016
 {e: -4.084034430839E-01, f:  2.0000},  # 00017
 {e: -3.620342985484E-01, f:  2.0000},  # 00018
 {e: -3.595878933838E-01, f:  2.0000},  # 00019
 {e: -3.426120937011E-01, f:  2.0000},  # 00020
 {e: -3.279031796628E-01, f:  2.0000},  # 00021
 {e: -3.123627247458E-01, f:  2.0000},  # 00022
 {e: -3.098135184197E-01, f:  2.0000},  # 00023
 {e: -3.055233246807E-01, f:  2.0000},  # 00024
 {e: -3.028787391410E-01, f:  2.0000},  # 00025
 {e: -2.779895098230E-01, f:  2.0000},  # 00026
 {e: -2.699106320071E-01, f:  2.0000},  # 00027
 {e: -2.624770546424E-01, f:  2.0000},  # 00028
 {e: -2.576954739112E-01, f:  2.0000},  # 00029
 {e: -2.473165320309E-01, f:  2.0000},  # 00030
 {e: -2.348289123550E-01, f:  2.0000},  # 00031
 {e: -2.325577543761E-01, f:  2.0000},  # 00032
 {e: -2.295308324200E-01, f:  2.0000},  # 00033
 {e: -2.155498933338E-01, f:  2.0000},  # 00034
 {e: -2.092620783156E-01, f:  2.0000},  # 00035
 {e: -1.966682669595E-01, f:  2.0000},  # 00036
 {e: -1.846396638959E-01, f:  2.0000},  # 00037
 {e: -1.788860084331E-01, f:  2.0000},  # 00038
 {e: -1.724908712951E-01, f:  2.0000},  # 00039
 {e: -1.574796483644E-01, f:  2.0000},  # 00040
 {e: -1.367790958065E-01, f:  2.0000},  # 00041
 {e: -1.326798607569E-01, f:  2.0000},  # 00042
 {e: -1.139478331039E-01, f:  2.0000},  # 00043
 {e: -1.102841983157E-01, f:  2.0000},  # 00044
 {e: -1.051666584096E-01, f:  2.0000},  # 00045
 {e: -8.586739938282E-02, f:  2.0000},  # 00046
 {e: -8.309148355780E-02, f:  2.0000},  # 00047
 {e: -7.135216871846E-02, f:  2.0000},  # 00048
 {e: -3.422424754139E-02, f:  2.0000}] # 00049
     summary: [ {kernel optimization: DIAG, mixing quantity: DENS, mix hist:  4, 
 iter:  4, delta:  2.31E-08, energy: -1.56563147784379680E+02, D:  5.541E-04}]
   -  &final_kernel004  { #-------------------------------------------------------- iter: 5
 summary: [ {kernel optimization: DIAG, mixing quantity: DENS, mix hist:  4, 
 iter:  5, delta:  2.31E-08, energy: -1.56563147784379680E+02, D:  5.541E-04}]}
    #================================================================= Summary of both steps
   self consistency summary: &it_sc004
   -  {iter:  4, target function: HYBRID, mean conf prefac:  6.14E-03, 
 iterations to converge support functions:  2, kernel optimization: DIAG,  #WARNING: density optimization not converged
 iter low:  4, delta out:  3.451E-07, energy: -1.56563147784379680E+02, D: -4.217E-01}
   multiplicator for the confinement   :  0.45926709568067231
>>>>>>> ffa93dbe
    #WARNING: No orthogonalizing of the support functions
    #========================================================= support function optimization
 - support function optimization: &it_supfun005
   -  { #-------------------------------------------------------------------------- iter: 1
 target function: HYBRID, Hamiltonian Applied:  Yes, 
<<<<<<< HEAD
 Energies: {Ekin:  1.59504311162E+02, Epot: -1.72905742213E+02, Enl:  1.50276378763E+01}, 
 Orthoconstraint:  Yes,  #WARNING: EXPERIMENTAL: modify eval
 Preconditioning:  Yes, rel D:  0.0, mean kappa:  4.554E-01, dynamic conv crit:  8.78E-02, 
 iter:  1, fnrm:  9.57E-02, Omega: -1.877434004166701E+02, D: -7.97, D best: -7.97, 
=======
 Energies: {Ekin:  1.59533427090E+02, Epot: -1.72297831760E+02, Enl:  1.50718948480E+01}, 
 Orthoconstraint:  Yes,  #WARNING: EXPERIMENTAL: modify eval
 Preconditioning:  Yes, rel D:  0.00E+00, mean kappa:  4.390E-01, 
            dynamic conv crit:  2.28E-04, 
 iter:  1, fnrm:  1.04E-01, Omega: -1.869666526323826E+02, D: -5.34E+00, D best: -5.34E+00, 
>>>>>>> ffa93dbe
 Optimization: {algorithm: DIIS, history length:  8, consecutive failures:  0, 
           total failures:  0}, 
 Orthogonalization:  No, normalization:  Yes, Normalization:  Yes, 
         communication strategy kernel: ALLREDUCE, reconstruct kernel:  Yes}
   -  { #-------------------------------------------------------------------------- iter: 2
 target function: HYBRID, Hamiltonian Applied:  Yes, 
<<<<<<< HEAD
 Energies: {Ekin:  1.58372321533E+02, Epot: -1.71619578845E+02, Enl:  1.50343425673E+01}, 
 Orthoconstraint:  Yes,  #WARNING: EXPERIMENTAL: modify eval
 Preconditioning:  Yes, rel D:  1.53E-03, kappa:  6.121E-01, kappa to history:  Yes, 
      mean kappa:  5.664E-01, dynamic conv crit:  7.06E-02, 
 iter:  2, fnrm:  6.8E-02, Omega: -1.88030780202407E+02, D: -2.87E-01, D best: -2.87E-01, 
 exit criterion: energy difference}
   -  &final_supfun005  { #-------------------------------------------------------- iter: 2
 target function: HYBRID, 
 Energies: {Ekin:  1.58372321533E+02, Epot: -1.71619578845E+02, Enl:  1.50343425673E+01}, 
 iter:  2, fnrm:  6.8E-02, Omega: -1.88030780202407E+02, D: -2.87E-01, D best: -2.87E-01}
      #Support functions created
    #=================================================================== kernel optimization
 - kernel optimization: &it_kernel005
   -  #-------------------------------------------------------------------- kernel iter: 1
       Kernel update:
         max dev from unity            :  7.61E-02
         Hamiltonian application required:  No
         method                        : diagonalization
         mode                          : sequential
         communication strategy kernel : ALLREDUCE
         Coefficients available        :  Yes
       Hamiltonian update: {
 Energies: {Ekin:  1.59504311162E+02, Epot: -1.74487145282E+02, Enl:  1.50276378763E+01, 
              EH:  8.33775200965E+02,  EXC: -4.47555042769E+01, EvXC: -5.85913621858E+01}, 
    Total charge:  9.799998839192E+01, 
 Poisson Solver: {BC: Free, Box:  [  159,  139,  113 ], MPI tasks:  3}}
        #Eigenvalues and New Occupation Numbers
       Orbitals: [
 {e: -9.154583146358E-01, f:  2.0},  # 00001
 {e: -8.208857086121E-01, f:  2.0},  # 00002
 {e: -7.534823191921E-01, f:  2.0},  # 00003
 {e: -6.94309875487E-01, f:  2.0},  # 00004
 {e: -6.706210596898E-01, f:  2.0},  # 00005
 {e: -6.575054765444E-01, f:  2.0},  # 00006
 {e: -6.246638194878E-01, f:  2.0},  # 00007
 {e: -6.220229591769E-01, f:  2.0},  # 00008
 {e: -5.691283280672E-01, f:  2.0},  # 00009
 {e: -5.49980109545E-01, f:  2.0},  # 00010
 {e: -5.386757291168E-01, f:  2.0},  # 00011
 {e: -5.294996444173E-01, f:  2.0},  # 00012
 {e: -4.791724441099E-01, f:  2.0},  # 00013
 {e: -4.563719793193E-01, f:  2.0},  # 00014
 {e: -4.280304674829E-01, f:  2.0},  # 00015
 {e: -4.258567207499E-01, f:  2.0},  # 00016
 {e: -4.170068309643E-01, f:  2.0},  # 00017
 {e: -3.713606989169E-01, f:  2.0},  # 00018
 {e: -3.700767611211E-01, f:  2.0},  # 00019
 {e: -3.569699655025E-01, f:  2.0},  # 00020
 {e: -3.404531999524E-01, f:  2.0},  # 00021
 {e: -3.234355515331E-01, f:  2.0},  # 00022
 {e: -3.202238971345E-01, f:  2.0},  # 00023
 {e: -3.17009880294E-01, f:  2.0},  # 00024
 {e: -3.119092361905E-01, f:  2.0},  # 00025
 {e: -2.892359981946E-01, f:  2.0},  # 00026
 {e: -2.803459463753E-01, f:  2.0},  # 00027
 {e: -2.749158819529E-01, f:  2.0},  # 00028
 {e: -2.689672507065E-01, f:  2.0},  # 00029
 {e: -2.578343680782E-01, f:  2.0},  # 00030
 {e: -2.470539559621E-01, f:  2.0},  # 00031
 {e: -2.447650429072E-01, f:  2.0},  # 00032
 {e: -2.420226187657E-01, f:  2.0},  # 00033
 {e: -2.261096309532E-01, f:  2.0},  # 00034
 {e: -2.214241189064E-01, f:  2.0},  # 00035
 {e: -2.090156291009E-01, f:  2.0},  # 00036
 {e: -1.948784577815E-01, f:  2.0},  # 00037
 {e: -1.897559217714E-01, f:  2.0},  # 00038
 {e: -1.878691472755E-01, f:  2.0},  # 00039
 {e: -1.774837452465E-01, f:  2.0},  # 00040
 {e: -1.510194323974E-01, f:  2.0},  # 00041
 {e: -1.463110499693E-01, f:  2.0},  # 00042
 {e: -1.287415344586E-01, f:  2.0},  # 00043
 {e: -1.244640107304E-01, f:  2.0},  # 00044
 {e: -1.214791793277E-01, f:  2.0},  # 00045
 {e: -1.007366537117E-01, f:  2.0},  # 00046
 {e: -9.928898720646E-02, f:  2.0},  # 00047
 {e: -8.618413910487E-02, f:  2.0},  # 00048
 {e: -4.781373099426E-02, f:  2.0}] # 00049
       summary: [ {kernel optimization: DIAG, mixing quantity: DENS, mix hist:  5, 
 iter:  1, delta:  3.43E-07, energy: -1.57047716306730649E+02, D: -2.763E-01}]
   -  #-------------------------------------------------------------------- kernel iter: 2
       Kernel update:
         max dev from unity            :  7.61E-02
         Hamiltonian application required:  Yes
         method                        : diagonalization
         mode                          : sequential
         communication strategy kernel : ALLREDUCE
         Kohn-Sham residue             :  1.567E-01
         Coefficients available        :  Yes
       Hamiltonian update: {
 Energies: {Ekin:  1.58372321533E+02, Epot: -1.7344828217E+02, Enl:  1.50343425673E+01, 
              EH:  8.33605036221E+02,  EXC: -4.47095763594E+01, EvXC: -5.85306891455E+01}, 
    Total charge:  9.799998838723E+01, 
 Poisson Solver: {BC: Free, Box:  [  159,  139,  113 ], MPI tasks:  3}}
        #Eigenvalues and New Occupation Numbers
       Orbitals: [
 {e: -9.172318687185E-01, f:  2.0},  # 00001
 {e: -8.227169855532E-01, f:  2.0},  # 00002
 {e: -7.555351018937E-01, f:  2.0},  # 00003
 {e: -6.954616338087E-01, f:  2.0},  # 00004
 {e: -6.707489407787E-01, f:  2.0},  # 00005
 {e: -6.592748462335E-01, f:  2.0},  # 00006
 {e: -6.25084150733E-01, f:  2.0},  # 00007
 {e: -6.238202263937E-01, f:  2.0},  # 00008
 {e: -5.709335017981E-01, f:  2.0},  # 00009
 {e: -5.520028971297E-01, f:  2.0},  # 00010
 {e: -5.397187639359E-01, f:  2.0},  # 00011
 {e: -5.313634837092E-01, f:  2.0},  # 00012
 {e: -4.812175826065E-01, f:  2.0},  # 00013
 {e: -4.583146340996E-01, f:  2.0},  # 00014
 {e: -4.295510162415E-01, f:  2.0},  # 00015
 {e: -4.277634817721E-01, f:  2.0},  # 00016
 {e: -4.190026481659E-01, f:  2.0},  # 00017
 {e: -3.732685234244E-01, f:  2.0},  # 00018
 {e: -3.71956439221E-01, f:  2.0},  # 00019
 {e: -3.589550180266E-01, f:  2.0},  # 00020
 {e: -3.420400740724E-01, f:  2.0},  # 00021
 {e: -3.251789646989E-01, f:  2.0},  # 00022
 {e: -3.225604558829E-01, f:  2.0},  # 00023
 {e: -3.186591881623E-01, f:  2.0},  # 00024
 {e: -3.140528330302E-01, f:  2.0},  # 00025
 {e: -2.906400263921E-01, f:  2.0},  # 00026
 {e: -2.823124819424E-01, f:  2.0},  # 00027
 {e: -2.767421891063E-01, f:  2.0},  # 00028
 {e: -2.69911810414E-01, f:  2.0},  # 00029
 {e: -2.597865031982E-01, f:  2.0},  # 00030
 {e: -2.490233494174E-01, f:  2.0},  # 00031
 {e: -2.459842240742E-01, f:  2.0},  # 00032
 {e: -2.442616399635E-01, f:  2.0},  # 00033
 {e: -2.275660700652E-01, f:  2.0},  # 00034
 {e: -2.230948712467E-01, f:  2.0},  # 00035
 {e: -2.103599812596E-01, f:  2.0},  # 00036
 {e: -1.970971284113E-01, f:  2.0},  # 00037
 {e: -1.919707698236E-01, f:  2.0},  # 00038
 {e: -1.881566012861E-01, f:  2.0},  # 00039
 {e: -1.797372030484E-01, f:  2.0},  # 00040
 {e: -1.517148929225E-01, f:  2.0},  # 00041
 {e: -1.478103610666E-01, f:  2.0},  # 00042
 {e: -1.287398871436E-01, f:  2.0},  # 00043
 {e: -1.245490432842E-01, f:  2.0},  # 00044
 {e: -1.236460923094E-01, f:  2.0},  # 00045
 {e: -1.019866920712E-01, f:  2.0},  # 00046
 {e: -1.004849452856E-01, f:  2.0},  # 00047
 {e: -8.67100750909E-02, f:  2.0},  # 00048
 {e: -4.992551881028E-02, f:  2.0}] # 00049
       summary: [ {kernel optimization: DIAG, mixing quantity: DENS, mix hist:  5, 
 iter:  2, delta:  3.12E-07, energy: -1.57045893103573917E+02, D:  1.823E-03}]
   -  #-------------------------------------------------------------------- kernel iter: 3
       Kernel update:
         max dev from unity            :  7.61E-02
         Hamiltonian application required:  Yes
         method                        : diagonalization
         mode                          : sequential
         communication strategy kernel : ALLREDUCE
         Kohn-Sham residue             :  1.58E-01
         Coefficients available        :  Yes
       Hamiltonian update: {
 Energies: {Ekin:  1.58372321533E+02, Epot: -1.7251530115E+02, Enl:  1.50343425673E+01, 
              EH:  8.34667485726E+02,  EXC: -4.49197673033E+01, EvXC: -5.88081381113E+01}, 
    Total charge:  9.799998840268E+01, 
 Poisson Solver: {BC: Free, Box:  [  159,  139,  113 ], MPI tasks:  3}}
        #Eigenvalues and New Occupation Numbers
       Orbitals: [
 {e: -9.064619253648E-01, f:  2.0},  # 00001
 {e: -8.110145939477E-01, f:  2.0},  # 00002
 {e: -7.444851073105E-01, f:  2.0},  # 00003
 {e: -6.853434910966E-01, f:  2.0},  # 00004
 {e: -6.610422553685E-01, f:  2.0},  # 00005
 {e: -6.492902126226E-01, f:  2.0},  # 00006
 {e: -6.154315182542E-01, f:  2.0},  # 00007
 {e: -6.143556351181E-01, f:  2.0},  # 00008
 {e: -5.603321147105E-01, f:  2.0},  # 00009
 {e: -5.420801265066E-01, f:  2.0},  # 00010
 {e: -5.296681762885E-01, f:  2.0},  # 00011
 {e: -5.209114551567E-01, f:  2.0},  # 00012
 {e: -4.710573577015E-01, f:  2.0},  # 00013
 {e: -4.479229584794E-01, f:  2.0},  # 00014
 {e: -4.189779055639E-01, f:  2.0},  # 00015
 {e: -4.175461815522E-01, f:  2.0},  # 00016
 {e: -4.087773175333E-01, f:  2.0},  # 00017
 {e: -3.631893793783E-01, f:  2.0},  # 00018
 {e: -3.622979067337E-01, f:  2.0},  # 00019
 {e: -3.489086856397E-01, f:  2.0},  # 00020
 {e: -3.329497311797E-01, f:  2.0},  # 00021
 {e: -3.146444683572E-01, f:  2.0},  # 00022
 {e: -3.1146096279E-01, f:  2.0},  # 00023
 {e: -3.080975801056E-01, f:  2.0},  # 00024
 {e: -3.036704538763E-01, f:  2.0},  # 00025
 {e: -2.806951186387E-01, f:  2.0},  # 00026
 {e: -2.724253468393E-01, f:  2.0},  # 00027
 {e: -2.661527060363E-01, f:  2.0},  # 00028
 {e: -2.599631231959E-01, f:  2.0},  # 00029
 {e: -2.500097053962E-01, f:  2.0},  # 00030
 {e: -2.391670891972E-01, f:  2.0},  # 00031
 {e: -2.369162454549E-01, f:  2.0},  # 00032
 {e: -2.331320991302E-01, f:  2.0},  # 00033
 {e: -2.173630595115E-01, f:  2.0},  # 00034
 {e: -2.131365677655E-01, f:  2.0},  # 00035
 {e: -2.002950255443E-01, f:  2.0},  # 00036
 {e: -1.867146503346E-01, f:  2.0},  # 00037
 {e: -1.815168828964E-01, f:  2.0},  # 00038
 {e: -1.796028695556E-01, f:  2.0},  # 00039
 {e: -1.684187449388E-01, f:  2.0},  # 00040
 {e: -1.431144034564E-01, f:  2.0},  # 00041
 {e: -1.384802618129E-01, f:  2.0},  # 00042
 {e: -1.199943720818E-01, f:  2.0},  # 00043
 {e: -1.156937198704E-01, f:  2.0},  # 00044
 {e: -1.118670881293E-01, f:  2.0},  # 00045
 {e: -9.315773622925E-02, f:  2.0},  # 00046
 {e: -9.13797421317E-02, f:  2.0},  # 00047
 {e: -7.781563358776E-02, f:  2.0},  # 00048
 {e: -3.954096753113E-02, f:  2.0}] # 00049
       summary: [ {kernel optimization: DIAG, mixing quantity: DENS, mix hist:  5, 
 iter:  3, delta:  4.73E-07, energy: -1.57056774670301252E+02, D: -1.088E-02}]
   -  #-------------------------------------------------------------------- kernel iter: 4
       Kernel update:
         max dev from unity            :  7.61E-02
         Hamiltonian application required:  Yes
         method                        : diagonalization
         mode                          : sequential
         communication strategy kernel : ALLREDUCE
         Kohn-Sham residue             :  1.576E-01
         Coefficients available        :  Yes
       Hamiltonian update: {
 Energies: {Ekin:  1.58372321533E+02, Epot: -1.72863581042E+02, Enl:  1.50343425673E+01, 
              EH:  8.34264580133E+02,  EXC: -4.48592265383E+01, EvXC: -5.87282783403E+01}, 
    Total charge:  9.799998839966E+01, 
 Poisson Solver: {BC: Free, Box:  [  159,  139,  113 ], MPI tasks:  3}}
        #Eigenvalues and New Occupation Numbers
       Orbitals: [
 {e: -9.109172058836E-01, f:  2.0},  # 00001
 {e: -8.160758233694E-01, f:  2.0},  # 00002
 {e: -7.487270197419E-01, f:  2.0},  # 00003
 {e: -6.896612369013E-01, f:  2.0},  # 00004
 {e: -6.656969295736E-01, f:  2.0},  # 00005
 {e: -6.532025469463E-01, f:  2.0},  # 00006
 {e: -6.198374415984E-01, f:  2.0},  # 00007
 {e: -6.179289138643E-01, f:  2.0},  # 00008
 {e: -5.644092688695E-01, f:  2.0},  # 00009
 {e: -5.457014743287E-01, f:  2.0},  # 00010
 {e: -5.33727447289E-01, f:  2.0},  # 00011
 {e: -5.248331870392E-01, f:  2.0},  # 00012
 {e: -4.746932832931E-01, f:  2.0},  # 00013
 {e: -4.51708118577E-01, f:  2.0},  # 00014
 {e: -4.229878727382E-01, f:  2.0},  # 00015
 {e: -4.212808593194E-01, f:  2.0},  # 00016
 {e: -4.124282885138E-01, f:  2.0},  # 00017
 {e: -3.668263929443E-01, f:  2.0},  # 00018
 {e: -3.657943666645E-01, f:  2.0},  # 00019
 {e: -3.525789610171E-01, f:  2.0},  # 00020
 {e: -3.363295183126E-01, f:  2.0},  # 00021
 {e: -3.185546368605E-01, f:  2.0},  # 00022
 {e: -3.152029818729E-01, f:  2.0},  # 00023
 {e: -3.121608918115E-01, f:  2.0},  # 00024
 {e: -3.071736468908E-01, f:  2.0},  # 00025
 {e: -2.844689398945E-01, f:  2.0},  # 00026
 {e: -2.760263862099E-01, f:  2.0},  # 00027
 {e: -2.701258346316E-01, f:  2.0},  # 00028
 {e: -2.640026151734E-01, f:  2.0},  # 00029
 {e: -2.535471530925E-01, f:  2.0},  # 00030
 {e: -2.426847553605E-01, f:  2.0},  # 00031
 {e: -2.406088391513E-01, f:  2.0},  # 00032
 {e: -2.368869187663E-01, f:  2.0},  # 00033
 {e: -2.212463391559E-01, f:  2.0},  # 00034
 {e: -2.169251521973E-01, f:  2.0},  # 00035
 {e: -2.04265763854E-01, f:  2.0},  # 00036
 {e: -1.903081423728E-01, f:  2.0},  # 00037
 {e: -1.851670342705E-01, f:  2.0},  # 00038
 {e: -1.83488294928E-01, f:  2.0},  # 00039
 {e: -1.72468489124E-01, f:  2.0},  # 00040
 {e: -1.468099117701E-01, f:  2.0},  # 00041
 {e: -1.42142523074E-01, f:  2.0},  # 00042
 {e: -1.239667508368E-01, f:  2.0},  # 00043
 {e: -1.197043489966E-01, f:  2.0},  # 00044
 {e: -1.164818191294E-01, f:  2.0},  # 00045
 {e: -9.665344548545E-02, f:  2.0},  # 00046
 {e: -9.513620390917E-02, f:  2.0},  # 00047
 {e: -8.164929464779E-02, f:  2.0},  # 00048
 {e: -4.332563245866E-02, f:  2.0}] # 00049
       summary: [ {kernel optimization: DIAG, mixing quantity: DENS, mix hist:  5, 
 iter:  4, delta:  4.36E-07, energy: -1.57053304569614625E+02, D:  3.47E-03}]
   -  #-------------------------------------------------------------------- kernel iter: 5
       Kernel update:
         max dev from unity            :  7.61E-02
         Hamiltonian application required:  Yes
         method                        : diagonalization
         mode                          : sequential
         communication strategy kernel : ALLREDUCE
         Kohn-Sham residue             :  1.575E-01
         Coefficients available        :  Yes
       Hamiltonian update: {
 Energies: {Ekin:  1.58372321533E+02, Epot: -1.72911452406E+02, Enl:  1.50343425673E+01, 
              EH:  8.34204906859E+02,  EXC: -4.48410110439E+01, EvXC: -5.8704207178E+01}, 
    Total charge:  9.799998839323E+01, 
 Poisson Solver: {BC: Free, Box:  [  159,  139,  113 ], MPI tasks:  3}}
        #Eigenvalues and New Occupation Numbers
       Orbitals: [
 {e: -9.110618877895E-01, f:  2.0},  # 00001
 {e: -8.163368300883E-01, f:  2.0},  # 00002
 {e: -7.493138715175E-01, f:  2.0},  # 00003
 {e: -6.902067754902E-01, f:  2.0},  # 00004
 {e: -6.665382752924E-01, f:  2.0},  # 00005
 {e: -6.53412363058E-01, f:  2.0},  # 00006
 {e: -6.206897636701E-01, f:  2.0},  # 00007
 {e: -6.179022890727E-01, f:  2.0},  # 00008
 {e: -5.648674909023E-01, f:  2.0},  # 00009
 {e: -5.45813986196E-01, f:  2.0},  # 00010
 {e: -5.345850166055E-01, f:  2.0},  # 00011
 {e: -5.252714632229E-01, f:  2.0},  # 00012
 {e: -4.749172842393E-01, f:  2.0},  # 00013
 {e: -4.521688927169E-01, f:  2.0},  # 00014
 {e: -4.237410446915E-01, f:  2.0},  # 00015
 {e: -4.216790878488E-01, f:  2.0},  # 00016
 {e: -4.128114742083E-01, f:  2.0},  # 00017
 {e: -3.672582233839E-01, f:  2.0},  # 00018
 {e: -3.661155227518E-01, f:  2.0},  # 00019
 {e: -3.526412062984E-01, f:  2.0},  # 00020
 {e: -3.365719717133E-01, f:  2.0},  # 00021
 {e: -3.191204212498E-01, f:  2.0},  # 00022
 {e: -3.159313664985E-01, f:  2.0},  # 00023
 {e: -3.127703816579E-01, f:  2.0},  # 00024
 {e: -3.078085277369E-01, f:  2.0},  # 00025
 {e: -2.850990866308E-01, f:  2.0},  # 00026
 {e: -2.762710632041E-01, f:  2.0},  # 00027
 {e: -2.706103386092E-01, f:  2.0},  # 00028
 {e: -2.648472805857E-01, f:  2.0},  # 00029
 {e: -2.536848235158E-01, f:  2.0},  # 00030
 {e: -2.428926908181E-01, f:  2.0},  # 00031
 {e: -2.412921264359E-01, f:  2.0},  # 00032
 {e: -2.377364107204E-01, f:  2.0},  # 00033
 {e: -2.21956549326E-01, f:  2.0},  # 00034
 {e: -2.174431515775E-01, f:  2.0},  # 00035
 {e: -2.049063286017E-01, f:  2.0},  # 00036
 {e: -1.905292019167E-01, f:  2.0},  # 00037
 {e: -1.853800477587E-01, f:  2.0},  # 00038
 {e: -1.843302459659E-01, f:  2.0},  # 00039
 {e: -1.733503083166E-01, f:  2.0},  # 00040
 {e: -1.47622955303E-01, f:  2.0},  # 00041
 {e: -1.426505801312E-01, f:  2.0},  # 00042
 {e: -1.251200511733E-01, f:  2.0},  # 00043
 {e: -1.207989652105E-01, f:  2.0},  # 00044
 {e: -1.171621515006E-01, f:  2.0},  # 00045
 {e: -9.716873208227E-02, f:  2.0},  # 00046
 {e: -9.571104864425E-02, f:  2.0},  # 00047
 {e: -8.261478855323E-02, f:  2.0},  # 00048
 {e: -4.391790094996E-02, f:  2.0}] # 00049
       summary: [ {kernel optimization: DIAG, mixing quantity: DENS, mix hist:  5, 
 iter:  5, delta:  4.01E-07, energy: -1.5705169364888468E+02, D:  1.611E-03}]
   -  &final_kernel005  { #-------------------------------------------------------- iter: 6
 summary: [ {kernel optimization: DIAG, mixing quantity: DENS, mix hist:  5, 
 iter:  6, delta:  4.01E-07, energy: -1.5705169364888468E+02, D:  1.611E-03}]}
    #================================================================= Summary of both steps
   self consistency summary: &it_sc005
   -  {iter:  5, target function: HYBRID, mean conf prefac:  3.04E-03,  #WARNING: support function optimization not converged
 kernel optimization: DIAG,  #WARNING: density optimization not converged
 iter low:  5, delta out:  2.986E-07, energy: -1.5705169364888468E+02, D: -2.803E-01}
   multiplicator for the confinement   :  0.61208755385378744
=======
 Energies: {Ekin:  1.57722035016E+02, Epot: -1.70338426371E+02, Enl:  1.49496472188E+01}, 
 Orthoconstraint:  Yes,  #WARNING: EXPERIMENTAL: modify eval
 Preconditioning:  Yes, rel D:  2.24E-03, kappa:  6.792E-01, kappa to history:  Yes, 
      mean kappa:  5.646E-01, dynamic conv crit:  1.77E-04, 
 iter:  2, fnrm:  7.37E-02, Omega: -1.873858041480006E+02, D: -4.19E-01, D best: -4.19E-01, 
 exit criterion: energy difference}
   -  &final_supfun005  { #-------------------------------------------------------- iter: 2
 target function: HYBRID, 
 Energies: {Ekin:  1.57722035016E+02, Epot: -1.70338426371E+02, Enl:  1.49496472188E+01}, 
 iter:  2, fnrm:  7.37E-02, Omega: -1.873858041480006E+02, D: -4.19E-01, D best: -4.19E-01}
      #Support functions created
    #=================================================================== kernel optimization
 - kernel optimization: &it_kernel005
   -  #--------------------------------------------------------------------- kernel iter: 1
     Kernel update:
       max dev from unity              :  7.16E-02
       Hamiltonian application required:  No
       method                          : diagonalization
       mode                            : sequential
       communication strategy kernel   : ALLREDUCE
       Coefficients available          :  Yes
     Hamiltonian update: {
 Energies: {Ekin:  1.59533427090E+02, Epot: -1.73730898515E+02, Enl:  1.50718948480E+01, 
              EH:  8.34459665399E+02,  EXC: -4.48310575108E+01, EvXC: -5.86910693056E+01}, 
    Total charge:  9.799998227918E+01, 
 Poisson Solver: {BC: Free, Box:  [  159,  139,  113 ], MPI tasks:  4}}
      #Eigenvalues and New Occupation Numbers
     Orbitals: [
 {e: -9.071707044331E-01, f:  2.0000},  # 00001
 {e: -8.121752302357E-01, f:  2.0000},  # 00002
 {e: -7.476303408297E-01, f:  2.0000},  # 00003
 {e: -6.861680665851E-01, f:  2.0000},  # 00004
 {e: -6.606010219175E-01, f:  2.0000},  # 00005
 {e: -6.493544206233E-01, f:  2.0000},  # 00006
 {e: -6.161760084564E-01, f:  2.0000},  # 00007
 {e: -6.124136524300E-01, f:  2.0000},  # 00008
 {e: -5.618484983394E-01, f:  2.0000},  # 00009
 {e: -5.419733474336E-01, f:  2.0000},  # 00010
 {e: -5.318481325178E-01, f:  2.0000},  # 00011
 {e: -5.223860212272E-01, f:  2.0000},  # 00012
 {e: -4.714227483943E-01, f:  2.0000},  # 00013
 {e: -4.499241549419E-01, f:  2.0000},  # 00014
 {e: -4.211951827610E-01, f:  2.0000},  # 00015
 {e: -4.190105909762E-01, f:  2.0000},  # 00016
 {e: -4.105076693391E-01, f:  2.0000},  # 00017
 {e: -3.654366592405E-01, f:  2.0000},  # 00018
 {e: -3.629603982973E-01, f:  2.0000},  # 00019
 {e: -3.463472093966E-01, f:  2.0000},  # 00020
 {e: -3.322961675634E-01, f:  2.0000},  # 00021
 {e: -3.158706509141E-01, f:  2.0000},  # 00022
 {e: -3.129883716977E-01, f:  2.0000},  # 00023
 {e: -3.091054802793E-01, f:  2.0000},  # 00024
 {e: -3.056990799561E-01, f:  2.0000},  # 00025
 {e: -2.816814291109E-01, f:  2.0000},  # 00026
 {e: -2.727978175054E-01, f:  2.0000},  # 00027
 {e: -2.656965713141E-01, f:  2.0000},  # 00028
 {e: -2.617522040680E-01, f:  2.0000},  # 00029
 {e: -2.496418246514E-01, f:  2.0000},  # 00030
 {e: -2.382310965616E-01, f:  2.0000},  # 00031
 {e: -2.374767903057E-01, f:  2.0000},  # 00032
 {e: -2.336879377256E-01, f:  2.0000},  # 00033
 {e: -2.192930334287E-01, f:  2.0000},  # 00034
 {e: -2.140881939907E-01, f:  2.0000},  # 00035
 {e: -2.017815338732E-01, f:  2.0000},  # 00036
 {e: -1.871468747873E-01, f:  2.0000},  # 00037
 {e: -1.815748999570E-01, f:  2.0000},  # 00038
 {e: -1.799004848792E-01, f:  2.0000},  # 00039
 {e: -1.624782053623E-01, f:  2.0000},  # 00040
 {e: -1.442548599996E-01, f:  2.0000},  # 00041
 {e: -1.393815870379E-01, f:  2.0000},  # 00042
 {e: -1.201523780874E-01, f:  2.0000},  # 00043
 {e: -1.157341882308E-01, f:  2.0000},  # 00044
 {e: -1.098720308069E-01, f:  2.0000},  # 00045
 {e: -9.301674629490E-02, f:  2.0000},  # 00046
 {e: -9.135117956693E-02, f:  2.0000},  # 00047
 {e: -7.831973079556E-02, f:  2.0000},  # 00048
 {e: -4.104997607713E-02, f:  2.0000}] # 00049
     summary: [ {kernel optimization: DIAG, mixing quantity: DENS, mix hist:  4, 
 iter:  1, delta:  3.95E-07, energy: -1.56930114803400784E+02, D: -3.670E-01}]
   -  #--------------------------------------------------------------------- kernel iter: 2
     Kernel update:
       max dev from unity              :  7.16E-02
       Hamiltonian application required:  Yes
       method                          : diagonalization
       mode                            : sequential
       communication strategy kernel   : ALLREDUCE
       Kohn-Sham residue               :  1.593E-01
       Coefficients available          :  Yes
     Hamiltonian update: {
 Energies: {Ekin:  1.57722035016E+02, Epot: -1.72179794117E+02, Enl:  1.49496472188E+01, 
              EH:  8.34125589120E+02,  EXC: -4.47780517160E+01, EvXC: -5.86211481317E+01}, 
    Total charge:  9.799998226288E+01, 
 Poisson Solver: {BC: Free, Box:  [  159,  139,  113 ], MPI tasks:  4}}
      #Eigenvalues and New Occupation Numbers
     Orbitals: [
 {e: -9.111094222970E-01, f:  2.0000},  # 00001
 {e: -8.165587327199E-01, f:  2.0000},  # 00002
 {e: -7.513285872420E-01, f:  2.0000},  # 00003
 {e: -6.895549884646E-01, f:  2.0000},  # 00004
 {e: -6.643193573642E-01, f:  2.0000},  # 00005
 {e: -6.524317916446E-01, f:  2.0000},  # 00006
 {e: -6.195966204377E-01, f:  2.0000},  # 00007
 {e: -6.151586889005E-01, f:  2.0000},  # 00008
 {e: -5.650913689153E-01, f:  2.0000},  # 00009
 {e: -5.448339453677E-01, f:  2.0000},  # 00010
 {e: -5.349672150692E-01, f:  2.0000},  # 00011
 {e: -5.254863417372E-01, f:  2.0000},  # 00012
 {e: -4.745555318666E-01, f:  2.0000},  # 00013
 {e: -4.529216596456E-01, f:  2.0000},  # 00014
 {e: -4.244876683891E-01, f:  2.0000},  # 00015
 {e: -4.218977846320E-01, f:  2.0000},  # 00016
 {e: -4.134008505747E-01, f:  2.0000},  # 00017
 {e: -3.682949174870E-01, f:  2.0000},  # 00018
 {e: -3.658221709718E-01, f:  2.0000},  # 00019
 {e: -3.493418767615E-01, f:  2.0000},  # 00020
 {e: -3.349360321042E-01, f:  2.0000},  # 00021
 {e: -3.191039225280E-01, f:  2.0000},  # 00022
 {e: -3.164222870478E-01, f:  2.0000},  # 00023
 {e: -3.122384706535E-01, f:  2.0000},  # 00024
 {e: -3.088233944764E-01, f:  2.0000},  # 00025
 {e: -2.847317016519E-01, f:  2.0000},  # 00026
 {e: -2.756555268385E-01, f:  2.0000},  # 00027
 {e: -2.689884103082E-01, f:  2.0000},  # 00028
 {e: -2.649013394933E-01, f:  2.0000},  # 00029
 {e: -2.524218644159E-01, f:  2.0000},  # 00030
 {e: -2.411871997698E-01, f:  2.0000},  # 00031
 {e: -2.403889849061E-01, f:  2.0000},  # 00032
 {e: -2.373951341960E-01, f:  2.0000},  # 00033
 {e: -2.224292579881E-01, f:  2.0000},  # 00034
 {e: -2.172017831093E-01, f:  2.0000},  # 00035
 {e: -2.048447523472E-01, f:  2.0000},  # 00036
 {e: -1.899681628708E-01, f:  2.0000},  # 00037
 {e: -1.844450643037E-01, f:  2.0000},  # 00038
 {e: -1.831239817260E-01, f:  2.0000},  # 00039
 {e: -1.666659774196E-01, f:  2.0000},  # 00040
 {e: -1.472297827687E-01, f:  2.0000},  # 00041
 {e: -1.425100350210E-01, f:  2.0000},  # 00042
 {e: -1.236182326199E-01, f:  2.0000},  # 00043
 {e: -1.192163639576E-01, f:  2.0000},  # 00044
 {e: -1.142051024564E-01, f:  2.0000},  # 00045
 {e: -9.609198680324E-02, f:  2.0000},  # 00046
 {e: -9.417271085110E-02, f:  2.0000},  # 00047
 {e: -8.143585775993E-02, f:  2.0000},  # 00048
 {e: -4.442712968705E-02, f:  2.0000}] # 00049
     summary: [ {kernel optimization: DIAG, mixing quantity: DENS, mix hist:  4, 
 iter:  2, delta:  3.50E-07, energy: -1.56927091078064791E+02, D:  3.024E-03}]
   -  #--------------------------------------------------------------------- kernel iter: 3
     Kernel update:
       max dev from unity              :  7.16E-02
       Hamiltonian application required:  Yes
       method                          : diagonalization
       mode                            : sequential
       communication strategy kernel   : ALLREDUCE
       Kohn-Sham residue               :  1.573E-01
       Coefficients available          :  Yes
     Hamiltonian update: {
 Energies: {Ekin:  1.57722035016E+02, Epot: -1.74054211304E+02, Enl:  1.49496472188E+01, 
              EH:  8.31921217216E+02,  EXC: -4.44242729555E+01, EvXC: -5.81544619378E+01}, 
    Total charge:  9.799998216785E+01, 
 Poisson Solver: {BC: Free, Box:  [  159,  139,  113 ], MPI tasks:  4}}
      #Eigenvalues and New Occupation Numbers
     Orbitals: [
 {e: -9.373651117871E-01, f:  2.0000},  # 00001
 {e: -8.453898377763E-01, f:  2.0000},  # 00002
 {e: -7.750374485429E-01, f:  2.0000},  # 00003
 {e: -7.120063053193E-01, f:  2.0000},  # 00004
 {e: -6.890149539582E-01, f:  2.0000},  # 00005
 {e: -6.727258922719E-01, f:  2.0000},  # 00006
 {e: -6.425590531353E-01, f:  2.0000},  # 00007
 {e: -6.335640580084E-01, f:  2.0000},  # 00008
 {e: -5.864763707260E-01, f:  2.0000},  # 00009
 {e: -5.639371163312E-01, f:  2.0000},  # 00010
 {e: -5.560695396867E-01, f:  2.0000},  # 00011
 {e: -5.460144708973E-01, f:  2.0000},  # 00012
 {e: -4.955520132788E-01, f:  2.0000},  # 00013
 {e: -4.728864465006E-01, f:  2.0000},  # 00014
 {e: -4.464176672757E-01, f:  2.0000},  # 00015
 {e: -4.411328397118E-01, f:  2.0000},  # 00016
 {e: -4.326373665007E-01, f:  2.0000},  # 00017
 {e: -3.874883855373E-01, f:  2.0000},  # 00018
 {e: -3.847773697097E-01, f:  2.0000},  # 00019
 {e: -3.695865704546E-01, f:  2.0000},  # 00020
 {e: -3.530137230520E-01, f:  2.0000},  # 00021
 {e: -3.411432779460E-01, f:  2.0000},  # 00022
 {e: -3.402769976905E-01, f:  2.0000},  # 00023
 {e: -3.330776422759E-01, f:  2.0000},  # 00024
 {e: -3.278650871215E-01, f:  2.0000},  # 00025
 {e: -3.052423700551E-01, f:  2.0000},  # 00026
 {e: -2.942027478297E-01, f:  2.0000},  # 00027
 {e: -2.906411446074E-01, f:  2.0000},  # 00028
 {e: -2.862855736062E-01, f:  2.0000},  # 00029
 {e: -2.709342394540E-01, f:  2.0000},  # 00030
 {e: -2.630097330180E-01, f:  2.0000},  # 00031
 {e: -2.602507594857E-01, f:  2.0000},  # 00032
 {e: -2.590052119816E-01, f:  2.0000},  # 00033
 {e: -2.431660524714E-01, f:  2.0000},  # 00034
 {e: -2.376232364323E-01, f:  2.0000},  # 00035
 {e: -2.249978959055E-01, f:  2.0000},  # 00036
 {e: -2.086638951009E-01, f:  2.0000},  # 00037
 {e: -2.046843934185E-01, f:  2.0000},  # 00038
 {e: -2.032061763309E-01, f:  2.0000},  # 00039
 {e: -1.939445272868E-01, f:  2.0000},  # 00040
 {e: -1.670794246748E-01, f:  2.0000},  # 00041
 {e: -1.629074018533E-01, f:  2.0000},  # 00042
 {e: -1.466981260131E-01, f:  2.0000},  # 00043
 {e: -1.424402128343E-01, f:  2.0000},  # 00044
 {e: -1.422170108782E-01, f:  2.0000},  # 00045
 {e: -1.169076812439E-01, f:  2.0000},  # 00046
 {e: -1.120800975811E-01, f:  2.0000},  # 00047
 {e: -1.022432409839E-01, f:  2.0000},  # 00048
 {e: -6.601896142013E-02, f:  2.0000}] # 00049
     summary: [ {kernel optimization: DIAG, mixing quantity: DENS, mix hist:  4, 
 iter:  3, delta:  1.23E-07, energy: -1.56916677986369677E+02, D:  1.041E-02}]
   -  #--------------------------------------------------------------------- kernel iter: 4
     Kernel update:
       max dev from unity              :  7.16E-02
       Hamiltonian application required:  Yes
       method                          : diagonalization
       mode                            : sequential
       communication strategy kernel   : ALLREDUCE
       Kohn-Sham residue               :  1.570E-01
       Coefficients available          :  Yes
     Hamiltonian update: {
 Energies: {Ekin:  1.57722035016E+02, Epot: -1.74303492030E+02, Enl:  1.49496472188E+01, 
              EH:  8.31643027194E+02,  EXC: -4.43506152751E+01, EvXC: -5.80573437268E+01}, 
    Total charge:  9.799998220846E+01, 
 Poisson Solver: {BC: Free, Box:  [  159,  139,  113 ], MPI tasks:  4}}
      #Eigenvalues and New Occupation Numbers
     Orbitals: [
 {e: -9.406635648537E-01, f:  2.0000},  # 00001
 {e: -8.478916878761E-01, f:  2.0000},  # 00002
 {e: -7.746225600333E-01, f:  2.0000},  # 00003
 {e: -7.143290971355E-01, f:  2.0000},  # 00004
 {e: -6.923335693683E-01, f:  2.0000},  # 00005
 {e: -6.745907619019E-01, f:  2.0000},  # 00006
 {e: -6.466824055312E-01, f:  2.0000},  # 00007
 {e: -6.364480109695E-01, f:  2.0000},  # 00008
 {e: -5.885999384659E-01, f:  2.0000},  # 00009
 {e: -5.665124820919E-01, f:  2.0000},  # 00010
 {e: -5.601843691884E-01, f:  2.0000},  # 00011
 {e: -5.483756712665E-01, f:  2.0000},  # 00012
 {e: -4.986512819187E-01, f:  2.0000},  # 00013
 {e: -4.752493623261E-01, f:  2.0000},  # 00014
 {e: -4.495082220355E-01, f:  2.0000},  # 00015
 {e: -4.434588714613E-01, f:  2.0000},  # 00016
 {e: -4.350143773127E-01, f:  2.0000},  # 00017
 {e: -3.901642799944E-01, f:  2.0000},  # 00018
 {e: -3.864711276323E-01, f:  2.0000},  # 00019
 {e: -3.728800987986E-01, f:  2.0000},  # 00020
 {e: -3.563754839923E-01, f:  2.0000},  # 00021
 {e: -3.443165751902E-01, f:  2.0000},  # 00022
 {e: -3.425796723368E-01, f:  2.0000},  # 00023
 {e: -3.361769634571E-01, f:  2.0000},  # 00024
 {e: -3.304018698077E-01, f:  2.0000},  # 00025
 {e: -3.088808153341E-01, f:  2.0000},  # 00026
 {e: -2.964660802033E-01, f:  2.0000},  # 00027
 {e: -2.932230305960E-01, f:  2.0000},  # 00028
 {e: -2.903076278070E-01, f:  2.0000},  # 00029
 {e: -2.734760015300E-01, f:  2.0000},  # 00030
 {e: -2.651088427403E-01, f:  2.0000},  # 00031
 {e: -2.626004951430E-01, f:  2.0000},  # 00032
 {e: -2.617281393481E-01, f:  2.0000},  # 00033
 {e: -2.468119920355E-01, f:  2.0000},  # 00034
 {e: -2.400599773717E-01, f:  2.0000},  # 00035
 {e: -2.279020662072E-01, f:  2.0000},  # 00036
 {e: -2.113570241856E-01, f:  2.0000},  # 00037
 {e: -2.074930926268E-01, f:  2.0000},  # 00038
 {e: -2.057958135294E-01, f:  2.0000},  # 00039
 {e: -1.952898571327E-01, f:  2.0000},  # 00040
 {e: -1.704863547432E-01, f:  2.0000},  # 00041
 {e: -1.637067589762E-01, f:  2.0000},  # 00042
 {e: -1.503545368208E-01, f:  2.0000},  # 00043
 {e: -1.458256478742E-01, f:  2.0000},  # 00044
 {e: -1.433123371097E-01, f:  2.0000},  # 00045
 {e: -1.195514302137E-01, f:  2.0000},  # 00046
 {e: -1.136432353852E-01, f:  2.0000},  # 00047
 {e: -1.056587805640E-01, f:  2.0000},  # 00048
 {e: -6.597632779364E-02, f:  2.0000}] # 00049
     summary: [ {kernel optimization: DIAG, mixing quantity: DENS, mix hist:  4, 
 iter:  4, delta:  4.04E-08, energy: -1.56916014315398684E+02, D:  6.637E-04}]
   -  &final_kernel005  { #-------------------------------------------------------- iter: 5
 summary: [ {kernel optimization: DIAG, mixing quantity: DENS, mix hist:  4, 
 iter:  5, delta:  4.04E-08, energy: -1.56916014315398684E+02, D:  6.637E-04}]}
    #================================================================= Summary of both steps
   self consistency summary: &it_sc005
   -  {iter:  5, target function: HYBRID, mean conf prefac:  2.82E-03, 
 iterations to converge support functions:  2, kernel optimization: DIAG,  #WARNING: density optimization not converged
 iter low:  5, delta out:  3.803E-07, energy: -1.56916014315398684E+02, D: -3.529E-01}
   multiplicator for the confinement   :  0.67916090339206825
>>>>>>> ffa93dbe
    #WARNING: No orthogonalizing of the support functions
    #========================================================= support function optimization
 - support function optimization: &it_supfun006
   -  { #-------------------------------------------------------------------------- iter: 1
 target function: HYBRID, Hamiltonian Applied:  Yes, 
<<<<<<< HEAD
 Energies: {Ekin:  1.58372321533E+02, Epot: -1.73660136818E+02, Enl:  1.50343425673E+01}, 
 Orthoconstraint:  Yes,  #WARNING: EXPERIMENTAL: modify eval
 Preconditioning:  Yes, rel D:  0.0, mean kappa:  5.664E-01, dynamic conv crit:  7.06E-02, 
 iter:  1, fnrm:  7.36E-02, Omega: -1.910074245201704E+02, D: -3.26, D best: -3.26, 
=======
 Energies: {Ekin:  1.57722035016E+02, Epot: -1.73228533221E+02, Enl:  1.49496472188E+01}, 
 Orthoconstraint:  Yes,  #WARNING: EXPERIMENTAL: modify eval
 Preconditioning:  Yes, rel D:  0.00E+00, mean kappa:  5.646E-01, 
            dynamic conv crit:  1.77E-04, 
 iter:  1, fnrm:  7.56E-02, Omega: -1.911366555603479E+02, D: -4.17E+00, D best: -4.17E+00, 
>>>>>>> ffa93dbe
 Optimization: {algorithm: DIIS, history length:  8, consecutive failures:  0, 
           total failures:  0}, 
 Orthogonalization:  No, normalization:  Yes, Normalization:  Yes, 
         communication strategy kernel: ALLREDUCE, reconstruct kernel:  Yes}
   -  { #-------------------------------------------------------------------------- iter: 2
 target function: HYBRID, Hamiltonian Applied:  Yes, 
<<<<<<< HEAD
 Energies: {Ekin:  1.57846601403E+02, Epot: -1.72963936677E+02, Enl:  1.5067347891E+01}, 
 Orthoconstraint:  Yes,  #WARNING: EXPERIMENTAL: modify eval
 Preconditioning:  Yes, rel D:  7.37E-04, kappa:  5.744E-01, kappa to history:  Yes, 
      mean kappa:  5.68E-01,  dynamic conv crit:  7.04E-02, 
 iter:  2, fnrm:  5.66E-02, Omega: -1.911481824754808E+02, D: -1.41E-01, D best: -1.41E-01, 
 exit criterion: dynamic gradient}
   -  &final_supfun006  { #-------------------------------------------------------- iter: 2
 target function: HYBRID, 
 Energies: {Ekin:  1.57846601403E+02, Epot: -1.72963936677E+02, Enl:  1.5067347891E+01}, 
 iter:  2, fnrm:  5.66E-02, Omega: -1.911481824754808E+02, D: -1.41E-01, D best: -1.41E-01}
      #Support functions created
    #=================================================================== kernel optimization
 - kernel optimization: &it_kernel006
   -  #-------------------------------------------------------------------- kernel iter: 1
       Kernel update:
         max dev from unity            :  7.28E-02
         Hamiltonian application required:  No
         method                        : diagonalization
         mode                          : sequential
         communication strategy kernel : ALLREDUCE
         Coefficients available        :  Yes
       Hamiltonian update: {
 Energies: {Ekin:  1.58372321533E+02, Epot: -1.72911452406E+02, Enl:  1.50343425673E+01, 
              EH:  8.32151217158E+02,  EXC: -4.4444474169E+01, EvXC: -5.81809391003E+01}, 
    Total charge:  9.799998847913E+01, 
 Poisson Solver: {BC: Free, Box:  [  159,  139,  113 ], MPI tasks:  3}}
        #Eigenvalues and New Occupation Numbers
       Orbitals: [
 {e: -9.30865683629E-01, f:  2.0},  # 00001
 {e: -8.372907413864E-01, f:  2.0},  # 00002
 {e: -7.699842702544E-01, f:  2.0},  # 00003
 {e: -7.11801549742E-01, f:  2.0},  # 00004
 {e: -6.913365192783E-01, f:  2.0},  # 00005
 {e: -6.717641255505E-01, f:  2.0},  # 00006
 {e: -6.443441746855E-01, f:  2.0},  # 00007
 {e: -6.34736734746E-01, f:  2.0},  # 00008
 {e: -5.853266747654E-01, f:  2.0},  # 00009
 {e: -5.633896897322E-01, f:  2.0},  # 00010
 {e: -5.572404690125E-01, f:  2.0},  # 00011
 {e: -5.45124009718E-01, f:  2.0},  # 00012
 {e: -4.935529374815E-01, f:  2.0},  # 00013
 {e: -4.723862920382E-01, f:  2.0},  # 00014
 {e: -4.468580796255E-01, f:  2.0},  # 00015
 {e: -4.407584443465E-01, f:  2.0},  # 00016
 {e: -4.32106987096E-01, f:  2.0},  # 00017
 {e: -3.877522586605E-01, f:  2.0},  # 00018
 {e: -3.847873263483E-01, f:  2.0},  # 00019
 {e: -3.710457759012E-01, f:  2.0},  # 00020
 {e: -3.55535295372E-01, f:  2.0},  # 00021
 {e: -3.419481026569E-01, f:  2.0},  # 00022
 {e: -3.36865071115E-01, f:  2.0},  # 00023
 {e: -3.342651727064E-01, f:  2.0},  # 00024
 {e: -3.271360935486E-01, f:  2.0},  # 00025
 {e: -3.072528496545E-01, f:  2.0},  # 00026
 {e: -2.947729381969E-01, f:  2.0},  # 00027
 {e: -2.914094535789E-01, f:  2.0},  # 00028
 {e: -2.888782617984E-01, f:  2.0},  # 00029
 {e: -2.717639706803E-01, f:  2.0},  # 00030
 {e: -2.619895747954E-01, f:  2.0},  # 00031
 {e: -2.612668692946E-01, f:  2.0},  # 00032
 {e: -2.59403977273E-01, f:  2.0},  # 00033
 {e: -2.447215412525E-01, f:  2.0},  # 00034
 {e: -2.381770332099E-01, f:  2.0},  # 00035
 {e: -2.267020454594E-01, f:  2.0},  # 00036
 {e: -2.095454880503E-01, f:  2.0},  # 00037
 {e: -2.078409404838E-01, f:  2.0},  # 00038
 {e: -2.043616870327E-01, f:  2.0},  # 00039
 {e: -1.952086721995E-01, f:  2.0},  # 00040
 {e: -1.70144118189E-01, f:  2.0},  # 00041
 {e: -1.627981999233E-01, f:  2.0},  # 00042
 {e: -1.497505798625E-01, f:  2.0},  # 00043
 {e: -1.445957470564E-01, f:  2.0},  # 00044
 {e: -1.390797894974E-01, f:  2.0},  # 00045
 {e: -1.197705628429E-01, f:  2.0},  # 00046
 {e: -1.151000941416E-01, f:  2.0},  # 00047
 {e: -1.060745423094E-01, f:  2.0},  # 00048
 {e: -6.509563946764E-02, f:  2.0}] # 00049
       summary: [ {kernel optimization: DIAG, mixing quantity: DENS, mix hist:  5, 
 iter:  1, delta:  2.44E-07, energy: -1.5716728477087895E+02, D: -1.156E-01}]
   -  #-------------------------------------------------------------------- kernel iter: 2
       Kernel update:
         max dev from unity            :  7.28E-02
         Hamiltonian application required:  Yes
         method                        : diagonalization
         mode                          : sequential
         communication strategy kernel : ALLREDUCE
         Kohn-Sham residue             :  1.6E-01
         Coefficients available        :  Yes
       Hamiltonian update: {
 Energies: {Ekin:  1.57846601403E+02, Epot: -1.74194333112E+02, Enl:  1.5067347891E+01, 
              EH:  8.31966374096E+02,  EXC: -4.44301948519E+01, EvXC: -5.81620640751E+01}, 
    Total charge:  9.799998846529E+01, 
 Poisson Solver: {BC: Free, Box:  [  159,  139,  113 ], MPI tasks:  3}}
        #Eigenvalues and New Occupation Numbers
       Orbitals: [
 {e: -9.338295440187E-01, f:  2.0},  # 00001
 {e: -8.41212851761E-01, f:  2.0},  # 00002
 {e: -7.733063675291E-01, f:  2.0},  # 00003
 {e: -7.136999768883E-01, f:  2.0},  # 00004
 {e: -6.920107655738E-01, f:  2.0},  # 00005
 {e: -6.740298966804E-01, f:  2.0},  # 00006
 {e: -6.453564519416E-01, f:  2.0},  # 00007
 {e: -6.361668073708E-01, f:  2.0},  # 00008
 {e: -5.875791932697E-01, f:  2.0},  # 00009
 {e: -5.653090884031E-01, f:  2.0},  # 00010
 {e: -5.583915290801E-01, f:  2.0},  # 00011
 {e: -5.472467835825E-01, f:  2.0},  # 00012
 {e: -4.954123423682E-01, f:  2.0},  # 00013
 {e: -4.744036858966E-01, f:  2.0},  # 00014
 {e: -4.483101898777E-01, f:  2.0},  # 00015
 {e: -4.425960416546E-01, f:  2.0},  # 00016
 {e: -4.339935850644E-01, f:  2.0},  # 00017
 {e: -3.894557401602E-01, f:  2.0},  # 00018
 {e: -3.867900685488E-01, f:  2.0},  # 00019
 {e: -3.725394471553E-01, f:  2.0},  # 00020
 {e: -3.567401493725E-01, f:  2.0},  # 00021
 {e: -3.438062182215E-01, f:  2.0},  # 00022
 {e: -3.395492548301E-01, f:  2.0},  # 00023
 {e: -3.360825512134E-01, f:  2.0},  # 00024
 {e: -3.288886667493E-01, f:  2.0},  # 00025
 {e: -3.082496643727E-01, f:  2.0},  # 00026
 {e: -2.966031995434E-01, f:  2.0},  # 00027
 {e: -2.934401673405E-01, f:  2.0},  # 00028
 {e: -2.896837245805E-01, f:  2.0},  # 00029
 {e: -2.733650098896E-01, f:  2.0},  # 00030
 {e: -2.638772148284E-01, f:  2.0},  # 00031
 {e: -2.629189005307E-01, f:  2.0},  # 00032
 {e: -2.618707752626E-01, f:  2.0},  # 00033
 {e: -2.460046851073E-01, f:  2.0},  # 00034
 {e: -2.401038596627E-01, f:  2.0},  # 00035
 {e: -2.28344983821E-01, f:  2.0},  # 00036
 {e: -2.112384122019E-01, f:  2.0},  # 00037
 {e: -2.085312349281E-01, f:  2.0},  # 00038
 {e: -2.060293977286E-01, f:  2.0},  # 00039
 {e: -1.987942411245E-01, f:  2.0},  # 00040
 {e: -1.711686013435E-01, f:  2.0},  # 00041
 {e: -1.653233809781E-01, f:  2.0},  # 00042
 {e: -1.497073409273E-01, f:  2.0},  # 00043
 {e: -1.44917169767E-01, f:  2.0},  # 00044
 {e: -1.431693348228E-01, f:  2.0},  # 00045
 {e: -1.212198857564E-01, f:  2.0},  # 00046
 {e: -1.17258149603E-01, f:  2.0},  # 00047
 {e: -1.069902047712E-01, f:  2.0},  # 00048
 {e: -6.820980915136E-02, f:  2.0}] # 00049
       summary: [ {kernel optimization: DIAG, mixing quantity: DENS, mix hist:  5, 
 iter:  2, delta:  2.42E-07, energy: -1.57166676396612502E+02, D:  6.084E-04}]
   -  #-------------------------------------------------------------------- kernel iter: 3
       Kernel update:
         max dev from unity            :  7.28E-02
         Hamiltonian application required:  Yes
         method                        : diagonalization
         mode                          : sequential
         communication strategy kernel : ALLREDUCE
         Kohn-Sham residue             :  1.601E-01
         Coefficients available        :  Yes
       Hamiltonian update: {
 Energies: {Ekin:  1.57846601403E+02, Epot: -1.74132541755E+02, Enl:  1.5067347891E+01, 
              EH:  8.32018754446E+02,  EXC: -4.44492143141E+01, EvXC: -5.81872508881E+01}, 
    Total charge:  9.799998847489E+01, 
 Poisson Solver: {BC: Free, Box:  [  159,  139,  113 ], MPI tasks:  3}}
        #Eigenvalues and New Occupation Numbers
       Orbitals: [
 {e: -9.323646955929E-01, f:  2.0},  # 00001
 {e: -8.396421223499E-01, f:  2.0},  # 00002
 {e: -7.717542104243E-01, f:  2.0},  # 00003
 {e: -7.140863423372E-01, f:  2.0},  # 00004
 {e: -6.946432521603E-01, f:  2.0},  # 00005
 {e: -6.728526208459E-01, f:  2.0},  # 00006
 {e: -6.472728266761E-01, f:  2.0},  # 00007
 {e: -6.351637262263E-01, f:  2.0},  # 00008
 {e: -5.867600503664E-01, f:  2.0},  # 00009
 {e: -5.638223549544E-01, f:  2.0},  # 00010
 {e: -5.593049967464E-01, f:  2.0},  # 00011
 {e: -5.461827330481E-01, f:  2.0},  # 00012
 {e: -4.939369572088E-01, f:  2.0},  # 00013
 {e: -4.734013925536E-01, f:  2.0},  # 00014
 {e: -4.486936111089E-01, f:  2.0},  # 00015
 {e: -4.41381879931E-01, f:  2.0},  # 00016
 {e: -4.327282651153E-01, f:  2.0},  # 00017
 {e: -3.887650320421E-01, f:  2.0},  # 00018
 {e: -3.853433365792E-01, f:  2.0},  # 00019
 {e: -3.714154205894E-01, f:  2.0},  # 00020
 {e: -3.562581685252E-01, f:  2.0},  # 00021
 {e: -3.436378134647E-01, f:  2.0},  # 00022
 {e: -3.375611240676E-01, f:  2.0},  # 00023
 {e: -3.354993511297E-01, f:  2.0},  # 00024
 {e: -3.275389519404E-01, f:  2.0},  # 00025
 {e: -3.087247293807E-01, f:  2.0},  # 00026
 {e: -2.953276944442E-01, f:  2.0},  # 00027
 {e: -2.923848858195E-01, f:  2.0},  # 00028
 {e: -2.909227513403E-01, f:  2.0},  # 00029
 {e: -2.721344971931E-01, f:  2.0},  # 00030
 {e: -2.640522189086E-01, f:  2.0},  # 00031
 {e: -2.616004379672E-01, f:  2.0},  # 00032
 {e: -2.600235449656E-01, f:  2.0},  # 00033
 {e: -2.46254595699E-01, f:  2.0},  # 00034
 {e: -2.395573243978E-01, f:  2.0},  # 00035
 {e: -2.280677397666E-01, f:  2.0},  # 00036
 {e: -2.105515599069E-01, f:  2.0},  # 00037
 {e: -2.096417086751E-01, f:  2.0},  # 00038
 {e: -2.045196991424E-01, f:  2.0},  # 00039
 {e: -1.965746362442E-01, f:  2.0},  # 00040
 {e: -1.726166588879E-01, f:  2.0},  # 00041
 {e: -1.641047455875E-01, f:  2.0},  # 00042
 {e: -1.526457680566E-01, f:  2.0},  # 00043
 {e: -1.473428585017E-01, f:  2.0},  # 00044
 {e: -1.410997601003E-01, f:  2.0},  # 00045
 {e: -1.221263325094E-01, f:  2.0},  # 00046
 {e: -1.159639532063E-01, f:  2.0},  # 00047
 {e: -1.085348744459E-01, f:  2.0},  # 00048
 {e: -6.629242093629E-02, f:  2.0}] # 00049
       summary: [ {kernel optimization: DIAG, mixing quantity: DENS, mix hist:  5, 
 iter:  3, delta:  2.56E-07, energy: -1.57167589568957965E+02, D: -9.132E-04}]
   -  #-------------------------------------------------------------------- kernel iter: 4
       Kernel update:
         max dev from unity            :  7.28E-02
         Hamiltonian application required:  Yes
         method                        : diagonalization
         mode                          : sequential
         communication strategy kernel : ALLREDUCE
         Kohn-Sham residue             :  1.591E-01
         Coefficients available        :  Yes
       Hamiltonian update: {
 Energies: {Ekin:  1.57846601403E+02, Epot: -1.75111996843E+02, Enl:  1.5067347891E+01, 
              EH:  8.30899918538E+02,  EXC: -4.42025316793E+01, EvXC: -5.78616885626E+01}, 
    Total charge:  9.79999884478E+01, 
 Poisson Solver: {BC: Free, Box:  [  159,  139,  113 ], MPI tasks:  3}}
        #Eigenvalues and New Occupation Numbers
       Orbitals: [
 {e: -9.427538511072E-01, f:  2.0},  # 00001
 {e: -8.497046700074E-01, f:  2.0},  # 00002
 {e: -7.831337097686E-01, f:  2.0},  # 00003
 {e: -7.244543224401E-01, f:  2.0},  # 00004
 {e: -7.049153234084E-01, f:  2.0},  # 00005
 {e: -6.827333035167E-01, f:  2.0},  # 00006
 {e: -6.577879612104E-01, f:  2.0},  # 00007
 {e: -6.443364291412E-01, f:  2.0},  # 00008
 {e: -5.977997853751E-01, f:  2.0},  # 00009
 {e: -5.739263345377E-01, f:  2.0},  # 00010
 {e: -5.705108468587E-01, f:  2.0},  # 00011
 {e: -5.570651374671E-01, f:  2.0},  # 00012
 {e: -5.047718612372E-01, f:  2.0},  # 00013
 {e: -4.845847670855E-01, f:  2.0},  # 00014
 {e: -4.604469425108E-01, f:  2.0},  # 00015
 {e: -4.520619193491E-01, f:  2.0},  # 00016
 {e: -4.437399044747E-01, f:  2.0},  # 00017
 {e: -3.997475246435E-01, f:  2.0},  # 00018
 {e: -3.956563447843E-01, f:  2.0},  # 00019
 {e: -3.80921806288E-01, f:  2.0},  # 00020
 {e: -3.659862341838E-01, f:  2.0},  # 00021
 {e: -3.555200774632E-01, f:  2.0},  # 00022
 {e: -3.49828298146E-01, f:  2.0},  # 00023
 {e: -3.462624679932E-01, f:  2.0},  # 00024
 {e: -3.383659396582E-01, f:  2.0},  # 00025
 {e: -3.199020599852E-01, f:  2.0},  # 00026
 {e: -3.055260680026E-01, f:  2.0},  # 00027
 {e: -3.035260616112E-01, f:  2.0},  # 00028
 {e: -3.021959742632E-01, f:  2.0},  # 00029
 {e: -2.823553023524E-01, f:  2.0},  # 00030
 {e: -2.736890950035E-01, f:  2.0},  # 00031
 {e: -2.725890723627E-01, f:  2.0},  # 00032
 {e: -2.713814838375E-01, f:  2.0},  # 00033
 {e: -2.579225361031E-01, f:  2.0},  # 00034
 {e: -2.50349522591E-01, f:  2.0},  # 00035
 {e: -2.379325843136E-01, f:  2.0},  # 00036
 {e: -2.208311198229E-01, f:  2.0},  # 00037
 {e: -2.197358792385E-01, f:  2.0},  # 00038
 {e: -2.155458507352E-01, f:  2.0},  # 00039
 {e: -2.085171969125E-01, f:  2.0},  # 00040
 {e: -1.819007394131E-01, f:  2.0},  # 00041
 {e: -1.73891388591E-01, f:  2.0},  # 00042
 {e: -1.629026957509E-01, f:  2.0},  # 00043
 {e: -1.575047919711E-01, f:  2.0},  # 00044
 {e: -1.521022219524E-01, f:  2.0},  # 00045
 {e: -1.319814061534E-01, f:  2.0},  # 00046
 {e: -1.245291418565E-01, f:  2.0},  # 00047
 {e: -1.183373790397E-01, f:  2.0},  # 00048
 {e: -7.69671473524E-02, f:  2.0}] # 00049
       summary: [ {kernel optimization: DIAG, mixing quantity: DENS, mix hist:  5, 
 iter:  4, delta:  1.6E-07, energy: -1.5716374505074873E+02, D:  3.845E-03}]
   -  #-------------------------------------------------------------------- kernel iter: 5
       Kernel update:
         max dev from unity            :  7.28E-02
         Hamiltonian application required:  Yes
         method                        : diagonalization
         mode                          : sequential
         communication strategy kernel : ALLREDUCE
         Kohn-Sham residue             :  1.61E-01
         Coefficients available        :  Yes
       Hamiltonian update: {
 Energies: {Ekin:  1.57846601403E+02, Epot: -1.73143902116E+02, Enl:  1.5067347891E+01, 
              EH:  8.33156267554E+02,  EXC: -4.46110430349E+01, EvXC: -5.84008759304E+01}, 
    Total charge:  9.799998847664E+01, 
 Poisson Solver: {BC: Free, Box:  [  159,  139,  113 ], MPI tasks:  3}}
        #Eigenvalues and New Occupation Numbers
       Orbitals: [
 {e: -9.198398200053E-01, f:  2.0},  # 00001
 {e: -8.24274834925E-01, f:  2.0},  # 00002
 {e: -7.607064043009E-01, f:  2.0},  # 00003
 {e: -7.01126864469E-01, f:  2.0},  # 00004
 {e: -6.790483966869E-01, f:  2.0},  # 00005
 {e: -6.623817666103E-01, f:  2.0},  # 00006
 {e: -6.331526441111E-01, f:  2.0},  # 00007
 {e: -6.252661152986E-01, f:  2.0},  # 00008
 {e: -5.754622329119E-01, f:  2.0},  # 00009
 {e: -5.544142826949E-01, f:  2.0},  # 00010
 {e: -5.467958922019E-01, f:  2.0},  # 00011
 {e: -5.356196032016E-01, f:  2.0},  # 00012
 {e: -4.843897095305E-01, f:  2.0},  # 00013
 {e: -4.632432312306E-01, f:  2.0},  # 00014
 {e: -4.363925847848E-01, f:  2.0},  # 00015
 {e: -4.31884645811E-01, f:  2.0},  # 00016
 {e: -4.232752744411E-01, f:  2.0},  # 00017
 {e: -3.790453761269E-01, f:  2.0},  # 00018
 {e: -3.764285714626E-01, f:  2.0},  # 00019
 {e: -3.606453052668E-01, f:  2.0},  # 00020
 {e: -3.468240251341E-01, f:  2.0},  # 00021
 {e: -3.313140236875E-01, f:  2.0},  # 00022
 {e: -3.275810269709E-01, f:  2.0},  # 00023
 {e: -3.24589223689E-01, f:  2.0},  # 00024
 {e: -3.187289058017E-01, f:  2.0},  # 00025
 {e: -2.97470894927E-01, f:  2.0},  # 00026
 {e: -2.862792189236E-01, f:  2.0},  # 00027
 {e: -2.816917229976E-01, f:  2.0},  # 00028
 {e: -2.78427723861E-01, f:  2.0},  # 00029
 {e: -2.629715122068E-01, f:  2.0},  # 00030
 {e: -2.530771634103E-01, f:  2.0},  # 00031
 {e: -2.524058383998E-01, f:  2.0},  # 00032
 {e: -2.498548890638E-01, f:  2.0},  # 00033
 {e: -2.34790858894E-01, f:  2.0},  # 00034
 {e: -2.289803477091E-01, f:  2.0},  # 00035
 {e: -2.173528304787E-01, f:  2.0},  # 00036
 {e: -2.007704802901E-01, f:  2.0},  # 00037
 {e: -1.978327418444E-01, f:  2.0},  # 00038
 {e: -1.952942319596E-01, f:  2.0},  # 00039
 {e: -1.854441617849E-01, f:  2.0},  # 00040
 {e: -1.610300234267E-01, f:  2.0},  # 00041
 {e: -1.545828736645E-01, f:  2.0},  # 00042
 {e: -1.391579485145E-01, f:  2.0},  # 00043
 {e: -1.340107030735E-01, f:  2.0},  # 00044
 {e: -1.276161492553E-01, f:  2.0},  # 00045
 {e: -1.102169822507E-01, f:  2.0},  # 00046
 {e: -1.07202265245E-01, f:  2.0},  # 00047
 {e: -9.621982489671E-02, f:  2.0},  # 00048
 {e: -5.683082720707E-02, f:  2.0}] # 00049
       summary: [ {kernel optimization: DIAG, mixing quantity: DENS, mix hist:  5, 
 iter:  5, delta:  3.55E-07, energy: -1.57175039042308185E+02, D: -1.129E-02}]
   -  &final_kernel006  { #-------------------------------------------------------- iter: 6
 summary: [ {kernel optimization: DIAG, mixing quantity: DENS, mix hist:  5, 
 iter:  6, delta:  3.55E-07, energy: -1.57175039042308185E+02, D: -1.129E-02}]}
    #================================================================= Summary of both steps
   self consistency summary: &it_sc006
   -  {iter:  6, target function: HYBRID, mean conf prefac:  1.86E-03,  #WARNING: support function optimization not converged
 kernel optimization: DIAG,  #WARNING: density optimization not converged
 iter low:  6, delta out:  1.924E-07, energy: -1.57175039042308185E+02, D: -1.233E-01}
   multiplicator for the confinement   :  0.57441409433883117
=======
 Energies: {Ekin:  1.57332471037E+02, Epot: -1.72652043057E+02, Enl:  1.49985445244E+01}, 
 Orthoconstraint:  Yes,  #WARNING: EXPERIMENTAL: modify eval
 Preconditioning:  Yes, rel D:  6.64E-04, kappa:  5.359E-01, kappa to history:  Yes, 
      mean kappa:  5.581E-01, dynamic conv crit:  1.79E-04, 
 iter:  2, fnrm:  5.75E-02, Omega: -1.912636128221659E+02, D: -1.27E-01, D best: -1.27E-01, 
 Optimization: {algorithm: DIIS, history length:  8, consecutive failures:  0, 
           total failures:  0}, 
 Orthogonalization:  No, normalization:  Yes, Normalization:  Yes, 
         communication strategy kernel: ALLREDUCE, reconstruct kernel:  Yes}
   -  { #-------------------------------------------------------------------------- iter: 3
 target function: HYBRID, Hamiltonian Applied:  Yes, 
 Energies: {Ekin:  1.57111416993E+02, Epot: -1.72088597430E+02, Enl:  1.50898426729E+01}, 
 Orthoconstraint:  Yes,  #WARNING: EXPERIMENTAL: modify eval
 Preconditioning:  Yes, rel D:  1.07E-03, kappa:  3.549E-01, kappa to history:  Yes, 
      mean kappa:  5.233E-01, dynamic conv crit:  1.91E-04, 
 iter:  3, fnrm:  3.78E-02, Omega: -1.913412556164657E+02, D: -7.76E-02, D best: -7.76E-02, 
 exit criterion: energy difference,           exit criterion: gradient}
   -  &final_supfun006  { #-------------------------------------------------------- iter: 3
 target function: HYBRID, 
 Energies: {Ekin:  1.57111416993E+02, Epot: -1.72088597430E+02, Enl:  1.50898426729E+01}, 
 iter:  3, fnrm:  3.78E-02, Omega: -1.913412556164657E+02, D: -7.76E-02, D best: -7.76E-02}
      #Support functions created
    #=================================================================== kernel optimization
 - kernel optimization: &it_kernel006
   -  #--------------------------------------------------------------------- kernel iter: 1
     Kernel update:
       max dev from unity              :  6.58E-02
       Hamiltonian application required:  No
       method                          : diagonalization
       mode                            : sequential
       communication strategy kernel   : ALLREDUCE
       Coefficients available          :  Yes
     Hamiltonian update: {
 Energies: {Ekin:  1.57722035016E+02, Epot: -1.74303492030E+02, Enl:  1.49496472188E+01, 
              EH:  8.31658264613E+02,  EXC: -4.43429964096E+01, EvXC: -5.80473036833E+01}, 
    Total charge:  9.799998263367E+01, 
 Poisson Solver: {BC: Free, Box:  [  159,  139,  113 ], MPI tasks:  4}}
      #Eigenvalues and New Occupation Numbers
     Orbitals: [
 {e: -9.398192657128E-01, f:  2.0000},  # 00001
 {e: -8.476934634374E-01, f:  2.0000},  # 00002
 {e: -7.755122369043E-01, f:  2.0000},  # 00003
 {e: -7.153230686272E-01, f:  2.0000},  # 00004
 {e: -6.938231636163E-01, f:  2.0000},  # 00005
 {e: -6.748997255110E-01, f:  2.0000},  # 00006
 {e: -6.477020687276E-01, f:  2.0000},  # 00007
 {e: -6.366239820514E-01, f:  2.0000},  # 00008
 {e: -5.893465182006E-01, f:  2.0000},  # 00009
 {e: -5.668087896872E-01, f:  2.0000},  # 00010
 {e: -5.610279532805E-01, f:  2.0000},  # 00011
 {e: -5.490751179177E-01, f:  2.0000},  # 00012
 {e: -4.988230817812E-01, f:  2.0000},  # 00013
 {e: -4.767503911024E-01, f:  2.0000},  # 00014
 {e: -4.511940996484E-01, f:  2.0000},  # 00015
 {e: -4.447311318195E-01, f:  2.0000},  # 00016
 {e: -4.361258621857E-01, f:  2.0000},  # 00017
 {e: -3.928945033674E-01, f:  2.0000},  # 00018
 {e: -3.888503490782E-01, f:  2.0000},  # 00019
 {e: -3.744854843692E-01, f:  2.0000},  # 00020
 {e: -3.594766331798E-01, f:  2.0000},  # 00021
 {e: -3.465008184206E-01, f:  2.0000},  # 00022
 {e: -3.436476717172E-01, f:  2.0000},  # 00023
 {e: -3.382360793910E-01, f:  2.0000},  # 00024
 {e: -3.319331619535E-01, f:  2.0000},  # 00025
 {e: -3.113388329992E-01, f:  2.0000},  # 00026
 {e: -2.982656169257E-01, f:  2.0000},  # 00027
 {e: -2.946946257420E-01, f:  2.0000},  # 00028
 {e: -2.930952780889E-01, f:  2.0000},  # 00029
 {e: -2.749610697438E-01, f:  2.0000},  # 00030
 {e: -2.668597732930E-01, f:  2.0000},  # 00031
 {e: -2.656362391225E-01, f:  2.0000},  # 00032
 {e: -2.632237843204E-01, f:  2.0000},  # 00033
 {e: -2.492788298977E-01, f:  2.0000},  # 00034
 {e: -2.428177579220E-01, f:  2.0000},  # 00035
 {e: -2.310107925949E-01, f:  2.0000},  # 00036
 {e: -2.129051616825E-01, f:  2.0000},  # 00037
 {e: -2.118213857875E-01, f:  2.0000},  # 00038
 {e: -2.075225384218E-01, f:  2.0000},  # 00039
 {e: -1.967224270676E-01, f:  2.0000},  # 00040
 {e: -1.751142875499E-01, f:  2.0000},  # 00041
 {e: -1.680358138074E-01, f:  2.0000},  # 00042
 {e: -1.523374972250E-01, f:  2.0000},  # 00043
 {e: -1.472577398850E-01, f:  2.0000},  # 00044
 {e: -1.448974843681E-01, f:  2.0000},  # 00045
 {e: -1.246791745974E-01, f:  2.0000},  # 00046
 {e: -1.205188104786E-01, f:  2.0000},  # 00047
 {e: -1.105693613575E-01, f:  2.0000},  # 00048
 {e: -7.142218995904E-02, f:  2.0000}] # 00049
     summary: [ {kernel optimization: DIAG, mixing quantity: DENS, mix hist:  4, 
 iter:  1, delta:  3.42E-07, energy: -1.57131257961144229E+02, D: -2.152E-01}]
   -  #--------------------------------------------------------------------- kernel iter: 2
     Kernel update:
       max dev from unity              :  6.58E-02
       Hamiltonian application required:  Yes
       method                          : diagonalization
       mode                            : sequential
       communication strategy kernel   : ALLREDUCE
       Kohn-Sham residue               :  1.638E-01
       Coefficients available          :  Yes
     Hamiltonian update: {
 Energies: {Ekin:  1.57111416993E+02, Epot: -1.73473002609E+02, Enl:  1.50898426729E+01, 
              EH:  8.31379683732E+02,  EXC: -4.43004618129E+01, EvXC: -5.79912002512E+01}, 
    Total charge:  9.799998262255E+01, 
 Poisson Solver: {BC: Free, Box:  [  159,  139,  113 ], MPI tasks:  4}}
      #Eigenvalues and New Occupation Numbers
     Orbitals: [
 {e: -9.420948699458E-01, f:  2.0000},  # 00001
 {e: -8.499047939853E-01, f:  2.0000},  # 00002
 {e: -7.787734599471E-01, f:  2.0000},  # 00003
 {e: -7.182121784600E-01, f:  2.0000},  # 00004
 {e: -6.963855341448E-01, f:  2.0000},  # 00005
 {e: -6.780152442170E-01, f:  2.0000},  # 00006
 {e: -6.503582272039E-01, f:  2.0000},  # 00007
 {e: -6.393106249119E-01, f:  2.0000},  # 00008
 {e: -5.923565197985E-01, f:  2.0000},  # 00009
 {e: -5.696272578792E-01, f:  2.0000},  # 00010
 {e: -5.637206729155E-01, f:  2.0000},  # 00011
 {e: -5.520045456095E-01, f:  2.0000},  # 00012
 {e: -5.013403250639E-01, f:  2.0000},  # 00013
 {e: -4.796352381906E-01, f:  2.0000},  # 00014
 {e: -4.539390073075E-01, f:  2.0000},  # 00015
 {e: -4.475631184204E-01, f:  2.0000},  # 00016
 {e: -4.389278455562E-01, f:  2.0000},  # 00017
 {e: -3.955754947974E-01, f:  2.0000},  # 00018
 {e: -3.916288690334E-01, f:  2.0000},  # 00019
 {e: -3.766616317024E-01, f:  2.0000},  # 00020
 {e: -3.618630759945E-01, f:  2.0000},  # 00021
 {e: -3.493410140389E-01, f:  2.0000},  # 00022
 {e: -3.460820254999E-01, f:  2.0000},  # 00023
 {e: -3.406808629179E-01, f:  2.0000},  # 00024
 {e: -3.345059345078E-01, f:  2.0000},  # 00025
 {e: -3.138841632720E-01, f:  2.0000},  # 00026
 {e: -3.010707161442E-01, f:  2.0000},  # 00027
 {e: -2.975376591343E-01, f:  2.0000},  # 00028
 {e: -2.957245148670E-01, f:  2.0000},  # 00029
 {e: -2.779247338961E-01, f:  2.0000},  # 00030
 {e: -2.693973571771E-01, f:  2.0000},  # 00031
 {e: -2.681395936665E-01, f:  2.0000},  # 00032
 {e: -2.658399530397E-01, f:  2.0000},  # 00033
 {e: -2.519407129213E-01, f:  2.0000},  # 00034
 {e: -2.455852607371E-01, f:  2.0000},  # 00035
 {e: -2.337480256331E-01, f:  2.0000},  # 00036
 {e: -2.159102834050E-01, f:  2.0000},  # 00037
 {e: -2.141853870679E-01, f:  2.0000},  # 00038
 {e: -2.105371638364E-01, f:  2.0000},  # 00039
 {e: -1.991532581138E-01, f:  2.0000},  # 00040
 {e: -1.775185536036E-01, f:  2.0000},  # 00041
 {e: -1.710434764248E-01, f:  2.0000},  # 00042
 {e: -1.547334560991E-01, f:  2.0000},  # 00043
 {e: -1.496544313119E-01, f:  2.0000},  # 00044
 {e: -1.472641953569E-01, f:  2.0000},  # 00045
 {e: -1.272327287075E-01, f:  2.0000},  # 00046
 {e: -1.234287060889E-01, f:  2.0000},  # 00047
 {e: -1.130366874612E-01, f:  2.0000},  # 00048
 {e: -7.473086576355E-02, f:  2.0000}] # 00049
     summary: [ {kernel optimization: DIAG, mixing quantity: DENS, mix hist:  4, 
 iter:  2, delta:  3.05E-07, energy: -1.57129124237942960E+02, D:  2.134E-03}]
   -  #--------------------------------------------------------------------- kernel iter: 3
     Kernel update:
       max dev from unity              :  6.58E-02
       Hamiltonian application required:  Yes
       method                          : diagonalization
       mode                            : sequential
       communication strategy kernel   : ALLREDUCE
       Kohn-Sham residue               :  1.629E-01
       Coefficients available          :  Yes
     Hamiltonian update: {
 Energies: {Ekin:  1.57111416993E+02, Epot: -1.75126009751E+02, Enl:  1.50898426729E+01, 
              EH:  8.29511317884E+02,  EXC: -4.40114702962E+01, EvXC: -5.76100160638E+01}, 
    Total charge:  9.799998255624E+01, 
 Poisson Solver: {BC: Free, Box:  [  159,  139,  113 ], MPI tasks:  4}}
      #Eigenvalues and New Occupation Numbers
     Orbitals: [
 {e: -9.575381795836E-01, f:  2.0000},  # 00001
 {e: -8.649077981434E-01, f:  2.0000},  # 00002
 {e: -8.002981346991E-01, f:  2.0000},  # 00003
 {e: -7.375542532850E-01, f:  2.0000},  # 00004
 {e: -7.138425874609E-01, f:  2.0000},  # 00005
 {e: -6.988674699379E-01, f:  2.0000},  # 00006
 {e: -6.684178409163E-01, f:  2.0000},  # 00007
 {e: -6.574106571274E-01, f:  2.0000},  # 00008
 {e: -6.125504357278E-01, f:  2.0000},  # 00009
 {e: -5.885684817344E-01, f:  2.0000},  # 00010
 {e: -5.820273337752E-01, f:  2.0000},  # 00011
 {e: -5.716430260442E-01, f:  2.0000},  # 00012
 {e: -5.183335135795E-01, f:  2.0000},  # 00013
 {e: -4.990708177746E-01, f:  2.0000},  # 00014
 {e: -4.725208462706E-01, f:  2.0000},  # 00015
 {e: -4.666355840382E-01, f:  2.0000},  # 00016
 {e: -4.577344289531E-01, f:  2.0000},  # 00017
 {e: -4.138193169308E-01, f:  2.0000},  # 00018
 {e: -4.102235554473E-01, f:  2.0000},  # 00019
 {e: -3.915401719467E-01, f:  2.0000},  # 00020
 {e: -3.782411065795E-01, f:  2.0000},  # 00021
 {e: -3.686472435633E-01, f:  2.0000},  # 00022
 {e: -3.625676477000E-01, f:  2.0000},  # 00023
 {e: -3.569976806604E-01, f:  2.0000},  # 00024
 {e: -3.518296954735E-01, f:  2.0000},  # 00025
 {e: -3.311739765507E-01, f:  2.0000},  # 00026
 {e: -3.198669984833E-01, f:  2.0000},  # 00027
 {e: -3.169435726653E-01, f:  2.0000},  # 00028
 {e: -3.135806897845E-01, f:  2.0000},  # 00029
 {e: -2.977766574355E-01, f:  2.0000},  # 00030
 {e: -2.864045120050E-01, f:  2.0000},  # 00031
 {e: -2.849151312626E-01, f:  2.0000},  # 00032
 {e: -2.830132469036E-01, f:  2.0000},  # 00033
 {e: -2.698623842566E-01, f:  2.0000},  # 00034
 {e: -2.641107301751E-01, f:  2.0000},  # 00035
 {e: -2.520714803594E-01, f:  2.0000},  # 00036
 {e: -2.360879373229E-01, f:  2.0000},  # 00037
 {e: -2.308585127773E-01, f:  2.0000},  # 00038
 {e: -2.300298289333E-01, f:  2.0000},  # 00039
 {e: -2.153110222873E-01, f:  2.0000},  # 00040
 {e: -1.942583605907E-01, f:  2.0000},  # 00041
 {e: -1.904747883502E-01, f:  2.0000},  # 00042
 {e: -1.711409345125E-01, f:  2.0000},  # 00043
 {e: -1.660682500167E-01, f:  2.0000},  # 00044
 {e: -1.631275312325E-01, f:  2.0000},  # 00045
 {e: -1.445339839979E-01, f:  2.0000},  # 00046
 {e: -1.426453276864E-01, f:  2.0000},  # 00047
 {e: -1.297437804022E-01, f:  2.0000},  # 00048
 {e: -9.645148648187E-02, f:  2.0000}] # 00049
     summary: [ {kernel optimization: DIAG, mixing quantity: DENS, mix hist:  4, 
 iter:  3, delta:  1.09E-07, energy: -1.57121968412798992E+02, D:  7.156E-03}]
   -  #--------------------------------------------------------------------- kernel iter: 4
     Kernel update:
       max dev from unity              :  6.58E-02
       Hamiltonian application required:  Yes
       method                          : diagonalization
       mode                            : sequential
       communication strategy kernel   : ALLREDUCE
       Kohn-Sham residue               :  1.629E-01
       Coefficients available          :  Yes
     Hamiltonian update: {
 Energies: {Ekin:  1.57111416993E+02, Epot: -1.75278318400E+02, Enl:  1.50898426729E+01, 
              EH:  8.29335571750E+02,  EXC: -4.39552896302E+01, EvXC: -5.75359550386E+01}, 
    Total charge:  9.799998259023E+01, 
 Poisson Solver: {BC: Free, Box:  [  159,  139,  113 ], MPI tasks:  4}}
      #Eigenvalues and New Occupation Numbers
     Orbitals: [
 {e: -9.592278285902E-01, f:  2.0000},  # 00001
 {e: -8.670104304515E-01, f:  2.0000},  # 00002
 {e: -7.997713896344E-01, f:  2.0000},  # 00003
 {e: -7.388237197851E-01, f:  2.0000},  # 00004
 {e: -7.165265369969E-01, f:  2.0000},  # 00005
 {e: -6.994584868548E-01, f:  2.0000},  # 00006
 {e: -6.710033781434E-01, f:  2.0000},  # 00007
 {e: -6.587747068922E-01, f:  2.0000},  # 00008
 {e: -6.137039057530E-01, f:  2.0000},  # 00009
 {e: -5.899602898520E-01, f:  2.0000},  # 00010
 {e: -5.844466769427E-01, f:  2.0000},  # 00011
 {e: -5.728823486009E-01, f:  2.0000},  # 00012
 {e: -5.198119072665E-01, f:  2.0000},  # 00013
 {e: -5.002855465774E-01, f:  2.0000},  # 00014
 {e: -4.746859714440E-01, f:  2.0000},  # 00015
 {e: -4.678667789170E-01, f:  2.0000},  # 00016
 {e: -4.591317992537E-01, f:  2.0000},  # 00017
 {e: -4.154148493703E-01, f:  2.0000},  # 00018
 {e: -4.111824066750E-01, f:  2.0000},  # 00019
 {e: -3.938800739914E-01, f:  2.0000},  # 00020
 {e: -3.803453059246E-01, f:  2.0000},  # 00021
 {e: -3.704590386692E-01, f:  2.0000},  # 00022
 {e: -3.641960256561E-01, f:  2.0000},  # 00023
 {e: -3.589676689374E-01, f:  2.0000},  # 00024
 {e: -3.535029456918E-01, f:  2.0000},  # 00025
 {e: -3.337647876501E-01, f:  2.0000},  # 00026
 {e: -3.214402539330E-01, f:  2.0000},  # 00027
 {e: -3.183793593417E-01, f:  2.0000},  # 00028
 {e: -3.163484249081E-01, f:  2.0000},  # 00029
 {e: -2.991353561150E-01, f:  2.0000},  # 00030
 {e: -2.874585239681E-01, f:  2.0000},  # 00031
 {e: -2.862669504305E-01, f:  2.0000},  # 00032
 {e: -2.845400000183E-01, f:  2.0000},  # 00033
 {e: -2.721839768506E-01, f:  2.0000},  # 00034
 {e: -2.656075581687E-01, f:  2.0000},  # 00035
 {e: -2.535144085883E-01, f:  2.0000},  # 00036
 {e: -2.378151351430E-01, f:  2.0000},  # 00037
 {e: -2.326559891237E-01, f:  2.0000},  # 00038
 {e: -2.320870888038E-01, f:  2.0000},  # 00039
 {e: -2.162026368988E-01, f:  2.0000},  # 00040
 {e: -1.958177702474E-01, f:  2.0000},  # 00041
 {e: -1.911209973243E-01, f:  2.0000},  # 00042
 {e: -1.742618737850E-01, f:  2.0000},  # 00043
 {e: -1.691764443359E-01, f:  2.0000},  # 00044
 {e: -1.644107084031E-01, f:  2.0000},  # 00045
 {e: -1.463009513065E-01, f:  2.0000},  # 00046
 {e: -1.432439341371E-01, f:  2.0000},  # 00047
 {e: -1.319450405720E-01, f:  2.0000},  # 00048
 {e: -9.592897508370E-02, f:  2.0000}] # 00049
     summary: [ {kernel optimization: DIAG, mixing quantity: DENS, mix hist:  4, 
 iter:  4, delta:  2.53E-08, energy: -1.57121479098229884E+02, D:  4.893E-04}]
   -  &final_kernel006  { #-------------------------------------------------------- iter: 5
 summary: [ {kernel optimization: DIAG, mixing quantity: DENS, mix hist:  4, 
 iter:  5, delta:  2.53E-08, energy: -1.57121479098229884E+02, D:  4.893E-04}]}
    #================================================================= Summary of both steps
   self consistency summary: &it_sc006
   -  {iter:  6, target function: HYBRID, mean conf prefac:  1.92E-03, 
 iterations to converge support functions:  3, kernel optimization: DIAG,  #WARNING: density optimization not converged
 iter low:  6, delta out:  3.337E-07, energy: -1.57121479098229884E+02, D: -2.055E-01}
   multiplicator for the confinement   :  0.35492982311377275
>>>>>>> ffa93dbe
    #WARNING: No orthogonalizing of the support functions
    #========================================================= support function optimization
 - support function optimization: &it_supfun007
   -  { #-------------------------------------------------------------------------- iter: 1
 target function: HYBRID, Hamiltonian Applied:  Yes, 
<<<<<<< HEAD
 Energies: {Ekin:  1.57846601403E+02, Epot: -1.74146726314E+02, Enl:  1.5067347891E+01}, 
 Orthoconstraint:  Yes,  #WARNING: EXPERIMENTAL: modify eval
 Preconditioning:  Yes, rel D:  0.0, mean kappa:  5.68E-01, dynamic conv crit:  7.04E-02, 
 iter:  1, fnrm:  6.09E-02, Omega: -1.929826277943191E+02, D: -1.98, D best: -1.98, 
 exit criterion: dynamic gradient}
   -  &final_supfun007  { #-------------------------------------------------------- iter: 1
 target function: HYBRID, 
 Energies: {Ekin:  1.57846601403E+02, Epot: -1.74146726314E+02, Enl:  1.5067347891E+01}, 
 iter:  1, fnrm:  6.09E-02, Omega: -1.929826277943191E+02, D: -1.98, D best: -1.98}
      #Support functions created
    #=================================================================== kernel optimization
 - kernel optimization: &it_kernel007
   -  #-------------------------------------------------------------------- kernel iter: 1
       Kernel update:
         max dev from unity            :  7.28E-02
         Hamiltonian application required:  No
         method                        : diagonalization
         mode                          : sequential
         communication strategy kernel : ALLREDUCE
         Coefficients available        :  Yes
       Hamiltonian update: {
 Energies: {Ekin:  1.57846601403E+02, Epot: -1.73143902116E+02, Enl:  1.5067347891E+01, 
              EH:  8.31282384574E+02,  EXC: -4.42510489904E+01, EvXC: -5.79259094186E+01}, 
    Total charge:  9.799998843505E+01, 
 Poisson Solver: {BC: Free, Box:  [  159,  139,  113 ], MPI tasks:  3}}
        #Eigenvalues and New Occupation Numbers
       Orbitals: [
 {e: -9.374117321937E-01, f:  2.0},  # 00001
 {e: -8.423157907287E-01, f:  2.0},  # 00002
 {e: -7.801435006756E-01, f:  2.0},  # 00003
 {e: -7.201282229804E-01, f:  2.0},  # 00004
 {e: -6.996745881493E-01, f:  2.0},  # 00005
 {e: -6.787973765051E-01, f:  2.0},  # 00006
 {e: -6.534946033364E-01, f:  2.0},  # 00007
 {e: -6.397495884552E-01, f:  2.0},  # 00008
 {e: -5.940584989254E-01, f:  2.0},  # 00009
 {e: -5.70174251044E-01, f:  2.0},  # 00010
 {e: -5.667276530361E-01, f:  2.0},  # 00011
 {e: -5.534197016202E-01, f:  2.0},  # 00012
 {e: -5.010446874971E-01, f:  2.0},  # 00013
 {e: -4.813874637647E-01, f:  2.0},  # 00014
 {e: -4.567324789658E-01, f:  2.0},  # 00015
 {e: -4.487550100026E-01, f:  2.0},  # 00016
 {e: -4.405942429584E-01, f:  2.0},  # 00017
 {e: -3.969662760555E-01, f:  2.0},  # 00018
 {e: -3.925810322322E-01, f:  2.0},  # 00019
 {e: -3.754465589137E-01, f:  2.0},  # 00020
 {e: -3.625876659111E-01, f:  2.0},  # 00021
 {e: -3.513660768038E-01, f:  2.0},  # 00022
 {e: -3.46422991263E-01, f:  2.0},  # 00023
 {e: -3.426245129007E-01, f:  2.0},  # 00024
 {e: -3.354807507352E-01, f:  2.0},  # 00025
 {e: -3.164854981964E-01, f:  2.0},  # 00026
 {e: -3.024240633901E-01, f:  2.0},  # 00027
 {e: -2.997923003792E-01, f:  2.0},  # 00028
 {e: -2.984671033117E-01, f:  2.0},  # 00029
 {e: -2.788681485615E-01, f:  2.0},  # 00030
 {e: -2.702202855847E-01, f:  2.0},  # 00031
 {e: -2.691185400696E-01, f:  2.0},  # 00032
 {e: -2.679091451731E-01, f:  2.0},  # 00033
 {e: -2.545616081215E-01, f:  2.0},  # 00034
 {e: -2.470359562621E-01, f:  2.0},  # 00035
 {e: -2.345265417979E-01, f:  2.0},  # 00036
 {e: -2.176450191463E-01, f:  2.0},  # 00037
 {e: -2.159072122818E-01, f:  2.0},  # 00038
 {e: -2.120671753796E-01, f:  2.0},  # 00039
 {e: -2.045905324726E-01, f:  2.0},  # 00040
 {e: -1.787679615671E-01, f:  2.0},  # 00041
 {e: -1.711204867474E-01, f:  2.0},  # 00042
 {e: -1.591776633295E-01, f:  2.0},  # 00043
 {e: -1.536319388249E-01, f:  2.0},  # 00044
 {e: -1.463949172868E-01, f:  2.0},  # 00045
 {e: -1.285554978353E-01, f:  2.0},  # 00046
 {e: -1.213892990966E-01, f:  2.0},  # 00047
 {e: -1.147414984875E-01, f:  2.0},  # 00048
 {e: -7.435309008051E-02, f:  2.0}] # 00049
       summary: [ {kernel optimization: DIAG, mixing quantity: DENS, mix hist:  5, 
 iter:  1, delta:  1.01E-07, energy: -1.57163916056345784E+02, D:  1.112E-02}]
   -  #-------------------------------------------------------------------- kernel iter: 2
       Kernel update:
         max dev from unity            :  7.28E-02
         Hamiltonian application required:  Yes
         method                        : diagonalization
         mode                          : sequential
         communication strategy kernel : ALLREDUCE
         Kohn-Sham residue             :  1.594E-01
         Coefficients available        :  Yes
       Hamiltonian update: {
 Energies: {Ekin:  1.57846601403E+02, Epot: -1.74899530576E+02, Enl:  1.5067347891E+01, 
              EH:  8.31117539374E+02,  EXC: -4.42348249042E+01, EvXC: -5.79045831519E+01}, 
    Total charge:  9.799998842918E+01, 
 Poisson Solver: {BC: Free, Box:  [  159,  139,  113 ], MPI tasks:  3}}
        #Eigenvalues and New Occupation Numbers
       Orbitals: [
 {e: -9.392393752192E-01, f:  2.0},  # 00001
 {e: -8.442957604411E-01, f:  2.0},  # 00002
 {e: -7.825578158212E-01, f:  2.0},  # 00003
 {e: -7.21950935662E-01, f:  2.0},  # 00004
 {e: -7.010814918427E-01, f:  2.0},  # 00005
 {e: -6.806266873683E-01, f:  2.0},  # 00006
 {e: -6.550804515709E-01, f:  2.0},  # 00007
 {e: -6.410307328645E-01, f:  2.0},  # 00008
 {e: -5.959452331719E-01, f:  2.0},  # 00009
 {e: -5.717428538933E-01, f:  2.0},  # 00010
 {e: -5.682613422091E-01, f:  2.0},  # 00011
 {e: -5.551789115096E-01, f:  2.0},  # 00012
 {e: -5.025134868554E-01, f:  2.0},  # 00013
 {e: -4.831448098777E-01, f:  2.0},  # 00014
 {e: -4.583621731224E-01, f:  2.0},  # 00015
 {e: -4.503487526201E-01, f:  2.0},  # 00016
 {e: -4.422392972163E-01, f:  2.0},  # 00017
 {e: -3.986170283007E-01, f:  2.0},  # 00018
 {e: -3.942495071459E-01, f:  2.0},  # 00019
 {e: -3.765658296876E-01, f:  2.0},  # 00020
 {e: -3.639257765227E-01, f:  2.0},  # 00021
 {e: -3.531055017161E-01, f:  2.0},  # 00022
 {e: -3.481172961861E-01, f:  2.0},  # 00023
 {e: -3.442054966804E-01, f:  2.0},  # 00024
 {e: -3.369284754251E-01, f:  2.0},  # 00025
 {e: -3.179099134363E-01, f:  2.0},  # 00026
 {e: -3.040033141491E-01, f:  2.0},  # 00027
 {e: -3.014810856792E-01, f:  2.0},  # 00028
 {e: -2.999530926663E-01, f:  2.0},  # 00029
 {e: -2.803518143072E-01, f:  2.0},  # 00030
 {e: -2.719317253754E-01, f:  2.0},  # 00031
 {e: -2.707331138868E-01, f:  2.0},  # 00032
 {e: -2.693147211774E-01, f:  2.0},  # 00033
 {e: -2.56086734705E-01, f:  2.0},  # 00034
 {e: -2.487440354147E-01, f:  2.0},  # 00035
 {e: -2.361973906104E-01, f:  2.0},  # 00036
 {e: -2.191751548988E-01, f:  2.0},  # 00037
 {e: -2.17258462892E-01, f:  2.0},  # 00038
 {e: -2.135568957528E-01, f:  2.0},  # 00039
 {e: -2.06573616237E-01, f:  2.0},  # 00040
 {e: -1.802616828949E-01, f:  2.0},  # 00041
 {e: -1.731234392059E-01, f:  2.0},  # 00042
 {e: -1.602812897748E-01, f:  2.0},  # 00043
 {e: -1.548919487704E-01, f:  2.0},  # 00044
 {e: -1.484343544993E-01, f:  2.0},  # 00045
 {e: -1.302034031855E-01, f:  2.0},  # 00046
 {e: -1.231105549121E-01, f:  2.0},  # 00047
 {e: -1.161833961461E-01, f:  2.0},  # 00048
 {e: -7.656602713244E-02, f:  2.0}] # 00049
       summary: [ {kernel optimization: DIAG, mixing quantity: DENS, mix hist:  5, 
 iter:  2, delta:  8.7E-08, energy: -1.57163783940296184E+02, D:  1.321E-04}]
   -  #-------------------------------------------------------------------- kernel iter: 3
       Kernel update:
         max dev from unity            :  7.28E-02
         Hamiltonian application required:  Yes
         method                        : diagonalization
         mode                          : sequential
         communication strategy kernel : ALLREDUCE
         Kohn-Sham residue             :  1.593E-01
         Coefficients available        :  Yes
       Hamiltonian update: {
 Energies: {Ekin:  1.57846601403E+02, Epot: -1.75182486443E+02, Enl:  1.5067347891E+01, 
              EH:  8.30798379396E+02,  EXC: -4.42009953351E+01, EvXC: -5.78600579518E+01}, 
    Total charge:  9.799998842446E+01, 
 Poisson Solver: {BC: Free, Box:  [  159,  139,  113 ], MPI tasks:  3}}
        #Eigenvalues and New Occupation Numbers
       Orbitals: [
 {e: -9.433440292944E-01, f:  2.0},  # 00001
 {e: -8.488129882036E-01, f:  2.0},  # 00002
 {e: -7.86828652376E-01, f:  2.0},  # 00003
 {e: -7.251425344084E-01, f:  2.0},  # 00004
 {e: -7.031055559216E-01, f:  2.0},  # 00005
 {e: -6.845047998758E-01, f:  2.0},  # 00006
 {e: -6.574108660591E-01, f:  2.0},  # 00007
 {e: -6.443385688082E-01, f:  2.0},  # 00008
 {e: -5.995307981838E-01, f:  2.0},  # 00009
 {e: -5.753489527048E-01, f:  2.0},  # 00010
 {e: -5.707513956315E-01, f:  2.0},  # 00011
 {e: -5.587296214057E-01, f:  2.0},  # 00012
 {e: -5.058953283811E-01, f:  2.0},  # 00013
 {e: -4.865234735885E-01, f:  2.0},  # 00014
 {e: -4.610890761425E-01, f:  2.0},  # 00015
 {e: -4.537143373493E-01, f:  2.0},  # 00016
 {e: -4.45604489314E-01, f:  2.0},  # 00017
 {e: -4.016561796672E-01, f:  2.0},  # 00018
 {e: -3.977665094112E-01, f:  2.0},  # 00019
 {e: -3.797665542117E-01, f:  2.0},  # 00020
 {e: -3.667298793164E-01, f:  2.0},  # 00021
 {e: -3.56258942726E-01, f:  2.0},  # 00022
 {e: -3.516137612471E-01, f:  2.0},  # 00023
 {e: -3.472921428328E-01, f:  2.0},  # 00024
 {e: -3.400240830722E-01, f:  2.0},  # 00025
 {e: -3.20367457658E-01, f:  2.0},  # 00026
 {e: -3.073759983297E-01, f:  2.0},  # 00027
 {e: -3.049820579647E-01, f:  2.0},  # 00028
 {e: -3.022922692335E-01, f:  2.0},  # 00029
 {e: -2.837320308881E-01, f:  2.0},  # 00030
 {e: -2.752447119859E-01, f:  2.0},  # 00031
 {e: -2.738390019654E-01, f:  2.0},  # 00032
 {e: -2.72367833125E-01, f:  2.0},  # 00033
 {e: -2.586617912563E-01, f:  2.0},  # 00034
 {e: -2.518670530492E-01, f:  2.0},  # 00035
 {e: -2.393965882998E-01, f:  2.0},  # 00036
 {e: -2.226142808725E-01, f:  2.0},  # 00037
 {e: -2.192160279113E-01, f:  2.0},  # 00038
 {e: -2.1697790562E-01, f:  2.0},  # 00039
 {e: -2.105202880125E-01, f:  2.0},  # 00040
 {e: -1.824864306328E-01, f:  2.0},  # 00041
 {e: -1.768309714103E-01, f:  2.0},  # 00042
 {e: -1.614803741226E-01, f:  2.0},  # 00043
 {e: -1.565082715609E-01, f:  2.0},  # 00044
 {e: -1.527022228616E-01, f:  2.0},  # 00045
 {e: -1.327303276042E-01, f:  2.0},  # 00046
 {e: -1.267660822433E-01, f:  2.0},  # 00047
 {e: -1.183058143828E-01, f:  2.0},  # 00048
 {e: -8.072232709056E-02, f:  2.0}] # 00049
       summary: [ {kernel optimization: DIAG, mixing quantity: DENS, mix hist:  5, 
 iter:  3, delta:  6.41E-08, energy: -1.57163578488796588E+02, D:  2.055E-04}]
   -  #-------------------------------------------------------------------- kernel iter: 4
       Kernel update:
         max dev from unity            :  7.28E-02
         Hamiltonian application required:  Yes
         method                        : diagonalization
         mode                          : sequential
         communication strategy kernel : ALLREDUCE
         Kohn-Sham residue             :  1.593E-01
         Coefficients available        :  Yes
       Hamiltonian update: {
 Energies: {Ekin:  1.57846601403E+02, Epot: -1.75259929578E+02, Enl:  1.5067347891E+01, 
              EH:  8.30713733147E+02,  EXC: -4.41830816419E+01, EvXC: -5.78364595701E+01}, 
    Total charge:  9.799998842628E+01, 
 Poisson Solver: {BC: Free, Box:  [  159,  139,  113 ], MPI tasks:  3}}
        #Eigenvalues and New Occupation Numbers
       Orbitals: [
 {e: -9.444829830866E-01, f:  2.0},  # 00001
 {e: -8.497428894881E-01, f:  2.0},  # 00002
 {e: -7.875022759252E-01, f:  2.0},  # 00003
 {e: -7.256390255967E-01, f:  2.0},  # 00004
 {e: -7.031935942266E-01, f:  2.0},  # 00005
 {e: -6.855709346723E-01, f:  2.0},  # 00006
 {e: -6.576050004208E-01, f:  2.0},  # 00007
 {e: -6.456225770782E-01, f:  2.0},  # 00008
 {e: -6.003409876652E-01, f:  2.0},  # 00009
 {e: -5.766077356767E-01, f:  2.0},  # 00010
 {e: -5.712015813146E-01, f:  2.0},  # 00011
 {e: -5.596851722883E-01, f:  2.0},  # 00012
 {e: -5.071377202073E-01, f:  2.0},  # 00013
 {e: -4.874052076786E-01, f:  2.0},  # 00014
 {e: -4.616042962963E-01, f:  2.0},  # 00015
 {e: -4.547893776384E-01, f:  2.0},  # 00016
 {e: -4.466412635993E-01, f:  2.0},  # 00017
 {e: -4.024739165754E-01, f:  2.0},  # 00018
 {e: -3.988646599095E-01, f:  2.0},  # 00019
 {e: -3.81043689657E-01, f:  2.0},  # 00020
 {e: -3.676916213943E-01, f:  2.0},  # 00021
 {e: -3.569000441521E-01, f:  2.0},  # 00022
 {e: -3.527043481419E-01, f:  2.0},  # 00023
 {e: -3.481046947117E-01, f:  2.0},  # 00024
 {e: -3.411508441367E-01, f:  2.0},  # 00025
 {e: -3.210214033304E-01, f:  2.0},  # 00026
 {e: -3.085165830757E-01, f:  2.0},  # 00027
 {e: -3.060163672138E-01, f:  2.0},  # 00028
 {e: -3.027434141281E-01, f:  2.0},  # 00029
 {e: -2.849919675555E-01, f:  2.0},  # 00030
 {e: -2.762275731478E-01, f:  2.0},  # 00031
 {e: -2.745110006616E-01, f:  2.0},  # 00032
 {e: -2.734005810427E-01, f:  2.0},  # 00033
 {e: -2.592422084641E-01, f:  2.0},  # 00034
 {e: -2.525935493557E-01, f:  2.0},  # 00035
 {e: -2.401772816704E-01, f:  2.0},  # 00036
 {e: -2.239485122529E-01, f:  2.0},  # 00037
 {e: -2.194132469694E-01, f:  2.0},  # 00038
 {e: -2.182681578711E-01, f:  2.0},  # 00039
 {e: -2.114583843029E-01, f:  2.0},  # 00040
 {e: -1.827415083976E-01, f:  2.0},  # 00041
 {e: -1.776047676045E-01, f:  2.0},  # 00042
 {e: -1.615056499059E-01, f:  2.0},  # 00043
 {e: -1.56623621937E-01, f:  2.0},  # 00044
 {e: -1.535873614324E-01, f:  2.0},  # 00045
 {e: -1.329870371517E-01, f:  2.0},  # 00046
 {e: -1.278118238274E-01, f:  2.0},  # 00047
 {e: -1.185270313664E-01, f:  2.0},  # 00048
 {e: -8.160267161054E-02, f:  2.0}] # 00049
       summary: [ {kernel optimization: DIAG, mixing quantity: DENS, mix hist:  5, 
 iter:  4, delta:  5.12E-08, energy: -1.57163529943255298E+02, D:  4.855E-05}]
   -  #-------------------------------------------------------------------- kernel iter: 5
       Kernel update:
         max dev from unity            :  7.28E-02
         Hamiltonian application required:  Yes
         method                        : diagonalization
         mode                          : sequential
         communication strategy kernel : ALLREDUCE
         Kohn-Sham residue             :  1.592E-01
         Coefficients available        :  Yes
       Hamiltonian update: {
 Energies: {Ekin:  1.57846601403E+02, Epot: -1.75274183394E+02, Enl:  1.5067347891E+01, 
              EH:  8.30693688711E+02,  EXC: -4.41719634017E+01, EvXC: -5.78218410356E+01}, 
    Total charge:  9.799998842778E+01, 
 Poisson Solver: {BC: Free, Box:  [  159,  139,  113 ], MPI tasks:  3}}
        #Eigenvalues and New Occupation Numbers
       Orbitals: [
 {e: -9.444454200207E-01, f:  2.0},  # 00001
 {e: -8.49346435456E-01, f:  2.0},  # 00002
 {e: -7.872797157915E-01, f:  2.0},  # 00003
 {e: -7.256313915554E-01, f:  2.0},  # 00004
 {e: -7.033623013137E-01, f:  2.0},  # 00005
 {e: -6.856575198592E-01, f:  2.0},  # 00006
 {e: -6.577628250389E-01, f:  2.0},  # 00007
 {e: -6.459314800748E-01, f:  2.0},  # 00008
 {e: -6.003885823521E-01, f:  2.0},  # 00009
 {e: -5.768719049718E-01, f:  2.0},  # 00010
 {e: -5.714204453456E-01, f:  2.0},  # 00011
 {e: -5.598060454154E-01, f:  2.0},  # 00012
 {e: -5.07439574851E-01, f:  2.0},  # 00013
 {e: -4.875594848165E-01, f:  2.0},  # 00014
 {e: -4.617762484986E-01, f:  2.0},  # 00015
 {e: -4.550370401774E-01, f:  2.0},  # 00016
 {e: -4.468930653623E-01, f:  2.0},  # 00017
 {e: -4.027228288069E-01, f:  2.0},  # 00018
 {e: -3.99090152508E-01, f:  2.0},  # 00019
 {e: -3.812880161553E-01, f:  2.0},  # 00020
 {e: -3.680476025641E-01, f:  2.0},  # 00021
 {e: -3.569699519679E-01, f:  2.0},  # 00022
 {e: -3.52888762438E-01, f:  2.0},  # 00023
 {e: -3.482764407021E-01, f:  2.0},  # 00024
 {e: -3.415302847366E-01, f:  2.0},  # 00025
 {e: -3.213891447607E-01, f:  2.0},  # 00026
 {e: -3.088256121398E-01, f:  2.0},  # 00027
 {e: -3.06208606562E-01, f:  2.0},  # 00028
 {e: -3.030774076734E-01, f:  2.0},  # 00029
 {e: -2.853794606083E-01, f:  2.0},  # 00030
 {e: -2.763413817117E-01, f:  2.0},  # 00031
 {e: -2.746894236505E-01, f:  2.0},  # 00032
 {e: -2.736406143954E-01, f:  2.0},  # 00033
 {e: -2.595010499587E-01, f:  2.0},  # 00034
 {e: -2.527356883533E-01, f:  2.0},  # 00035
 {e: -2.403204770908E-01, f:  2.0},  # 00036
 {e: -2.243876093213E-01, f:  2.0},  # 00037
 {e: -2.196343154439E-01, f:  2.0},  # 00038
 {e: -2.186582434828E-01, f:  2.0},  # 00039
 {e: -2.113842469351E-01, f:  2.0},  # 00040
 {e: -1.82876877448E-01, f:  2.0},  # 00041
 {e: -1.776105431702E-01, f:  2.0},  # 00042
 {e: -1.619369996249E-01, f:  2.0},  # 00043
 {e: -1.569779165538E-01, f:  2.0},  # 00044
 {e: -1.533432233376E-01, f:  2.0},  # 00045
 {e: -1.33040989029E-01, f:  2.0},  # 00046
 {e: -1.279114157881E-01, f:  2.0},  # 00047
 {e: -1.18697849163E-01, f:  2.0},  # 00048
 {e: -8.149885619989E-02, f:  2.0}] # 00049
       summary: [ {kernel optimization: DIAG, mixing quantity: DENS, mix hist:  5, 
 iter:  5, delta:  3.99E-08, energy: -1.57163512456173066E+02, D:  1.749E-05}]
   -  &final_kernel007  { #-------------------------------------------------------- iter: 6
 summary: [ {kernel optimization: DIAG, mixing quantity: DENS, mix hist:  5, 
 iter:  6, delta:  3.99E-08, energy: -1.57163512456173066E+02, D:  1.749E-05}]}
    #================================================================= Summary of both steps
   self consistency summary: &it_sc007
   -  {iter:  7, target function: HYBRID, mean conf prefac:  1.07E-03,  #WARNING: support function optimization not converged
 kernel optimization: DIAG,  #WARNING: density optimization not converged
 iter low:  7, delta out:  9.877E-08, energy: -1.57163512456173066E+02, D:  1.153E-02}
   multiplicator for the confinement   :  1.0
=======
 Energies: {Ekin:  1.57111416993E+02, Epot: -1.74859499492E+02, Enl:  1.50898426729E+01}, 
 Orthoconstraint:  Yes,  #WARNING: EXPERIMENTAL: modify eval
 Preconditioning:  Yes, rel D:  0.00E+00, mean kappa:  5.233E-01, 
            dynamic conv crit:  1.91E-04, 
 iter:  1, fnrm:  4.26E-02, Omega: -1.952042928679292E+02, D: -3.94E+00, D best: -3.94E+00, 
 Optimization: {algorithm: DIIS, history length:  8, consecutive failures:  0, 
           total failures:  0}, 
 Orthogonalization:  No, normalization:  Yes, Normalization:  Yes, 
         communication strategy kernel: ALLREDUCE, reconstruct kernel:  Yes}
   -  { #-------------------------------------------------------------------------- iter: 2
 target function: HYBRID, Hamiltonian Applied:  Yes, 
 Energies: {Ekin:  1.56968521641E+02, Epot: -1.74608424572E+02, Enl:  1.50998764295E+01}, 
 Orthoconstraint:  Yes,  #WARNING: EXPERIMENTAL: modify eval
 Preconditioning:  Yes, rel D:  2.01E-04, kappa:  5.114E-01, kappa to history:  Yes, 
      mean kappa:  4.674E-01, dynamic conv crit:  2.14E-04, 
 iter:  2, fnrm:  3.53E-02, Omega: -1.952436049703269E+02, D: -3.93E-02, D best: -3.93E-02, 
 exit criterion: gradient}
   -  &final_supfun007  { #-------------------------------------------------------- iter: 2
 target function: HYBRID, 
 Energies: {Ekin:  1.56968521641E+02, Epot: -1.74608424572E+02, Enl:  1.50998764295E+01}, 
 iter:  2, fnrm:  3.53E-02, Omega: -1.952436049703269E+02, D: -3.93E-02, D best: -3.93E-02}
      #Support functions created
    #=================================================================== kernel optimization
 - kernel optimization: &it_kernel007
   -  #--------------------------------------------------------------------- kernel iter: 1
     Kernel update:
       max dev from unity              :  6.77E-02
       Hamiltonian application required:  No
       method                          : diagonalization
       mode                            : sequential
       communication strategy kernel   : ALLREDUCE
       Coefficients available          :  Yes
     Hamiltonian update: {
 Energies: {Ekin:  1.57111416993E+02, Epot: -1.75278318400E+02, Enl:  1.50898426729E+01, 
              EH:  8.29346785989E+02,  EXC: -4.39513856043E+01, EvXC: -5.75308066248E+01}, 
    Total charge:  9.799998270157E+01, 
 Poisson Solver: {BC: Free, Box:  [  159,  139,  113 ], MPI tasks:  4}}
      #Eigenvalues and New Occupation Numbers
     Orbitals: [
 {e: -9.589920736838E-01, f:  2.0000},  # 00001
 {e: -8.671359801392E-01, f:  2.0000},  # 00002
 {e: -8.000435090566E-01, f:  2.0000},  # 00003
 {e: -7.389487241667E-01, f:  2.0000},  # 00004
 {e: -7.168199072943E-01, f:  2.0000},  # 00005
 {e: -6.991037276209E-01, f:  2.0000},  # 00006
 {e: -6.711635049149E-01, f:  2.0000},  # 00007
 {e: -6.583389871135E-01, f:  2.0000},  # 00008
 {e: -6.136041882969E-01, f:  2.0000},  # 00009
 {e: -5.895146201472E-01, f:  2.0000},  # 00010
 {e: -5.845872016463E-01, f:  2.0000},  # 00011
 {e: -5.727190870122E-01, f:  2.0000},  # 00012
 {e: -5.195782307011E-01, f:  2.0000},  # 00013
 {e: -5.003882852258E-01, f:  2.0000},  # 00014
 {e: -4.749962597207E-01, f:  2.0000},  # 00015
 {e: -4.678218892196E-01, f:  2.0000},  # 00016
 {e: -4.591141344553E-01, f:  2.0000},  # 00017
 {e: -4.158230267422E-01, f:  2.0000},  # 00018
 {e: -4.113839749420E-01, f:  2.0000},  # 00019
 {e: -3.939427290763E-01, f:  2.0000},  # 00020
 {e: -3.807356663478E-01, f:  2.0000},  # 00021
 {e: -3.709003704074E-01, f:  2.0000},  # 00022
 {e: -3.645006095818E-01, f:  2.0000},  # 00023
 {e: -3.592799048185E-01, f:  2.0000},  # 00024
 {e: -3.535457733054E-01, f:  2.0000},  # 00025
 {e: -3.341030169551E-01, f:  2.0000},  # 00026
 {e: -3.213684143273E-01, f:  2.0000},  # 00027
 {e: -3.183796482606E-01, f:  2.0000},  # 00028
 {e: -3.167720534002E-01, f:  2.0000},  # 00029
 {e: -2.989387155851E-01, f:  2.0000},  # 00030
 {e: -2.878191457051E-01, f:  2.0000},  # 00031
 {e: -2.866114667732E-01, f:  2.0000},  # 00032
 {e: -2.846338833513E-01, f:  2.0000},  # 00033
 {e: -2.725927196200E-01, f:  2.0000},  # 00034
 {e: -2.658979702844E-01, f:  2.0000},  # 00035
 {e: -2.536141394546E-01, f:  2.0000},  # 00036
 {e: -2.375093698773E-01, f:  2.0000},  # 00037
 {e: -2.333002137742E-01, f:  2.0000},  # 00038
 {e: -2.320472320811E-01, f:  2.0000},  # 00039
 {e: -2.168685968792E-01, f:  2.0000},  # 00040
 {e: -1.965901184850E-01, f:  2.0000},  # 00041
 {e: -1.915211871897E-01, f:  2.0000},  # 00042
 {e: -1.749038448623E-01, f:  2.0000},  # 00043
 {e: -1.695987393104E-01, f:  2.0000},  # 00044
 {e: -1.653177261310E-01, f:  2.0000},  # 00045
 {e: -1.470501696696E-01, f:  2.0000},  # 00046
 {e: -1.435503026262E-01, f:  2.0000},  # 00047
 {e: -1.326430741193E-01, f:  2.0000},  # 00048
 {e: -9.635497466120E-02, f:  2.0000}] # 00049
     summary: [ {kernel optimization: DIAG, mixing quantity: DENS, mix hist:  4, 
 iter:  1, delta:  7.95E-08, energy: -1.57154021579523828E+02, D: -3.254E-02}]
   -  #--------------------------------------------------------------------- kernel iter: 2
     Kernel update:
       max dev from unity              :  6.77E-02
       Hamiltonian application required:  Yes
       method                          : diagonalization
       mode                            : sequential
       communication strategy kernel   : ALLREDUCE
       Kohn-Sham residue               :  1.698E-01
       Coefficients available          :  Yes
     Hamiltonian update: {
 Energies: {Ekin:  1.56968521641E+02, Epot: -1.75083503224E+02, Enl:  1.50998764295E+01, 
              EH:  8.29273285795E+02,  EXC: -4.39399675941E+01, EvXC: -5.75157527177E+01}, 
    Total charge:  9.799998269848E+01, 
 Poisson Solver: {BC: Free, Box:  [  159,  139,  113 ], MPI tasks:  4}}
      #Eigenvalues and New Occupation Numbers
     Orbitals: [
 {e: -9.598979186769E-01, f:  2.0000},  # 00001
 {e: -8.681312108057E-01, f:  2.0000},  # 00002
 {e: -8.008160023580E-01, f:  2.0000},  # 00003
 {e: -7.397301613684E-01, f:  2.0000},  # 00004
 {e: -7.177617609434E-01, f:  2.0000},  # 00005
 {e: -6.997547150672E-01, f:  2.0000},  # 00006
 {e: -6.720003411771E-01, f:  2.0000},  # 00007
 {e: -6.589404700132E-01, f:  2.0000},  # 00008
 {e: -6.142927537680E-01, f:  2.0000},  # 00009
 {e: -5.901174616102E-01, f:  2.0000},  # 00010
 {e: -5.853254267208E-01, f:  2.0000},  # 00011
 {e: -5.733761518202E-01, f:  2.0000},  # 00012
 {e: -5.202759523016E-01, f:  2.0000},  # 00013
 {e: -5.010437694043E-01, f:  2.0000},  # 00014
 {e: -4.757377570314E-01, f:  2.0000},  # 00015
 {e: -4.684369871493E-01, f:  2.0000},  # 00016
 {e: -4.597407122075E-01, f:  2.0000},  # 00017
 {e: -4.164440797143E-01, f:  2.0000},  # 00018
 {e: -4.119890714515E-01, f:  2.0000},  # 00019
 {e: -3.946248082180E-01, f:  2.0000},  # 00020
 {e: -3.813404679597E-01, f:  2.0000},  # 00021
 {e: -3.716592585654E-01, f:  2.0000},  # 00022
 {e: -3.652999480584E-01, f:  2.0000},  # 00023
 {e: -3.599903642234E-01, f:  2.0000},  # 00024
 {e: -3.541531434449E-01, f:  2.0000},  # 00025
 {e: -3.348098862914E-01, f:  2.0000},  # 00026
 {e: -3.219215951107E-01, f:  2.0000},  # 00027
 {e: -3.190768046215E-01, f:  2.0000},  # 00028
 {e: -3.175299526135E-01, f:  2.0000},  # 00029
 {e: -2.995159881949E-01, f:  2.0000},  # 00030
 {e: -2.885997755464E-01, f:  2.0000},  # 00031
 {e: -2.873043849048E-01, f:  2.0000},  # 00032
 {e: -2.852797708398E-01, f:  2.0000},  # 00033
 {e: -2.732967168136E-01, f:  2.0000},  # 00034
 {e: -2.665846683541E-01, f:  2.0000},  # 00035
 {e: -2.542348430074E-01, f:  2.0000},  # 00036
 {e: -2.380819328141E-01, f:  2.0000},  # 00037
 {e: -2.340777381989E-01, f:  2.0000},  # 00038
 {e: -2.326303505549E-01, f:  2.0000},  # 00039
 {e: -2.177886596422E-01, f:  2.0000},  # 00040
 {e: -1.972853804807E-01, f:  2.0000},  # 00041
 {e: -1.921770156982E-01, f:  2.0000},  # 00042
 {e: -1.757778176108E-01, f:  2.0000},  # 00043
 {e: -1.704474457391E-01, f:  2.0000},  # 00044
 {e: -1.662640799493E-01, f:  2.0000},  # 00045
 {e: -1.477645022208E-01, f:  2.0000},  # 00046
 {e: -1.440937705087E-01, f:  2.0000},  # 00047
 {e: -1.333803224501E-01, f:  2.0000},  # 00048
 {e: -9.703038029472E-02, f:  2.0000}] # 00049
     summary: [ {kernel optimization: DIAG, mixing quantity: DENS, mix hist:  4, 
 iter:  2, delta:  7.08E-08, energy: -1.57153888057421682E+02, D:  1.335E-04}]
   -  #--------------------------------------------------------------------- kernel iter: 3
     Kernel update:
       max dev from unity              :  6.77E-02
       Hamiltonian application required:  Yes
       method                          : diagonalization
       mode                            : sequential
       communication strategy kernel   : ALLREDUCE
       Kohn-Sham residue               :  1.697E-01
       Coefficients available          :  Yes
     Hamiltonian update: {
 Energies: {Ekin:  1.56968521641E+02, Epot: -1.75499607067E+02, Enl:  1.50998764295E+01, 
              EH:  8.28781942113E+02,  EXC: -4.38626567387E+01, EvXC: -5.74138249342E+01}, 
    Total charge:  9.799998268024E+01, 
 Poisson Solver: {BC: Free, Box:  [  159,  139,  113 ], MPI tasks:  4}}
      #Eigenvalues and New Occupation Numbers
     Orbitals: [
 {e: -9.659547181435E-01, f:  2.0000},  # 00001
 {e: -8.747410626243E-01, f:  2.0000},  # 00002
 {e: -8.058612734409E-01, f:  2.0000},  # 00003
 {e: -7.449543673045E-01, f:  2.0000},  # 00004
 {e: -7.240625891826E-01, f:  2.0000},  # 00005
 {e: -7.040759374397E-01, f:  2.0000},  # 00006
 {e: -6.776425112592E-01, f:  2.0000},  # 00007
 {e: -6.629810184327E-01, f:  2.0000},  # 00008
 {e: -6.188945784477E-01, f:  2.0000},  # 00009
 {e: -5.941640579417E-01, f:  2.0000},  # 00010
 {e: -5.903331839093E-01, f:  2.0000},  # 00011
 {e: -5.777709917277E-01, f:  2.0000},  # 00012
 {e: -5.249583620650E-01, f:  2.0000},  # 00013
 {e: -5.054350414166E-01, f:  2.0000},  # 00014
 {e: -4.807261283414E-01, f:  2.0000},  # 00015
 {e: -4.725531774038E-01, f:  2.0000},  # 00016
 {e: -4.639396712224E-01, f:  2.0000},  # 00017
 {e: -4.206309201660E-01, f:  2.0000},  # 00018
 {e: -4.160168199478E-01, f:  2.0000},  # 00019
 {e: -3.992107599101E-01, f:  2.0000},  # 00020
 {e: -3.854494313864E-01, f:  2.0000},  # 00021
 {e: -3.767710140619E-01, f:  2.0000},  # 00022
 {e: -3.706472927569E-01, f:  2.0000},  # 00023
 {e: -3.647475885728E-01, f:  2.0000},  # 00024
 {e: -3.581893972903E-01, f:  2.0000},  # 00025
 {e: -3.395867860724E-01, f:  2.0000},  # 00026
 {e: -3.256455322966E-01, f:  2.0000},  # 00027
 {e: -3.237223049695E-01, f:  2.0000},  # 00028
 {e: -3.226457834620E-01, f:  2.0000},  # 00029
 {e: -3.033856960799E-01, f:  2.0000},  # 00030
 {e: -2.939380574121E-01, f:  2.0000},  # 00031
 {e: -2.918287331468E-01, f:  2.0000},  # 00032
 {e: -2.895505909605E-01, f:  2.0000},  # 00033
 {e: -2.780497136587E-01, f:  2.0000},  # 00034
 {e: -2.712035275980E-01, f:  2.0000},  # 00035
 {e: -2.583681354105E-01, f:  2.0000},  # 00036
 {e: -2.419268959238E-01, f:  2.0000},  # 00037
 {e: -2.393110536751E-01, f:  2.0000},  # 00038
 {e: -2.364980764140E-01, f:  2.0000},  # 00039
 {e: -2.238420598009E-01, f:  2.0000},  # 00040
 {e: -2.019968193728E-01, f:  2.0000},  # 00041
 {e: -1.964851911232E-01, f:  2.0000},  # 00042
 {e: -1.816447512056E-01, f:  2.0000},  # 00043
 {e: -1.761277981231E-01, f:  2.0000},  # 00044
 {e: -1.724762524459E-01, f:  2.0000},  # 00045
 {e: -1.525647275843E-01, f:  2.0000},  # 00046
 {e: -1.476870671619E-01, f:  2.0000},  # 00047
 {e: -1.383429164212E-01, f:  2.0000},  # 00048
 {e: -1.014290449102E-01, f:  2.0000}] # 00049
     summary: [ {kernel optimization: DIAG, mixing quantity: DENS, mix hist:  4, 
 iter:  3, delta:  2.60E-08, energy: -1.57153431169561486E+02, D:  4.569E-04}]
   -  #--------------------------------------------------------------------- kernel iter: 4
     Kernel update:
       max dev from unity              :  6.77E-02
       Hamiltonian application required:  Yes
       method                          : diagonalization
       mode                            : sequential
       communication strategy kernel   : ALLREDUCE
       Kohn-Sham residue               :  1.697E-01
       Coefficients available          :  Yes
     Hamiltonian update: {
 Energies: {Ekin:  1.56968521641E+02, Epot: -1.75562519020E+02, Enl:  1.50998764295E+01, 
              EH:  8.28711243757E+02,  EXC: -4.38460378748E+01, EvXC: -5.73919283822E+01}, 
    Total charge:  9.799998268798E+01, 
 Poisson Solver: {BC: Free, Box:  [  159,  139,  113 ], MPI tasks:  4}}
      #Eigenvalues and New Occupation Numbers
     Orbitals: [
 {e: -9.667330223561E-01, f:  2.0000},  # 00001
 {e: -8.754577927223E-01, f:  2.0000},  # 00002
 {e: -8.060433900200E-01, f:  2.0000},  # 00003
 {e: -7.456190278390E-01, f:  2.0000},  # 00004
 {e: -7.249668416150E-01, f:  2.0000},  # 00005
 {e: -7.045243405521E-01, f:  2.0000},  # 00006
 {e: -6.786769678195E-01, f:  2.0000},  # 00007
 {e: -6.635960511636E-01, f:  2.0000},  # 00008
 {e: -6.195284254226E-01, f:  2.0000},  # 00009
 {e: -5.947668881302E-01, f:  2.0000},  # 00010
 {e: -5.913454069953E-01, f:  2.0000},  # 00011
 {e: -5.783896453422E-01, f:  2.0000},  # 00012
 {e: -5.256401939998E-01, f:  2.0000},  # 00013
 {e: -5.060679474858E-01, f:  2.0000},  # 00014
 {e: -4.815848410114E-01, f:  2.0000},  # 00015
 {e: -4.731368387901E-01, f:  2.0000},  # 00016
 {e: -4.645477810784E-01, f:  2.0000},  # 00017
 {e: -4.213392432477E-01, f:  2.0000},  # 00018
 {e: -4.164726391261E-01, f:  2.0000},  # 00019
 {e: -3.999216278489E-01, f:  2.0000},  # 00020
 {e: -3.862275087287E-01, f:  2.0000},  # 00021
 {e: -3.776490681516E-01, f:  2.0000},  # 00022
 {e: -3.712386185940E-01, f:  2.0000},  # 00023
 {e: -3.654793876352E-01, f:  2.0000},  # 00024
 {e: -3.587706088742E-01, f:  2.0000},  # 00025
 {e: -3.405142794805E-01, f:  2.0000},  # 00026
 {e: -3.262122521562E-01, f:  2.0000},  # 00027
 {e: -3.244124476862E-01, f:  2.0000},  # 00028
 {e: -3.235672330827E-01, f:  2.0000},  # 00029
 {e: -3.039408047585E-01, f:  2.0000},  # 00030
 {e: -2.944671240902E-01, f:  2.0000},  # 00031
 {e: -2.924675999638E-01, f:  2.0000},  # 00032
 {e: -2.901839948844E-01, f:  2.0000},  # 00033
 {e: -2.790027293982E-01, f:  2.0000},  # 00034
 {e: -2.720025943196E-01, f:  2.0000},  # 00035
 {e: -2.589693895879E-01, f:  2.0000},  # 00036
 {e: -2.425363716164E-01, f:  2.0000},  # 00037
 {e: -2.400447857268E-01, f:  2.0000},  # 00038
 {e: -2.371013348279E-01, f:  2.0000},  # 00039
 {e: -2.242460441256E-01, f:  2.0000},  # 00040
 {e: -2.028562618671E-01, f:  2.0000},  # 00041
 {e: -1.967821919268E-01, f:  2.0000},  # 00042
 {e: -1.825663954093E-01, f:  2.0000},  # 00043
 {e: -1.770202921647E-01, f:  2.0000},  # 00044
 {e: -1.728636504678E-01, f:  2.0000},  # 00045
 {e: -1.533333528184E-01, f:  2.0000},  # 00046
 {e: -1.480858367007E-01, f:  2.0000},  # 00047
 {e: -1.392099387809E-01, f:  2.0000},  # 00048
 {e: -1.015553184858E-01, f:  2.0000}] # 00049
     summary: [ {kernel optimization: DIAG, mixing quantity: DENS, mix hist:  4, 
 iter:  4, delta:  7.95E-09, energy: -1.57153404340343855E+02, D:  2.683E-05}]
   -  &final_kernel007  { #-------------------------------------------------------- iter: 4
 summary: [ {kernel optimization: DIAG, mixing quantity: DENS, mix hist:  4, 
 iter:  4, delta:  7.95E-09, energy: -1.57153404340343855E+02, D:  2.683E-05}]}
    #================================================================= Summary of both steps
   self consistency summary: &it_sc007
   -  {iter:  7, target function: HYBRID, mean conf prefac:  6.80E-04, 
 iterations to converge support functions:  2, kernel optimization: DIAG, 
                iterations to converge kernel optimization:  4, 
 iter low:  7, delta out:  7.748E-08, energy: -1.57153404340343855E+02, D: -3.193E-02}
   multiplicator for the confinement   :  0.51135544484714079
>>>>>>> ffa93dbe
    #WARNING: No orthogonalizing of the support functions
    #========================================================= support function optimization
 - support function optimization: &it_supfun008
   -  { #-------------------------------------------------------------------------- iter: 1
 target function: HYBRID, Hamiltonian Applied:  Yes, 
<<<<<<< HEAD
 Energies: {Ekin:  1.57846601403E+02, Epot: -1.74695744284E+02, Enl:  1.5067347891E+01}, 
 Orthoconstraint:  Yes,  #WARNING: EXPERIMENTAL: modify eval
 Preconditioning:  Yes, rel D:  0.0, mean kappa:  5.68E-01, dynamic conv crit:  7.04E-02, 
 iter:  1, fnrm:  6.07E-02, Omega: -1.93590296815635E+02, D: -2.58, D best: -2.58, 
 exit criterion: dynamic gradient}
   -  &final_supfun008  { #-------------------------------------------------------- iter: 1
 target function: HYBRID, 
 Energies: {Ekin:  1.57846601403E+02, Epot: -1.74695744284E+02, Enl:  1.5067347891E+01}, 
 iter:  1, fnrm:  6.07E-02, Omega: -1.93590296815635E+02, D: -2.58, D best: -2.58}
      #Support functions created
    #=================================================================== kernel optimization
 - kernel optimization: &it_kernel008
   -  #-------------------------------------------------------------------- kernel iter: 1
       Kernel update:
         max dev from unity            :  7.28E-02
         Hamiltonian application required:  No
         method                        : diagonalization
         mode                          : sequential
         communication strategy kernel : ALLREDUCE
         Coefficients available        :  Yes
       Hamiltonian update: {
 Energies: {Ekin:  1.57846601403E+02, Epot: -1.75274183394E+02, Enl:  1.5067347891E+01, 
              EH:  8.30650210667E+02,  EXC: -4.4172670324E+01, EvXC: -5.78228198519E+01}, 
    Total charge:  9.799998843315E+01, 
 Poisson Solver: {BC: Free, Box:  [  159,  139,  113 ], MPI tasks:  3}}
        #Eigenvalues and New Occupation Numbers
       Orbitals: [
 {e: -9.448089810325E-01, f:  2.0},  # 00001
 {e: -8.502107795181E-01, f:  2.0},  # 00002
 {e: -7.873429427041E-01, f:  2.0},  # 00003
 {e: -7.263949410877E-01, f:  2.0},  # 00004
 {e: -7.048096440198E-01, f:  2.0},  # 00005
 {e: -6.859880659406E-01, f:  2.0},  # 00006
 {e: -6.588546371504E-01, f:  2.0},  # 00007
 {e: -6.464437683198E-01, f:  2.0},  # 00008
 {e: -6.007400118741E-01, f:  2.0},  # 00009
 {e: -5.771042041304E-01, f:  2.0},  # 00010
 {e: -5.72124914307E-01, f:  2.0},  # 00011
 {e: -5.600617314471E-01, f:  2.0},  # 00012
 {e: -5.075758092207E-01, f:  2.0},  # 00013
 {e: -4.877693640846E-01, f:  2.0},  # 00014
 {e: -4.623571709151E-01, f:  2.0},  # 00015
 {e: -4.5523794749E-01, f:  2.0},  # 00016
 {e: -4.470595460711E-01, f:  2.0},  # 00017
 {e: -4.02977886845E-01, f:  2.0},  # 00018
 {e: -3.992418024318E-01, f:  2.0},  # 00019
 {e: -3.818919656566E-01, f:  2.0},  # 00020
 {e: -3.684918032063E-01, f:  2.0},  # 00021
 {e: -3.574636157055E-01, f:  2.0},  # 00022
 {e: -3.528164691492E-01, f:  2.0},  # 00023
 {e: -3.486736118137E-01, f:  2.0},  # 00024
 {e: -3.416603558241E-01, f:  2.0},  # 00025
 {e: -3.220041087017E-01, f:  2.0},  # 00026
 {e: -3.090418484502E-01, f:  2.0},  # 00027
 {e: -3.0647041077E-01, f:  2.0},  # 00028
 {e: -3.039030127841E-01, f:  2.0},  # 00029
 {e: -2.856750234366E-01, f:  2.0},  # 00030
 {e: -2.763059043034E-01, f:  2.0},  # 00031
 {e: -2.75102857844E-01, f:  2.0},  # 00032
 {e: -2.740091323429E-01, f:  2.0},  # 00033
 {e: -2.600027170291E-01, f:  2.0},  # 00034
 {e: -2.531174711666E-01, f:  2.0},  # 00035
 {e: -2.407261175508E-01, f:  2.0},  # 00036
 {e: -2.245166043709E-01, f:  2.0},  # 00037
 {e: -2.206787166699E-01, f:  2.0},  # 00038
 {e: -2.188896603234E-01, f:  2.0},  # 00039
 {e: -2.113978728201E-01, f:  2.0},  # 00040
 {e: -1.836251283825E-01, f:  2.0},  # 00041
 {e: -1.77759356454E-01, f:  2.0},  # 00042
 {e: -1.632112434354E-01, f:  2.0},  # 00043
 {e: -1.581495597745E-01, f:  2.0},  # 00044
 {e: -1.538845798203E-01, f:  2.0},  # 00045
 {e: -1.337566135484E-01, f:  2.0},  # 00046
 {e: -1.280817387221E-01, f:  2.0},  # 00047
 {e: -1.195469953859E-01, f:  2.0},  # 00048
 {e: -8.137900067699E-02, f:  2.0}] # 00049
       summary: [ {kernel optimization: DIAG, mixing quantity: DENS, mix hist:  5, 
 iter:  1, delta:  2.3E-08, energy: -1.5716345486155285E+02, D:  5.759E-05}]
   -  #-------------------------------------------------------------------- kernel iter: 2
       Kernel update:
         max dev from unity            :  7.28E-02
         Hamiltonian application required:  Yes
         method                        : diagonalization
         mode                          : sequential
         communication strategy kernel : ALLREDUCE
         Kohn-Sham residue             :  1.593E-01
         Coefficients available        :  Yes
       Hamiltonian update: {
 Energies: {Ekin:  1.57846601403E+02, Epot: -1.7531992403E+02, Enl:  1.5067347891E+01, 
              EH:  8.30635745818E+02,  EXC: -4.41706991834E+01, EvXC: -5.78202176152E+01}, 
    Total charge:  9.799998843341E+01, 
 Poisson Solver: {BC: Free, Box:  [  159,  139,  113 ], MPI tasks:  3}}
        #Eigenvalues and New Occupation Numbers
       Orbitals: [
 {e: -9.450038907365E-01, f:  2.0},  # 00001
 {e: -8.504566172207E-01, f:  2.0},  # 00002
 {e: -7.87451403926E-01, f:  2.0},  # 00003
 {e: -7.265769307479E-01, f:  2.0},  # 00004
 {e: -7.050716192667E-01, f:  2.0},  # 00005
 {e: -6.860982995317E-01, f:  2.0},  # 00006
 {e: -6.590809511008E-01, f:  2.0},  # 00007
 {e: -6.465664312134E-01, f:  2.0},  # 00008
 {e: -6.008729870473E-01, f:  2.0},  # 00009
 {e: -5.772051519998E-01, f:  2.0},  # 00010
 {e: -5.723081485459E-01, f:  2.0},  # 00011
 {e: -5.601823705676E-01, f:  2.0},  # 00012
 {e: -5.077007720293E-01, f:  2.0},  # 00013
 {e: -4.87889610308E-01, f:  2.0},  # 00014
 {e: -4.625253372589E-01, f:  2.0},  # 00015
 {e: -4.553435735763E-01, f:  2.0},  # 00016
 {e: -4.471690507528E-01, f:  2.0},  # 00017
 {e: -4.030990676258E-01, f:  2.0},  # 00018
 {e: -3.993377054052E-01, f:  2.0},  # 00019
 {e: -3.820423618564E-01, f:  2.0},  # 00020
 {e: -3.686211145161E-01, f:  2.0},  # 00021
 {e: -3.576396194301E-01, f:  2.0},  # 00022
 {e: -3.52925362517E-01, f:  2.0},  # 00023
 {e: -3.488189699104E-01, f:  2.0},  # 00024
 {e: -3.417559681467E-01, f:  2.0},  # 00025
 {e: -3.221665503714E-01, f:  2.0},  # 00026
 {e: -3.091363572459E-01, f:  2.0},  # 00027
 {e: -3.065968611305E-01, f:  2.0},  # 00028
 {e: -3.040924051346E-01, f:  2.0},  # 00029
 {e: -2.857731700593E-01, f:  2.0},  # 00030
 {e: -2.764169772954E-01, f:  2.0},  # 00031
 {e: -2.752283377794E-01, f:  2.0},  # 00032
 {e: -2.741296696238E-01, f:  2.0},  # 00033
 {e: -2.601702010037E-01, f:  2.0},  # 00034
 {e: -2.532542003171E-01, f:  2.0},  # 00035
 {e: -2.408474611402E-01, f:  2.0},  # 00036
 {e: -2.246059683813E-01, f:  2.0},  # 00037
 {e: -2.208683096376E-01, f:  2.0},  # 00038
 {e: -2.189882832941E-01, f:  2.0},  # 00039
 {e: -2.115339394222E-01, f:  2.0},  # 00040
 {e: -1.837904457265E-01, f:  2.0},  # 00041
 {e: -1.77840848502E-01, f:  2.0},  # 00042
 {e: -1.634247959763E-01, f:  2.0},  # 00043
 {e: -1.583523255519E-01, f:  2.0},  # 00044
 {e: -1.540704200607E-01, f:  2.0},  # 00045
 {e: -1.339147087846E-01, f:  2.0},  # 00046
 {e: -1.281444360316E-01, f:  2.0},  # 00047
 {e: -1.197213159647E-01, f:  2.0},  # 00048
 {e: -8.14384387054E-02, f:  2.0}] # 00049
       summary: [ {kernel optimization: DIAG, mixing quantity: DENS, mix hist:  5, 
 iter:  2, delta:  2.05E-08, energy: -1.57163445304258971E+02, D:  9.557E-06}]
   -  #-------------------------------------------------------------------- kernel iter: 3
       Kernel update:
         max dev from unity            :  7.28E-02
         Hamiltonian application required:  Yes
         method                        : diagonalization
         mode                          : sequential
         communication strategy kernel : ALLREDUCE
         Kohn-Sham residue             :  1.592E-01
         Coefficients available        :  Yes
       Hamiltonian update: {
 Energies: {Ekin:  1.57846601403E+02, Epot: -1.75392680832E+02, Enl:  1.5067347891E+01, 
              EH:  8.30550266752E+02,  EXC: -4.41536288591E+01, EvXC: -5.77976683615E+01}, 
    Total charge:  9.799998843245E+01, 
 Poisson Solver: {BC: Free, Box:  [  159,  139,  113 ], MPI tasks:  3}}
        #Eigenvalues and New Occupation Numbers
       Orbitals: [
 {e: -9.461473502007E-01, f:  2.0},  # 00001
 {e: -8.51648796183E-01, f:  2.0},  # 00002
 {e: -7.881476056983E-01, f:  2.0},  # 00003
 {e: -7.275452321267E-01, f:  2.0},  # 00004
 {e: -7.0641052982E-01, f:  2.0},  # 00005
 {e: -6.866618678583E-01, f:  2.0},  # 00006
 {e: -6.603177611599E-01, f:  2.0},  # 00007
 {e: -6.471377675571E-01, f:  2.0},  # 00008
 {e: -6.01649716958E-01, f:  2.0},  # 00009
 {e: -5.777673055335E-01, f:  2.0},  # 00010
 {e: -5.733974732608E-01, f:  2.0},  # 00011
 {e: -5.609063428963E-01, f:  2.0},  # 00012
 {e: -5.085176008681E-01, f:  2.0},  # 00013
 {e: -4.886642370844E-01, f:  2.0},  # 00014
 {e: -4.635477606075E-01, f:  2.0},  # 00015
 {e: -4.559960152679E-01, f:  2.0},  # 00016
 {e: -4.478808702617E-01, f:  2.0},  # 00017
 {e: -4.038993954639E-01, f:  2.0},  # 00018
 {e: -3.99929515637E-01, f:  2.0},  # 00019
 {e: -3.827535443527E-01, f:  2.0},  # 00020
 {e: -3.693702439562E-01, f:  2.0},  # 00021
 {e: -3.587128103412E-01, f:  2.0},  # 00022
 {e: -3.537238103553E-01, f:  2.0},  # 00023
 {e: -3.496955255867E-01, f:  2.0},  # 00024
 {e: -3.423949377559E-01, f:  2.0},  # 00025
 {e: -3.231546141819E-01, f:  2.0},  # 00026
 {e: -3.096983183069E-01, f:  2.0},  # 00027
 {e: -3.073691702097E-01, f:  2.0},  # 00028
 {e: -3.052000583092E-01, f:  2.0},  # 00029
 {e: -2.863189494304E-01, f:  2.0},  # 00030
 {e: -2.771841300294E-01, f:  2.0},  # 00031
 {e: -2.75953363916E-01, f:  2.0},  # 00032
 {e: -2.748396926881E-01, f:  2.0},  # 00033
 {e: -2.612451902469E-01, f:  2.0},  # 00034
 {e: -2.540962941508E-01, f:  2.0},  # 00035
 {e: -2.415136535749E-01, f:  2.0},  # 00036
 {e: -2.251825132981E-01, f:  2.0},  # 00037
 {e: -2.218440223129E-01, f:  2.0},  # 00038
 {e: -2.195816460567E-01, f:  2.0},  # 00039
 {e: -2.124456221862E-01, f:  2.0},  # 00040
 {e: -1.847199010607E-01, f:  2.0},  # 00041
 {e: -1.783075863676E-01, f:  2.0},  # 00042
 {e: -1.645703386777E-01, f:  2.0},  # 00043
 {e: -1.594276609016E-01, f:  2.0},  # 00044
 {e: -1.550279709647E-01, f:  2.0},  # 00045
 {e: -1.347842099844E-01, f:  2.0},  # 00046
 {e: -1.284268925199E-01, f:  2.0},  # 00047
 {e: -1.206781594623E-01, f:  2.0},  # 00048
 {e: -8.183845595351E-02, f:  2.0}] # 00049
       summary: [ {kernel optimization: DIAG, mixing quantity: DENS, mix hist:  5, 
 iter:  3, delta:  4.39E-09, energy: -1.57163410545836314E+02, D:  3.476E-05}]
   -  &final_kernel008  { #-------------------------------------------------------- iter: 3
 summary: [ {kernel optimization: DIAG, mixing quantity: DENS, mix hist:  5, 
 iter:  3, delta:  4.39E-09, energy: -1.57163410545836314E+02, D:  3.476E-05}]}
    #================================================================= Summary of both steps
   self consistency summary: &it_sc008
   -  {iter:  8, target function: HYBRID, mean conf prefac:  1.07E-03,  #WARNING: support function optimization not converged
 kernel optimization: DIAG, iterations to converge kernel optimization:  3, 
 iter low:  8, delta out:  2.223E-08, energy: -1.57163410545836314E+02, D:  1.019E-04}
   multiplicator for the confinement   :  1.0
    #WARNING: No orthogonalizing of the support functions
    #========================================================= support function optimization
 - support function optimization: &it_supfun009
   -  { #-------------------------------------------------------------------------- iter: 1
 target function: HYBRID, Hamiltonian Applied:  Yes, 
 Energies: {Ekin:  1.57846601403E+02, Epot: -1.74783238763E+02, Enl:  1.5067347891E+01}, 
 Orthoconstraint:  Yes,  #WARNING: EXPERIMENTAL: modify eval
 Preconditioning:  Yes, rel D:  0.0, mean kappa:  5.68E-01, dynamic conv crit:  7.04E-02, 
 iter:  1, fnrm:  6.05E-02, Omega: -1.93686762659299E+02, D: -2.68, D best: -2.68, 
 exit criterion: dynamic gradient}
   -  &final_supfun009  { #-------------------------------------------------------- iter: 1
 target function: HYBRID, 
 Energies: {Ekin:  1.57846601403E+02, Epot: -1.74783238763E+02, Enl:  1.5067347891E+01}, 
 iter:  1, fnrm:  6.05E-02, Omega: -1.93686762659299E+02, D: -2.68, D best: -2.68}
      #Support functions created
    #=================================================================== kernel optimization
 - kernel optimization: &it_kernel009
   -  #-------------------------------------------------------------------- kernel iter: 1
       Kernel update:
         max dev from unity            :  7.28E-02
         Hamiltonian application required:  No
         method                        : diagonalization
         mode                          : sequential
         communication strategy kernel : ALLREDUCE
         Coefficients available        :  Yes
       Hamiltonian update: {
 Energies: {Ekin:  1.57846601403E+02, Epot: -1.75392680832E+02, Enl:  1.5067347891E+01, 
              EH:  8.30547397358E+02,  EXC: -4.41533160858E+01, EvXC: -5.77972568039E+01}, 
    Total charge:  9.799998843233E+01, 
 Poisson Solver: {BC: Free, Box:  [  159,  139,  113 ], MPI tasks:  3}}
        #Eigenvalues and New Occupation Numbers
       Orbitals: [
 {e: -9.461575033061E-01, f:  2.0},  # 00001
 {e: -8.516629266312E-01, f:  2.0},  # 00002
 {e: -7.882036915587E-01, f:  2.0},  # 00003
 {e: -7.27585194575E-01, f:  2.0},  # 00004
 {e: -7.064449869416E-01, f:  2.0},  # 00005
 {e: -6.86690998015E-01, f:  2.0},  # 00006
 {e: -6.60355178281E-01, f:  2.0},  # 00007
 {e: -6.471432733577E-01, f:  2.0},  # 00008
 {e: -6.016894262537E-01, f:  2.0},  # 00009
 {e: -5.777869467124E-01, f:  2.0},  # 00010
 {e: -5.734337086338E-01, f:  2.0},  # 00011
 {e: -5.609390070677E-01, f:  2.0},  # 00012
 {e: -5.085293696417E-01, f:  2.0},  # 00013
 {e: -4.886998462947E-01, f:  2.0},  # 00014
 {e: -4.635911788324E-01, f:  2.0},  # 00015
 {e: -4.560234911681E-01, f:  2.0},  # 00016
 {e: -4.479103030346E-01, f:  2.0},  # 00017
 {e: -4.039368987883E-01, f:  2.0},  # 00018
 {e: -3.999570346487E-01, f:  2.0},  # 00019
 {e: -3.827500151812E-01, f:  2.0},  # 00020
 {e: -3.693898977633E-01, f:  2.0},  # 00021
 {e: -3.587507736946E-01, f:  2.0},  # 00022
 {e: -3.537406254711E-01, f:  2.0},  # 00023
 {e: -3.497221790402E-01, f:  2.0},  # 00024
 {e: -3.424145440968E-01, f:  2.0},  # 00025
 {e: -3.231886858007E-01, f:  2.0},  # 00026
 {e: -3.097240527711E-01, f:  2.0},  # 00027
 {e: -3.073973537135E-01, f:  2.0},  # 00028
 {e: -3.052380242382E-01, f:  2.0},  # 00029
 {e: -2.863391944913E-01, f:  2.0},  # 00030
 {e: -2.772029615743E-01, f:  2.0},  # 00031
 {e: -2.759808057471E-01, f:  2.0},  # 00032
 {e: -2.748578082467E-01, f:  2.0},  # 00033
 {e: -2.612825626187E-01, f:  2.0},  # 00034
 {e: -2.541313833287E-01, f:  2.0},  # 00035
 {e: -2.415459595164E-01, f:  2.0},  # 00036
 {e: -2.252045206529E-01, f:  2.0},  # 00037
 {e: -2.218750346684E-01, f:  2.0},  # 00038
 {e: -2.196016445541E-01, f:  2.0},  # 00039
 {e: -2.124614653522E-01, f:  2.0},  # 00040
 {e: -1.847533707427E-01, f:  2.0},  # 00041
 {e: -1.78345089533E-01, f:  2.0},  # 00042
 {e: -1.645984367801E-01, f:  2.0},  # 00043
 {e: -1.594584775121E-01, f:  2.0},  # 00044
 {e: -1.550443911304E-01, f:  2.0},  # 00045
 {e: -1.348273969967E-01, f:  2.0},  # 00046
 {e: -1.284554897394E-01, f:  2.0},  # 00047
 {e: -1.207123440295E-01, f:  2.0},  # 00048
 {e: -8.188214145694E-02, f:  2.0}] # 00049
       summary: [ {kernel optimization: DIAG, mixing quantity: DENS, mix hist:  5, 
 iter:  1, delta:  3.66E-09, energy: -1.57163410261272929E+02, D:  2.846E-07}]
   -  &final_kernel009  { #-------------------------------------------------------- iter: 1
 summary: [ {kernel optimization: DIAG, mixing quantity: DENS, mix hist:  5, 
 iter:  1, delta:  3.66E-09, energy: -1.57163410261272929E+02, D:  2.846E-07}]}
    #================================================================= Summary of both steps
   self consistency summary: &it_sc009
   -  {iter:  9, target function: HYBRID, mean conf prefac:  1.07E-03,  #WARNING: support function optimization not converged
 kernel optimization: DIAG, iterations to converge kernel optimization:  1, 
 iter low:  9, delta out:  2.168E-09, energy: -1.57163410261272929E+02, D:  2.846E-07}
   multiplicator for the confinement   :  1.0
    #WARNING: No orthogonalizing of the support functions
    #========================================================= support function optimization
 - support function optimization: &it_supfun010
   -  { #-------------------------------------------------------------------------- iter: 1
 target function: HYBRID, Hamiltonian Applied:  Yes, 
 Energies: {Ekin:  1.57846601403E+02, Epot: -1.74792690222E+02, Enl:  1.5067347891E+01}, 
 Orthoconstraint:  Yes,  #WARNING: EXPERIMENTAL: modify eval
 Preconditioning:  Yes, rel D:  0.0, mean kappa:  5.68E-01, dynamic conv crit:  7.04E-02, 
 iter:  1, fnrm:  6.05E-02, Omega: -1.936970546970991E+02, D: -2.69, D best: -2.69, 
 exit criterion: dynamic gradient}
   -  &final_supfun010  { #-------------------------------------------------------- iter: 1
 target function: HYBRID, 
 Energies: {Ekin:  1.57846601403E+02, Epot: -1.74792690222E+02, Enl:  1.5067347891E+01}, 
 iter:  1, fnrm:  6.05E-02, Omega: -1.936970546970991E+02, D: -2.69, D best: -2.69}
      #Support functions created
    #=================================================================== kernel optimization
 - kernel optimization: &it_kernel010
   -  #-------------------------------------------------------------------- kernel iter: 1
       Kernel update:
         max dev from unity            :  7.28E-02
         Hamiltonian application required:  No
         method                        : diagonalization
         mode                          : sequential
         communication strategy kernel : ALLREDUCE
         Coefficients available        :  Yes
       Hamiltonian update: {
 Energies: {Ekin:  1.57846601403E+02, Epot: -1.75392680832E+02, Enl:  1.5067347891E+01, 
              EH:  8.30536922982E+02,  EXC: -4.41527374999E+01, EvXC: -5.77964959943E+01}, 
    Total charge:  9.79999884321E+01, 
 Poisson Solver: {BC: Free, Box:  [  159,  139,  113 ], MPI tasks:  3}}
        #Eigenvalues and New Occupation Numbers
       Orbitals: [
 {e: -9.462441274558E-01, f:  2.0},  # 00001
 {e: -8.5178507117E-01, f:  2.0},  # 00002
 {e: -7.884009106735E-01, f:  2.0},  # 00003
 {e: -7.277202172395E-01, f:  2.0},  # 00004
 {e: -7.065279809656E-01, f:  2.0},  # 00005
 {e: -6.86826644945E-01, f:  2.0},  # 00006
 {e: -6.604540927317E-01, f:  2.0},  # 00007
 {e: -6.472108388281E-01, f:  2.0},  # 00008
 {e: -6.018348974609E-01, f:  2.0},  # 00009
 {e: -5.77890418314E-01, f:  2.0},  # 00010
 {e: -5.735358688691E-01, f:  2.0},  # 00011
 {e: -5.610683186512E-01, f:  2.0},  # 00012
 {e: -5.08598640594E-01, f:  2.0},  # 00013
 {e: -4.888270631118E-01, f:  2.0},  # 00014
 {e: -4.637154659762E-01, f:  2.0},  # 00015
 {e: -4.561343536374E-01, f:  2.0},  # 00016
 {e: -4.480223622257E-01, f:  2.0},  # 00017
 {e: -4.040571784412E-01, f:  2.0},  # 00018
 {e: -4.000712925974E-01, f:  2.0},  # 00019
 {e: -3.827938340536E-01, f:  2.0},  # 00020
 {e: -3.694670004991E-01, f:  2.0},  # 00021
 {e: -3.588752135649E-01, f:  2.0},  # 00022
 {e: -3.538193820363E-01, f:  2.0},  # 00023
 {e: -3.498203659075E-01, f:  2.0},  # 00024
 {e: -3.424953131287E-01, f:  2.0},  # 00025
 {e: -3.23282564966E-01, f:  2.0},  # 00026
 {e: -3.098318262214E-01, f:  2.0},  # 00027
 {e: -3.075108833299E-01, f:  2.0},  # 00028
 {e: -3.053363816596E-01, f:  2.0},  # 00029
 {e: -2.864350956616E-01, f:  2.0},  # 00030
 {e: -2.772906499778E-01, f:  2.0},  # 00031
 {e: -2.760828122072E-01, f:  2.0},  # 00032
 {e: -2.74935048525E-01, f:  2.0},  # 00033
 {e: -2.613866639145E-01, f:  2.0},  # 00034
 {e: -2.542493386705E-01, f:  2.0},  # 00035
 {e: -2.416696161753E-01, f:  2.0},  # 00036
 {e: -2.253017515738E-01, f:  2.0},  # 00037
 {e: -2.21952300672E-01, f:  2.0},  # 00038
 {e: -2.196949158011E-01, f:  2.0},  # 00039
 {e: -2.125504434178E-01, f:  2.0},  # 00040
 {e: -1.848441614162E-01, f:  2.0},  # 00041
 {e: -1.784937726735E-01, f:  2.0},  # 00042
 {e: -1.646378584504E-01, f:  2.0},  # 00043
 {e: -1.595201983671E-01, f:  2.0},  # 00044
 {e: -1.55154729063E-01, f:  2.0},  # 00045
 {e: -1.349524473744E-01, f:  2.0},  # 00046
 {e: -1.285924021252E-01, f:  2.0},  # 00047
 {e: -1.208041978174E-01, f:  2.0},  # 00048
 {e: -8.205645646268E-02, f:  2.0}] # 00049
       summary: [ {kernel optimization: DIAG, mixing quantity: DENS, mix hist:  5, 
 iter:  1, delta:  2.24E-09, energy: -1.57163409659944932E+02, D:  6.013E-07}]
   -  &final_kernel010  { #-------------------------------------------------------- iter: 1
 summary: [ {kernel optimization: DIAG, mixing quantity: DENS, mix hist:  5, 
 iter:  1, delta:  2.24E-09, energy: -1.57163409659944932E+02, D:  6.013E-07}]}
    #================================================================= Summary of both steps
   self consistency summary: &it_sc010
   -  {iter:  10, target function: HYBRID, mean conf prefac:  1.07E-03,  #WARNING: support function optimization not converged
 kernel optimization: DIAG, iterations to converge kernel optimization:  1, 
 iter low:  10, delta out:  3.55E-10, energy: -1.57163409659944932E+02, D:  6.013E-07}
   multiplicator for the confinement   :  1.0
    #WARNING: No orthogonalizing of the support functions
    #========================================================= support function optimization
 - support function optimization: &it_supfun011
   -  { #-------------------------------------------------------------------------- iter: 1
 target function: HYBRID, Hamiltonian Applied:  Yes, 
 Energies: {Ekin:  1.57846601403E+02, Epot: -1.74795715264E+02, Enl:  1.5067347891E+01}, 
 Orthoconstraint:  Yes,  #WARNING: EXPERIMENTAL: modify eval
 Preconditioning:  Yes, rel D:  0.0, mean kappa:  5.68E-01, dynamic conv crit:  7.04E-02, 
 iter:  1, fnrm:  6.05E-02, Omega: -1.937001797072547E+02, D: -2.69, D best: -2.69, 
 exit criterion: dynamic gradient}
   -  &final_supfun011  { #-------------------------------------------------------- iter: 1
 target function: HYBRID, 
 Energies: {Ekin:  1.57846601403E+02, Epot: -1.74795715264E+02, Enl:  1.5067347891E+01}, 
 iter:  1, fnrm:  6.05E-02, Omega: -1.937001797072547E+02, D: -2.69, D best: -2.69}
      #Support functions created
    #=================================================================== kernel optimization
 - kernel optimization: &it_kernel011
   -  #-------------------------------------------------------------------- kernel iter: 1
       Kernel update:
         max dev from unity            :  7.28E-02
         Hamiltonian application required:  No
         method                        : diagonalization
         mode                          : sequential
         communication strategy kernel : ALLREDUCE
         Coefficients available        :  Yes
       Hamiltonian update: {
 Energies: {Ekin:  1.57846601403E+02, Epot: -1.75392680832E+02, Enl:  1.5067347891E+01, 
              EH:  8.30533703121E+02,  EXC: -4.41524189349E+01, EvXC: -5.7796075907E+01}, 
    Total charge:  9.799998843208E+01, 
 Poisson Solver: {BC: Free, Box:  [  159,  139,  113 ], MPI tasks:  3}}
        #Eigenvalues and New Occupation Numbers
       Orbitals: [
 {e: -9.462922863195E-01, f:  2.0},  # 00001
 {e: -8.518380371515E-01, f:  2.0},  # 00002
 {e: -7.884408802027E-01, f:  2.0},  # 00003
 {e: -7.277479309591E-01, f:  2.0},  # 00004
 {e: -7.065332312899E-01, f:  2.0},  # 00005
 {e: -6.86872458608E-01, f:  2.0},  # 00006
 {e: -6.604683504982E-01, f:  2.0},  # 00007
 {e: -6.472516139756E-01, f:  2.0},  # 00008
 {e: -6.01871972337E-01, f:  2.0},  # 00009
 {e: -5.779345247017E-01, f:  2.0},  # 00010
 {e: -5.735569245982E-01, f:  2.0},  # 00011
 {e: -5.611080062176E-01, f:  2.0},  # 00012
 {e: -5.086383182559E-01, f:  2.0},  # 00013
 {e: -4.888626739748E-01, f:  2.0},  # 00014
 {e: -4.637373089616E-01, f:  2.0},  # 00015
 {e: -4.561723175256E-01, f:  2.0},  # 00016
 {e: -4.480592920334E-01, f:  2.0},  # 00017
 {e: -4.040878624386E-01, f:  2.0},  # 00018
 {e: -4.001104031714E-01, f:  2.0},  # 00019
 {e: -3.828318012055E-01, f:  2.0},  # 00020
 {e: -3.694972800259E-01, f:  2.0},  # 00021
 {e: -3.589043454721E-01, f:  2.0},  # 00022
 {e: -3.538574706495E-01, f:  2.0},  # 00023
 {e: -3.498515178721E-01, f:  2.0},  # 00024
 {e: -3.425300250202E-01, f:  2.0},  # 00025
 {e: -3.233036055654E-01, f:  2.0},  # 00026
 {e: -3.098706489805E-01, f:  2.0},  # 00027
 {e: -3.075494144773E-01, f:  2.0},  # 00028
 {e: -3.053537404593E-01, f:  2.0},  # 00029
 {e: -2.864755760458E-01, f:  2.0},  # 00030
 {e: -2.773277812913E-01, f:  2.0},  # 00031
 {e: -2.761131841983E-01, f:  2.0},  # 00032
 {e: -2.749673947986E-01, f:  2.0},  # 00033
 {e: -2.61409181206E-01, f:  2.0},  # 00034
 {e: -2.542800849054E-01, f:  2.0},  # 00035
 {e: -2.417050437985E-01, f:  2.0},  # 00036
 {e: -2.253435207943E-01, f:  2.0},  # 00037
 {e: -2.219596162852E-01, f:  2.0},  # 00038
 {e: -2.197354429518E-01, f:  2.0},  # 00039
 {e: -2.125927759407E-01, f:  2.0},  # 00040
 {e: -1.848589237725E-01, f:  2.0},  # 00041
 {e: -1.785346146027E-01, f:  2.0},  # 00042
 {e: -1.646314685961E-01, f:  2.0},  # 00043
 {e: -1.595221884081E-01, f:  2.0},  # 00044
 {e: -1.552009068427E-01, f:  2.0},  # 00045
 {e: -1.349700064474E-01, f:  2.0},  # 00046
 {e: -1.286392680032E-01, f:  2.0},  # 00047
 {e: -1.208180652331E-01, f:  2.0},  # 00048
 {e: -8.210318605621E-02, f:  2.0}] # 00049
       summary: [ {kernel optimization: DIAG, mixing quantity: DENS, mix hist:  5, 
 iter:  1, delta:  1.95E-09, energy: -1.57163409527664953E+02, D:  1.323E-07}]
   -  &final_kernel011  { #-------------------------------------------------------- iter: 1
 summary: [ {kernel optimization: DIAG, mixing quantity: DENS, mix hist:  5, 
 iter:  1, delta:  1.95E-09, energy: -1.57163409527664953E+02, D:  1.323E-07}]}
    #================================================================= Summary of both steps
   self consistency summary: &it_sc011
   -  {iter:  11, target function: HYBRID, mean conf prefac:  1.07E-03,  #WARNING: support function optimization not converged
 kernel optimization: DIAG, iterations to converge kernel optimization:  1, 
 iter low:  11, delta out:  1.32E-09, energy: -1.57163409527664953E+02, D:  1.323E-07}
   multiplicator for the confinement   :  1.0
    #WARNING: No orthogonalizing of the support functions
    #========================================================= support function optimization
 - support function optimization: &it_supfun012
   -  { #-------------------------------------------------------------------------- iter: 1
 target function: HYBRID, Hamiltonian Applied:  Yes, 
 Energies: {Ekin:  1.57846601403E+02, Epot: -1.74800973438E+02, Enl:  1.5067347891E+01}, 
 Orthoconstraint:  Yes,  #WARNING: EXPERIMENTAL: modify eval
 Preconditioning:  Yes, rel D:  0.0, mean kappa:  5.68E-01, dynamic conv crit:  7.04E-02, 
 iter:  1, fnrm:  6.05E-02, Omega: -1.937054827449202E+02, D: -2.7, D best: -2.7, 
 exit criterion: dynamic gradient}
   -  &final_supfun012  { #-------------------------------------------------------- iter: 1
 target function: HYBRID, 
 Energies: {Ekin:  1.57846601403E+02, Epot: -1.74800973438E+02, Enl:  1.5067347891E+01}, 
 iter:  1, fnrm:  6.05E-02, Omega: -1.937054827449202E+02, D: -2.7, D best: -2.7}
      #Support functions created
    #=================================================================== kernel optimization
 - kernel optimization: &it_kernel012
   -  #-------------------------------------------------------------------- kernel iter: 1
       Kernel update:
         max dev from unity            :  7.28E-02
         Hamiltonian application required:  No
         method                        : diagonalization
         mode                          : sequential
         communication strategy kernel : ALLREDUCE
         Coefficients available        :  Yes
       Hamiltonian update: {
 Energies: {Ekin:  1.57846601403E+02, Epot: -1.75392680832E+02, Enl:  1.5067347891E+01, 
              EH:  8.30528021654E+02,  EXC: -4.41512230823E+01, EvXC: -5.77945002605E+01}, 
    Total charge:  9.799998843197E+01, 
 Poisson Solver: {BC: Free, Box:  [  159,  139,  113 ], MPI tasks:  3}}
        #Eigenvalues and New Occupation Numbers
       Orbitals: [
 {e: -9.463742342056E-01, f:  2.0},  # 00001
 {e: -8.518997332644E-01, f:  2.0},  # 00002
 {e: -7.884853902469E-01, f:  2.0},  # 00003
 {e: -7.277698937009E-01, f:  2.0},  # 00004
 {e: -7.065059408946E-01, f:  2.0},  # 00005
 {e: -6.869523245036E-01, f:  2.0},  # 00006
 {e: -6.604681599526E-01, f:  2.0},  # 00007
 {e: -6.473367026192E-01, f:  2.0},  # 00008
 {e: -6.01925932064E-01, f:  2.0},  # 00009
 {e: -5.78025914814E-01, f:  2.0},  # 00010
 {e: -5.735833172761E-01, f:  2.0},  # 00011
 {e: -5.611766588553E-01, f:  2.0},  # 00012
 {e: -5.087280371804E-01, f:  2.0},  # 00013
 {e: -4.889246712522E-01, f:  2.0},  # 00014
 {e: -4.637610711483E-01, f:  2.0},  # 00015
 {e: -4.562482595253E-01, f:  2.0},  # 00016
 {e: -4.481330926208E-01, f:  2.0},  # 00017
 {e: -4.041451495717E-01, f:  2.0},  # 00018
 {e: -4.001888806146E-01, f:  2.0},  # 00019
 {e: -3.829072229236E-01, f:  2.0},  # 00020
 {e: -3.695619542467E-01, f:  2.0},  # 00021
 {e: -3.589383813464E-01, f:  2.0},  # 00022
 {e: -3.539439977333E-01, f:  2.0},  # 00023
 {e: -3.499055351453E-01, f:  2.0},  # 00024
 {e: -3.426130294512E-01, f:  2.0},  # 00025
 {e: -3.233417120115E-01, f:  2.0},  # 00026
 {e: -3.099529591824E-01, f:  2.0},  # 00027
 {e: -3.076218483477E-01, f:  2.0},  # 00028
 {e: -3.053768310103E-01, f:  2.0},  # 00029
 {e: -2.865665359791E-01, f:  2.0},  # 00030
 {e: -2.77404775583E-01, f:  2.0},  # 00031
 {e: -2.761648593643E-01, f:  2.0},  # 00032
 {e: -2.750359299002E-01, f:  2.0},  # 00033
 {e: -2.614441186506E-01, f:  2.0},  # 00034
 {e: -2.543300728301E-01, f:  2.0},  # 00035
 {e: -2.417643860562E-01, f:  2.0},  # 00036
 {e: -2.25442786165E-01, f:  2.0},  # 00037
 {e: -2.219506338485E-01, f:  2.0},  # 00038
 {e: -2.198281737561E-01, f:  2.0},  # 00039
 {e: -2.126739575069E-01, f:  2.0},  # 00040
 {e: -1.848696935834E-01, f:  2.0},  # 00041
 {e: -1.786023521139E-01, f:  2.0},  # 00042
 {e: -1.646066877863E-01, f:  2.0},  # 00043
 {e: -1.595113636267E-01, f:  2.0},  # 00044
 {e: -1.552686805147E-01, f:  2.0},  # 00045
 {e: -1.34976580314E-01, f:  2.0},  # 00046
 {e: -1.287287288453E-01, f:  2.0},  # 00047
 {e: -1.208256039134E-01, f:  2.0},  # 00048
 {e: -8.218048599736E-02, f:  2.0}] # 00049
       summary: [ {kernel optimization: DIAG, mixing quantity: DENS, mix hist:  5, 
 iter:  1, delta:  1.1E-09, energy: -1.57163409393048141E+02, D:  1.346E-07}]
   -  &final_kernel012  { #-------------------------------------------------------- iter: 1
 summary: [ {kernel optimization: DIAG, mixing quantity: DENS, mix hist:  5, 
 iter:  1, delta:  1.1E-09, energy: -1.57163409393048141E+02, D:  1.346E-07}]}
    #================================================================= Summary of both steps
   self consistency summary: &it_sc012
   -  {iter:  12, target function: HYBRID, mean conf prefac:  1.07E-03,  #WARNING: support function optimization not converged
 kernel optimization: DIAG, iterations to converge kernel optimization:  1, 
 iter low:  12, delta out:  2.648E-10, energy: -1.57163409393048141E+02, D:  1.346E-07}
   multiplicator for the confinement   :  1.0
    #WARNING: No orthogonalizing of the support functions
    #========================================================= support function optimization
 - support function optimization: &it_supfun013
   -  { #-------------------------------------------------------------------------- iter: 1
 target function: HYBRID, Hamiltonian Applied:  Yes, 
 Energies: {Ekin:  1.57846601403E+02, Epot: -1.74801254703E+02, Enl:  1.5067347891E+01}, 
 Orthoconstraint:  Yes,  #WARNING: EXPERIMENTAL: modify eval
 Preconditioning:  Yes, rel D:  0.0, mean kappa:  5.68E-01, dynamic conv crit:  7.04E-02, 
 iter:  1, fnrm:  6.05E-02, Omega: -1.937057952124203E+02, D: -2.7, D best: -2.7, 
 exit criterion: dynamic gradient}
   -  &final_supfun013  { #-------------------------------------------------------- iter: 1
 target function: HYBRID, 
 Energies: {Ekin:  1.57846601403E+02, Epot: -1.74801254703E+02, Enl:  1.5067347891E+01}, 
 iter:  1, fnrm:  6.05E-02, Omega: -1.937057952124203E+02, D: -2.7, D best: -2.7}
      #Support functions created
    #=================================================================== kernel optimization
 - kernel optimization: &it_kernel013
   -  #-------------------------------------------------------------------- kernel iter: 1
       Kernel update:
         max dev from unity            :  7.28E-02
         Hamiltonian application required:  No
         method                        : diagonalization
         mode                          : sequential
         communication strategy kernel : ALLREDUCE
         Coefficients available        :  Yes
       Hamiltonian update: {
 Energies: {Ekin:  1.57846601403E+02, Epot: -1.75392680832E+02, Enl:  1.5067347891E+01, 
              EH:  8.30527707641E+02,  EXC: -4.41512091256E+01, EvXC: -5.77944827506E+01}, 
    Total charge:  9.799998843199E+01, 
 Poisson Solver: {BC: Free, Box:  [  159,  139,  113 ], MPI tasks:  3}}
        #Eigenvalues and New Occupation Numbers
       Orbitals: [
 {e: -9.463742198136E-01, f:  2.0},  # 00001
 {e: -8.519035369001E-01, f:  2.0},  # 00002
 {e: -7.884916814474E-01, f:  2.0},  # 00003
 {e: -7.277702959917E-01, f:  2.0},  # 00004
 {e: -7.065005764922E-01, f:  2.0},  # 00005
 {e: -6.869599435426E-01, f:  2.0},  # 00006
 {e: -6.604626937742E-01, f:  2.0},  # 00007
 {e: -6.473450824833E-01, f:  2.0},  # 00008
 {e: -6.019300038046E-01, f:  2.0},  # 00009
 {e: -5.780337518034E-01, f:  2.0},  # 00010
 {e: -5.735799872314E-01, f:  2.0},  # 00011
 {e: -5.611811291965E-01, f:  2.0},  # 00012
 {e: -5.087318773823E-01, f:  2.0},  # 00013
 {e: -4.889278908746E-01, f:  2.0},  # 00014
 {e: -4.637607561697E-01, f:  2.0},  # 00015
 {e: -4.562543424885E-01, f:  2.0},  # 00016
 {e: -4.481379292298E-01, f:  2.0},  # 00017
 {e: -4.041481537538E-01, f:  2.0},  # 00018
 {e: -4.001965060742E-01, f:  2.0},  # 00019
 {e: -3.829151385354E-01, f:  2.0},  # 00020
 {e: -3.695659376252E-01, f:  2.0},  # 00021
 {e: -3.58936519744E-01, f:  2.0},  # 00022
 {e: -3.539488565296E-01, f:  2.0},  # 00023
 {e: -3.499078388059E-01, f:  2.0},  # 00024
 {e: -3.426192327758E-01, f:  2.0},  # 00025
 {e: -3.233420311554E-01, f:  2.0},  # 00026
 {e: -3.099607328477E-01, f:  2.0},  # 00027
 {e: -3.076265833975E-01, f:  2.0},  # 00028
 {e: -3.053748379818E-01, f:  2.0},  # 00029
 {e: -2.865753610307E-01, f:  2.0},  # 00030
 {e: -2.774092948196E-01, f:  2.0},  # 00031
 {e: -2.761682836972E-01, f:  2.0},  # 00032
 {e: -2.750409923479E-01, f:  2.0},  # 00033
 {e: -2.614415617381E-01, f:  2.0},  # 00034
 {e: -2.543316224922E-01, f:  2.0},  # 00035
 {e: -2.417689183685E-01, f:  2.0},  # 00036
 {e: -2.254506178583E-01, f:  2.0},  # 00037
 {e: -2.219487681184E-01, f:  2.0},  # 00038
 {e: -2.198361817423E-01, f:  2.0},  # 00039
 {e: -2.12677487769E-01, f:  2.0},  # 00040
 {e: -1.848666228705E-01, f:  2.0},  # 00041
 {e: -1.786091995051E-01, f:  2.0},  # 00042
 {e: -1.646028294506E-01, f:  2.0},  # 00043
 {e: -1.595090287493E-01, f:  2.0},  # 00044
 {e: -1.552761252454E-01, f:  2.0},  # 00045
 {e: -1.349768520839E-01, f:  2.0},  # 00046
 {e: -1.287386330172E-01, f:  2.0},  # 00047
 {e: -1.208229670988E-01, f:  2.0},  # 00048
 {e: -8.218905719129E-02, f:  2.0}] # 00049
       summary: [ {kernel optimization: DIAG, mixing quantity: DENS, mix hist:  5, 
 iter:  1, delta:  9.52E-10, energy: -1.57163409394863265E+02, D: -1.815E-09}]
   -  &final_kernel013  { #-------------------------------------------------------- iter: 1
 summary: [ {kernel optimization: DIAG, mixing quantity: DENS, mix hist:  5, 
 iter:  1, delta:  9.52E-10, energy: -1.57163409394863265E+02, D: -1.815E-09}]}
    #================================================================= Summary of both steps
   self consistency summary: &it_sc013
   -  {iter:  13, target function: HYBRID, mean conf prefac:  1.07E-03,  #WARNING: support function optimization not converged
 kernel optimization: DIAG, iterations to converge kernel optimization:  1, 
 iter low:  13, delta out:  3.817E-10, energy: -1.57163409394863265E+02, D: -1.815E-09}
   multiplicator for the confinement   :  1.0
    #WARNING: No orthogonalizing of the support functions
    #========================================================= support function optimization
 - support function optimization: &it_supfun014
   -  { #-------------------------------------------------------------------------- iter: 1
 target function: HYBRID, Hamiltonian Applied:  Yes, 
 Energies: {Ekin:  1.57846601403E+02, Epot: -1.74801818722E+02, Enl:  1.5067347891E+01}, 
 Orthoconstraint:  Yes,  #WARNING: EXPERIMENTAL: modify eval
 Preconditioning:  Yes, rel D:  0.0, mean kappa:  5.68E-01, dynamic conv crit:  7.04E-02, 
 iter:  1, fnrm:  6.05E-02, Omega: -1.937064646701973E+02, D: -2.7, D best: -2.7, 
 exit criterion: dynamic gradient}
   -  &final_supfun014  { #-------------------------------------------------------- iter: 1
 target function: HYBRID, 
 Energies: {Ekin:  1.57846601403E+02, Epot: -1.74801818722E+02, Enl:  1.5067347891E+01}, 
 iter:  1, fnrm:  6.05E-02, Omega: -1.937064646701973E+02, D: -2.7, D best: -2.7}
      #Support functions created
    #=================================================================== kernel optimization
 - kernel optimization: &it_kernel014
   -  #-------------------------------------------------------------------- kernel iter: 1
       Kernel update:
         max dev from unity            :  7.28E-02
         Hamiltonian application required:  No
         method                        : diagonalization
         mode                          : sequential
         communication strategy kernel : ALLREDUCE
         Coefficients available        :  Yes
       Hamiltonian update: {
 Energies: {Ekin:  1.57846601403E+02, Epot: -1.75392680832E+02, Enl:  1.5067347891E+01, 
              EH:  8.30527051175E+02,  EXC: -4.41512452458E+01, EvXC: -5.77945316397E+01}, 
    Total charge:  9.799998843204E+01, 
 Poisson Solver: {BC: Free, Box:  [  159,  139,  113 ], MPI tasks:  3}}
        #Eigenvalues and New Occupation Numbers
       Orbitals: [
 {e: -9.463783536636E-01, f:  2.0},  # 00001
 {e: -8.519188323039E-01, f:  2.0},  # 00002
 {e: -7.885042123675E-01, f:  2.0},  # 00003
 {e: -7.277767492951E-01, f:  2.0},  # 00004
 {e: -7.065028359143E-01, f:  2.0},  # 00005
 {e: -6.869719213906E-01, f:  2.0},  # 00006
 {e: -6.604616956371E-01, f:  2.0},  # 00007
 {e: -6.47358193535E-01, f:  2.0},  # 00008
 {e: -6.019382756102E-01, f:  2.0},  # 00009
 {e: -5.780443905227E-01, f:  2.0},  # 00010
 {e: -5.735786796583E-01, f:  2.0},  # 00011
 {e: -5.611884814158E-01, f:  2.0},  # 00012
 {e: -5.087369845505E-01, f:  2.0},  # 00013
 {e: -4.88933265678E-01, f:  2.0},  # 00014
 {e: -4.637639710302E-01, f:  2.0},  # 00015
 {e: -4.562628188979E-01, f:  2.0},  # 00016
 {e: -4.481445287236E-01, f:  2.0},  # 00017
 {e: -4.041528392409E-01, f:  2.0},  # 00018
 {e: -4.002072662862E-01, f:  2.0},  # 00019
 {e: -3.829298577916E-01, f:  2.0},  # 00020
 {e: -3.695723899469E-01, f:  2.0},  # 00021
 {e: -3.589377374836E-01, f:  2.0},  # 00022
 {e: -3.539554211206E-01, f:  2.0},  # 00023
 {e: -3.4991345544E-01, f:  2.0},  # 00024
 {e: -3.426267313344E-01, f:  2.0},  # 00025
 {e: -3.233445112112E-01, f:  2.0},  # 00026
 {e: -3.099710812235E-01, f:  2.0},  # 00027
 {e: -3.076341882922E-01, f:  2.0},  # 00028
 {e: -3.053754861716E-01, f:  2.0},  # 00029
 {e: -2.865868688721E-01, f:  2.0},  # 00030
 {e: -2.77416220841E-01, f:  2.0},  # 00031
 {e: -2.761752360077E-01, f:  2.0},  # 00032
 {e: -2.750490470001E-01, f:  2.0},  # 00033
 {e: -2.614400276666E-01, f:  2.0},  # 00034
 {e: -2.543356795941E-01, f:  2.0},  # 00035
 {e: -2.417767797063E-01, f:  2.0},  # 00036
 {e: -2.25459220828E-01, f:  2.0},  # 00037
 {e: -2.219528066908E-01, f:  2.0},  # 00038
 {e: -2.198460551223E-01, f:  2.0},  # 00039
 {e: -2.126846490362E-01, f:  2.0},  # 00040
 {e: -1.848666837938E-01, f:  2.0},  # 00041
 {e: -1.7861955582E-01, f:  2.0},  # 00042
 {e: -1.646042783288E-01, f:  2.0},  # 00043
 {e: -1.595118883545E-01, f:  2.0},  # 00044
 {e: -1.552936408328E-01, f:  2.0},  # 00045
 {e: -1.349825463923E-01, f:  2.0},  # 00046
 {e: -1.287517025745E-01, f:  2.0},  # 00047
 {e: -1.208239866344E-01, f:  2.0},  # 00048
 {e: -8.220106014801E-02, f:  2.0}] # 00049
       summary: [ {kernel optimization: DIAG, mixing quantity: DENS, mix hist:  5, 
 iter:  1, delta:  7.67E-10, energy: -1.57163409394311088E+02, D:  5.522E-10}]
   -  &final_kernel014  { #-------------------------------------------------------- iter: 1
 summary: [ {kernel optimization: DIAG, mixing quantity: DENS, mix hist:  5, 
 iter:  1, delta:  7.67E-10, energy: -1.57163409394311088E+02, D:  5.522E-10}]}
    #================================================================= Summary of both steps
   self consistency summary: &it_sc014
   -  {iter:  14, target function: HYBRID, mean conf prefac:  1.07E-03,  #WARNING: support function optimization not converged
 kernel optimization: DIAG, iterations to converge kernel optimization:  1, 
 iter low:  14, delta out:  5.541E-10, energy: -1.57163409394311088E+02, D:  5.522E-10}
   multiplicator for the confinement   :  1.0
    #WARNING: No orthogonalizing of the support functions
    #========================================================= support function optimization
 - support function optimization: &it_supfun015
   -  { #-------------------------------------------------------------------------- iter: 1
 target function: HYBRID, Hamiltonian Applied:  Yes, 
 Energies: {Ekin:  1.57846601403E+02, Epot: -1.74803929602E+02, Enl:  1.5067347891E+01}, 
 Orthoconstraint:  Yes,  #WARNING: EXPERIMENTAL: modify eval
 Preconditioning:  Yes, rel D:  0.0, mean kappa:  5.68E-01, dynamic conv crit:  7.04E-02, 
 iter:  1, fnrm:  6.05E-02, Omega: -1.937088755856724E+02, D: -2.7, D best: -2.7, 
 exit criterion: dynamic gradient}
   -  &final_supfun015  { #-------------------------------------------------------- iter: 1
 target function: HYBRID, 
 Energies: {Ekin:  1.57846601403E+02, Epot: -1.74803929602E+02, Enl:  1.5067347891E+01}, 
 iter:  1, fnrm:  6.05E-02, Omega: -1.937088755856724E+02, D: -2.7, D best: -2.7}
      #Support functions created
    #=================================================================== kernel optimization
 - kernel optimization: &it_kernel015
   -  #-------------------------------------------------------------------- kernel iter: 1
       Kernel update:
         max dev from unity            :  7.28E-02
         Hamiltonian application required:  No
         method                        : diagonalization
         mode                          : sequential
         communication strategy kernel : ALLREDUCE
         Coefficients available        :  Yes
       Hamiltonian update: {
 Energies: {Ekin:  1.57846601403E+02, Epot: -1.75392680832E+02, Enl:  1.5067347891E+01, 
              EH:  8.30524513599E+02,  EXC: -4.41508469938E+01, EvXC: -5.77940066022E+01}, 
    Total charge:  9.799998843207E+01, 
 Poisson Solver: {BC: Free, Box:  [  159,  139,  113 ], MPI tasks:  3}}
        #Eigenvalues and New Occupation Numbers
       Orbitals: [
 {e: -9.464235731713E-01, f:  2.0},  # 00001
 {e: -8.519695370224E-01, f:  2.0},  # 00002
 {e: -7.88517444413E-01, f:  2.0},  # 00003
 {e: -7.278017567351E-01, f:  2.0},  # 00004
 {e: -7.065385531261E-01, f:  2.0},  # 00005
 {e: -6.869918228756E-01, f:  2.0},  # 00006
 {e: -6.60493169842E-01, f:  2.0},  # 00007
 {e: -6.473862496887E-01, f:  2.0},  # 00008
 {e: -6.019575106348E-01, f:  2.0},  # 00009
 {e: -5.780662160584E-01, f:  2.0},  # 00010
 {e: -5.736043551917E-01, f:  2.0},  # 00011
 {e: -5.612082797831E-01, f:  2.0},  # 00012
 {e: -5.087677175221E-01, f:  2.0},  # 00013
 {e: -4.889521476721E-01, f:  2.0},  # 00014
 {e: -4.637854003154E-01, f:  2.0},  # 00015
 {e: -4.562822299564E-01, f:  2.0},  # 00016
 {e: -4.481641545671E-01, f:  2.0},  # 00017
 {e: -4.041712690859E-01, f:  2.0},  # 00018
 {e: -4.002265792857E-01, f:  2.0},  # 00019
 {e: -3.829658221998E-01, f:  2.0},  # 00020
 {e: -3.695975597373E-01, f:  2.0},  # 00021
 {e: -3.58962599565E-01, f:  2.0},  # 00022
 {e: -3.53984291413E-01, f:  2.0},  # 00023
 {e: -3.499397714352E-01, f:  2.0},  # 00024
 {e: -3.426488466157E-01, f:  2.0},  # 00025
 {e: -3.233686626862E-01, f:  2.0},  # 00026
 {e: -3.099900449233E-01, f:  2.0},  # 00027
 {e: -3.076575084476E-01, f:  2.0},  # 00028
 {e: -3.054014923212E-01, f:  2.0},  # 00029
 {e: -2.866081206663E-01, f:  2.0},  # 00030
 {e: -2.774432452805E-01, f:  2.0},  # 00031
 {e: -2.76197500923E-01, f:  2.0},  # 00032
 {e: -2.750743857238E-01, f:  2.0},  # 00033
 {e: -2.614633981043E-01, f:  2.0},  # 00034
 {e: -2.543570228379E-01, f:  2.0},  # 00035
 {e: -2.417952567673E-01, f:  2.0},  # 00036
 {e: -2.254790006044E-01, f:  2.0},  # 00037
 {e: -2.219796291449E-01, f:  2.0},  # 00038
 {e: -2.198669876678E-01, f:  2.0},  # 00039
 {e: -2.127202075701E-01, f:  2.0},  # 00040
 {e: -1.848905871884E-01, f:  2.0},  # 00041
 {e: -1.786325555717E-01, f:  2.0},  # 00042
 {e: -1.646357962986E-01, f:  2.0},  # 00043
 {e: -1.595405136479E-01, f:  2.0},  # 00044
 {e: -1.553361340186E-01, f:  2.0},  # 00045
 {e: -1.350021968788E-01, f:  2.0},  # 00046
 {e: -1.287636137306E-01, f:  2.0},  # 00047
 {e: -1.208477585564E-01, f:  2.0},  # 00048
 {e: -8.22099951635E-02, f:  2.0}] # 00049
       summary: [ {kernel optimization: DIAG, mixing quantity: DENS, mix hist:  5, 
 iter:  1, delta:  4.0E-10, energy: -1.57163409368452449E+02, D:  2.586E-08}]
   -  &final_kernel015  { #-------------------------------------------------------- iter: 1
 summary: [ {kernel optimization: DIAG, mixing quantity: DENS, mix hist:  5, 
 iter:  1, delta:  4.0E-10, energy: -1.57163409368452449E+02, D:  2.586E-08}]}
    #================================================================= Summary of both steps
   self consistency summary: &it_sc015
   -  {iter:  15, target function: HYBRID, mean conf prefac:  1.07E-03,  #WARNING: support function optimization not converged
 kernel optimization: DIAG, iterations to converge kernel optimization:  1, 
 iter low:  15, delta out:  6.733E-11, energy: -1.57163409368452449E+02, D:  2.586E-08}
    #Eigenvalues and New Occupation Numbers
   Orbitals: [
 {e: -9.464235731713E-01, f:  1.0},  # 00001
 {e: -8.519695370224E-01, f:  1.0},  # 00002
 {e: -7.88517444413E-01, f:  1.0},  # 00003
 {e: -7.278017567351E-01, f:  1.0},  # 00004
 {e: -7.065385531261E-01, f:  1.0},  # 00005
 {e: -6.869918228756E-01, f:  1.0},  # 00006
 {e: -6.60493169842E-01, f:  1.0},  # 00007
 {e: -6.473862496887E-01, f:  1.0},  # 00008
 {e: -6.019575106348E-01, f:  1.0},  # 00009
 {e: -5.780662160584E-01, f:  1.0},  # 00010
 {e: -5.736043551917E-01, f:  1.0},  # 00011
 {e: -5.612082797831E-01, f:  1.0},  # 00012
 {e: -5.087677175221E-01, f:  1.0},  # 00013
 {e: -4.889521476721E-01, f:  1.0},  # 00014
 {e: -4.637854003154E-01, f:  1.0},  # 00015
 {e: -4.562822299564E-01, f:  1.0},  # 00016
 {e: -4.481641545671E-01, f:  1.0},  # 00017
 {e: -4.041712690859E-01, f:  1.0},  # 00018
 {e: -4.002265792857E-01, f:  1.0},  # 00019
 {e: -3.829658221998E-01, f:  1.0},  # 00020
 {e: -3.695975597373E-01, f:  1.0},  # 00021
 {e: -3.58962599565E-01, f:  1.0},  # 00022
 {e: -3.53984291413E-01, f:  1.0},  # 00023
 {e: -3.499397714352E-01, f:  1.0},  # 00024
 {e: -3.426488466157E-01, f:  1.0},  # 00025
 {e: -3.233686626862E-01, f:  1.0},  # 00026
 {e: -3.099900449233E-01, f:  1.0},  # 00027
 {e: -3.076575084476E-01, f:  1.0},  # 00028
 {e: -3.054014923212E-01, f:  1.0},  # 00029
 {e: -2.866081206663E-01, f:  1.0},  # 00030
 {e: -2.774432452805E-01, f:  1.0},  # 00031
 {e: -2.76197500923E-01, f:  1.0},  # 00032
 {e: -2.750743857238E-01, f:  1.0},  # 00033
 {e: -2.614633981043E-01, f:  1.0},  # 00034
 {e: -2.543570228379E-01, f:  1.0},  # 00035
 {e: -2.417952567673E-01, f:  1.0},  # 00036
 {e: -2.254790006044E-01, f:  1.0},  # 00037
 {e: -2.219796291449E-01, f:  1.0},  # 00038
 {e: -2.198669876678E-01, f:  1.0},  # 00039
 {e: -2.127202075701E-01, f:  1.0},  # 00040
 {e: -1.848905871884E-01, f:  1.0},  # 00041
 {e: -1.786325555717E-01, f:  1.0},  # 00042
 {e: -1.646357962986E-01, f:  1.0},  # 00043
 {e: -1.595405136479E-01, f:  1.0},  # 00044
 {e: -1.553361340186E-01, f:  1.0},  # 00045
 {e: -1.350021968788E-01, f:  1.0},  # 00046
 {e: -1.287636137306E-01, f:  1.0},  # 00047
 {e: -1.208477585564E-01, f:  1.0},  # 00048
 {e: -8.22099951635E-02, f:  1.0},  # 00049
 {e:  9.151995693512E-02, f:  1.0},  # 00050
 {e:  9.703144714385E-02, f:  1.0},  # 00051
 {e:  9.778636935972E-02, f:  1.0},  # 00052
 {e:  1.179827999688E-01, f:  1.0},  # 00053
 {e:  1.313522583893E-01, f:  1.0},  # 00054
 {e:  2.431739951388E-01, f:  1.0},  # 00055
 {e:  2.552577781119E-01, f:  1.0},  # 00056
 {e:  2.819787525023E-01, f:  1.0},  # 00057
 {e:  2.839115394562E-01, f:  1.0},  # 00058
 {e:  3.366130943387E-01, f:  1.0},  # 00059
 {e:  3.760053653079E-01, f:  1.0},  # 00060
 {e:  3.979747244846E-01, f:  1.0},  # 00061
 {e:  4.391663184398E-01, f:  1.0},  # 00062
 {e:  4.484507967485E-01, f:  1.0},  # 00063
 {e:  4.534462799873E-01, f:  1.0},  # 00064
 {e:  4.568318075723E-01, f:  1.0},  # 00065
 {e:  4.694898880555E-01, f:  1.0},  # 00066
 {e:  4.909980004041E-01, f:  1.0},  # 00067
 {e:  4.999149750221E-01, f:  1.0},  # 00068
 {e:  5.038999437038E-01, f:  1.0},  # 00069
 {e:  5.129007227103E-01, f:  1.0},  # 00070
 {e:  5.191971621003E-01, f:  1.0},  # 00071
 {e:  5.293392405185E-01, f:  1.0},  # 00072
 {e:  5.500100473914E-01, f:  1.0},  # 00073
 {e:  5.545656148397E-01, f:  1.0},  # 00074
 {e:  6.02864403652E-01, f:  1.0},  # 00075
 {e:  6.070165945272E-01, f:  1.0},  # 00076
 {e:  6.38616349566E-01, f:  1.0},  # 00077
 {e:  6.459093105975E-01, f:  1.0},  # 00078
 {e:  6.466205629088E-01, f:  1.0},  # 00079
 {e:  6.571030239523E-01, f:  1.0},  # 00080
 {e:  6.77605587954E-01, f:  1.0},  # 00081
 {e:  6.837670694814E-01, f:  1.0},  # 00082
 {e:  6.906424232497E-01, f:  1.0},  # 00083
 {e:  7.570852505927E-01, f:  1.0},  # 00084
 {e:  7.816046885284E-01, f:  1.0},  # 00085
 {e:  7.970186714592E-01, f:  1.0},  # 00086
 {e:  8.248270733717E-01, f:  1.0}] # 00087
    #========================================================================= final results
   self consistency summary:
   -  {iter:  15, 
 Energies: {Ekin:  1.57846601403E+02, Epot: -1.75392680832E+02, Enl:  1.5067347891E+01, 
              EH:  8.30524254676E+02,  EXC: -4.41507954115E+01, EvXC: -5.77939386196E+01}, 
        iter low:  15,           delta out:  6.733E-11, 
          energy: -1.57163409368452449E+02,                       D:  0.0,  #FINAL
 }
 Total charge                          :  9.799998843207E+01
=======
 Energies: {Ekin:  1.56968521641E+02, Epot: -1.75345529467E+02, Enl:  1.50998764295E+01}, 
 Orthoconstraint:  Yes,  #WARNING: EXPERIMENTAL: modify eval
 Preconditioning:  Yes, rel D:  0.00E+00, mean kappa:  4.674E-01, 
            dynamic conv crit:  2.14E-04, 
 iter:  1, fnrm:  3.70E-02, Omega: -1.963040483856946E+02, D: -1.10E+00, D best: -1.10E+00, 
 exit criterion: gradient}
   -  &final_supfun008  { #-------------------------------------------------------- iter: 1
 target function: HYBRID, 
 Energies: {Ekin:  1.56968521641E+02, Epot: -1.75345529467E+02, Enl:  1.50998764295E+01}, 
 iter:  1, fnrm:  3.70E-02, Omega: -1.963040483856946E+02, D: -1.10E+00, D best: -1.10E+00}
      #Support functions created
    #=================================================================== kernel optimization
 - kernel optimization: &it_kernel008
   -  #--------------------------------------------------------------------- kernel iter: 1
     Kernel update:
       max dev from unity              :  6.77E-02
       Hamiltonian application required:  No
       method                          : diagonalization
       mode                            : sequential
       communication strategy kernel   : ALLREDUCE
       Coefficients available          :  Yes
     Hamiltonian update: {
 Energies: {Ekin:  1.56968521641E+02, Epot: -1.75562519020E+02, Enl:  1.50998764295E+01, 
              EH:  8.28717377476E+02,  EXC: -4.38451394261E+01, EvXC: -5.73907466086E+01}, 
    Total charge:  9.799998268699E+01, 
 Poisson Solver: {BC: Free, Box:  [  159,  139,  113 ], MPI tasks:  4}}
      #Eigenvalues and New Occupation Numbers
     Orbitals: [
 {e: -9.664635723297E-01, f:  2.0000},  # 00001
 {e: -8.753382571865E-01, f:  2.0000},  # 00002
 {e: -8.060460926684E-01, f:  2.0000},  # 00003
 {e: -7.455842412610E-01, f:  2.0000},  # 00004
 {e: -7.249362458286E-01, f:  2.0000},  # 00005
 {e: -7.044146539149E-01, f:  2.0000},  # 00006
 {e: -6.786106946793E-01, f:  2.0000},  # 00007
 {e: -6.634459264190E-01, f:  2.0000},  # 00008
 {e: -6.194871550391E-01, f:  2.0000},  # 00009
 {e: -5.946349269164E-01, f:  2.0000},  # 00010
 {e: -5.913006949734E-01, f:  2.0000},  # 00011
 {e: -5.783245865752E-01, f:  2.0000},  # 00012
 {e: -5.254726808476E-01, f:  2.0000},  # 00013
 {e: -5.060385001937E-01, f:  2.0000},  # 00014
 {e: -4.816065126757E-01, f:  2.0000},  # 00015
 {e: -4.730822782649E-01, f:  2.0000},  # 00016
 {e: -4.645079262602E-01, f:  2.0000},  # 00017
 {e: -4.213282416501E-01, f:  2.0000},  # 00018
 {e: -4.164283438483E-01, f:  2.0000},  # 00019
 {e: -3.998015905472E-01, f:  2.0000},  # 00020
 {e: -3.861762282670E-01, f:  2.0000},  # 00021
 {e: -3.776251430989E-01, f:  2.0000},  # 00022
 {e: -3.711477029466E-01, f:  2.0000},  # 00023
 {e: -3.654155730174E-01, f:  2.0000},  # 00024
 {e: -3.587119834902E-01, f:  2.0000},  # 00025
 {e: -3.405111846136E-01, f:  2.0000},  # 00026
 {e: -3.261629226952E-01, f:  2.0000},  # 00027
 {e: -3.243495490595E-01, f:  2.0000},  # 00028
 {e: -3.235521006926E-01, f:  2.0000},  # 00029
 {e: -3.038643099231E-01, f:  2.0000},  # 00030
 {e: -2.943385601374E-01, f:  2.0000},  # 00031
 {e: -2.924346225093E-01, f:  2.0000},  # 00032
 {e: -2.901027187994E-01, f:  2.0000},  # 00033
 {e: -2.790175572336E-01, f:  2.0000},  # 00034
 {e: -2.719634106609E-01, f:  2.0000},  # 00035
 {e: -2.588990044992E-01, f:  2.0000},  # 00036
 {e: -2.424681490566E-01, f:  2.0000},  # 00037
 {e: -2.400111135360E-01, f:  2.0000},  # 00038
 {e: -2.370393056006E-01, f:  2.0000},  # 00039
 {e: -2.241152697410E-01, f:  2.0000},  # 00040
 {e: -2.027795585792E-01, f:  2.0000},  # 00041
 {e: -1.967015784228E-01, f:  2.0000},  # 00042
 {e: -1.825000775380E-01, f:  2.0000},  # 00043
 {e: -1.769682313612E-01, f:  2.0000},  # 00044
 {e: -1.728552349752E-01, f:  2.0000},  # 00045
 {e: -1.533079614941E-01, f:  2.0000},  # 00046
 {e: -1.479555719852E-01, f:  2.0000},  # 00047
 {e: -1.391494647919E-01, f:  2.0000},  # 00048
 {e: -1.014792952263E-01, f:  2.0000}] # 00049
     summary: [ {kernel optimization: DIAG, mixing quantity: DENS, mix hist:  4, 
 iter:  1, delta:  1.81E-09, energy: -1.57153401738707316E+02, D:  2.602E-06}]
   -  &final_kernel008  { #-------------------------------------------------------- iter: 1
 summary: [ {kernel optimization: DIAG, mixing quantity: DENS, mix hist:  4, 
 iter:  1, delta:  1.81E-09, energy: -1.57153401738707316E+02, D:  2.602E-06}]}
    #================================================================= Summary of both steps
   self consistency summary: &it_sc008
   -  {iter:  8, target function: HYBRID, mean conf prefac:  3.48E-04, 
 iterations to converge support functions:  1, kernel optimization: DIAG, 
                iterations to converge kernel optimization:  1, 
 iter low:  8, delta out:  1.807E-10, energy: -1.57153401738707316E+02, D:  2.602E-06}
    #Eigenvalues and New Occupation Numbers
   Orbitals: [
 {e: -9.664635723297E-01, f:  1.0000},  # 00001
 {e: -8.753382571865E-01, f:  1.0000},  # 00002
 {e: -8.060460926684E-01, f:  1.0000},  # 00003
 {e: -7.455842412610E-01, f:  1.0000},  # 00004
 {e: -7.249362458286E-01, f:  1.0000},  # 00005
 {e: -7.044146539149E-01, f:  1.0000},  # 00006
 {e: -6.786106946793E-01, f:  1.0000},  # 00007
 {e: -6.634459264190E-01, f:  1.0000},  # 00008
 {e: -6.194871550391E-01, f:  1.0000},  # 00009
 {e: -5.946349269164E-01, f:  1.0000},  # 00010
 {e: -5.913006949734E-01, f:  1.0000},  # 00011
 {e: -5.783245865752E-01, f:  1.0000},  # 00012
 {e: -5.254726808476E-01, f:  1.0000},  # 00013
 {e: -5.060385001937E-01, f:  1.0000},  # 00014
 {e: -4.816065126757E-01, f:  1.0000},  # 00015
 {e: -4.730822782649E-01, f:  1.0000},  # 00016
 {e: -4.645079262602E-01, f:  1.0000},  # 00017
 {e: -4.213282416501E-01, f:  1.0000},  # 00018
 {e: -4.164283438483E-01, f:  1.0000},  # 00019
 {e: -3.998015905472E-01, f:  1.0000},  # 00020
 {e: -3.861762282670E-01, f:  1.0000},  # 00021
 {e: -3.776251430989E-01, f:  1.0000},  # 00022
 {e: -3.711477029466E-01, f:  1.0000},  # 00023
 {e: -3.654155730174E-01, f:  1.0000},  # 00024
 {e: -3.587119834902E-01, f:  1.0000},  # 00025
 {e: -3.405111846136E-01, f:  1.0000},  # 00026
 {e: -3.261629226952E-01, f:  1.0000},  # 00027
 {e: -3.243495490595E-01, f:  1.0000},  # 00028
 {e: -3.235521006926E-01, f:  1.0000},  # 00029
 {e: -3.038643099231E-01, f:  1.0000},  # 00030
 {e: -2.943385601374E-01, f:  1.0000},  # 00031
 {e: -2.924346225093E-01, f:  1.0000},  # 00032
 {e: -2.901027187994E-01, f:  1.0000},  # 00033
 {e: -2.790175572336E-01, f:  1.0000},  # 00034
 {e: -2.719634106609E-01, f:  1.0000},  # 00035
 {e: -2.588990044992E-01, f:  1.0000},  # 00036
 {e: -2.424681490566E-01, f:  1.0000},  # 00037
 {e: -2.400111135360E-01, f:  1.0000},  # 00038
 {e: -2.370393056006E-01, f:  1.0000},  # 00039
 {e: -2.241152697410E-01, f:  1.0000},  # 00040
 {e: -2.027795585792E-01, f:  1.0000},  # 00041
 {e: -1.967015784228E-01, f:  1.0000},  # 00042
 {e: -1.825000775380E-01, f:  1.0000},  # 00043
 {e: -1.769682313612E-01, f:  1.0000},  # 00044
 {e: -1.728552349752E-01, f:  1.0000},  # 00045
 {e: -1.533079614941E-01, f:  1.0000},  # 00046
 {e: -1.479555719852E-01, f:  1.0000},  # 00047
 {e: -1.391494647919E-01, f:  1.0000},  # 00048
 {e: -1.014792952263E-01, f:  1.0000},  # 00049
 {e:  7.190378998552E-02, f:  1.0000},  # 00050
 {e:  7.802872250155E-02, f:  1.0000},  # 00051
 {e:  8.371925778114E-02, f:  1.0000},  # 00052
 {e:  9.631272171667E-02, f:  1.0000},  # 00053
 {e:  1.111095032256E-01, f:  1.0000},  # 00054
 {e:  2.154258753815E-01, f:  1.0000},  # 00055
 {e:  2.356433166531E-01, f:  1.0000},  # 00056
 {e:  2.547988929723E-01, f:  1.0000},  # 00057
 {e:  2.630809121432E-01, f:  1.0000},  # 00058
 {e:  3.183160079159E-01, f:  1.0000},  # 00059
 {e:  3.546862302944E-01, f:  1.0000},  # 00060
 {e:  3.774452392119E-01, f:  1.0000},  # 00061
 {e:  4.172334597947E-01, f:  1.0000},  # 00062
 {e:  4.270162292867E-01, f:  1.0000},  # 00063
 {e:  4.326750995508E-01, f:  1.0000},  # 00064
 {e:  4.377227631199E-01, f:  1.0000},  # 00065
 {e:  4.508350816528E-01, f:  1.0000},  # 00066
 {e:  4.713286983479E-01, f:  1.0000},  # 00067
 {e:  4.797526540210E-01, f:  1.0000},  # 00068
 {e:  4.835264507165E-01, f:  1.0000},  # 00069
 {e:  4.945348874446E-01, f:  1.0000},  # 00070
 {e:  4.993621702068E-01, f:  1.0000},  # 00071
 {e:  5.097757899305E-01, f:  1.0000},  # 00072
 {e:  5.302809685655E-01, f:  1.0000},  # 00073
 {e:  5.354333281317E-01, f:  1.0000},  # 00074
 {e:  5.781786098271E-01, f:  1.0000},  # 00075
 {e:  5.847454952297E-01, f:  1.0000},  # 00076
 {e:  6.157272682741E-01, f:  1.0000},  # 00077
 {e:  6.216890379034E-01, f:  1.0000},  # 00078
 {e:  6.238841271824E-01, f:  1.0000},  # 00079
 {e:  6.342587841011E-01, f:  1.0000},  # 00080
 {e:  6.541155106430E-01, f:  1.0000},  # 00081
 {e:  6.607205095118E-01, f:  1.0000},  # 00082
 {e:  6.699422883728E-01, f:  1.0000},  # 00083
 {e:  7.357506958260E-01, f:  1.0000},  # 00084
 {e:  7.624233401523E-01, f:  1.0000},  # 00085
 {e:  7.767188433411E-01, f:  1.0000},  # 00086
 {e:  8.049725484869E-01, f:  1.0000}] # 00087
    #========================================================================= final results
   self consistency summary:
   -  {iter:  8, 
 Energies: {Ekin:  1.56968521641E+02, Epot: -1.75562519020E+02, Enl:  1.50998764295E+01, 
              EH:  8.28717682536E+02,  EXC: -4.38451500235E+01, EvXC: -5.73907605794E+01}, 
        iter low:  8,            delta out:  1.807E-10, 
          energy: -1.57153401738707316E+02,                       D:  0.000E+00,  #FINAL
 }
 Total charge                          :  9.799998268699E+01
>>>>>>> ffa93dbe
  #---------------------------------------------------------------------- Forces Calculation
 Poisson Solver:
   BC                                  : Free
   Box                                 :  [  159,  139,  113 ]
<<<<<<< HEAD
   MPI tasks                           :  3
 Calculate local forces: {Leaked force:  0.0}
 Calculate Non Local forces            :  Yes
 Average noise forces: {x:  3.04009997E-02, y:  3.00054588E-02, z:  4.90992863E-02, 
                    total:  6.50790923E-02}
 Clean forces norm (Ha/Bohr): {maxval:  9.308079502216E-02, fnrm2:  3.004493466932E-02}
 Raw forces norm (Ha/Bohr): {maxval:  1.110684512901E-01, fnrm2:  3.518318771937E-02}
  #--------------------------------------------------------------------------- Atomic Forces
 Atomic Forces (Ha/Bohr):
 -  {Cl: [ 1.23142506922E-02, -8.769933637325E-03,  3.623574709957E-02]} # 0001
 -  {Cl: [ 1.656001933794E-02,  1.831241871096E-02, -2.805120914289E-02]} # 0002
 -  {O: [ 2.311756689107E-02,  5.145994376995E-02,  7.40370629495E-02]} # 0003
 -  {O: [ 8.70834940987E-03, -1.477957630744E-02, -3.824745194609E-02]} # 0004
 -  {N: [-3.440547472477E-02, -1.720123635076E-02, -5.670290631977E-03]} # 0005
 -  {C: [-1.478399887261E-02,  1.35776220423E-02,  7.34489198424E-03]} # 0006
 -  {C: [ 1.678542179295E-02,  7.381712719174E-03,  1.003565686502E-02]} # 0007
 -  {C: [-4.335862408225E-03,  4.602346358645E-03, -2.925601865975E-02]} # 0008
 -  {C: [-1.875424956983E-03,  1.733255167498E-02,  8.371458168272E-03]} # 0009
 -  {C: [ 2.607906714226E-02,  9.972792898277E-03,  8.549472454817E-03]} # 0010
 -  {C: [-1.855227762239E-02,  1.237045394758E-02,  2.470112758116E-03]} # 0011
 -  {C: [ 1.821469977263E-02, -1.966815951629E-02, -9.327937015381E-03]} # 0012
 -  {C: [-8.395667432393E-03, -2.882403931375E-02, -1.171788946959E-02]} # 0013
 -  {C: [ 2.497015006426E-02, -6.812439653569E-03,  2.090338780969E-02]} # 0014
 -  {C: [ 3.324920143893E-02,  1.007150519131E-02, -1.337169614242E-02]} # 0015
 -  {C: [ 2.418621859014E-03, -7.650855071477E-03,  5.157294532439E-02]} # 0016
 -  {C: [-2.845932129194E-03, -1.807944598793E-04,  1.304526393548E-02]} # 0017
 -  {C: [ 4.42758756508E-04,  1.841395689501E-03, -1.51749735765E-02]} # 0018
 -  {C: [-3.026831240679E-02,  1.329281011775E-04, -2.02381706304E-03]} # 0019
 -  {H: [-1.257361245468E-02,  2.002956115403E-03, -3.426171624894E-03]} # 0020
 -  {H: [ 7.430477391235E-03, -5.038476369489E-03, -5.985762654683E-03]} # 0021
 -  {H: [-3.121519048974E-03,  7.515866836049E-03, -6.094095211619E-03]} # 0022
 -  {H: [ 7.044928757614E-03, -4.097130119189E-03, -9.704987531463E-03]} # 0023
 -  {H: [-1.543291073285E-02, -1.0472754714E-02, -7.080002913855E-03]} # 0024
 -  {H: [ 1.143394085477E-03, -1.465597682354E-02, -1.006170104651E-02]} # 0025
 -  {H: [-8.56855189733E-03, -1.675183218056E-02, -6.339613162622E-03]} # 0026
 -  {H: [-1.321113674374E-02, -4.891353860482E-03,  5.387953795862E-03]} # 0027
 -  {H: [-1.521457427429E-02, -6.018479305049E-03, -1.42809698048E-02]} # 0028
 -  {H: [-1.599669398633E-02, -6.017981575183E-03, -3.111795228806E-03]} # 0029
 -  {H: [ 1.103042299609E-03,  1.525652520268E-02, -1.902757031808E-02]} # 0030
  #----------------------------------------------------------------- Timing for root process
 Timings for root process:
   CPU time (s)                        :  376.89
   Elapsed time (s)                    :  192.77
=======
   MPI tasks                           :  4
 Calculate local forces: {Leaked force:  0.00000E+00}
 Calculate Non Local forces            :  Yes
 Average noise forces: {x:  5.93762203E-02, y:  5.71526361E-02, z:  5.68232251E-02, 
                    total:  1.00104137E-01}
 Clean forces norm (Ha/Bohr): {maxval:  1.620394139818E-01, fnrm2:  5.755404520048E-02}
 Raw forces norm (Ha/Bohr): {maxval:  1.862832288387E-01, fnrm2:  6.970554772290E-02}
  #--------------------------------------------------------------------------- Atomic Forces
 Atomic Forces (Ha/Bohr):
 -  {Cl: [ 7.120253294925E-03, -1.050491026121E-02,  3.256643269007E-02]} # 0001
 -  {Cl: [ 6.279290646946E-03,  7.117864014378E-03, -2.526450220987E-02]} # 0002
 -  {O: [ 5.461873343309E-02,  1.147100760844E-01,  1.005741720645E-01]} # 0003
 -  {O: [ 1.074354943440E-01,  3.761748842726E-03, -3.071441533602E-02]} # 0004
 -  {N: [-2.283957515278E-02, -6.726535884325E-03, -9.805615479161E-03]} # 0005
 -  {C: [-1.288744076791E-02,  7.656820032961E-03,  1.297827827607E-03]} # 0006
 -  {C: [ 1.386286417307E-02,  8.461498594295E-03,  5.380614063148E-03]} # 0007
 -  {C: [-7.683425404766E-03,  8.041150786758E-03, -2.370568542330E-02]} # 0008
 -  {C: [-4.569420576856E-03,  1.303322500035E-02,  8.931096156299E-03]} # 0009
 -  {C: [ 2.033220385613E-02,  9.261264791631E-03,  4.065701045806E-03]} # 0010
 -  {C: [-2.816724202271E-02,  8.523308153332E-03,  2.323888289437E-03]} # 0011
 -  {C: [ 1.146433698839E-02, -1.909019091907E-02, -1.116534328667E-02]} # 0012
 -  {C: [-1.171760723313E-02, -3.591565384987E-02, -1.354644132811E-02]} # 0013
 -  {C: [ 1.891233555855E-02, -6.309276326488E-03,  1.553696772969E-02]} # 0014
 -  {C: [ 2.393186921416E-02,  3.414958089541E-03, -1.036976417447E-02]} # 0015
 -  {C: [-3.387882476537E-03, -7.046220837268E-03,  4.870771534155E-02]} # 0016
 -  {C: [-1.116110246710E-02, -8.638699238217E-03,  1.569002027744E-02]} # 0017
 -  {C: [-3.376538431539E-03,  6.941832006691E-03, -1.940885122963E-02]} # 0018
 -  {C: [-4.064560062065E-02, -4.442296049530E-03, -1.382364989275E-03]} # 0019
 -  {H: [-1.370746724142E-02, -1.460792598609E-03, -9.845482304233E-03]} # 0020
 -  {H: [ 1.668177003465E-03, -7.737382473317E-03, -1.319136628134E-02]} # 0021
 -  {H: [-6.781327888189E-03,  3.622227878418E-04, -5.365786869288E-03]} # 0022
 -  {H: [-1.404865546071E-03, -6.775848183287E-03, -1.339422602949E-02]} # 0023
 -  {H: [-1.804533368253E-02, -1.359600478070E-02, -5.744649818095E-03]} # 0024
 -  {H: [-7.303698271247E-03, -1.875373843488E-02, -1.083964804564E-02]} # 0025
 -  {H: [-1.443288400178E-02, -1.954171739398E-02, -2.493141705977E-03]} # 0026
 -  {H: [-1.327913827767E-02, -8.726654375597E-03,  8.504060872963E-03]} # 0027
 -  {H: [-2.044100064515E-02, -1.352983970644E-02, -1.255792017248E-02]} # 0028
 -  {H: [-1.881663748998E-02, -1.149226097951E-02, -1.414311535867E-04]} # 0029
 -  {H: [-4.977370314651E-03,  9.002053107429E-03, -2.464186052189E-02]} # 0030
  #----------------------------------------------------------------- Timing for root process
 Timings for root process:
   CPU time (s)                        :  130.20
   Elapsed time (s)                    :  67.68
>>>>>>> ffa93dbe
  #-------------------------------- Warnings obtained during the run, check their relevance!
 WARNINGS:
 - Do not call check_communications in the linear scaling version!
 - EXPERIMENTAL: modify eval
 - EXPERIMENTAL: modify eval
 - EXPERIMENTAL: modify eval
 - EXPERIMENTAL: modify eval
 - EXPERIMENTAL: modify eval
 - EXPERIMENTAL: modify eval
 - EXPERIMENTAL: modify eval
 - EXPERIMENTAL: modify eval
 - No orthogonalizing of the support functions
 - EXPERIMENTAL: modify eval
 - EXPERIMENTAL: modify eval
 - density optimization not converged
 - No orthogonalizing of the support functions
 - EXPERIMENTAL: modify eval
 - EXPERIMENTAL: modify eval
 - density optimization not converged
 - No orthogonalizing of the support functions
 - EXPERIMENTAL: modify eval
 - EXPERIMENTAL: modify eval
 - density optimization not converged
 - No orthogonalizing of the support functions
 - EXPERIMENTAL: modify eval
 - EXPERIMENTAL: modify eval
 - density optimization not converged
 - No orthogonalizing of the support functions
 - EXPERIMENTAL: modify eval
<<<<<<< HEAD
 - support function optimization not converged
 - density optimization not converged
 - No orthogonalizing of the support functions
 - EXPERIMENTAL: modify eval
 - support function optimization not converged
 - No orthogonalizing of the support functions
 - EXPERIMENTAL: modify eval
 - support function optimization not converged
 - No orthogonalizing of the support functions
 - EXPERIMENTAL: modify eval
 - support function optimization not converged
 - No orthogonalizing of the support functions
 - EXPERIMENTAL: modify eval
 - support function optimization not converged
 - No orthogonalizing of the support functions
 - EXPERIMENTAL: modify eval
 - support function optimization not converged
 - No orthogonalizing of the support functions
 - EXPERIMENTAL: modify eval
 - support function optimization not converged
 - No orthogonalizing of the support functions
 - EXPERIMENTAL: modify eval
 - support function optimization not converged
 - No orthogonalizing of the support functions
 - EXPERIMENTAL: modify eval
 - support function optimization not converged
 Status of the memory at finalization:
   wfd%keyvloc:
     Array Id                          : wfd%keyvloc
     Size (Bytes)                      : 9360
     Allocating Routine Id             : system_initialization
     Address of first element          : 0x1a968c0
     Address of metadata               : 27674568
   wfd%keygloc:
     Array Id                          : wfd%keygloc
     Size (Bytes)                      : 18720
     Allocating Routine Id             : system_initialization
     Address of first element          : 0x1aa0670
     Address of metadata               : 27674472
   Timestamp of Profile initialization:
     2014-01-31 16:05:06.826
   Process Id:
     0
 Memory Consumption Report:
   Tot. No. of Allocations             :  467337
   Tot. No. of Deallocations           :  467337
   Remaining Memory (B)                :  0
   Memory occupation:
     Peak Value (MB)                   :  667
     for the array                     : nrecvdspls
     in the routine                    : transpose_communicate_psi
 Max No. of dictionaries used          :  4907 #(  138 still in use)
=======
 - EXPERIMENTAL: modify eval
 - density optimization not converged
 - No orthogonalizing of the support functions
 - EXPERIMENTAL: modify eval
 - EXPERIMENTAL: modify eval
 - EXPERIMENTAL: modify eval
 - density optimization not converged
 - No orthogonalizing of the support functions
 - EXPERIMENTAL: modify eval
 - EXPERIMENTAL: modify eval
 - No orthogonalizing of the support functions
 - EXPERIMENTAL: modify eval
 Memory Consumption Report:
   Tot. No. of Allocations             :  176065
   Tot. No. of Deallocations           :  176065
   Remaining Memory (B)                :  0
   Memory occupation:
     Peak Value (MB)                   :  503
     for the array                     : psir_noconf
     in the routine                    : psi_to_vlocpsi
 Max No. of dictionaries used          :  7749 #(  765 still in use)
 Number of dictionary folders allocated:  1
>>>>>>> ffa93dbe
<|MERGE_RESOLUTION|>--- conflicted
+++ resolved
@@ -27,29 +27,6 @@
    |_____|_____|_____|_____|_____|______                    www.bigdft.org   "
  
  Reference Paper                       : The Journal of Chemical Physics 129, 014109 (2008)
-<<<<<<< HEAD
- Version Number                        : 1.7.1.10
- Timestamp of this run                 : 2014-01-31 16:05:07.878
- Root process Hostname                 : girofle
- Number of MPI tasks                   :  3
- OpenMP parallelization                :  Yes
- Maximal OpenMP threads per MPI task   :  2
- MPI tasks of root process node        :  3
-  #------------------------------------------------------------------ Code compiling options
- Compilation options:
-   Configure arguments:
-     " 'FC=/local/stephanm/openmpi-1.6.5_intel/bin/mpif90' 'CC=icc' 'FCFLAGS=-O2 -xSSE4.2 
-     -openmp' 
-     '--with-ext-linalg=/opt/intel/composer_xe_2013_sp1.0.080/mkl/lib/intel64/libmkl_blas95_l
-     p64 /opt/intel/composer_xe_2013_sp1.0.080/mkl/lib/intel64/libmkl_lapack95_lp64 
-     -L/opt/intel/composer_xe_2013_sp1.0.080/mkl/lib/intel64 -lmkl_scalapack_lp64 
-     -lmkl_cdft_core -lmkl_intel_lp64 -lmkl_core -lmkl_intel_thread 
-     -lmkl_blacs_intelmpi_lp64 -lpthread -lm'"
-   Compilers (CC, FC, CXX): [icc, /local/stephanm/openmpi-1.6.5_intel/bin/mpif90, g++]
-   Compiler flags:
-     CFLAGS                            : -g -O2
-     FCFLAGS                           : -O2 -xSSE4.2 -openmp
-=======
  Version Number                        : 1.7.1.15
  Timestamp of this run                 : 2014-03-26 08:30:26.673
  Root process Hostname                 : phys-comp-03
@@ -74,7 +51,6 @@
    Compiler flags:
      CFLAGS                            : -g -O2
      FCFLAGS                           : -O2 -i_dynamic -msse4.2 -heap-arrays 1024 -openmp
->>>>>>> ffa93dbe
      CXXFLAGS                          : -g -O2
   #------------------------------------------------------------------------ Input parameters
  perf:
@@ -84,7 +60,7 @@
    ocl_platform                        : ~ #      Chosen OCL platform
    ocl_devices                         : ~ #      Chosen OCL devices
    blas                                : No #     CUBLAS acceleration
-   projrad                             : 15.0 #   Radius of the projector as a function of the maxrad
+   projrad                             : 15.000 # Radius of the projector as a function of the maxrad
    exctxpar                            : OP2P #   Exact exchange parallelisation scheme
    ig_diag                             : Yes #    Input guess (T=Direct, F=Iterative) diag. of Ham.
    ig_norbp                            : 5 #      Input guess Orbitals per process for iterative diag.
@@ -109,13 +85,8 @@
    pdgemm_blocksize                    : -8 #     SCALAPACK linear scaling blocksize
    maxproc_pdsyev                      : 4 #      SCALAPACK linear scaling max num procs
    maxproc_pdgemm                      : 4 #      SCALAPACK linear scaling max num procs
-<<<<<<< HEAD
-   ef_interpol_det                     : 0.1E-19 # FOE max determinant of cubic interpolation matrix
-   ef_interpol_chargediff              : 0.1E+02 # FOE max charge difference for interpolation
-=======
    ef_interpol_det                     : 0.10E-19 # FOE max determinant of cubic interpolation matrix
    ef_interpol_chargediff              : 0.10E+02 # FOE max charge difference for interpolation
->>>>>>> ffa93dbe
    mixing_after_inputguess             : Yes #    mixing step after linear input guess (T/F)
    iterative_orthogonalization         : No #     iterative_orthogonalization for input guess orbitals
    check_sumrho                        : 1 #      enables linear sumrho check
@@ -124,11 +95,6 @@
    explicit_locregcenters              : No #     linear scaling explicitely specify localization centers
    calculate_KS_residue                : Yes #    linear scaling calculate Kohn-Sham residue
    intermediate_forces                 : No #     linear scaling calculate intermediate forces
-<<<<<<< HEAD
- dft:
-   hgrids: [0.44, 0.44, 0.44] #                   grid spacing in the three directions (bohr)
-   rmult: [3.5, 4.5] #                            c(f)rmult*radii_cf(:,1(2))=coarse(fine) atom-based radius
-=======
    kappa_conv                          : 0.10000000000000001 # exit kappa for extended input guess (experimental mode)
    evbounds_nsatur                     : 3 #      number of FOE cycles before the eigenvalue bounds are shrinked
    evboundsshrink_nsatur               : 4 #      maximal number of unsuccessful eigenvalue bounds shrinkings
@@ -138,7 +104,6 @@
  dft:
    hgrids: [0.44, 0.44, 0.44] #                   grid spacing in the three directions (bohr)
    rmult: [3.5, 4.0] #                            c(f)rmult*radii_cf(:,1(2))=coarse(fine) atom-based radius
->>>>>>> ffa93dbe
    ixc                                 : 1 #      exchange-correlation parameter (LDA=1,PBE=11)
    ncharge                             : 0 #      charge of the system
    elecfield: [0.0, 0.0, 0.0] #                   electric field (Ex,Ey,Ez)
@@ -186,8 +151,6 @@
    sic_alpha                           : 0. #     SIC downscaling parameter
  tddft:
    tddft_approach                      : none #   TDDFT method
-<<<<<<< HEAD
-=======
  lin_general:
    hybrid                              : Yes #    activate the hybrid mode; if activated, only the low accuracy values will be relevant
    nit: [20, 20] #                                number of iteration with low/high accuracy
@@ -269,7 +232,6 @@
    rloc: [7.0, 7.0] #                             localization radius for the support functions
    rloc_kernel                         : 9.0 #    localization radius for the density kernel
    rloc_kernel_foe                     : 14.0 #   cutoff radius for the FOE matrix vector multiplications
->>>>>>> ffa93dbe
  posinp:
    Units                               : angstroem
    Positions:
@@ -414,13 +376,8 @@
  #|0              DIIS history for kernel (low, high) - directmin only                       
  #|4              DIIS history for density mixing (low, high)                                
  #|.1d0     .     density mixing parameter (low, high)                                       
-<<<<<<< HEAD
- #|1.d-10   1.d-1 outer loop convergence (low, high)                                         
- #|4.0d-2   1.0d-3    1.basis convergence (low, high) ; early stop TMB optimization (experime
-=======
  #|5.d-10   5.d-1 outer loop convergence (low, high)                                         
  #|4.0d-2   1.0d-3    1.d-3  1basis convergence (low, high) ; early stop TMB optimization, dy
->>>>>>> ffa93dbe
  #|-0.5d0         factor to reduce the confinement. Only used for hybrid mode.               
  #|1.d-5    1.d   kernel convergence (low, high) - directmin only                            
  #|1.d-8    1.d   density convergence (low, high)                                            
@@ -429,22 +386,11 @@
  #|0.5d0    0.5   initial step size for basis optimization (DIIS, SD)                        
  #|0.2d0          initial step size for kernel update (SD), curve fitting for alpha update - 
  #|-1.0d0   1.0d  lower and upper bound for the eigenvalue spectrum (FOE). Will be adjusted a
-<<<<<<< HEAD
- #|8  1           number of iterations in the preconditioner, order of Taylor approximations 
-=======
  #|5  1           number of iterations in the preconditioner, order of Taylor approximations 
->>>>>>> ffa93dbe
  #|1  1           0-> exact Loewdin, 1-> taylor expansion; in orthoconstraint: correction for
  #|1.d-2          fscale: length scale over which complementary error function decays from 1 
  #|0 F F F F      Output basis functions: 0 no output, 1 formatted output, 2 Fortran bin, 3 E
  #|F F F 0        fragment calculation; calculate transfer_integrals; constrained DFT calcula
-<<<<<<< HEAD
- #|C  4 6.7d-2 6.7d-2 3.9d-2 4.0 4.0 10.d0 Atom name, number of basis functions per atom, pre
- #|N  4 6.7d-2 6.7d-2 3.9d-2 4.0 4.0 10.d0 Atom name, number of basis functions per atom, pre
- #|O  4 6.7d-2 6.7d-2 3.9d-2 4.0 4.0 10.d0 Atom name, number of basis functions per atom, pre
- #|Cl 4 6.7d-2 6.7d-2 3.9d-2 4.0 4.0 10.d0  Atom name, number of basis functions per atom, pr
- #|H  1 6.7d-2 6.7d-2 3.9d-2 4.0 4.0 10.d0 Atom name, number of basis functions per atom, pre
-=======
  #|C  4 6.7d-2 6.7d-2 3.9d-2 4.0 4.0 4.0 10.d0 Atom name, number of basis functions per atom,
  #|N  4 6.7d-2 6.7d-2 3.9d-2 4.0 4.0 4.0 10.d0 Atom name, number of basis functions per atom,
  #|O  4 6.7d-2 6.7d-2 3.9d-2 4.0 4.0 4.0 10.d0 Atom name, number of basis functions per atom,
@@ -520,7 +466,6 @@
        rloc: [4.0, 4.0]
        rloc_kernel                     : 4.0
        rloc_kernel_foe                 : 10.0
->>>>>>> ffa93dbe
   #--------------------------------------------------------------------------------------- |
  Data Writing directory                : ./data/
   #-------------------------------------------------- Input Atomic System (file: posinp.xyz)
@@ -535,10 +480,10 @@
  Geometry Optimization Parameters:
    Maximum steps                       :  1
    Algorithm                           : none
-   Random atomic displacement          :  0.0
-   Fluctuation in forces               :  1.0
-   Maximum in forces                   :  0.0
-   Steepest descent step               :  4.0
+   Random atomic displacement          :  0.0E+00
+   Fluctuation in forces               :  1.0E+00
+   Maximum in forces                   :  0.0E+00
+   Steepest descent step               :  4.0E+00
  Material acceleration                 :  No #iproc=0
   #------------------------------------------------------------------------ Input parameters
  DFT parameters:
@@ -576,30 +521,26 @@
    Radii of active regions (AU):
      Coarse                            :  1.24926
      Fine                              :  0.33821
-<<<<<<< HEAD
-     Coarse PSP                        :  0.97165
-=======
      Coarse PSP                        :  1.09310
->>>>>>> ffa93dbe
      Source                            : PSP File
    Grid Spacing threshold (AU)         :  0.85
    Pseudopotential type                : HGH-K
    Local Pseudo Potential (HGH convention):
-     Rloc                              :  0.41
-     Coefficients (c1 .. c4)           :  [ -6.86475,  0.0,  0.0,  0.0 ]
+     Rloc                              :  0.41000
+     Coefficients (c1 .. c4)           :  [ -6.86475,  0.00000,  0.00000,  0.00000 ]
    NonLocal PSP Parameters:
    - Channel (l)                       :  0
      Rloc                              :  0.33821
      h_ij matrix:
-     -  [  9.06224, -1.96193,  0.0 ]
-     -  [ -1.96193,  5.06568,  0.0 ]
-     -  [  0.0,  0.0,  0.0 ]
+     -  [  9.06224, -1.96193,  0.00000 ]
+     -  [ -1.96193,  5.06568,  0.00000 ]
+     -  [  0.00000,  0.00000,  0.00000 ]
    - Channel (l)                       :  1
      Rloc                              :  0.37614
      h_ij matrix:
-     -  [  4.46588,  0.0,  0.0 ]
-     -  [  0.0,  0.0,  0.0 ]
-     -  [  0.0,  0.0,  0.0 ]
+     -  [  4.46588,  0.00000,  0.00000 ]
+     -  [  0.00000,  0.00000,  0.00000 ]
+     -  [  0.00000,  0.00000,  0.00000 ]
    No. of projectors                   :  5
    PSP XC                              : "XC: Teter 93"
  - Symbol                              : O #Type No.  02
@@ -608,24 +549,20 @@
    Radii of active regions (AU):
      Coarse                            :  1.21558
      Fine                              :  0.22179
-<<<<<<< HEAD
-     Coarse PSP                        :  0.8561
-=======
      Coarse PSP                        :  0.96311
->>>>>>> ffa93dbe
      Source                            : PSP File
    Grid Spacing threshold (AU)         :  0.55
    Pseudopotential type                : HGH-K
    Local Pseudo Potential (HGH convention):
      Rloc                              :  0.24762
-     Coefficients (c1 .. c4)           :  [ -16.58032,  2.3957,  0.0,  0.0 ]
+     Coefficients (c1 .. c4)           :  [ -16.58032,  2.39570,  0.00000,  0.00000 ]
    NonLocal PSP Parameters:
    - Channel (l)                       :  0
      Rloc                              :  0.22179
      h_ij matrix:
-     -  [  18.26692,  0.0,  0.0 ]
-     -  [  0.0,  0.0,  0.0 ]
-     -  [  0.0,  0.0,  0.0 ]
+     -  [  18.26692,  0.00000,  0.00000 ]
+     -  [  0.00000,  0.00000,  0.00000 ]
+     -  [  0.00000,  0.00000,  0.00000 ]
    No. of projectors                   :  1
    PSP XC                              : "XC: Teter 93"
  - Symbol                              : N #Type No.  03
@@ -633,26 +570,21 @@
    No. of Atoms                        :  1
    Radii of active regions (AU):
      Coarse                            :  1.37026
-<<<<<<< HEAD
-     Fine                              :  0.2566
-     Coarse PSP                        :  0.90045
-=======
      Fine                              :  0.25660
      Coarse PSP                        :  1.01300
->>>>>>> ffa93dbe
      Source                            : PSP File
    Grid Spacing threshold (AU)         :  0.64
    Pseudopotential type                : HGH-K
    Local Pseudo Potential (HGH convention):
      Rloc                              :  0.28918
-     Coefficients (c1 .. c4)           :  [ -12.23482,  1.76641,  0.0,  0.0 ]
+     Coefficients (c1 .. c4)           :  [ -12.23482,  1.76641,  0.00000,  0.00000 ]
    NonLocal PSP Parameters:
    - Channel (l)                       :  0
-     Rloc                              :  0.2566
+     Rloc                              :  0.25660
      h_ij matrix:
-     -  [  13.55224,  0.0,  0.0 ]
-     -  [  0.0,  0.0,  0.0 ]
-     -  [  0.0,  0.0,  0.0 ]
+     -  [  13.55224,  0.00000,  0.00000 ]
+     -  [  0.00000,  0.00000,  0.00000 ]
+     -  [  0.00000,  0.00000,  0.00000 ]
    No. of projectors                   :  1
    PSP XC                              : "XC: Teter 93"
  - Symbol                              : C #Type No.  04
@@ -661,24 +593,20 @@
    Radii of active regions (AU):
      Coarse                            :  1.58437
      Fine                              :  0.23268
-<<<<<<< HEAD
-     Coarse PSP                        :  1.01518
-=======
      Coarse PSP                        :  1.14207
->>>>>>> ffa93dbe
      Source                            : PSP File
    Grid Spacing threshold (AU)         :  0.58
    Pseudopotential type                : HGH-K
    Local Pseudo Potential (HGH convention):
      Rloc                              :  0.34883
-     Coefficients (c1 .. c4)           :  [ -8.51377,  1.22843,  0.0,  0.0 ]
+     Coefficients (c1 .. c4)           :  [ -8.51377,  1.22843,  0.00000,  0.00000 ]
    NonLocal PSP Parameters:
    - Channel (l)                       :  0
      Rloc                              :  0.30455
      h_ij matrix:
-     -  [  9.52284,  0.0,  0.0 ]
-     -  [  0.0,  0.0,  0.0 ]
-     -  [  0.0,  0.0,  0.0 ]
+     -  [  9.52284,  0.00000,  0.00000 ]
+     -  [  0.00000,  0.00000,  0.00000 ]
+     -  [  0.00000,  0.00000,  0.00000 ]
    No. of projectors                   :  1
    PSP XC                              : "XC: Teter 93"
  - Symbol                              : H #Type No.  05
@@ -686,53 +614,46 @@
    No. of Atoms                        :  11
    Radii of active regions (AU):
      Coarse                            :  1.46342
-<<<<<<< HEAD
-     Fine                              :  0.2
-     Coarse PSP                        :  0.0
-     Source                            : PSP File
-   Grid Spacing threshold (AU)         :  0.5
-=======
      Fine                              :  0.20000
      Coarse PSP                        :  0.00000
      Source                            : PSP File
    Grid Spacing threshold (AU)         :  0.50
->>>>>>> ffa93dbe
    Pseudopotential type                : HGH-K
    Local Pseudo Potential (HGH convention):
-     Rloc                              :  0.2
-     Coefficients (c1 .. c4)           :  [ -4.18024,  0.72507,  0.0,  0.0 ]
+     Rloc                              :  0.20000
+     Coefficients (c1 .. c4)           :  [ -4.18024,  0.72507,  0.00000,  0.00000 ]
    No. of projectors                   :  0
    PSP XC                              : "XC: Teter 93"
   #-------------------------------------------------------------------------- Atom Positions
  Atomic positions within the cell (Atomic and Grid Units):
- - Cl: {AU:  [  16.439,  14.111,  4.3406 ], GU:  [  37.362,  32.07,  9.865 ]} # 0001
+ - Cl: {AU:  [  16.439,  14.111,  4.3406 ], GU:  [  37.362,  32.070,  9.8650 ]} # 0001
  - Cl: {AU:  [  14.896,  8.8402,  13.074 ], GU:  [  33.856,  20.091,  29.713 ]} # 0002
- - O: {AU:  [  6.5822,  6.404,  7.0677 ], GU:  [  14.96,  14.554,  16.063 ]} # 0003
- - O: {AU:  [  7.473,  8.3269,  10.798 ], GU:  [  16.984,  18.925,  24.54 ]} # 0004
- - N: {AU:  [  13.253,  11.55,  8.3257 ], GU:  [  30.12,  26.251,  18.922 ]} # 0005
+ - O: {AU:  [  6.5822,  6.4040,  7.0677 ], GU:  [  14.960,  14.554,  16.063 ]} # 0003
+ - O: {AU:  [  7.4730,  8.3269,  10.798 ], GU:  [  16.984,  18.925,  24.540 ]} # 0004
+ - N: {AU:  [  13.253,  11.550,  8.3257 ], GU:  [  30.120,  26.251,  18.922 ]} # 0005
  - C: {AU:  [  8.8461,  12.909,  8.3674 ], GU:  [  20.105,  29.339,  19.017 ]} # 0006
  - C: {AU:  [  11.365,  13.294,  9.0434 ], GU:  [  25.829,  30.214,  20.553 ]} # 0007
  - C: {AU:  [  8.0674,  10.647,  6.8681 ], GU:  [  18.335,  24.198,  15.609 ]} # 0008
  - C: {AU:  [  15.878,  11.469,  8.7405 ], GU:  [  36.086,  26.065,  19.865 ]} # 0009
- - C: {AU:  [  7.0051,  14.65,  9.095 ], GU:  [  15.921,  33.295,  20.67 ]} # 0010
- - C: {AU:  [  12.042,  15.42,  10.447 ], GU:  [  27.368,  35.046,  23.742 ]} # 0011
- - C: {AU:  [  7.6826,  16.776,  10.498 ], GU:  [  17.46,  38.126,  23.859 ]} # 0012
+ - C: {AU:  [  7.0051,  14.650,  9.0950 ], GU:  [  15.921,  33.295,  20.670 ]} # 0010
+ - C: {AU:  [  12.042,  15.420,  10.447 ], GU:  [  27.368,  35.046,  23.742 ]} # 0011
+ - C: {AU:  [  7.6826,  16.776,  10.498 ], GU:  [  17.460,  38.126,  23.859 ]} # 0012
  - C: {AU:  [  10.201,  17.161,  11.174 ], GU:  [  23.184,  39.002,  25.396 ]} # 0013
  - C: {AU:  [  17.538,  12.595,  7.0165 ], GU:  [  39.858,  28.625,  15.947 ]} # 0014
- - C: {AU:  [  16.855,  10.263,  10.881 ], GU:  [  38.306,  23.324,  24.73 ]} # 0015
+ - C: {AU:  [  16.855,  10.263,  10.881 ], GU:  [  38.306,  23.324,  24.730 ]} # 0015
  - C: {AU:  [  7.3646,  8.3948,  8.4895 ], GU:  [  16.738,  19.079,  19.294 ]} # 0016
- - C: {AU:  [  20.14,  12.516,  7.4282 ], GU:  [  45.772,  28.445,  16.882 ]} # 0017
+ - C: {AU:  [  20.140,  12.516,  7.4282 ], GU:  [  45.772,  28.445,  16.882 ]} # 0017
  - C: {AU:  [  19.457,  10.183,  11.293 ], GU:  [  44.221,  23.144,  25.666 ]} # 0018
- - C: {AU:  [  21.1,  11.31,  9.5665 ], GU:  [  47.954,  25.704,  21.742 ]} # 0019
+ - C: {AU:  [  21.100,  11.310,  9.5665 ], GU:  [  47.954,  25.704,  21.742 ]} # 0019
  - H: {AU:  [  9.5177,  10.087,  5.5024 ], GU:  [  21.631,  22.926,  12.505 ]} # 0020
  - H: {AU:  [  6.3944,  11.132,  5.7394 ], GU:  [  14.533,  25.299,  13.044 ]} # 0021
- - H: {AU:  [  12.584,  9.8315,  7.7984 ], GU:  [  28.6,  22.344,  17.724 ]} # 0022
+ - H: {AU:  [  12.584,  9.8315,  7.7984 ], GU:  [  28.600,  22.344,  17.724 ]} # 0022
  - H: {AU:  [  5.0342,  14.373,  8.5876 ], GU:  [  11.441,  32.665,  19.517 ]} # 0023
- - H: {AU:  [  13.988,  15.77,  11.001 ], GU:  [  31.791,  35.84,  25.002 ]} # 0024
- - H: {AU:  [  6.2493,  18.13,  11.066 ], GU:  [  14.203,  41.205,  25.15 ]} # 0025
- - H: {AU:  [  10.728,  18.816,  12.267 ], GU:  [  24.381,  42.764,  27.88 ]} # 0026
+ - H: {AU:  [  13.988,  15.770,  11.001 ], GU:  [  31.791,  35.840,  25.002 ]} # 0024
+ - H: {AU:  [  6.2493,  18.130,  11.066 ], GU:  [  14.203,  41.205,  25.150 ]} # 0025
+ - H: {AU:  [  10.728,  18.816,  12.267 ], GU:  [  24.381,  42.764,  27.880 ]} # 0026
  - H: {AU:  [  21.446,  13.384,  6.1018 ], GU:  [  48.741,  30.419,  13.868 ]} # 0027
- - H: {AU:  [  20.236,  9.2516,  12.95 ], GU:  [  45.992,  21.026,  29.431 ]} # 0028
+ - H: {AU:  [  20.236,  9.2516,  12.950 ], GU:  [  45.992,  21.026,  29.431 ]} # 0028
  - H: {AU:  [  23.126,  11.248,  9.8873 ], GU:  [  52.559,  25.563,  22.471 ]} # 0029
  - H: {AU:  [  6.1277,  4.9438,  8.1155 ], GU:  [  13.927,  11.236,  18.444 ]} # 0030
  Rigid Shift Applied (AU)              :  [  12.747,  11.938,  9.0797 ]
@@ -741,33 +662,6 @@
    Positions:
    - Cl: [ 16.43922888,  14.11101075,  4.340612686] # [  37.36,  32.07,  9.87 ] 0001
    - Cl: [ 14.89645638,  8.840186742,  13.07379322] # [  33.86,  20.09,  29.71 ] 0002
-<<<<<<< HEAD
-   - O: [ 6.58222826,  6.403951694,  7.067676636] # [  14.96,  14.55,  16.06 ] 0003
-   - O: [ 7.473045198,  8.326937111,  10.79780707] # [  16.98,  18.92,  24.54 ] 0004
-   - N: [ 13.25277265,  11.55024293,  8.325667352] # [  30.12,  26.25,  18.92 ] 0005
-   - C: [ 8.846120522,  12.90895598,  8.367430302] # [  20.1,  29.34,  19.02 ] 0006
-   - C: [ 11.36455833,  13.29427121,  9.043385312] # [  25.83,  30.21,  20.55 ] 0007
-   - C: [ 8.067364241,  10.64714276,  6.868121558] # [  18.33,  24.2,  15.61 ] 0008
-   - C: [ 15.87798013,  11.46879573,  8.740462218] # [  36.09,  26.07,  19.86 ] 0009
-   - C: [ 7.005149311,  14.64958263,  9.094974837] # [  15.92,  33.29,  20.67 ] 0010
-   - C: [ 12.04202515,  15.4204021,  10.44669593] # [  27.37,  35.05,  23.74 ] 0011
-   - C: [ 7.682616134,  16.77552453,  10.49809645] # [  17.46,  38.13,  23.86 ] 0012
-   - C: [ 10.20105394,  17.16102865,  11.17405146] # [  23.18,  39.0,  25.4 ] 0013
-   - C: [ 17.53753771,  12.59488353,  7.01646512] # [  39.86,  28.62,  15.95 ] 0014
-   - C: [ 16.85477968,  10.26258354,  10.88133297] # [  38.31,  23.32,  24.73 ] 0015
-   - C: [ 7.36457494,  8.394778273,  8.489506593] # [  16.74,  19.08,  19.29 ] 0016
-   - C: [ 20.13987954,  12.51570399,  7.428236402] # [  45.77,  28.44,  16.88 ] 0017
-   - C: [ 19.45712151,  10.18321505,  11.29310437] # [  44.22,  23.14,  25.67 ] 0018
-   - C: [ 21.09967144,  11.3096808,  9.566461523] # [  47.95,  25.7,  21.74 ] 0019
-   - H: [ 9.517728897,  10.08740592,  5.502416488] # [  21.63,  22.93,  12.51 ] 0020
-   - H: [ 6.394389851,  11.13166857,  5.739388044] # [  14.53,  25.3,  13.04 ] 0021
-   - H: [ 12.58380962,  9.831537122,  7.798433793] # [  28.6,  22.34,  17.72 ] 0022
-   - H: [ 5.034164545,  14.37273777,  8.587583377] # [  11.44,  32.67,  19.52 ] 0023
-   - H: [ 13.98787611,  15.76981255,  11.00095266] # [  31.79,  35.84,  25.0 ] 0024
-   - H: [ 6.249258681,  18.13026939,  11.06595921] # [  14.2,  41.21,  25.15 ] 0025
-   - H: [ 10.7277206,  18.81623982,  12.26725809] # [  24.38,  42.76,  27.88 ] 0026
-   - H: [ 21.4462475,  13.38422212,  6.101837737] # [  48.74,  30.42,  13.87 ] 0027
-=======
    - O: [ 6.582228260,  6.403951694,  7.067676636] # [  14.96,  14.55,  16.06 ] 0003
    - O: [ 7.473045198,  8.326937111,  10.79780707] # [  16.98,  18.92,  24.54 ] 0004
    - N: [ 13.25277265,  11.55024293,  8.325667352] # [  30.12,  26.25,  18.92 ] 0005
@@ -793,15 +687,14 @@
    - H: [ 6.249258681,  18.13026939,  11.06595921] # [  14.20,  41.21,  25.15 ] 0025
    - H: [ 10.72772060,  18.81623982,  12.26725809] # [  24.38,  42.76,  27.88 ] 0026
    - H: [ 21.44624750,  13.38422212,  6.101837737] # [  48.74,  30.42,  13.87 ] 0027
->>>>>>> ffa93dbe
    - H: [ 20.23644458,  9.251580128,  12.94982734] # [  45.99,  21.03,  29.43 ] 0028
    - H: [ 23.12583546,  11.24788675,  9.887336988] # [  52.56,  25.56,  22.47 ] 0029
    - H: [ 6.127749177,  4.943760183,  8.115529742] # [  13.93,  11.24,  18.44 ] 0030
    Rigid Shift Applied (AU)            :  [  12.747,  11.938,  9.0797 ]
   #------------------------------------------------------------------------- Grid properties
- Box Grid spacings                     :  [  0.44,  0.44,  0.44 ]
+ Box Grid spacings                     :  [  0.4400,  0.4400,  0.4400 ]
  Sizes of the simulation domain:
-   AU                                  :  [  28.16,  23.76,  18.04 ]
+   AU                                  :  [  28.160,  23.760,  18.040 ]
    Angstroem                           :  [  14.902,  12.573,  9.5464 ]
    Grid Spacing Units                  :  [  64,  54,  41 ]
    High resolution region boundaries (GU):
@@ -810,25 +703,11 @@
  High Res. box is treated separately   :  Yes
   #------------------------------------------------------------------- Kernel Initialization
  Poisson Kernel Initialization:
-<<<<<<< HEAD
-   MPI tasks                           :  3
-=======
    MPI tasks                           :  4
->>>>>>> ffa93dbe
    OpenMP threads per MPI task         :  2
  Poisson Kernel Creation:
    Boundary Conditions                 : Free
    Memory Requirements per MPI task:
-<<<<<<< HEAD
-     Density (MB)                      :  6.84
-     Kernel (MB)                       :  6.93
-     Full Grid Arrays (MB)             :  19.05
-     Load Balancing of calculations:
-       Density:
-         MPI tasks 0- 2                : 100%
-       Kernel:
-         MPI tasks 0- 2                : 100%
-=======
      Density (MB)                      :  5.13
      Kernel (MB)                       :  5.31
      Full Grid Arrays (MB)             :  19.05
@@ -838,7 +717,6 @@
        Kernel:
          MPI tasks 0- 2                : 100%
          MPI task 3                    :  92%
->>>>>>> ffa93dbe
        Complete LB per task            : 1/3 LB_density + 2/3 LB_kernel
  Wavefunctions Descriptors, full simulation domain:
    Coarse resolution grid:
@@ -851,71 +729,34 @@
  Total Number of Electrons             :  98
  Spin treatment                        : Averaged
  Orbitals Repartition:
-<<<<<<< HEAD
-   MPI tasks  0- 1                     :  16
-   MPI tasks  2- 2                     :  17
-=======
    MPI tasks  0- 0                     :  13
    MPI tasks  1- 3                     :  12
->>>>>>> ffa93dbe
  Total Number of Orbitals              :  49
  Input Occupation Numbers:
- - Occupation Numbers: {Orbitals No. 1-49:  2.0}
+ - Occupation Numbers: {Orbitals No. 1-49:  2.0000}
  Support function repartition:
-<<<<<<< HEAD
-   MPI tasks  0- 2                     :  29
- Wavefunctions memory occupation for root MPI process:  8 MB 493 KB 648 B
-=======
    MPI tasks  0- 2                     :  22
    MPI tasks  3- 3                     :  21
  Wavefunctions memory occupation for root MPI process:  6 MB 404 KB 456 B
->>>>>>> ffa93dbe
  NonLocal PSP Projectors Descriptors:
    Creation strategy                   : On-the-fly
    Total number of projectors          :  27
    Total number of components          :  24640
    Percent of zero components          :  0
-<<<<<<< HEAD
-=======
    Size of workspaces                  :  20008
    Maximum size of masking arrays for a projector:  1068
    Cumulative size of masking arrays   :  19209
->>>>>>> ffa93dbe
   #WARNING: Do not call check_communications in the linear scaling version!
   #-------------------------------------------------------- Estimation of Memory Consumption
  Memory requirements for principal quantities (MiB.KiB):
    Subspace Matrix                     : 0.3 #    (Number of Orbitals: 49)
-<<<<<<< HEAD
-   Single orbital                      : 0.532 #  (Number of Components: 68068)
-   All (distributed) orbitals          : 26.498 # (Number of Orbitals per MPI task: 17)
-   Wavefunction storage size           : 203.61 # (DIIS/SD workspaces included)
-   Nonlocal Pseudopotential Arrays     : 0.208
-=======
    Single orbital                      : 0.504 #  (Number of Components: 64477)
    All (distributed) orbitals          : 19.191 # (Number of Orbitals per MPI task: 13)
    Wavefunction storage size           : 147.94 # (DIIS/SD workspaces included)
    Nonlocal Pseudopotential Arrays     : 0.193
->>>>>>> ffa93dbe
    Full Uncompressed (ISF) grid        : 19.56
    Workspaces storage size             : 2.421
  Accumulated memory requirements during principal run stages (MiB.KiB):
-<<<<<<< HEAD
-   Kernel calculation                  : 132.743
-   Density Construction                : 81.531
-   Poisson Solver                      : 89.757
-   Hamiltonian application             : 85.931
- Estimated Memory Peak (MB)            :  132
- total elements                        :  7569
- non-zero elements                     :  7359
- sparsity in %                         :  2.77
- total elements                        :  7569
- non-zero elements                     :  3789
- sparsity in %                         :  49.94
- total elements                        :  7569
- non-zero elements                     :  7359
- sparsity in %                         :  2.77
- Checking Compression/Uncompression of sparse matrices:
-=======
    Kernel calculation                  : 101.678
    Density Construction                : 221.137
    Poisson Solver                      : 214.157
@@ -937,23 +778,10 @@
  non-zero elements                     :  3789
  sparsity in %                         :  49.94
  Checking Compression/Uncompression of small sparse matrices:
->>>>>>> ffa93dbe
    Tolerances for this check           :  1.00000001335143196E-10
-   Maxdiff for compress                :  0.0
-   Maxdiff for uncompress              :  0.0
+   Maxdiff for compress                :  0.00000000000000000E+00
+   Maxdiff for uncompress              :  0.00000000000000000E+00
    Tolerances for this check           :  1.00000001335143196E-10
-<<<<<<< HEAD
-   Maxdiff for compress                :  0.0
-   Maxdiff for uncompress              :  0.0
-   Tolerances for this check           :  1.00000001335143196E-10
-   Maxdiff for compress                :  0.0
-   Maxdiff for uncompress              :  0.0
- Checking operations for potential communication:
-   Tolerance for the following test    :  9.999999999999999799E-13
-   calculation check, error sum        :  0.0
-   Tolerance for the following test    :  1.000000000000000036E-10
-   calculation check, error max        :  0.0
-=======
    Maxdiff for compress                :  0.00000000000000000E+00
    Maxdiff for uncompress              :  0.00000000000000000E+00
  check of kernel cutoff radius:
@@ -974,36 +802,23 @@
    calculation check, error sum        :  0.000000000000000000E+00
    Tolerance for the following test    :  1.000000000000000036E-10
    calculation check, error max        :  0.000000000000000000E+00
->>>>>>> ffa93dbe
  Checking operations for sumrho:
    Tolerance for the following test    :  9.999999999999999988E-15
-   transposition check, mean error     :  0.0
-   transposition check, max error      :  0.0
+   transposition check, mean error     :  0.000000000000000000E+00
+   transposition check, max error      :  0.000000000000000000E+00
  Ion-Ion interaction energy            :  6.97655281567811E+02
   #---------------------------------------------------------------- Ionic Potential Creation
-<<<<<<< HEAD
- Total ionic charge                    : -98.000000719077
- Poisson Solver:
-   BC                                  : Free
-   Box                                 :  [  159,  139,  113 ]
-   MPI tasks                           :  3
-=======
  Total ionic charge                    : -98.000000719076
  Poisson Solver:
    BC                                  : Free
    Box                                 :  [  159,  139,  113 ]
    MPI tasks                           :  4
->>>>>>> ffa93dbe
   #------------------------------------------------------------ Input Wavefunctions Creation
  Input Hamiltonian:
    Total No. of Atomic Input Orbitals  :  87
    Inputguess Orbitals Repartition:
-<<<<<<< HEAD
-     MPI tasks  0- 2                   :  29
-=======
      MPI tasks  0- 2                   :  22
      MPI tasks  3- 3                   :  21
->>>>>>> ffa93dbe
    Atomic Input Orbital Generation:
    -  {Atom Type: Cl, Electronic configuration: {s: [ 2.00], p: [ 5/3,  5/3,  5/3]}}
    -  {Atom Type: O, Electronic configuration: {s: [ 2.00], p: [ 4/3,  4/3,  4/3]}}
@@ -1011,113 +826,63 @@
    -  {Atom Type: C, Electronic configuration: {s: [ 2.00], p: [ 2/3,  2/3,  2/3]}}
    -  {Atom Type: H, Electronic configuration: {s: [ 1.00]}}
    Wavelet conversion succeeded        :  Yes
-<<<<<<< HEAD
-   Deviation from normalization        :  1.79E-04
-   Total charge                        :  9.799998193273E+01
-   Poisson Solver:
-     BC                                : Free
-     Box                               :  [  159,  139,  113 ]
-     MPI tasks                         :  3
-=======
    Deviation from normalization        :  6.32E-04
    Total charge                        :  9.799996740360E+01
    Poisson Solver:
      BC                                : Free
      Box                               :  [  159,  139,  113 ]
      MPI tasks                         :  4
->>>>>>> ffa93dbe
    orthonormalization of input guess   : standard
     #-------------------------------------------- Extended input guess for experimental mode
    Extended input guess:
      support function optimization: &it_supfun000
      -  { #------------------------------------------------------------------------ iter: 1
  target function: TRACE, Hamiltonian Applied:  Yes, 
-<<<<<<< HEAD
- Energies: {Ekin:  1.7552095681E+02, Epot: -1.55451060623E+02, Enl:  2.96023102602E+01}, 
- Orthoconstraint:  Yes,  #WARNING: EXPERIMENTAL: modify eval
- Preconditioning:  Yes, rel D:  0.0, 
- iter:  1, fnrm:  6.0E-01, Omega: -4.675030594250893E+01, D: -4.68E+01, D best: -4.68E+01, 
-=======
  Energies: {Ekin:  1.75600328559E+02, Epot: -1.55355955464E+02, Enl:  2.96126841867E+01}, 
  Orthoconstraint:  Yes,  #WARNING: EXPERIMENTAL: modify eval
  Preconditioning:  Yes, rel D:  0.00E+00, 
  iter:  1, fnrm:  6.13E-01, Omega: -4.639350330900049E+01, D: -4.64E+01, D best: -4.64E+01, 
->>>>>>> ffa93dbe
  Optimization: {algorithm: DIIS, history length:  8, consecutive failures:  0, 
            total failures:  0}, 
  Orthogonalization:  Yes}
      -  { #------------------------------------------------------------------------ iter: 2
  target function: TRACE, Hamiltonian Applied:  Yes, 
-<<<<<<< HEAD
- Energies: {Ekin:  1.75978324874E+02, Epot: -1.61913770978E+02, Enl:  3.21000457572E+01}, 
- Orthoconstraint:  Yes,  #WARNING: EXPERIMENTAL: modify eval
- Preconditioning:  Yes, rel D:  8.98E-02, kappa:  6.498E-01, 
- iter:  2, fnrm:  3.05E-01, Omega: -5.09500635131443E+01, D: -4.2, D best: -4.2, 
-=======
  Energies: {Ekin:  1.75928643371E+02, Epot: -1.61876965461E+02, Enl:  3.21022047517E+01}, 
  Orthoconstraint:  Yes,  #WARNING: EXPERIMENTAL: modify eval
  Preconditioning:  Yes, rel D:  9.15E-02, kappa:  6.251E-01, 
  iter:  2, fnrm:  3.22E-01, Omega: -5.063874380946106E+01, D: -4.25E+00, D best: -4.25E+00, 
->>>>>>> ffa93dbe
  Optimization: {algorithm: DIIS, history length:  8, consecutive failures:  0, 
            total failures:  0}, 
  Orthogonalization:  Yes}
      -  { #------------------------------------------------------------------------ iter: 3
  target function: TRACE, Hamiltonian Applied:  Yes, 
-<<<<<<< HEAD
- Energies: {Ekin:  1.77799210348E+02, Epot: -1.6675314688E+02, Enl:  3.36454570802E+01}, 
- Orthoconstraint:  Yes,  #WARNING: EXPERIMENTAL: modify eval
- Preconditioning:  Yes, rel D:  1.23E-01, kappa:  5.56E-01, 
- iter:  3, fnrm:  1.08E-01, Omega: -5.248724533585369E+01, D: -1.54, D best: -1.54, 
-=======
  Energies: {Ekin:  1.77444501267E+02, Epot: -1.66153661217E+02, Enl:  3.35571797019E+01}, 
  Orthoconstraint:  Yes,  #WARNING: EXPERIMENTAL: modify eval
  Preconditioning:  Yes, rel D:  1.22E-01, kappa:  6.075E-01, 
  iter:  3, fnrm:  1.57E-01, Omega: -5.205346171904228E+01, D: -1.41E+00, D best: -1.41E+00, 
->>>>>>> ffa93dbe
  Optimization: {algorithm: DIIS, history length:  8, consecutive failures:  0, 
            total failures:  0}, 
  Orthogonalization:  Yes}
      -  { #------------------------------------------------------------------------ iter: 4
  target function: TRACE, Hamiltonian Applied:  Yes, 
-<<<<<<< HEAD
- Energies: {Ekin:  1.78344060795E+02, Epot: -1.6743143401E+02, Enl:  3.3679258153E+01}, 
- Orthoconstraint:  Yes,  #WARNING: EXPERIMENTAL: modify eval
- Preconditioning:  Yes, rel D:  1.26E-01, kappa:  9.65E-01, 
- iter:  4, fnrm:  7.17E-02, Omega: -5.264662831655482E+01, D: -1.59E-01, D best: -1.59E-01, 
-=======
  Energies: {Ekin:  1.77865217927E+02, Epot: -1.66783224431E+02, Enl:  3.36663912179E+01}, 
  Orthoconstraint:  Yes,  #WARNING: EXPERIMENTAL: modify eval
  Preconditioning:  Yes, rel D:  1.27E-01, kappa:  8.535E-01, 
  iter:  4, fnrm:  9.16E-02, Omega: -5.230663964855160E+01, D: -2.53E-01, D best: -2.53E-01, 
->>>>>>> ffa93dbe
  Optimization: {algorithm: DIIS, history length:  8, consecutive failures:  0, 
            total failures:  0}, 
  Orthogonalization:  Yes}
      -  { #------------------------------------------------------------------------ iter: 5
  target function: TRACE, Hamiltonian Applied:  Yes, 
-<<<<<<< HEAD
- Energies: {Ekin:  1.78767650682E+02, Epot: -1.67984953034E+02, Enl:  3.37471358692E+01}, 
- Orthoconstraint:  Yes,  #WARNING: EXPERIMENTAL: modify eval
- Preconditioning:  Yes, rel D:  1.27E-01, kappa:  4.734E-01, 
- iter:  5, fnrm:  5.51E-02, Omega: -5.269576890167446E+01, D: -4.91E-02, D best: -4.91E-02, 
-=======
  Energies: {Ekin:  1.78136646535E+02, Epot: -1.67273191616E+02, Enl:  3.38065683854E+01}, 
  Orthoconstraint:  Yes,  #WARNING: EXPERIMENTAL: modify eval
  Preconditioning:  Yes, rel D:  1.29E-01, kappa:  4.833E-01, 
  iter:  5, fnrm:  6.23E-02, Omega: -5.237281580347906E+01, D: -6.62E-02, D best: -6.62E-02, 
->>>>>>> ffa93dbe
  Optimization: {algorithm: DIIS, history length:  8, consecutive failures:  0, 
            total failures:  0}, 
  Orthogonalization:  Yes}
      -  { #------------------------------------------------------------------------ iter: 6
  target function: TRACE, Hamiltonian Applied:  Yes, 
-<<<<<<< HEAD
- Energies: {Ekin:  1.78621782241E+02, Epot: -1.67919173516E+02, Enl:  3.37807709884E+01}, 
- Orthoconstraint:  Yes,  #WARNING: EXPERIMENTAL: modify eval
- Preconditioning:  Yes, rel D:  1.27E-01, kappa:  8.946E-02, 
- iter:  6, fnrm:  5.59E-02, Omega: -5.269879510451324E+01, D: -3.03E-03, D best: -3.03E-03, 
-=======
  Energies: {Ekin:  1.77991472896E+02, Epot: -1.67158686948E+02, Enl:  3.38025730834E+01}, 
  Orthoconstraint:  Yes,  #WARNING: EXPERIMENTAL: modify eval
  Preconditioning:  Yes, rel D:  1.29E-01, kappa:  2.939E-01, 
@@ -1140,98 +905,18 @@
  Orthoconstraint:  Yes,  #WARNING: EXPERIMENTAL: modify eval
  Preconditioning:  Yes, rel D:  1.29E-01, kappa:  9.178E-02, 
  iter:  8, fnrm:  6.14E-02, Omega: -5.239618983961611E+01, D: -3.29E-03, D best: -3.29E-03, 
->>>>>>> ffa93dbe
  exit criterion: extended input guess}
      -  &final_supfun000  { #------------------------------------------------------ iter: 8
  target function: TRACE, 
-<<<<<<< HEAD
- Energies: {Ekin:  1.78621782241E+02, Epot: -1.67919173516E+02, Enl:  3.37807709884E+01}, 
- iter:  6, fnrm:  5.59E-02, Omega: -5.269879510451324E+01, D: -3.03E-03, D best: -3.03E-03}
-        #Support functions created
-   Kernel update:
-     max dev from unity                :  2.55E-03
-=======
  Energies: {Ekin:  1.77650166839E+02, Epot: -1.66815000632E+02, Enl:  3.37608046460E+01}, 
  iter:  8, fnrm:  6.14E-02, Omega: -5.239618983961611E+01, D: -3.29E-03, D best: -3.29E-03}
         #Support functions created
    Kernel update:
      max dev from unity                :  2.70E-03
->>>>>>> ffa93dbe
      Hamiltonian application required  :  Yes
      method                            : diagonalization
      mode                              : sequential
      communication strategy kernel     : ALLREDUCE
-<<<<<<< HEAD
-     Kohn-Sham residue                 :  4.201E-01
-     Coefficients available            :  Yes
-    #Eigenvalues and New Occupation Numbers
-   Orbitals: [
- {e: -6.267860294296E-01, f:  2.0},  # 00001
- {e: -5.684206709061E-01, f:  2.0},  # 00002
- {e: -4.599522316548E-01, f:  2.0},  # 00003
- {e: -3.666829263836E-01, f:  2.0},  # 00004
- {e: -3.557928400728E-01, f:  2.0},  # 00005
- {e: -3.276984209126E-01, f:  2.0},  # 00006
- {e: -2.923211040051E-01, f:  2.0},  # 00007
- {e: -2.896995139407E-01, f:  2.0},  # 00008
- {e: -2.774850075064E-01, f:  2.0},  # 00009
- {e: -2.603950701327E-01, f:  2.0},  # 00010
- {e: -2.065991906301E-01, f:  2.0},  # 00011
- {e: -1.986982574697E-01, f:  2.0},  # 00012
- {e: -1.94180982782E-01, f:  2.0},  # 00013
- {e: -1.805069555504E-01, f:  2.0},  # 00014
- {e: -1.726618649981E-01, f:  2.0},  # 00015
- {e: -1.691236642717E-01, f:  2.0},  # 00016
- {e: -1.201077022894E-01, f:  2.0},  # 00017
- {e: -1.117265177135E-01, f:  2.0},  # 00018
- {e: -1.053643404632E-01, f:  2.0},  # 00019
- {e: -1.034975378668E-01, f:  2.0},  # 00020
- {e: -8.898743307278E-02, f:  2.0},  # 00021
- {e: -7.832987512986E-02, f:  2.0},  # 00022
- {e: -4.82502520683E-02, f:  2.0},  # 00023
- {e: -3.293000917115E-02, f:  2.0},  # 00024
- {e: -3.058505032058E-02, f:  2.0},  # 00025
- {e:  5.017082673772E-03, f:  2.0},  # 00026
- {e:  1.324289923835E-02, f:  2.0},  # 00027
- {e:  2.387153262213E-02, f:  2.0},  # 00028
- {e:  2.44116003733E-02, f:  2.0},  # 00029
- {e:  2.651658227532E-02, f:  2.0},  # 00030
- {e:  2.952992191152E-02, f:  2.0},  # 00031
- {e:  3.976139017532E-02, f:  2.0},  # 00032
- {e:  6.889966416946E-02, f:  2.0},  # 00033
- {e:  9.365061075252E-02, f:  2.0},  # 00034
- {e:  9.379809733365E-02, f:  2.0},  # 00035
- {e:  1.293743656196E-01, f:  2.0},  # 00036
- {e:  1.425973399011E-01, f:  2.0},  # 00037
- {e:  1.530861383449E-01, f:  2.0},  # 00038
- {e:  1.548628792123E-01, f:  2.0},  # 00039
- {e:  1.781158308152E-01, f:  2.0},  # 00040
- {e:  2.012009871671E-01, f:  2.0},  # 00041
- {e:  2.381811533005E-01, f:  2.0},  # 00042
- {e:  2.465953285464E-01, f:  2.0},  # 00043
- {e:  2.490123874539E-01, f:  2.0},  # 00044
- {e:  2.825891720366E-01, f:  2.0},  # 00045
- {e:  3.44682221069E-01, f:  2.0},  # 00046
- {e:  3.449095146147E-01, f:  2.0},  # 00047
- {e:  3.455763840688E-01, f:  2.0},  # 00048
- {e:  3.473117643295E-01, f:  2.0}] # 00049
-   Hamiltonian update: {
- Energies: {Ekin:  1.78621782241E+02, Epot: -1.90487239953E+02, Enl:  3.37807709884E+01, 
-              EH:  8.56240389812E+02,  EXC: -4.87304944209E+01, EvXC: -6.38377002452E+01}, 
-    Total charge:  9.799998503566E+01, INFO mixing parameter for this step:  1.0, 
- Poisson Solver: {BC: Free, Box:  [  159,  139,  113 ], MPI tasks:  3}}
-    #================================================================= Input guess generated
- Checking Communications of Minimal Basis:
-   Number of coarse and fine DoF (MasterMPI task):  [  21934,  646 ]
-   Tolerances for this check: [ 4.6434138550996718E-07,  1.93178806284777238E-14]
-   Maxdiff for transpose (checksum)    :  1.74622982740402222E-10
-   Maxdiff for untranspose             :  0.0
- Checking Communications of Enlarged Minimal Basis:
-   Number of coarse and fine DoF (MasterMPI task):  [  19970,  617 ]
-   Tolerances for this check: [ 2.06230692408647429E-06,  1.93178806284777238E-14]
-   Maxdiff for transpose (checksum)    :  1.6298145055770874E-09
-   Maxdiff for untranspose             :  0.0
-=======
      Kohn-Sham residue                 :  4.193E-01
      Coefficients available            :  Yes
     #Eigenvalues and New Occupation Numbers
@@ -1301,7 +986,6 @@
    Tolerances for this check: [ 1.85557729750188649E-06,  1.93178806284777238E-14]
    Maxdiff for transpose (checksum)    :  1.16415321826934814E-09
    Maxdiff for untranspose             :  0.00000000000000000E+00
->>>>>>> ffa93dbe
   #------------------------------------------------------------------- Self-Consistent Cycle
  Ground State Optimization:
     #WARNING: No orthogonalizing of the support functions
@@ -1309,380 +993,16 @@
  - support function optimization: &it_supfun001
    -  { #-------------------------------------------------------------------------- iter: 1
  target function: HYBRID, Hamiltonian Applied:  Yes, 
-<<<<<<< HEAD
- Energies: {Ekin:  1.80409351628E+02, Epot: -1.61137145588E+02, Enl:  1.77574690156E+01}, 
- Orthoconstraint:  Yes,  #WARNING: EXPERIMENTAL: modify eval
- Preconditioning:  Yes, rel D:  0.0, 
- iter:  1, fnrm:  3.71E-01, Omega: -1.126988325572248E+02, D: -1.13E+02, D best: -1.13E+02, 
-=======
  Energies: {Ekin:  1.79511135022E+02, Epot: -1.60416681981E+02, Enl:  1.77563416604E+01}, 
  Orthoconstraint:  Yes,  #WARNING: EXPERIMENTAL: modify eval
  Preconditioning:  Yes, rel D:  0.00E+00, 
  iter:  1, fnrm:  3.69E-01, Omega: -1.127440799821140E+02, D: -1.13E+02, D best: -1.13E+02, 
->>>>>>> ffa93dbe
  Optimization: {algorithm: DIIS, history length:  8, consecutive failures:  0, 
            total failures:  0}, 
  Orthogonalization:  No, normalization:  Yes, Normalization:  Yes, 
          communication strategy kernel: ALLREDUCE, reconstruct kernel:  Yes}
    -  { #-------------------------------------------------------------------------- iter: 2
  target function: HYBRID, Hamiltonian Applied:  Yes, 
-<<<<<<< HEAD
- Energies: {Ekin:  1.7407076132E+02, Epot: -1.53899428558E+02, Enl:  1.71498687563E+01}, 
- Orthoconstraint:  Yes,  #WARNING: EXPERIMENTAL: modify eval
- Preconditioning:  Yes, rel D:  4.78E-02, kappa:  5.504E-01, kappa to history:  Yes, 
- iter:  2, fnrm:  3.88E-01, Omega: -1.180828635740766E+02, D: -5.38, D best: -5.38, 
- exit criterion: energy difference}
-   -  &final_supfun001  { #-------------------------------------------------------- iter: 2
- target function: HYBRID, 
- Energies: {Ekin:  1.7407076132E+02, Epot: -1.53899428558E+02, Enl:  1.71498687563E+01}, 
- iter:  2, fnrm:  3.88E-01, Omega: -1.180828635740766E+02, D: -5.38, D best: -5.38}
-      #Support functions created
-    #=================================================================== kernel optimization
- - kernel optimization: &it_kernel001
-   -  #-------------------------------------------------------------------- kernel iter: 1
-       Kernel update:
-         max dev from unity            :  5.44E-02
-         Hamiltonian application required:  No
-         method                        : diagonalization
-         mode                          : sequential
-         communication strategy kernel : ALLREDUCE
-         Coefficients available        :  Yes
-       Hamiltonian update: {
- Energies: {Ekin:  1.78621782241E+02, Epot: -1.90487239953E+02, Enl:  3.37807709884E+01, 
-              EH:  8.48626782775E+02,  EXC: -4.91983371149E+01, EvXC: -6.44568861675E+01}, 
-    Total charge:  9.79999888996E+01, 
- Poisson Solver: {BC: Free, Box:  [  159,  139,  113 ], MPI tasks:  3}}
-        #Eigenvalues and New Occupation Numbers
-       Orbitals: [
- {e: -8.430023926701E-01, f:  2.0},  # 00001
- {e: -6.873110975487E-01, f:  2.0},  # 00002
- {e: -6.288392013815E-01, f:  2.0},  # 00003
- {e: -5.879168569166E-01, f:  2.0},  # 00004
- {e: -5.661548230823E-01, f:  2.0},  # 00005
- {e: -5.114797564374E-01, f:  2.0},  # 00006
- {e: -4.942328648001E-01, f:  2.0},  # 00007
- {e: -4.620168597677E-01, f:  2.0},  # 00008
- {e: -4.31098707077E-01, f:  2.0},  # 00009
- {e: -4.112991687464E-01, f:  2.0},  # 00010
- {e: -4.002455521576E-01, f:  2.0},  # 00011
- {e: -3.555768153088E-01, f:  2.0},  # 00012
- {e: -3.345666479417E-01, f:  2.0},  # 00013
- {e: -3.327856175119E-01, f:  2.0},  # 00014
- {e: -3.189878273975E-01, f:  2.0},  # 00015
- {e: -3.157506024394E-01, f:  2.0},  # 00016
- {e: -2.986475297289E-01, f:  2.0},  # 00017
- {e: -2.613083437318E-01, f:  2.0},  # 00018
- {e: -2.407988672296E-01, f:  2.0},  # 00019
- {e: -2.109185185109E-01, f:  2.0},  # 00020
- {e: -2.017086303337E-01, f:  2.0},  # 00021
- {e: -1.940247270188E-01, f:  2.0},  # 00022
- {e: -1.791635006842E-01, f:  2.0},  # 00023
- {e: -1.69940661951E-01, f:  2.0},  # 00024
- {e: -1.65409059706E-01, f:  2.0},  # 00025
- {e: -1.521475273603E-01, f:  2.0},  # 00026
- {e: -1.244345108074E-01, f:  2.0},  # 00027
- {e: -1.0730445616E-01, f:  2.0},  # 00028
- {e: -9.582275230858E-02, f:  2.0},  # 00029
- {e: -8.314782163688E-02, f:  2.0},  # 00030
- {e: -7.550390535068E-02, f:  2.0},  # 00031
- {e: -6.149369568764E-02, f:  2.0},  # 00032
- {e: -3.774475005696E-02, f:  2.0},  # 00033
- {e: -3.025823297463E-02, f:  2.0},  # 00034
- {e: -2.073714240467E-02, f:  2.0},  # 00035
- {e: -2.141579873431E-04, f:  2.0},  # 00036
- {e:  2.200095336852E-02, f:  2.0},  # 00037
- {e:  4.21741442168E-02, f:  2.0},  # 00038
- {e:  7.93839416502E-02, f:  2.0},  # 00039
- {e:  7.942778720766E-02, f:  2.0},  # 00040
- {e:  9.172924399741E-02, f:  2.0},  # 00041
- {e:  1.011837375223E-01, f:  2.0},  # 00042
- {e:  1.277864264214E-01, f:  2.0},  # 00043
- {e:  1.68603056902E-01, f:  2.0},  # 00044
- {e:  1.954448868721E-01, f:  2.0},  # 00045
- {e:  2.043882440619E-01, f:  2.0},  # 00046
- {e:  2.216939792609E-01, f:  2.0},  # 00047
- {e:  2.338940976901E-01, f:  2.0},  # 00048
- {e:  2.608759263187E-01, f:  2.0}] # 00049
-       summary: [ {kernel optimization: DIAG, mixing quantity: DENS, mix hist:  5, 
- iter:  1, delta:  6.15E-06, energy: -1.52839766470856148E+02, D: -1.528E+02}]
-   -  #-------------------------------------------------------------------- kernel iter: 2
-       Kernel update:
-         max dev from unity            :  5.44E-02
-         Hamiltonian application required:  Yes
-         method                        : diagonalization
-         mode                          : sequential
-         communication strategy kernel : ALLREDUCE
-         Kohn-Sham residue             :  3.443E-01
-         Coefficients available        :  Yes
-       Hamiltonian update: {
- Energies: {Ekin:  1.7407076132E+02, Epot: -1.75546462829E+02, Enl:  1.71498687563E+01, 
-              EH:  8.48685435143E+02, EXC: -4.89563426656E+01, EvXC: -6.41370089576E+01}, 
-    Total charge:  9.799998763376E+01, 
- Poisson Solver: {BC: Free, Box:  [  159,  139,  113 ], MPI tasks:  3}}
-        #Eigenvalues and New Occupation Numbers
-       Orbitals: [
- {e: -8.056936431584E-01, f:  2.0},  # 00001
- {e: -6.64681835708E-01, f:  2.0},  # 00002
- {e: -6.196349042767E-01, f:  2.0},  # 00003
- {e: -5.749869409641E-01, f:  2.0},  # 00004
- {e: -5.482146724756E-01, f:  2.0},  # 00005
- {e: -5.032148824271E-01, f:  2.0},  # 00006
- {e: -4.556791150851E-01, f:  2.0},  # 00007
- {e: -4.440610759693E-01, f:  2.0},  # 00008
- {e: -4.2883341754E-01, f:  2.0},  # 00009
- {e: -3.964713973107E-01, f:  2.0},  # 00010
- {e: -3.703397094332E-01, f:  2.0},  # 00011
- {e: -3.363859525532E-01, f:  2.0},  # 00012
- {e: -3.163181951918E-01, f:  2.0},  # 00013
- {e: -3.133951524844E-01, f:  2.0},  # 00014
- {e: -2.961708385642E-01, f:  2.0},  # 00015
- {e: -2.810124025744E-01, f:  2.0},  # 00016
- {e: -2.524504641043E-01, f:  2.0},  # 00017
- {e: -2.423270983273E-01, f:  2.0},  # 00018
- {e: -2.260434315401E-01, f:  2.0},  # 00019
- {e: -1.956282297785E-01, f:  2.0},  # 00020
- {e: -1.846755462056E-01, f:  2.0},  # 00021
- {e: -1.777339148316E-01, f:  2.0},  # 00022
- {e: -1.515690168817E-01, f:  2.0},  # 00023
- {e: -1.467206510912E-01, f:  2.0},  # 00024
- {e: -1.461457534216E-01, f:  2.0},  # 00025
- {e: -1.308707941749E-01, f:  2.0},  # 00026
- {e: -1.089269980288E-01, f:  2.0},  # 00027
- {e: -1.002213178153E-01, f:  2.0},  # 00028
- {e: -8.545501953877E-02, f:  2.0},  # 00029
- {e: -7.106427805975E-02, f:  2.0},  # 00030
- {e: -6.024160012139E-02, f:  2.0},  # 00031
- {e: -5.77681049695E-02, f:  2.0},  # 00032
- {e: -3.967335949994E-02, f:  2.0},  # 00033
- {e: -3.158503795761E-02, f:  2.0},  # 00034
- {e: -1.74315238921E-02, f:  2.0},  # 00035
- {e:  1.312455077456E-02, f:  2.0},  # 00036
- {e:  2.334288580062E-02, f:  2.0},  # 00037
- {e:  4.180779891237E-02, f:  2.0},  # 00038
- {e:  5.503026801752E-02, f:  2.0},  # 00039
- {e:  7.676121799333E-02, f:  2.0},  # 00040
- {e:  8.201480270305E-02, f:  2.0},  # 00041
- {e:  9.321625139658E-02, f:  2.0},  # 00042
- {e:  1.044887761793E-01, f:  2.0},  # 00043
- {e:  1.684569118051E-01, f:  2.0},  # 00044
- {e:  1.877716354559E-01, f:  2.0},  # 00045
- {e:  1.88427446358E-01, f:  2.0},  # 00046
- {e:  2.055884292699E-01, f:  2.0},  # 00047
- {e:  2.15778461258E-01, f:  2.0},  # 00048
- {e:  2.364421041698E-01, f:  2.0}] # 00049
-       summary: [ {kernel optimization: DIAG, mixing quantity: DENS, mix hist:  5, 
- iter:  2, delta:  3.52E-06, energy: -1.52028236755459034E+02, D:  8.115E-01}]
-   -  #-------------------------------------------------------------------- kernel iter: 3
-       Kernel update:
-         max dev from unity            :  5.44E-02
-         Hamiltonian application required:  Yes
-         method                        : diagonalization
-         mode                          : sequential
-         communication strategy kernel : ALLREDUCE
-         Kohn-Sham residue             :  3.406E-01
-         Coefficients available        :  Yes
-       Hamiltonian update: {
- Energies: {Ekin:  1.7407076132E+02, Epot: -1.74792139755E+02, Enl:  1.71498687563E+01, 
-              EH:  8.48882353653E+02, EXC: -4.86382157112E+01, EvXC: -6.37166947539E+01}, 
-    Total charge:  9.799998698322E+01, 
- Poisson Solver: {BC: Free, Box:  [  159,  139,  113 ], MPI tasks:  3}}
-        #Eigenvalues and New Occupation Numbers
-       Orbitals: [
- {e: -7.665355282843E-01, f:  2.0},  # 00001
- {e: -6.669786346531E-01, f:  2.0},  # 00002
- {e: -6.055669831572E-01, f:  2.0},  # 00003
- {e: -5.482266882334E-01, f:  2.0},  # 00004
- {e: -5.147976486353E-01, f:  2.0},  # 00005
- {e: -4.978417397383E-01, f:  2.0},  # 00006
- {e: -4.350006605958E-01, f:  2.0},  # 00007
- {e: -4.266250481389E-01, f:  2.0},  # 00008
- {e: -4.252421208459E-01, f:  2.0},  # 00009
- {e: -3.915837160869E-01, f:  2.0},  # 00010
- {e: -3.324328412451E-01, f:  2.0},  # 00011
- {e: -3.315965687119E-01, f:  2.0},  # 00012
- {e: -3.175383541599E-01, f:  2.0},  # 00013
- {e: -2.98614293087E-01, f:  2.0},  # 00014
- {e: -2.816058496512E-01, f:  2.0},  # 00015
- {e: -2.42320881338E-01, f:  2.0},  # 00016
- {e: -2.233669996913E-01, f:  2.0},  # 00017
- {e: -2.197165905823E-01, f:  2.0},  # 00018
- {e: -2.02094000317E-01, f:  2.0},  # 00019
- {e: -1.957294443292E-01, f:  2.0},  # 00020
- {e: -1.74065369122E-01, f:  2.0},  # 00021
- {e: -1.714979107092E-01, f:  2.0},  # 00022
- {e: -1.430448870045E-01, f:  2.0},  # 00023
- {e: -1.312334875542E-01, f:  2.0},  # 00024
- {e: -1.2862069307E-01, f:  2.0},  # 00025
- {e: -1.108696432064E-01, f:  2.0},  # 00026
- {e: -1.09509733957E-01, f:  2.0},  # 00027
- {e: -9.737471107345E-02, f:  2.0},  # 00028
- {e: -9.212472271154E-02, f:  2.0},  # 00029
- {e: -6.85765433965E-02, f:  2.0},  # 00030
- {e: -5.231577769561E-02, f:  2.0},  # 00031
- {e: -4.687112881983E-02, f:  2.0},  # 00032
- {e: -4.371276060137E-02, f:  2.0},  # 00033
- {e: -3.437019057944E-02, f:  2.0},  # 00034
- {e: -1.473611954608E-02, f:  2.0},  # 00035
- {e: -1.373648883941E-02, f:  2.0},  # 00036
- {e:  3.388669016503E-02, f:  2.0},  # 00037
- {e:  3.995188054604E-02, f:  2.0},  # 00038
- {e:  6.882515411157E-02, f:  2.0},  # 00039
- {e:  7.114676827291E-02, f:  2.0},  # 00040
- {e:  7.460627906069E-02, f:  2.0},  # 00041
- {e:  9.422670774258E-02, f:  2.0},  # 00042
- {e:  1.043947529269E-01, f:  2.0},  # 00043
- {e:  1.078337972566E-01, f:  2.0},  # 00044
- {e:  1.639859419689E-01, f:  2.0},  # 00045
- {e:  1.816075653081E-01, f:  2.0},  # 00046
- {e:  2.042041339242E-01, f:  2.0},  # 00047
- {e:  2.114826906322E-01, f:  2.0},  # 00048
- {e:  2.353767526521E-01, f:  2.0}] # 00049
-       summary: [ {kernel optimization: DIAG, mixing quantity: DENS, mix hist:  5, 
- iter:  3, delta:  1.65E-06, energy: -1.51677684332356989E+02, D:  3.506E-01}]
-   -  #-------------------------------------------------------------------- kernel iter: 4
-       Kernel update:
-         max dev from unity            :  5.44E-02
-         Hamiltonian application required:  Yes
-         method                        : diagonalization
-         mode                          : sequential
-         communication strategy kernel : ALLREDUCE
-         Kohn-Sham residue             :  3.381E-01
-         Coefficients available        :  Yes
-       Hamiltonian update: {
- Energies: {Ekin:  1.7407076132E+02, Epot: -1.74421863067E+02, Enl:  1.71498687563E+01, 
-              EH:  8.49018283898E+02, EXC: -4.84115353373E+01, EvXC: -6.34172834367E+01}, 
-    Total charge:  9.799998670331E+01, 
- Poisson Solver: {BC: Free, Box:  [  159,  139,  113 ], MPI tasks:  3}}
-        #Eigenvalues and New Occupation Numbers
-       Orbitals: [
- {e: -7.576425879292E-01, f:  2.0},  # 00001
- {e: -6.690755943294E-01, f:  2.0},  # 00002
- {e: -5.995934828123E-01, f:  2.0},  # 00003
- {e: -5.37727146672E-01, f:  2.0},  # 00004
- {e: -4.955486382402E-01, f:  2.0},  # 00005
- {e: -4.929030615162E-01, f:  2.0},  # 00006
- {e: -4.274442733145E-01, f:  2.0},  # 00007
- {e: -4.242401010378E-01, f:  2.0},  # 00008
- {e: -4.132030752698E-01, f:  2.0},  # 00009
- {e: -3.879342291175E-01, f:  2.0},  # 00010
- {e: -3.293595014271E-01, f:  2.0},  # 00011
- {e: -3.224283183806E-01, f:  2.0},  # 00012
- {e: -3.181765680638E-01, f:  2.0},  # 00013
- {e: -2.928966484033E-01, f:  2.0},  # 00014
- {e: -2.758679839666E-01, f:  2.0},  # 00015
- {e: -2.430888019757E-01, f:  2.0},  # 00016
- {e: -2.168581100037E-01, f:  2.0},  # 00017
- {e: -1.980897826412E-01, f:  2.0},  # 00018
- {e: -1.95602647258E-01, f:  2.0},  # 00019
- {e: -1.934819074529E-01, f:  2.0},  # 00020
- {e: -1.713563024205E-01, f:  2.0},  # 00021
- {e: -1.673108446522E-01, f:  2.0},  # 00022
- {e: -1.380654987604E-01, f:  2.0},  # 00023
- {e: -1.29799293363E-01, f:  2.0},  # 00024
- {e: -1.23489690162E-01, f:  2.0},  # 00025
- {e: -1.159855040353E-01, f:  2.0},  # 00026
- {e: -1.07937728531E-01, f:  2.0},  # 00027
- {e: -9.627365121645E-02, f:  2.0},  # 00028
- {e: -8.229878116567E-02, f:  2.0},  # 00029
- {e: -5.857037065892E-02, f:  2.0},  # 00030
- {e: -5.019318801603E-02, f:  2.0},  # 00031
- {e: -4.628052589389E-02, f:  2.0},  # 00032
- {e: -3.91541631971E-02, f:  2.0},  # 00033
- {e: -3.409867316762E-02, f:  2.0},  # 00034
- {e: -2.701420628866E-02, f:  2.0},  # 00035
- {e: -1.17679417592E-02, f:  2.0},  # 00036
- {e:  3.593752777964E-02, f:  2.0},  # 00037
- {e:  4.293094462035E-02, f:  2.0},  # 00038
- {e:  4.877383993533E-02, f:  2.0},  # 00039
- {e:  7.428364400745E-02, f:  2.0},  # 00040
- {e:  7.56693968966E-02, f:  2.0},  # 00041
- {e:  8.940801756209E-02, f:  2.0},  # 00042
- {e:  9.518182987165E-02, f:  2.0},  # 00043
- {e:  1.099171362983E-01, f:  2.0},  # 00044
- {e:  1.634056417766E-01, f:  2.0},  # 00045
- {e:  1.800687037095E-01, f:  2.0},  # 00046
- {e:  2.038683141987E-01, f:  2.0},  # 00047
- {e:  2.10420307704E-01, f:  2.0},  # 00048
- {e:  2.34244532028E-01, f:  2.0}] # 00049
-       summary: [ {kernel optimization: DIAG, mixing quantity: DENS, mix hist:  5, 
- iter:  4, delta:  1.12E-06, energy: -1.51610552204975193E+02, D:  6.713E-02}]
-   -  #-------------------------------------------------------------------- kernel iter: 5
-       Kernel update:
-         max dev from unity            :  5.44E-02
-         Hamiltonian application required:  Yes
-         method                        : diagonalization
-         mode                          : sequential
-         communication strategy kernel : ALLREDUCE
-         Kohn-Sham residue             :  3.346E-01
-         Coefficients available        :  Yes
-       Hamiltonian update: {
- Energies: {Ekin:  1.7407076132E+02, Epot: -1.74170013899E+02, Enl:  1.71498687563E+01, 
-              EH:  8.49079249494E+02, EXC: -4.80629135328E+01, EvXC: -6.29568880817E+01}, 
-    Total charge:  9.799998651866E+01, 
- Poisson Solver: {BC: Free, Box:  [  159,  139,  113 ], MPI tasks:  3}}
-        #Eigenvalues and New Occupation Numbers
-       Orbitals: [
- {e: -7.576733010914E-01, f:  2.0},  # 00001
- {e: -6.617288191649E-01, f:  2.0},  # 00002
- {e: -5.932065542362E-01, f:  2.0},  # 00003
- {e: -5.259278312728E-01, f:  2.0},  # 00004
- {e: -4.908348081271E-01, f:  2.0},  # 00005
- {e: -4.787261462369E-01, f:  2.0},  # 00006
- {e: -4.220371964473E-01, f:  2.0},  # 00007
- {e: -4.19142520775E-01, f:  2.0},  # 00008
- {e: -4.047756205308E-01, f:  2.0},  # 00009
- {e: -3.838076384878E-01, f:  2.0},  # 00010
- {e: -3.267063006236E-01, f:  2.0},  # 00011
- {e: -3.248686765531E-01, f:  2.0},  # 00012
- {e: -3.196947079667E-01, f:  2.0},  # 00013
- {e: -2.894235723582E-01, f:  2.0},  # 00014
- {e: -2.729493724523E-01, f:  2.0},  # 00015
- {e: -2.459351787976E-01, f:  2.0},  # 00016
- {e: -2.132352768073E-01, f:  2.0},  # 00017
- {e: -1.982278649561E-01, f:  2.0},  # 00018
- {e: -1.928209174671E-01, f:  2.0},  # 00019
- {e: -1.830206167559E-01, f:  2.0},  # 00020
- {e: -1.715933108506E-01, f:  2.0},  # 00021
- {e: -1.645234189616E-01, f:  2.0},  # 00022
- {e: -1.341787672967E-01, f:  2.0},  # 00023
- {e: -1.327545764305E-01, f:  2.0},  # 00024
- {e: -1.220491568631E-01, f:  2.0},  # 00025
- {e: -1.084470556704E-01, f:  2.0},  # 00026
- {e: -1.036031452564E-01, f:  2.0},  # 00027
- {e: -9.595027099557E-02, f:  2.0},  # 00028
- {e: -7.725075401836E-02, f:  2.0},  # 00029
- {e: -5.553562124149E-02, f:  2.0},  # 00030
- {e: -5.168437429116E-02, f:  2.0},  # 00031
- {e: -5.130174237216E-02, f:  2.0},  # 00032
- {e: -3.823550762598E-02, f:  2.0},  # 00033
- {e: -3.621164724531E-02, f:  2.0},  # 00034
- {e: -2.822384990767E-02, f:  2.0},  # 00035
- {e: -9.432077579366E-03, f:  2.0},  # 00036
- {e:  2.901343798869E-02, f:  2.0},  # 00037
- {e:  3.37751483605E-02, f:  2.0},  # 00038
- {e:  4.926788621075E-02, f:  2.0},  # 00039
- {e:  7.478917565113E-02, f:  2.0},  # 00040
- {e:  8.251573292121E-02, f:  2.0},  # 00041
- {e:  9.584690574764E-02, f:  2.0},  # 00042
- {e:  9.837696369624E-02, f:  2.0},  # 00043
- {e:  1.115571101042E-01, f:  2.0},  # 00044
- {e:  1.654070502784E-01, f:  2.0},  # 00045
- {e:  1.797625042231E-01, f:  2.0},  # 00046
- {e:  2.035442639179E-01, f:  2.0},  # 00047
- {e:  2.098795228693E-01, f:  2.0},  # 00048
- {e:  2.32105896316E-01, f:  2.0}] # 00049
-       summary: [ {kernel optimization: DIAG, mixing quantity: DENS, mix hist:  5, 
- iter:  5, delta:  6.8E-07, energy: -1.51569746576494708E+02, D:  4.081E-02}]
-   -  &final_kernel001  { #-------------------------------------------------------- iter: 6
- summary: [ {kernel optimization: DIAG, mixing quantity: DENS, mix hist:  5, 
- iter:  6, delta:  6.8E-07, energy: -1.51569746576494708E+02, D:  4.081E-02}]}
-    #================================================================= Summary of both steps
-   self consistency summary: &it_sc001
-   -  {iter:  1, target function: HYBRID, mean conf prefac:  6.7E-02,  #WARNING: support function optimization not converged
- kernel optimization: DIAG,  #WARNING: density optimization not converged
- iter low:  1, delta out:  2.183E-06, energy: -1.51569746576494708E+02, D: -1.516E+02}
-   multiplicator for the confinement   :  0.55039262329511096
-=======
  Energies: {Ekin:  1.73481341187E+02, Epot: -1.53496124996E+02, Enl:  1.71973522196E+01}, 
  Orthoconstraint:  Yes,  #WARNING: EXPERIMENTAL: modify eval
  Preconditioning:  Yes, rel D:  4.66E-02, kappa:  5.460E-01, kappa to history:  Yes, 
@@ -1971,386 +1291,21 @@
  iterations to converge support functions:  2, kernel optimization: DIAG,  #WARNING: density optimization not converged
  iter low:  1, delta out:  1.774E-06, energy: -1.51395713038911026E+02, D: -1.514E+02}
    multiplicator for the confinement   :  0.54603253960604714
->>>>>>> ffa93dbe
     #WARNING: No orthogonalizing of the support functions
     #========================================================= support function optimization
  - support function optimization: &it_supfun002
    -  { #-------------------------------------------------------------------------- iter: 1
  target function: HYBRID, Hamiltonian Applied:  Yes, 
-<<<<<<< HEAD
- Energies: {Ekin:  1.7407076132E+02, Epot: -1.62071533349E+02, Enl:  1.71498687563E+01}, 
- Orthoconstraint:  Yes,  #WARNING: EXPERIMENTAL: modify eval
- Preconditioning:  Yes, rel D:  0.0, 
- iter:  1, fnrm:  2.68E-01, Omega: -1.395307059259396E+02, D: -2.68E+01, D best: -2.68E+01, 
-=======
  Energies: {Ekin:  1.73481341187E+02, Epot: -1.61551831008E+02, Enl:  1.71973522196E+01}, 
  Orthoconstraint:  Yes,  #WARNING: EXPERIMENTAL: modify eval
  Preconditioning:  Yes, rel D:  0.00E+00, 
  iter:  1, fnrm:  2.85E-01, Omega: -1.394465358960773E+02, D: -2.67E+01, D best: -2.67E+01, 
->>>>>>> ffa93dbe
  Optimization: {algorithm: DIIS, history length:  8, consecutive failures:  0, 
            total failures:  0}, 
  Orthogonalization:  No, normalization:  Yes, Normalization:  Yes, 
          communication strategy kernel: ALLREDUCE, reconstruct kernel:  Yes}
    -  { #-------------------------------------------------------------------------- iter: 2
  target function: HYBRID, Hamiltonian Applied:  Yes, 
-<<<<<<< HEAD
- Energies: {Ekin:  1.71900736031E+02, Epot: -1.59367259585E+02, Enl:  1.66005683935E+01}, 
- Orthoconstraint:  Yes,  #WARNING: EXPERIMENTAL: modify eval
- Preconditioning:  Yes, rel D:  7.64E-03, kappa:  2.793E-01, kappa to history:  Yes, 
- iter:  2, fnrm:  1.86E-01, Omega: -1.405972056475246E+02, D: -1.07, D best: -1.07, 
- exit criterion: energy difference}
-   -  &final_supfun002  { #-------------------------------------------------------- iter: 2
- target function: HYBRID, 
- Energies: {Ekin:  1.71900736031E+02, Epot: -1.59367259585E+02, Enl:  1.66005683935E+01}, 
- iter:  2, fnrm:  1.86E-01, Omega: -1.405972056475246E+02, D: -1.07, D best: -1.07}
-      #Support functions created
-    #=================================================================== kernel optimization
- - kernel optimization: &it_kernel002
-   -  #-------------------------------------------------------------------- kernel iter: 1
-       Kernel update:
-         max dev from unity            :  5.68E-02
-         Hamiltonian application required:  No
-         method                        : diagonalization
-         mode                          : sequential
-         communication strategy kernel : ALLREDUCE
-         Coefficients available        :  Yes
-       Hamiltonian update: {
- Energies: {Ekin:  1.7407076132E+02, Epot: -1.74170013899E+02, Enl:  1.71498687563E+01, 
-              EH:  8.48788295198E+02, EXC: -4.76815633867E+01, EvXC: -6.24533557881E+01}, 
-    Total charge:  9.799998707795E+01, 
- Poisson Solver: {BC: Free, Box:  [  159,  139,  113 ], MPI tasks:  3}}
-        #Eigenvalues and New Occupation Numbers
-       Orbitals: [
- {e: -7.774676248078E-01, f:  2.0},  # 00001
- {e: -6.353469732758E-01, f:  2.0},  # 00002
- {e: -5.805887388162E-01, f:  2.0},  # 00003
- {e: -5.101831428953E-01, f:  2.0},  # 00004
- {e: -4.780144638737E-01, f:  2.0},  # 00005
- {e: -4.727439768417E-01, f:  2.0},  # 00006
- {e: -4.371412878082E-01, f:  2.0},  # 00007
- {e: -4.159147062848E-01, f:  2.0},  # 00008
- {e: -4.104373794235E-01, f:  2.0},  # 00009
- {e: -3.987354407541E-01, f:  2.0},  # 00010
- {e: -3.503712427084E-01, f:  2.0},  # 00011
- {e: -3.45119064359E-01, f:  2.0},  # 00012
- {e: -3.411623018129E-01, f:  2.0},  # 00013
- {e: -2.997691446339E-01, f:  2.0},  # 00014
- {e: -2.830372207816E-01, f:  2.0},  # 00015
- {e: -2.593089242189E-01, f:  2.0},  # 00016
- {e: -2.245328544859E-01, f:  2.0},  # 00017
- {e: -2.189980443459E-01, f:  2.0},  # 00018
- {e: -2.090959389924E-01, f:  2.0},  # 00019
- {e: -2.040898569089E-01, f:  2.0},  # 00020
- {e: -1.902552537762E-01, f:  2.0},  # 00021
- {e: -1.879089945217E-01, f:  2.0},  # 00022
- {e: -1.484566618483E-01, f:  2.0},  # 00023
- {e: -1.410795833608E-01, f:  2.0},  # 00024
- {e: -1.370831781775E-01, f:  2.0},  # 00025
- {e: -1.235924407073E-01, f:  2.0},  # 00026
- {e: -1.17621710064E-01, f:  2.0},  # 00027
- {e: -1.085460428524E-01, f:  2.0},  # 00028
- {e: -1.031192317865E-01, f:  2.0},  # 00029
- {e: -7.685295004166E-02, f:  2.0},  # 00030
- {e: -7.655584778165E-02, f:  2.0},  # 00031
- {e: -5.66842118112E-02, f:  2.0},  # 00032
- {e: -5.190878837118E-02, f:  2.0},  # 00033
- {e: -4.990339189069E-02, f:  2.0},  # 00034
- {e: -4.034188995285E-02, f:  2.0},  # 00035
- {e: -1.995432733051E-02, f:  2.0},  # 00036
- {e: -4.736216762574E-03, f:  2.0},  # 00037
- {e:  1.265439948949E-02, f:  2.0},  # 00038
- {e:  1.97424266407E-02, f:  2.0},  # 00039
- {e:  4.559188437289E-02, f:  2.0},  # 00040
- {e:  6.73917932962E-02, f:  2.0},  # 00041
- {e:  7.622967986257E-02, f:  2.0},  # 00042
- {e:  8.814244650442E-02, f:  2.0},  # 00043
- {e:  9.475543659559E-02, f:  2.0},  # 00044
- {e:  1.362297878E-01, f:  2.0},  # 00045
- {e:  1.424382394359E-01, f:  2.0},  # 00046
- {e:  1.541833987307E-01, f:  2.0},  # 00047
- {e:  1.581293044932E-01, f:  2.0},  # 00048
- {e:  1.630117646115E-01, f:  2.0}] # 00049
-       summary: [ {kernel optimization: DIAG, mixing quantity: DENS, mix hist:  5, 
- iter:  1, delta:  1.03E-06, energy: -1.53017538203681511E+02, D: -1.448}]
-   -  #-------------------------------------------------------------------- kernel iter: 2
-       Kernel update:
-         max dev from unity            :  5.68E-02
-         Hamiltonian application required:  Yes
-         method                        : diagonalization
-         mode                          : sequential
-         communication strategy kernel : ALLREDUCE
-         Kohn-Sham residue             :  2.755E-01
-         Coefficients available        :  Yes
-       Hamiltonian update: {
- Energies: {Ekin:  1.71900736031E+02, Epot: -1.72279817541E+02, Enl:  1.66005683935E+01, 
-              EH:  8.48826996904E+02,  EXC: -4.77249607314E+01, EvXC: -6.2510671749E+01}, 
-    Total charge:  9.799998708354E+01, 
- Poisson Solver: {BC: Free, Box:  [  159,  139,  113 ], MPI tasks:  3}}
-        #Eigenvalues and New Occupation Numbers
-       Orbitals: [
- {e: -7.766919064506E-01, f:  2.0},  # 00001
- {e: -6.369744752469E-01, f:  2.0},  # 00002
- {e: -5.807729264854E-01, f:  2.0},  # 00003
- {e: -5.106616828803E-01, f:  2.0},  # 00004
- {e: -4.783766204139E-01, f:  2.0},  # 00005
- {e: -4.727103988128E-01, f:  2.0},  # 00006
- {e: -4.368940721034E-01, f:  2.0},  # 00007
- {e: -4.159946867466E-01, f:  2.0},  # 00008
- {e: -4.104713855127E-01, f:  2.0},  # 00009
- {e: -3.987326276175E-01, f:  2.0},  # 00010
- {e: -3.498171111325E-01, f:  2.0},  # 00011
- {e: -3.446887064984E-01, f:  2.0},  # 00012
- {e: -3.404471863309E-01, f:  2.0},  # 00013
- {e: -2.995671835967E-01, f:  2.0},  # 00014
- {e: -2.829049991259E-01, f:  2.0},  # 00015
- {e: -2.585374601554E-01, f:  2.0},  # 00016
- {e: -2.243102031746E-01, f:  2.0},  # 00017
- {e: -2.183207971854E-01, f:  2.0},  # 00018
- {e: -2.086499799159E-01, f:  2.0},  # 00019
- {e: -2.043187764458E-01, f:  2.0},  # 00020
- {e: -1.898415280843E-01, f:  2.0},  # 00021
- {e: -1.873912632145E-01, f:  2.0},  # 00022
- {e: -1.481902817952E-01, f:  2.0},  # 00023
- {e: -1.393085407795E-01, f:  2.0},  # 00024
- {e: -1.367560611328E-01, f:  2.0},  # 00025
- {e: -1.236644327377E-01, f:  2.0},  # 00026
- {e: -1.175179002311E-01, f:  2.0},  # 00027
- {e: -1.080067820312E-01, f:  2.0},  # 00028
- {e: -1.027709526786E-01, f:  2.0},  # 00029
- {e: -7.602101356198E-02, f:  2.0},  # 00030
- {e: -7.584296846446E-02, f:  2.0},  # 00031
- {e: -5.65472043771E-02, f:  2.0},  # 00032
- {e: -5.212121934808E-02, f:  2.0},  # 00033
- {e: -4.99762778212E-02, f:  2.0},  # 00034
- {e: -4.039754267009E-02, f:  2.0},  # 00035
- {e: -1.970972467624E-02, f:  2.0},  # 00036
- {e: -3.994690430531E-03, f:  2.0},  # 00037
- {e:  1.306151047329E-02, f:  2.0},  # 00038
- {e:  2.024306595056E-02, f:  2.0},  # 00039
- {e:  4.539217652054E-02, f:  2.0},  # 00040
- {e:  6.784971303828E-02, f:  2.0},  # 00041
- {e:  7.562256670614E-02, f:  2.0},  # 00042
- {e:  8.848371693279E-02, f:  2.0},  # 00043
- {e:  9.393183186639E-02, f:  2.0},  # 00044
- {e:  1.36734511619E-01, f:  2.0},  # 00045
- {e:  1.426500397044E-01, f:  2.0},  # 00046
- {e:  1.548579374301E-01, f:  2.0},  # 00047
- {e:  1.586718555574E-01, f:  2.0},  # 00048
- {e:  1.636072488228E-01, f:  2.0}] # 00049
-       summary: [ {kernel optimization: DIAG, mixing quantity: DENS, mix hist:  5, 
- iter:  2, delta:  1.06E-06, energy: -1.53019595109440502E+02, D: -2.057E-03}]
-   -  #-------------------------------------------------------------------- kernel iter: 3
-       Kernel update:
-         max dev from unity            :  5.68E-02
-         Hamiltonian application required:  Yes
-         method                        : diagonalization
-         mode                          : sequential
-         communication strategy kernel : ALLREDUCE
-         Kohn-Sham residue             :  2.73E-01
-         Coefficients available        :  Yes
-       Hamiltonian update: {
- Energies: {Ekin:  1.71900736031E+02, Epot: -1.72886837115E+02, Enl:  1.66005683935E+01, 
-              EH:  8.48087637225E+02,  EXC: -4.7529811124E+01, EvXC: -6.22528804011E+01}, 
-    Total charge:  9.799998705215E+01, 
- Poisson Solver: {BC: Free, Box:  [  159,  139,  113 ], MPI tasks:  3}}
-        #Eigenvalues and New Occupation Numbers
-       Orbitals: [
- {e: -7.63930797252E-01, f:  2.0},  # 00001
- {e: -6.514383686237E-01, f:  2.0},  # 00002
- {e: -5.858931491055E-01, f:  2.0},  # 00003
- {e: -5.159175664049E-01, f:  2.0},  # 00004
- {e: -4.83745182376E-01, f:  2.0},  # 00005
- {e: -4.794579805909E-01, f:  2.0},  # 00006
- {e: -4.46940269604E-01, f:  2.0},  # 00007
- {e: -4.222764962408E-01, f:  2.0},  # 00008
- {e: -4.152027802733E-01, f:  2.0},  # 00009
- {e: -4.051904480581E-01, f:  2.0},  # 00010
- {e: -3.557709723542E-01, f:  2.0},  # 00011
- {e: -3.485449843075E-01, f:  2.0},  # 00012
- {e: -3.418902574903E-01, f:  2.0},  # 00013
- {e: -3.052256228509E-01, f:  2.0},  # 00014
- {e: -2.869934610636E-01, f:  2.0},  # 00015
- {e: -2.645581081256E-01, f:  2.0},  # 00016
- {e: -2.305222360669E-01, f:  2.0},  # 00017
- {e: -2.260356828683E-01, f:  2.0},  # 00018
- {e: -2.13547096382E-01, f:  2.0},  # 00019
- {e: -2.091422200922E-01, f:  2.0},  # 00020
- {e: -1.943852592217E-01, f:  2.0},  # 00021
- {e: -1.911956307875E-01, f:  2.0},  # 00022
- {e: -1.534039492487E-01, f:  2.0},  # 00023
- {e: -1.427334963885E-01, f:  2.0},  # 00024
- {e: -1.401511729524E-01, f:  2.0},  # 00025
- {e: -1.283944154343E-01, f:  2.0},  # 00026
- {e: -1.222177147883E-01, f:  2.0},  # 00027
- {e: -1.156550477448E-01, f:  2.0},  # 00028
- {e: -1.031064399346E-01, f:  2.0},  # 00029
- {e: -8.408580950474E-02, f:  2.0},  # 00030
- {e: -8.254522693381E-02, f:  2.0},  # 00031
- {e: -6.2637966811E-02, f:  2.0},  # 00032
- {e: -6.234890565209E-02, f:  2.0},  # 00033
- {e: -5.628936268459E-02, f:  2.0},  # 00034
- {e: -4.951156456668E-02, f:  2.0},  # 00035
- {e: -2.773377215372E-02, f:  2.0},  # 00036
- {e: -1.423614695241E-02, f:  2.0},  # 00037
- {e:  8.975820823121E-03, f:  2.0},  # 00038
- {e:  1.039280555807E-02, f:  2.0},  # 00039
- {e:  3.796465761129E-02, f:  2.0},  # 00040
- {e:  5.77190927253E-02, f:  2.0},  # 00041
- {e:  6.484672862637E-02, f:  2.0},  # 00042
- {e:  7.623037755339E-02, f:  2.0},  # 00043
- {e:  8.026681877097E-02, f:  2.0},  # 00044
- {e:  1.243281626041E-01, f:  2.0},  # 00045
- {e:  1.33981547033E-01, f:  2.0},  # 00046
- {e:  1.426273033881E-01, f:  2.0},  # 00047
- {e:  1.485399134388E-01, f:  2.0},  # 00048
- {e:  1.528943056002E-01, f:  2.0}] # 00049
-       summary: [ {kernel optimization: DIAG, mixing quantity: DENS, mix hist:  5, 
- iter:  3, delta:  7.23E-07, energy: -1.5299746243712741E+02, D:  2.213E-02}]
-   -  #-------------------------------------------------------------------- kernel iter: 4
-       Kernel update:
-         max dev from unity            :  5.68E-02
-         Hamiltonian application required:  Yes
-         method                        : diagonalization
-         mode                          : sequential
-         communication strategy kernel : ALLREDUCE
-         Kohn-Sham residue             :  2.727E-01
-         Coefficients available        :  Yes
-       Hamiltonian update: {
- Energies: {Ekin:  1.71900736031E+02, Epot: -1.72954082769E+02, Enl:  1.66005683935E+01, 
-              EH:  8.48008947932E+02,  EXC: -4.75132134124E+01, EvXC: -6.2230952533E+01}, 
-    Total charge:  9.799998705322E+01, 
- Poisson Solver: {BC: Free, Box:  [  159,  139,  113 ], MPI tasks:  3}}
-        #Eigenvalues and New Occupation Numbers
-       Orbitals: [
- {e: -7.636087351508E-01, f:  2.0},  # 00001
- {e: -6.52463346656E-01, f:  2.0},  # 00002
- {e: -5.864140123535E-01, f:  2.0},  # 00003
- {e: -5.165953459161E-01, f:  2.0},  # 00004
- {e: -4.844967250671E-01, f:  2.0},  # 00005
- {e: -4.801951529783E-01, f:  2.0},  # 00006
- {e: -4.480799956999E-01, f:  2.0},  # 00007
- {e: -4.229787739886E-01, f:  2.0},  # 00008
- {e: -4.158204409955E-01, f:  2.0},  # 00009
- {e: -4.059374495647E-01, f:  2.0},  # 00010
- {e: -3.566323137096E-01, f:  2.0},  # 00011
- {e: -3.494312371273E-01, f:  2.0},  # 00012
- {e: -3.419518989632E-01, f:  2.0},  # 00013
- {e: -3.057763352923E-01, f:  2.0},  # 00014
- {e: -2.874250733081E-01, f:  2.0},  # 00015
- {e: -2.651506866063E-01, f:  2.0},  # 00016
- {e: -2.312866024851E-01, f:  2.0},  # 00017
- {e: -2.267056735792E-01, f:  2.0},  # 00018
- {e: -2.140852845098E-01, f:  2.0},  # 00019
- {e: -2.099130241459E-01, f:  2.0},  # 00020
- {e: -1.948918331352E-01, f:  2.0},  # 00021
- {e: -1.916901469625E-01, f:  2.0},  # 00022
- {e: -1.539551988489E-01, f:  2.0},  # 00023
- {e: -1.433219958632E-01, f:  2.0},  # 00024
- {e: -1.405903614496E-01, f:  2.0},  # 00025
- {e: -1.289425049753E-01, f:  2.0},  # 00026
- {e: -1.228647504357E-01, f:  2.0},  # 00027
- {e: -1.164856292474E-01, f:  2.0},  # 00028
- {e: -1.035360390632E-01, f:  2.0},  # 00029
- {e: -8.492829502533E-02, f:  2.0},  # 00030
- {e: -8.324330420455E-02, f:  2.0},  # 00031
- {e: -6.325039918137E-02, f:  2.0},  # 00032
- {e: -6.300875975198E-02, f:  2.0},  # 00033
- {e: -5.692462684627E-02, f:  2.0},  # 00034
- {e: -5.022480828906E-02, f:  2.0},  # 00035
- {e: -2.864048163135E-02, f:  2.0},  # 00036
- {e: -1.533033008369E-02, f:  2.0},  # 00037
- {e:  8.680771145791E-03, f:  2.0},  # 00038
- {e:  9.348834039397E-03, f:  2.0},  # 00039
- {e:  3.721368044059E-02, f:  2.0},  # 00040
- {e:  5.659006700124E-02, f:  2.0},  # 00041
- {e:  6.381322690614E-02, f:  2.0},  # 00042
- {e:  7.533082140493E-02, f:  2.0},  # 00043
- {e:  7.931817472903E-02, f:  2.0},  # 00044
- {e:  1.230010910153E-01, f:  2.0},  # 00045
- {e:  1.330091077635E-01, f:  2.0},  # 00046
- {e:  1.411850479256E-01, f:  2.0},  # 00047
- {e:  1.475297957204E-01, f:  2.0},  # 00048
- {e:  1.517004179415E-01, f:  2.0}] # 00049
-       summary: [ {kernel optimization: DIAG, mixing quantity: DENS, mix hist:  5, 
- iter:  4, delta:  6.95E-07, energy: -1.5299604031841659E+02, D:  1.422E-03}]
-   -  #-------------------------------------------------------------------- kernel iter: 5
-       Kernel update:
-         max dev from unity            :  5.68E-02
-         Hamiltonian application required:  Yes
-         method                        : diagonalization
-         mode                          : sequential
-         communication strategy kernel : ALLREDUCE
-         Kohn-Sham residue             :  2.702E-01
-         Coefficients available        :  Yes
-       Hamiltonian update: {
- Energies: {Ekin:  1.71900736031E+02, Epot: -1.7363306237E+02, Enl:  1.66005683935E+01, 
-              EH:  8.47185754539E+02,  EXC: -4.73551987973E+01, EvXC: -6.20221293512E+01}, 
-    Total charge:  9.799998704007E+01, 
- Poisson Solver: {BC: Free, Box:  [  159,  139,  113 ], MPI tasks:  3}}
-        #Eigenvalues and New Occupation Numbers
-       Orbitals: [
- {e: -7.673667791599E-01, f:  2.0},  # 00001
- {e: -6.622389734046E-01, f:  2.0},  # 00002
- {e: -5.916033490066E-01, f:  2.0},  # 00003
- {e: -5.220551940471E-01, f:  2.0},  # 00004
- {e: -4.923396711825E-01, f:  2.0},  # 00005
- {e: -4.864170569769E-01, f:  2.0},  # 00006
- {e: -4.615853782124E-01, f:  2.0},  # 00007
- {e: -4.314338491769E-01, f:  2.0},  # 00008
- {e: -4.211070629829E-01, f:  2.0},  # 00009
- {e: -4.126011191631E-01, f:  2.0},  # 00010
- {e: -3.657903216179E-01, f:  2.0},  # 00011
- {e: -3.59812967572E-01, f:  2.0},  # 00012
- {e: -3.451612723593E-01, f:  2.0},  # 00013
- {e: -3.099723897316E-01, f:  2.0},  # 00014
- {e: -2.907014755094E-01, f:  2.0},  # 00015
- {e: -2.711454636216E-01, f:  2.0},  # 00016
- {e: -2.405325622694E-01, f:  2.0},  # 00017
- {e: -2.31200342566E-01, f:  2.0},  # 00018
- {e: -2.187714209274E-01, f:  2.0},  # 00019
- {e: -2.156227409167E-01, f:  2.0},  # 00020
- {e: -1.991696130815E-01, f:  2.0},  # 00021
- {e: -1.953654848392E-01, f:  2.0},  # 00022
- {e: -1.590348912465E-01, f:  2.0},  # 00023
- {e: -1.485232220944E-01, f:  2.0},  # 00024
- {e: -1.476555623706E-01, f:  2.0},  # 00025
- {e: -1.331638125833E-01, f:  2.0},  # 00026
- {e: -1.294607019847E-01, f:  2.0},  # 00027
- {e: -1.245475001811E-01, f:  2.0},  # 00028
- {e: -1.092540048563E-01, f:  2.0},  # 00029
- {e: -9.404954175876E-02, f:  2.0},  # 00030
- {e: -9.126044426604E-02, f:  2.0},  # 00031
- {e: -7.047299715916E-02, f:  2.0},  # 00032
- {e: -6.763071337833E-02, f:  2.0},  # 00033
- {e: -6.15108181295E-02, f:  2.0},  # 00034
- {e: -5.634208587536E-02, f:  2.0},  # 00035
- {e: -3.882039807835E-02, f:  2.0},  # 00036
- {e: -2.763457044164E-02, f:  2.0},  # 00037
- {e: -2.656018757481E-03, f:  2.0},  # 00038
- {e:  1.330964855269E-03, f:  2.0},  # 00039
- {e:  3.04445475411E-02, f:  2.0},  # 00040
- {e:  4.344718635776E-02, f:  2.0},  # 00041
- {e:  5.452221677194E-02, f:  2.0},  # 00042
- {e:  6.796452107044E-02, f:  2.0},  # 00043
- {e:  6.870586719701E-02, f:  2.0},  # 00044
- {e:  1.076392710722E-01, f:  2.0},  # 00045
- {e:  1.21057655842E-01, f:  2.0},  # 00046
- {e:  1.233647653216E-01, f:  2.0},  # 00047
- {e:  1.37190432382E-01, f:  2.0},  # 00048
- {e:  1.37859225706E-01, f:  2.0}] # 00049
-       summary: [ {kernel optimization: DIAG, mixing quantity: DENS, mix hist:  5, 
- iter:  5, delta:  3.67E-07, energy: -1.52984512651951718E+02, D:  1.153E-02}]
-   -  &final_kernel002  { #-------------------------------------------------------- iter: 6
- summary: [ {kernel optimization: DIAG, mixing quantity: DENS, mix hist:  5, 
- iter:  6, delta:  3.67E-07, energy: -1.52984512651951718E+02, D:  1.153E-02}]}
-    #================================================================= Summary of both steps
-   self consistency summary: &it_sc002
-   -  {iter:  2, target function: HYBRID, mean conf prefac:  3.69E-02,  #WARNING: support function optimization not converged
- kernel optimization: DIAG,  #WARNING: density optimization not converged
- iter low:  2, delta out:  9.242E-07, energy: -1.52984512651951718E+02, D: -1.415}
-   multiplicator for the confinement   :  0.27930066490403455
-=======
  Energies: {Ekin:  1.70874916796E+02, Epot: -1.58395056212E+02, Enl:  1.64581342786E+01}, 
  Orthoconstraint:  Yes,  #WARNING: EXPERIMENTAL: modify eval
  Preconditioning:  Yes, rel D:  9.14E-03, kappa:  3.022E-01, kappa to history:  Yes, 
@@ -2639,387 +1594,21 @@
  iterations to converge support functions:  2, kernel optimization: DIAG,  #WARNING: density optimization not converged
  iter low:  2, delta out:  1.375E-06, energy: -1.52915452245259075E+02, D: -1.520E+00}
    multiplicator for the confinement   :  0.30224667321259396
->>>>>>> ffa93dbe
     #WARNING: No orthogonalizing of the support functions
     #========================================================= support function optimization
  - support function optimization: &it_supfun003
    -  { #-------------------------------------------------------------------------- iter: 1
  target function: HYBRID, Hamiltonian Applied:  Yes, 
-<<<<<<< HEAD
- Energies: {Ekin:  1.71900736031E+02, Epot: -1.70655035404E+02, Enl:  1.66005683935E+01}, 
- Orthoconstraint:  Yes,  #WARNING: EXPERIMENTAL: modify eval
- Preconditioning:  Yes, rel D:  0.0, 
- iter:  1, fnrm:  2.81E-01, Omega: -1.637053144381905E+02, D: -2.42E+01, D best: -2.42E+01, 
-=======
  Energies: {Ekin:  1.70874916796E+02, Epot: -1.69259855041E+02, Enl:  1.64581342786E+01}, 
  Orthoconstraint:  Yes,  #WARNING: EXPERIMENTAL: modify eval
  Preconditioning:  Yes, rel D:  0.00E+00, 
  iter:  1, fnrm:  2.76E-01, Omega: -1.629130161629467E+02, D: -2.35E+01, D best: -2.35E+01, 
->>>>>>> ffa93dbe
  Optimization: {algorithm: DIIS, history length:  8, consecutive failures:  0, 
            total failures:  0}, 
  Orthogonalization:  No, normalization:  Yes, Normalization:  Yes, 
          communication strategy kernel: ALLREDUCE, reconstruct kernel:  Yes}
    -  { #-------------------------------------------------------------------------- iter: 2
  target function: HYBRID, Hamiltonian Applied:  Yes, 
-<<<<<<< HEAD
- Energies: {Ekin:  1.60824546348E+02, Epot: -1.60323377766E+02, Enl:  1.51331758123E+01}, 
- Orthoconstraint:  Yes,  #WARNING: EXPERIMENTAL: modify eval
- Preconditioning:  Yes, rel D:  2.58E-02, kappa:  5.694E-01, kappa to history:  Yes, 
-      mean kappa:  4.664E-01, dynamic conv crit:  8.58E-02, 
- iter:  2, fnrm:  1.26E-01, Omega: -1.679353712259401E+02, D: -4.23, D best: -4.23, 
- exit criterion: energy difference}
-   -  &final_supfun003  { #-------------------------------------------------------- iter: 2
- target function: HYBRID, 
- Energies: {Ekin:  1.60824546348E+02, Epot: -1.60323377766E+02, Enl:  1.51331758123E+01}, 
- iter:  2, fnrm:  1.26E-01, Omega: -1.679353712259401E+02, D: -4.23, D best: -4.23}
-      #Support functions created
-    #=================================================================== kernel optimization
- - kernel optimization: &it_kernel003
-   -  #-------------------------------------------------------------------- kernel iter: 1
-       Kernel update:
-         max dev from unity            :  9.26E-02
-         Hamiltonian application required:  No
-         method                        : diagonalization
-         mode                          : sequential
-         communication strategy kernel : ALLREDUCE
-         Coefficients available        :  Yes
-       Hamiltonian update: {
- Energies: {Ekin:  1.71900736031E+02, Epot: -1.7363306237E+02, Enl:  1.66005683935E+01, 
-              EH:  8.46412959759E+02,  EXC: -4.71955742459E+01, EvXC: -6.18111504685E+01}, 
-    Total charge:  9.799998825218E+01, 
- Poisson Solver: {BC: Free, Box:  [  159,  139,  113 ], MPI tasks:  3}}
-        #Eigenvalues and New Occupation Numbers
-       Orbitals: [
- {e: -7.900519325266E-01, f:  2.0},  # 00001
- {e: -6.86028658075E-01, f:  2.0},  # 00002
- {e: -6.320381682722E-01, f:  2.0},  # 00003
- {e: -5.704763633125E-01, f:  2.0},  # 00004
- {e: -5.433138406679E-01, f:  2.0},  # 00005
- {e: -5.253445173138E-01, f:  2.0},  # 00006
- {e: -5.189600721671E-01, f:  2.0},  # 00007
- {e: -4.806479825923E-01, f:  2.0},  # 00008
- {e: -4.551397931683E-01, f:  2.0},  # 00009
- {e: -4.450342351913E-01, f:  2.0},  # 00010
- {e: -4.051554392282E-01, f:  2.0},  # 00011
- {e: -4.015518078958E-01, f:  2.0},  # 00012
- {e: -3.68901036299E-01, f:  2.0},  # 00013
- {e: -3.419862769067E-01, f:  2.0},  # 00014
- {e: -3.178207443721E-01, f:  2.0},  # 00015
- {e: -3.024355848319E-01, f:  2.0},  # 00016
- {e: -2.83199594478E-01, f:  2.0},  # 00017
- {e: -2.648627146151E-01, f:  2.0},  # 00018
- {e: -2.535128649396E-01, f:  2.0},  # 00019
- {e: -2.48129352082E-01, f:  2.0},  # 00020
- {e: -2.313996491364E-01, f:  2.0},  # 00021
- {e: -2.187768968601E-01, f:  2.0},  # 00022
- {e: -1.921065068491E-01, f:  2.0},  # 00023
- {e: -1.888572831603E-01, f:  2.0},  # 00024
- {e: -1.744070652042E-01, f:  2.0},  # 00025
- {e: -1.719348087922E-01, f:  2.0},  # 00026
- {e: -1.618549312164E-01, f:  2.0},  # 00027
- {e: -1.542313289703E-01, f:  2.0},  # 00028
- {e: -1.409686640117E-01, f:  2.0},  # 00029
- {e: -1.315475712505E-01, f:  2.0},  # 00030
- {e: -1.262852092651E-01, f:  2.0},  # 00031
- {e: -1.216123163236E-01, f:  2.0},  # 00032
- {e: -1.107669297857E-01, f:  2.0},  # 00033
- {e: -1.046761634102E-01, f:  2.0},  # 00034
- {e: -8.898835374616E-02, f:  2.0},  # 00035
- {e: -8.023260797447E-02, f:  2.0},  # 00036
- {e: -7.166748964928E-02, f:  2.0},  # 00037
- {e: -5.611932433734E-02, f:  2.0},  # 00038
- {e: -4.479522384937E-02, f:  2.0},  # 00039
- {e: -3.825396888339E-02, f:  2.0},  # 00040
- {e: -2.709624273263E-02, f:  2.0},  # 00041
- {e: -5.287167900874E-03, f:  2.0},  # 00042
- {e:  7.7242539821E-03, f:  2.0},  # 00043
- {e:  1.785245470363E-02, f:  2.0},  # 00044
- {e:  2.471364248478E-02, f:  2.0},  # 00045
- {e:  3.465889810301E-02, f:  2.0},  # 00046
- {e:  4.722115541363E-02, f:  2.0},  # 00047
- {e:  6.333112452391E-02, f:  2.0},  # 00048
- {e:  8.038004108409E-02, f:  2.0}] # 00049
-       summary: [ {kernel optimization: DIAG, mixing quantity: DENS, mix hist:  5, 
- iter:  1, delta:  1.79E-06, energy: -1.56543252192693899E+02, D: -3.559}]
-   -  #-------------------------------------------------------------------- kernel iter: 2
-       Kernel update:
-         max dev from unity            :  9.26E-02
-         Hamiltonian application required:  Yes
-         method                        : diagonalization
-         mode                          : sequential
-         communication strategy kernel : ALLREDUCE
-         Kohn-Sham residue             :  1.931E-01
-         Coefficients available        :  Yes
-       Hamiltonian update: {
- Energies: {Ekin:  1.60824546348E+02, Epot: -1.65312770101E+02, Enl:  1.51331758123E+01, 
-              EH:  8.46362687727E+02,  EXC: -4.72010277331E+01, EvXC: -6.18183440436E+01}, 
-    Total charge:  9.799998825177E+01, 
- Poisson Solver: {BC: Free, Box:  [  159,  139,  113 ], MPI tasks:  3}}
-        #Eigenvalues and New Occupation Numbers
-       Orbitals: [
- {e: -7.904313416557E-01, f:  2.0},  # 00001
- {e: -6.873536770672E-01, f:  2.0},  # 00002
- {e: -6.326449440594E-01, f:  2.0},  # 00003
- {e: -5.711759660892E-01, f:  2.0},  # 00004
- {e: -5.43958423178E-01, f:  2.0},  # 00005
- {e: -5.258007674428E-01, f:  2.0},  # 00006
- {e: -5.19930373931E-01, f:  2.0},  # 00007
- {e: -4.814442422828E-01, f:  2.0},  # 00008
- {e: -4.555902151258E-01, f:  2.0},  # 00009
- {e: -4.454609064573E-01, f:  2.0},  # 00010
- {e: -4.056719609193E-01, f:  2.0},  # 00011
- {e: -4.020795108903E-01, f:  2.0},  # 00012
- {e: -3.68968542703E-01, f:  2.0},  # 00013
- {e: -3.422347581867E-01, f:  2.0},  # 00014
- {e: -3.180203916634E-01, f:  2.0},  # 00015
- {e: -3.026404784974E-01, f:  2.0},  # 00016
- {e: -2.837067597986E-01, f:  2.0},  # 00017
- {e: -2.651017927564E-01, f:  2.0},  # 00018
- {e: -2.536951993031E-01, f:  2.0},  # 00019
- {e: -2.485877716979E-01, f:  2.0},  # 00020
- {e: -2.316259929316E-01, f:  2.0},  # 00021
- {e: -2.188325604117E-01, f:  2.0},  # 00022
- {e: -1.92419933037E-01, f:  2.0},  # 00023
- {e: -1.891438376117E-01, f:  2.0},  # 00024
- {e: -1.748106199982E-01, f:  2.0},  # 00025
- {e: -1.724065134183E-01, f:  2.0},  # 00026
- {e: -1.622771700557E-01, f:  2.0},  # 00027
- {e: -1.545589330592E-01, f:  2.0},  # 00028
- {e: -1.413129204657E-01, f:  2.0},  # 00029
- {e: -1.320532996457E-01, f:  2.0},  # 00030
- {e: -1.267073854303E-01, f:  2.0},  # 00031
- {e: -1.221796470712E-01, f:  2.0},  # 00032
- {e: -1.114594411155E-01, f:  2.0},  # 00033
- {e: -1.050961730546E-01, f:  2.0},  # 00034
- {e: -8.927463570148E-02, f:  2.0},  # 00035
- {e: -8.056226585894E-02, f:  2.0},  # 00036
- {e: -7.217262777413E-02, f:  2.0},  # 00037
- {e: -5.675973773609E-02, f:  2.0},  # 00038
- {e: -4.529429773985E-02, f:  2.0},  # 00039
- {e: -3.909987733646E-02, f:  2.0},  # 00040
- {e: -2.772392698807E-02, f:  2.0},  # 00041
- {e: -6.051360567932E-03, f:  2.0},  # 00042
- {e:  6.977094644008E-03, f:  2.0},  # 00043
- {e:  1.671300560532E-02, f:  2.0},  # 00044
- {e:  2.383176921426E-02, f:  2.0},  # 00045
- {e:  3.371527959881E-02, f:  2.0},  # 00046
- {e:  4.640568016522E-02, f:  2.0},  # 00047
- {e:  6.25403726278E-02, f:  2.0},  # 00048
- {e:  7.978363340708E-02, f:  2.0}] # 00049
-       summary: [ {kernel optimization: DIAG, mixing quantity: DENS, mix hist:  5, 
- iter:  2, delta:  1.79E-06, energy: -1.56542798540060176E+02, D:  4.537E-04}]
-   -  #-------------------------------------------------------------------- kernel iter: 3
-       Kernel update:
-         max dev from unity            :  9.26E-02
-         Hamiltonian application required:  Yes
-         method                        : diagonalization
-         mode                          : sequential
-         communication strategy kernel : ALLREDUCE
-         Kohn-Sham residue             :  1.928E-01
-         Coefficients available        :  Yes
-       Hamiltonian update: {
- Energies: {Ekin:  1.60824546348E+02, Epot: -1.65339739616E+02, Enl:  1.51331758123E+01, 
-              EH:  8.46322942912E+02,  EXC: -4.71656465217E+01, EvXC: -6.1771617742E+01}, 
-    Total charge:  9.799998824984E+01, 
- Poisson Solver: {BC: Free, Box:  [  159,  139,  113 ], MPI tasks:  3}}
-        #Eigenvalues and New Occupation Numbers
-       Orbitals: [
- {e: -7.905235057219E-01, f:  2.0},  # 00001
- {e: -6.86362287652E-01, f:  2.0},  # 00002
- {e: -6.325158200987E-01, f:  2.0},  # 00003
- {e: -5.70979683361E-01, f:  2.0},  # 00004
- {e: -5.439654280309E-01, f:  2.0},  # 00005
- {e: -5.256872817241E-01, f:  2.0},  # 00006
- {e: -5.20041219354E-01, f:  2.0},  # 00007
- {e: -4.816587211234E-01, f:  2.0},  # 00008
- {e: -4.55548794126E-01, f:  2.0},  # 00009
- {e: -4.45524551589E-01, f:  2.0},  # 00010
- {e: -4.059981353939E-01, f:  2.0},  # 00011
- {e: -4.026609217802E-01, f:  2.0},  # 00012
- {e: -3.694611460044E-01, f:  2.0},  # 00013
- {e: -3.425626453819E-01, f:  2.0},  # 00014
- {e: -3.183100338023E-01, f:  2.0},  # 00015
- {e: -3.032417880552E-01, f:  2.0},  # 00016
- {e: -2.843501482207E-01, f:  2.0},  # 00017
- {e: -2.653084807252E-01, f:  2.0},  # 00018
- {e: -2.541912821806E-01, f:  2.0},  # 00019
- {e: -2.486399082445E-01, f:  2.0},  # 00020
- {e: -2.32072407892E-01, f:  2.0},  # 00021
- {e: -2.193097006778E-01, f:  2.0},  # 00022
- {e: -1.930039942777E-01, f:  2.0},  # 00023
- {e: -1.896987420339E-01, f:  2.0},  # 00024
- {e: -1.750779374953E-01, f:  2.0},  # 00025
- {e: -1.727512242215E-01, f:  2.0},  # 00026
- {e: -1.625051437555E-01, f:  2.0},  # 00027
- {e: -1.546642930664E-01, f:  2.0},  # 00028
- {e: -1.416250674721E-01, f:  2.0},  # 00029
- {e: -1.32487841917E-01, f:  2.0},  # 00030
- {e: -1.272160160745E-01, f:  2.0},  # 00031
- {e: -1.22232164087E-01, f:  2.0},  # 00032
- {e: -1.116527455815E-01, f:  2.0},  # 00033
- {e: -1.055013900036E-01, f:  2.0},  # 00034
- {e: -8.959941393284E-02, f:  2.0},  # 00035
- {e: -8.073278944348E-02, f:  2.0},  # 00036
- {e: -7.269888960712E-02, f:  2.0},  # 00037
- {e: -5.717864819703E-02, f:  2.0},  # 00038
- {e: -4.562160217171E-02, f:  2.0},  # 00039
- {e: -3.937650287262E-02, f:  2.0},  # 00040
- {e: -2.765224391486E-02, f:  2.0},  # 00041
- {e: -6.343975858381E-03, f:  2.0},  # 00042
- {e:  7.38007730632E-03, f:  2.0},  # 00043
- {e:  1.734740535808E-02, f:  2.0},  # 00044
- {e:  2.345411801156E-02, f:  2.0},  # 00045
- {e:  3.317437923545E-02, f:  2.0},  # 00046
- {e:  4.612545249837E-02, f:  2.0},  # 00047
- {e:  6.213772665297E-02, f:  2.0},  # 00048
- {e:  7.974429211822E-02, f:  2.0}] # 00049
-       summary: [ {kernel optimization: DIAG, mixing quantity: DENS, mix hist:  5, 
- iter:  3, delta:  1.75E-06, energy: -1.56536032256469639E+02, D:  6.766E-03}]
-   -  #-------------------------------------------------------------------- kernel iter: 4
-       Kernel update:
-         max dev from unity            :  9.26E-02
-         Hamiltonian application required:  Yes
-         method                        : diagonalization
-         mode                          : sequential
-         communication strategy kernel : ALLREDUCE
-         Kohn-Sham residue             :  1.928E-01
-         Coefficients available        :  Yes
-       Hamiltonian update: {
- Energies: {Ekin:  1.60824546348E+02, Epot: -1.65371392269E+02, Enl:  1.51331758123E+01, 
-              EH:  8.46291245907E+02,  EXC: -4.71577249219E+01, EvXC: -6.17611682498E+01}, 
-    Total charge:  9.799998825342E+01, 
- Poisson Solver: {BC: Free, Box:  [  159,  139,  113 ], MPI tasks:  3}}
-        #Eigenvalues and New Occupation Numbers
-       Orbitals: [
- {e: -7.897084216303E-01, f:  2.0},  # 00001
- {e: -6.867296909232E-01, f:  2.0},  # 00002
- {e: -6.328749110778E-01, f:  2.0},  # 00003
- {e: -5.714356979792E-01, f:  2.0},  # 00004
- {e: -5.442513880073E-01, f:  2.0},  # 00005
- {e: -5.263519848263E-01, f:  2.0},  # 00006
- {e: -5.201548616005E-01, f:  2.0},  # 00007
- {e: -4.817677233142E-01, f:  2.0},  # 00008
- {e: -4.560766842259E-01, f:  2.0},  # 00009
- {e: -4.459933120419E-01, f:  2.0},  # 00010
- {e: -4.063192979155E-01, f:  2.0},  # 00011
- {e: -4.028008612472E-01, f:  2.0},  # 00012
- {e: -3.69322818321E-01, f:  2.0},  # 00013
- {e: -3.430310877941E-01, f:  2.0},  # 00014
- {e: -3.187074816454E-01, f:  2.0},  # 00015
- {e: -3.035608837324E-01, f:  2.0},  # 00016
- {e: -2.84625514598E-01, f:  2.0},  # 00017
- {e: -2.658178908313E-01, f:  2.0},  # 00018
- {e: -2.545650841649E-01, f:  2.0},  # 00019
- {e: -2.49275307864E-01, f:  2.0},  # 00020
- {e: -2.324102043275E-01, f:  2.0},  # 00021
- {e: -2.19759595704E-01, f:  2.0},  # 00022
- {e: -1.930571970973E-01, f:  2.0},  # 00023
- {e: -1.89870494619E-01, f:  2.0},  # 00024
- {e: -1.75501469412E-01, f:  2.0},  # 00025
- {e: -1.731008678757E-01, f:  2.0},  # 00026
- {e: -1.627096115912E-01, f:  2.0},  # 00027
- {e: -1.552365310569E-01, f:  2.0},  # 00028
- {e: -1.41995695608E-01, f:  2.0},  # 00029
- {e: -1.328291994936E-01, f:  2.0},  # 00030
- {e: -1.274424817001E-01, f:  2.0},  # 00031
- {e: -1.225846663731E-01, f:  2.0},  # 00032
- {e: -1.118395361337E-01, f:  2.0},  # 00033
- {e: -1.057516717452E-01, f:  2.0},  # 00034
- {e: -9.009685482416E-02, f:  2.0},  # 00035
- {e: -8.137341046452E-02, f:  2.0},  # 00036
- {e: -7.298603500691E-02, f:  2.0},  # 00037
- {e: -5.7410281786E-02, f:  2.0},  # 00038
- {e: -4.521235070947E-02, f:  2.0},  # 00039
- {e: -3.950062844418E-02, f:  2.0},  # 00040
- {e: -2.810179043833E-02, f:  2.0},  # 00041
- {e: -6.438864321162E-03, f:  2.0},  # 00042
- {e:  6.810289330831E-03, f:  2.0},  # 00043
- {e:  1.664101508157E-02, f:  2.0},  # 00044
- {e:  2.329218401275E-02, f:  2.0},  # 00045
- {e:  3.316835507696E-02, f:  2.0},  # 00046
- {e:  4.59299792305E-02, f:  2.0},  # 00047
- {e:  6.203977459305E-02, f:  2.0},  # 00048
- {e:  7.943558815221E-02, f:  2.0}] # 00049
-       summary: [ {kernel optimization: DIAG, mixing quantity: DENS, mix hist:  5, 
- iter:  4, delta:  1.75E-06, energy: -1.56535047325302003E+02, D:  9.849E-04}]
-   -  #-------------------------------------------------------------------- kernel iter: 5
-       Kernel update:
-         max dev from unity            :  9.26E-02
-         Hamiltonian application required:  Yes
-         method                        : diagonalization
-         mode                          : sequential
-         communication strategy kernel : ALLREDUCE
-         Kohn-Sham residue             :  1.924E-01
-         Coefficients available        :  Yes
-       Hamiltonian update: {
- Energies: {Ekin:  1.60824546348E+02, Epot: -1.6550532438E+02, Enl:  1.51331758123E+01, 
-              EH:  8.46120383692E+02,  EXC: -4.71260930091E+01, EvXC: -6.17194274556E+01}, 
-    Total charge:  9.799998824183E+01, 
- Poisson Solver: {BC: Free, Box:  [  159,  139,  113 ], MPI tasks:  3}}
-        #Eigenvalues and New Occupation Numbers
-       Orbitals: [
- {e: -7.927761379019E-01, f:  2.0},  # 00001
- {e: -6.88742777568E-01, f:  2.0},  # 00002
- {e: -6.346995451645E-01, f:  2.0},  # 00003
- {e: -5.726873054284E-01, f:  2.0},  # 00004
- {e: -5.458826552941E-01, f:  2.0},  # 00005
- {e: -5.268777474182E-01, f:  2.0},  # 00006
- {e: -5.220865788687E-01, f:  2.0},  # 00007
- {e: -4.836891386293E-01, f:  2.0},  # 00008
- {e: -4.571455551305E-01, f:  2.0},  # 00009
- {e: -4.471017388306E-01, f:  2.0},  # 00010
- {e: -4.079852827093E-01, f:  2.0},  # 00011
- {e: -4.046445774671E-01, f:  2.0},  # 00012
- {e: -3.711637294014E-01, f:  2.0},  # 00013
- {e: -3.442034793234E-01, f:  2.0},  # 00014
- {e: -3.199110430675E-01, f:  2.0},  # 00015
- {e: -3.050785525092E-01, f:  2.0},  # 00016
- {e: -2.864375348941E-01, f:  2.0},  # 00017
- {e: -2.668023269433E-01, f:  2.0},  # 00018
- {e: -2.558061074576E-01, f:  2.0},  # 00019
- {e: -2.499088146546E-01, f:  2.0},  # 00020
- {e: -2.335908608526E-01, f:  2.0},  # 00021
- {e: -2.206727315549E-01, f:  2.0},  # 00022
- {e: -1.952355917486E-01, f:  2.0},  # 00023
- {e: -1.916803899957E-01, f:  2.0},  # 00024
- {e: -1.770087557874E-01, f:  2.0},  # 00025
- {e: -1.747471927897E-01, f:  2.0},  # 00026
- {e: -1.643538227883E-01, f:  2.0},  # 00027
- {e: -1.560953120086E-01, f:  2.0},  # 00028
- {e: -1.433097542328E-01, f:  2.0},  # 00029
- {e: -1.344695537969E-01, f:  2.0},  # 00030
- {e: -1.291702866832E-01, f:  2.0},  # 00031
- {e: -1.240220116554E-01, f:  2.0},  # 00032
- {e: -1.135785039828E-01, f:  2.0},  # 00033
- {e: -1.075547948257E-01, f:  2.0},  # 00034
- {e: -9.125518697431E-02, f:  2.0},  # 00035
- {e: -8.232265922986E-02, f:  2.0},  # 00036
- {e: -7.473191754492E-02, f:  2.0},  # 00037
- {e: -5.927737792806E-02, f:  2.0},  # 00038
- {e: -4.82031820104E-02, f:  2.0},  # 00039
- {e: -4.124794643991E-02, f:  2.0},  # 00040
- {e: -2.946050508732E-02, f:  2.0},  # 00041
- {e: -8.249122409409E-03, f:  2.0},  # 00042
- {e:  5.718940671079E-03, f:  2.0},  # 00043
- {e:  1.506567714352E-02, f:  2.0},  # 00044
- {e:  2.152832874873E-02, f:  2.0},  # 00045
- {e:  3.131493958465E-02, f:  2.0},  # 00046
- {e:  4.415441261616E-02, f:  2.0},  # 00047
- {e:  6.020568411568E-02, f:  2.0},  # 00048
- {e:  7.764126605911E-02, f:  2.0}] # 00049
-       summary: [ {kernel optimization: DIAG, mixing quantity: DENS, mix hist:  5, 
- iter:  5, delta:  1.72E-06, energy: -1.56528245358526078E+02, D:  6.802E-03}]
-   -  &final_kernel003  { #-------------------------------------------------------- iter: 6
- summary: [ {kernel optimization: DIAG, mixing quantity: DENS, mix hist:  5, 
- iter:  6, delta:  1.72E-06, energy: -1.56528245358526078E+02, D:  6.802E-03}]}
-    #================================================================= Summary of both steps
-   self consistency summary: &it_sc003
-   -  {iter:  3, target function: HYBRID, mean conf prefac:  1.03E-02,  #WARNING: support function optimization not converged
- kernel optimization: DIAG,  #WARNING: density optimization not converged
- iter low:  3, delta out:  1.568E-06, energy: -1.56528245358526078E+02, D: -3.544}
-   multiplicator for the confinement   :  0.5693626203398664
-=======
  Energies: {Ekin:  1.60391421390E+02, Epot: -1.59421526504E+02, Enl:  1.51142968269E+01}, 
  Orthoconstraint:  Yes,  #WARNING: EXPERIMENTAL: modify eval
  Preconditioning:  Yes, rel D:  2.38E-02, kappa:  5.555E-01, kappa to history:  Yes, 
@@ -3309,388 +1898,22 @@
  iterations to converge support functions:  2, kernel optimization: DIAG,  #WARNING: density optimization not converged
  iter low:  3, delta out:  1.632E-06, energy: -1.56141402501978291E+02, D: -3.226E+00}
    multiplicator for the confinement   :  0.55550447413900783
->>>>>>> ffa93dbe
     #WARNING: No orthogonalizing of the support functions
     #========================================================= support function optimization
  - support function optimization: &it_supfun004
    -  { #-------------------------------------------------------------------------- iter: 1
  target function: HYBRID, Hamiltonian Applied:  Yes, 
-<<<<<<< HEAD
- Energies: {Ekin:  1.60824546348E+02, Epot: -1.69234945634E+02, Enl:  1.51331758123E+01}, 
- Orthoconstraint:  Yes,  #WARNING: EXPERIMENTAL: modify eval
- Preconditioning:  Yes, rel D:  0.0, mean kappa:  4.664E-01, dynamic conv crit:  8.58E-02, 
- iter:  1, fnrm:  1.29E-01, Omega: -1.797757968833462E+02, D: -1.61E+01, D best: -1.61E+01, 
-=======
  Energies: {Ekin:  1.60391421390E+02, Epot: -1.70792749534E+02, Enl:  1.51142968269E+01}, 
  Orthoconstraint:  Yes,  #WARNING: EXPERIMENTAL: modify eval
  Preconditioning:  Yes, rel D:  0.00E+00, mean kappa:  4.679E-01, 
             dynamic conv crit:  2.14E-04, 
  iter:  1, fnrm:  1.41E-01, Omega: -1.816266773778829E+02, D: -1.87E+01, D best: -1.87E+01, 
->>>>>>> ffa93dbe
  Optimization: {algorithm: DIIS, history length:  8, consecutive failures:  0, 
            total failures:  0}, 
  Orthogonalization:  No, normalization:  Yes, Normalization:  Yes, 
          communication strategy kernel: ALLREDUCE, reconstruct kernel:  Yes}
    -  { #-------------------------------------------------------------------------- iter: 2
  target function: HYBRID, Hamiltonian Applied:  Yes, 
-<<<<<<< HEAD
- Energies: {Ekin:  1.59504311162E+02, Epot: -1.675582821E+02, Enl:  1.50276378763E+01}, 
- Orthoconstraint:  Yes,  #WARNING: EXPERIMENTAL: modify eval
- Preconditioning:  Yes, rel D:  2.48E-03, kappa:  5.176E-01, kappa to history:  Yes, 
-      mean kappa:  4.554E-01, dynamic conv crit:  8.78E-02, 
- iter:  2, fnrm:  8.05E-02, Omega: -1.802214892546344E+02, D: -4.46E-01, D best: -4.46E-01, 
- exit criterion: energy difference}
-   -  &final_supfun004  { #-------------------------------------------------------- iter: 2
- target function: HYBRID, 
- Energies: {Ekin:  1.59504311162E+02, Epot: -1.675582821E+02, Enl:  1.50276378763E+01}, 
- iter:  2, fnrm:  8.05E-02, Omega: -1.802214892546344E+02, D: -4.46E-01, D best: -4.46E-01}
-      #Support functions created
-    #=================================================================== kernel optimization
- - kernel optimization: &it_kernel004
-   -  #-------------------------------------------------------------------- kernel iter: 1
-       Kernel update:
-         max dev from unity            :  8.39E-02
-         Hamiltonian application required:  No
-         method                        : diagonalization
-         mode                          : sequential
-         communication strategy kernel : ALLREDUCE
-         Coefficients available        :  Yes
-       Hamiltonian update: {
- Energies: {Ekin:  1.60824546348E+02, Epot: -1.6550532438E+02, Enl:  1.51331758123E+01, 
-              EH:  8.38301738732E+02,  EXC: -4.54545031108E+01, EvXC: -5.95130590999E+01}, 
-    Total charge:  9.799998815688E+01, 
- Poisson Solver: {BC: Free, Box:  [  159,  139,  113 ], MPI tasks:  3}}
-        #Eigenvalues and New Occupation Numbers
-       Orbitals: [
- {e: -8.710902361263E-01, f:  2.0},  # 00001
- {e: -7.72698686188E-01, f:  2.0},  # 00002
- {e: -7.145323349765E-01, f:  2.0},  # 00003
- {e: -6.422489031826E-01, f:  2.0},  # 00004
- {e: -6.142979892753E-01, f:  2.0},  # 00005
- {e: -6.044424340226E-01, f:  2.0},  # 00006
- {e: -5.783720541075E-01, f:  2.0},  # 00007
- {e: -5.647556580447E-01, f:  2.0},  # 00008
- {e: -5.243768510247E-01, f:  2.0},  # 00009
- {e: -5.095811866584E-01, f:  2.0},  # 00010
- {e: -4.863072087138E-01, f:  2.0},  # 00011
- {e: -4.853617675035E-01, f:  2.0},  # 00012
- {e: -4.39338699289E-01, f:  2.0},  # 00013
- {e: -4.146518550442E-01, f:  2.0},  # 00014
- {e: -3.8607459806E-01, f:  2.0},  # 00015
- {e: -3.794884650029E-01, f:  2.0},  # 00016
- {e: -3.732208144438E-01, f:  2.0},  # 00017
- {e: -3.316337903831E-01, f:  2.0},  # 00018
- {e: -3.291084245123E-01, f:  2.0},  # 00019
- {e: -3.111355294987E-01, f:  2.0},  # 00020
- {e: -2.969780284591E-01, f:  2.0},  # 00021
- {e: -2.854545693806E-01, f:  2.0},  # 00022
- {e: -2.794714166426E-01, f:  2.0},  # 00023
- {e: -2.715447419871E-01, f:  2.0},  # 00024
- {e: -2.671738951936E-01, f:  2.0},  # 00025
- {e: -2.440938062333E-01, f:  2.0},  # 00026
- {e: -2.383708293569E-01, f:  2.0},  # 00027
- {e: -2.260835736346E-01, f:  2.0},  # 00028
- {e: -2.167380786386E-01, f:  2.0},  # 00029
- {e: -2.145650522707E-01, f:  2.0},  # 00030
- {e: -2.069627701349E-01, f:  2.0},  # 00031
- {e: -2.058572948762E-01, f:  2.0},  # 00032
- {e: -1.956128919084E-01, f:  2.0},  # 00033
- {e: -1.816532165586E-01, f:  2.0},  # 00034
- {e: -1.719688950391E-01, f:  2.0},  # 00035
- {e: -1.550706603686E-01, f:  2.0},  # 00036
- {e: -1.540791810312E-01, f:  2.0},  # 00037
- {e: -1.478414671712E-01, f:  2.0},  # 00038
- {e: -1.417334511776E-01, f:  2.0},  # 00039
- {e: -1.282754862448E-01, f:  2.0},  # 00040
- {e: -1.073067178258E-01, f:  2.0},  # 00041
- {e: -9.480232447553E-02, f:  2.0},  # 00042
- {e: -8.053616331613E-02, f:  2.0},  # 00043
- {e: -6.59510651177E-02, f:  2.0},  # 00044
- {e: -6.052593099178E-02, f:  2.0},  # 00045
- {e: -5.822298202918E-02, f:  2.0},  # 00046
- {e: -4.518954213405E-02, f:  2.0},  # 00047
- {e: -2.937658962415E-02, f:  2.0},  # 00048
- {e: -7.772463337214E-03, f:  2.0}] # 00049
-       summary: [ {kernel optimization: DIAG, mixing quantity: DENS, mix hist:  5, 
- iter:  1, delta:  6.85E-07, energy: -1.56811762317944726E+02, D: -2.835E-01}]
-   -  #-------------------------------------------------------------------- kernel iter: 2
-       Kernel update:
-         max dev from unity            :  8.39E-02
-         Hamiltonian application required:  Yes
-         method                        : diagonalization
-         mode                          : sequential
-         communication strategy kernel : ALLREDUCE
-         Kohn-Sham residue             :  1.612E-01
-         Coefficients available        :  Yes
-       Hamiltonian update: {
- Energies: {Ekin:  1.59504311162E+02, Epot: -1.70063075535E+02, Enl:  1.50276378763E+01, 
-              EH:  8.38916996857E+02,  EXC: -4.55435582704E+01, EvXC: -5.96306993144E+01}, 
-    Total charge:  9.799998815612E+01, 
- Poisson Solver: {BC: Free, Box:  [  159,  139,  113 ], MPI tasks:  3}}
-        #Eigenvalues and New Occupation Numbers
-       Orbitals: [
- {e: -8.670070159178E-01, f:  2.0},  # 00001
- {e: -7.65518648172E-01, f:  2.0},  # 00002
- {e: -7.09994688543E-01, f:  2.0},  # 00003
- {e: -6.35255710433E-01, f:  2.0},  # 00004
- {e: -6.092637536974E-01, f:  2.0},  # 00005
- {e: -5.943604036781E-01, f:  2.0},  # 00006
- {e: -5.739420028418E-01, f:  2.0},  # 00007
- {e: -5.558190051611E-01, f:  2.0},  # 00008
- {e: -5.191395088477E-01, f:  2.0},  # 00009
- {e: -5.056485120046E-01, f:  2.0},  # 00010
- {e: -4.798464280974E-01, f:  2.0},  # 00011
- {e: -4.783820055921E-01, f:  2.0},  # 00012
- {e: -4.360077856011E-01, f:  2.0},  # 00013
- {e: -4.10267504567E-01, f:  2.0},  # 00014
- {e: -3.824425469882E-01, f:  2.0},  # 00015
- {e: -3.749344309286E-01, f:  2.0},  # 00016
- {e: -3.661225347598E-01, f:  2.0},  # 00017
- {e: -3.284692694466E-01, f:  2.0},  # 00018
- {e: -3.246849638364E-01, f:  2.0},  # 00019
- {e: -3.057163134863E-01, f:  2.0},  # 00020
- {e: -2.927302642902E-01, f:  2.0},  # 00021
- {e: -2.812784894922E-01, f:  2.0},  # 00022
- {e: -2.757977335757E-01, f:  2.0},  # 00023
- {e: -2.662586506277E-01, f:  2.0},  # 00024
- {e: -2.603390201747E-01, f:  2.0},  # 00025
- {e: -2.40240080274E-01, f:  2.0},  # 00026
- {e: -2.338667642786E-01, f:  2.0},  # 00027
- {e: -2.190859573661E-01, f:  2.0},  # 00028
- {e: -2.130098469129E-01, f:  2.0},  # 00029
- {e: -2.077063671285E-01, f:  2.0},  # 00030
- {e: -2.025277800909E-01, f:  2.0},  # 00031
- {e: -2.014582047506E-01, f:  2.0},  # 00032
- {e: -1.883316465219E-01, f:  2.0},  # 00033
- {e: -1.767062980968E-01, f:  2.0},  # 00034
- {e: -1.649218047315E-01, f:  2.0},  # 00035
- {e: -1.513563248034E-01, f:  2.0},  # 00036
- {e: -1.467966074223E-01, f:  2.0},  # 00037
- {e: -1.437328116632E-01, f:  2.0},  # 00038
- {e: -1.366469340145E-01, f:  2.0},  # 00039
- {e: -1.191677250346E-01, f:  2.0},  # 00040
- {e: -1.025360000831E-01, f:  2.0},  # 00041
- {e: -8.673039688687E-02, f:  2.0},  # 00042
- {e: -7.402509532626E-02, f:  2.0},  # 00043
- {e: -5.597438230229E-02, f:  2.0},  # 00044
- {e: -5.394283683664E-02, f:  2.0},  # 00045
- {e: -4.940911533441E-02, f:  2.0},  # 00046
- {e: -3.64045456952E-02, f:  2.0},  # 00047
- {e: -2.023091276992E-02, f:  2.0},  # 00048
- {e: -2.947944684825E-03, f:  2.0}] # 00049
-       summary: [ {kernel optimization: DIAG, mixing quantity: DENS, mix hist:  5, 
- iter:  2, delta:  8.29E-07, energy: -1.56828541393539467E+02, D: -1.678E-02}]
-   -  #-------------------------------------------------------------------- kernel iter: 3
-       Kernel update:
-         max dev from unity            :  8.39E-02
-         Hamiltonian application required:  Yes
-         method                        : diagonalization
-         mode                          : sequential
-         communication strategy kernel : ALLREDUCE
-         Kohn-Sham residue             :  1.581E-01
-         Coefficients available        :  Yes
-       Hamiltonian update: {
- Energies: {Ekin:  1.59504311162E+02, Epot: -1.72032459307E+02, Enl:  1.50276378763E+01, 
-              EH:  8.36612248676E+02,  EXC: -4.52371412136E+01, EvXC: -5.92262263783E+01}, 
-    Total charge:  9.799998815334E+01, 
- Poisson Solver: {BC: Free, Box:  [  159,  139,  113 ], MPI tasks:  3}}
-        #Eigenvalues and New Occupation Numbers
-       Orbitals: [
- {e: -8.869256335938E-01, f:  2.0},  # 00001
- {e: -7.945847266426E-01, f:  2.0},  # 00002
- {e: -7.306124733613E-01, f:  2.0},  # 00003
- {e: -6.615982098451E-01, f:  2.0},  # 00004
- {e: -6.300859095025E-01, f:  2.0},  # 00005
- {e: -6.281937332173E-01, f:  2.0},  # 00006
- {e: -5.922959178761E-01, f:  2.0},  # 00007
- {e: -5.865200440964E-01, f:  2.0},  # 00008
- {e: -5.407262216764E-01, f:  2.0},  # 00009
- {e: -5.228237103514E-01, f:  2.0},  # 00010
- {e: -5.051855748741E-01, f:  2.0},  # 00011
- {e: -5.013714011172E-01, f:  2.0},  # 00012
- {e: -4.516413878799E-01, f:  2.0},  # 00013
- {e: -4.28832055408E-01, f:  2.0},  # 00014
- {e: -3.99113814593E-01, f:  2.0},  # 00015
- {e: -3.951994821778E-01, f:  2.0},  # 00016
- {e: -3.892291714751E-01, f:  2.0},  # 00017
- {e: -3.437458462805E-01, f:  2.0},  # 00018
- {e: -3.427003714834E-01, f:  2.0},  # 00019
- {e: -3.26508982073E-01, f:  2.0},  # 00020
- {e: -3.100093651333E-01, f:  2.0},  # 00021
- {e: -2.989026524724E-01, f:  2.0},  # 00022
- {e: -2.924997559513E-01, f:  2.0},  # 00023
- {e: -2.858908980442E-01, f:  2.0},  # 00024
- {e: -2.853059151168E-01, f:  2.0},  # 00025
- {e: -2.573395027762E-01, f:  2.0},  # 00026
- {e: -2.526527075432E-01, f:  2.0},  # 00027
- {e: -2.435732871212E-01, f:  2.0},  # 00028
- {e: -2.322465920418E-01, f:  2.0},  # 00029
- {e: -2.295207939691E-01, f:  2.0},  # 00030
- {e: -2.211679783333E-01, f:  2.0},  # 00031
- {e: -2.186815660022E-01, f:  2.0},  # 00032
- {e: -2.136291563544E-01, f:  2.0},  # 00033
- {e: -1.966793036693E-01, f:  2.0},  # 00034
- {e: -1.897464022355E-01, f:  2.0},  # 00035
- {e: -1.731179063567E-01, f:  2.0},  # 00036
- {e: -1.671448176884E-01, f:  2.0},  # 00037
- {e: -1.608870629717E-01, f:  2.0},  # 00038
- {e: -1.574305186768E-01, f:  2.0},  # 00039
- {e: -1.489505682979E-01, f:  2.0},  # 00040
- {e: -1.221829064914E-01, f:  2.0},  # 00041
- {e: -1.137350662351E-01, f:  2.0},  # 00042
- {e: -1.001622212975E-01, f:  2.0},  # 00043
- {e: -8.777334698417E-02, f:  2.0},  # 00044
- {e: -8.329434799139E-02, f:  2.0},  # 00045
- {e: -7.187180079758E-02, f:  2.0},  # 00046
- {e: -6.532887915718E-02, f:  2.0},  # 00047
- {e: -4.969019007013E-02, f:  2.0},  # 00048
- {e: -2.287919734161E-02, f:  2.0}] # 00049
-       summary: [ {kernel optimization: DIAG, mixing quantity: DENS, mix hist:  5, 
- iter:  3, delta:  5.07E-07, energy: -1.56788260693169036E+02, D:  4.028E-02}]
-   -  #-------------------------------------------------------------------- kernel iter: 4
-       Kernel update:
-         max dev from unity            :  8.39E-02
-         Hamiltonian application required:  Yes
-         method                        : diagonalization
-         mode                          : sequential
-         communication strategy kernel : ALLREDUCE
-         Kohn-Sham residue             :  1.562E-01
-         Coefficients available        :  Yes
-       Hamiltonian update: {
- Energies: {Ekin:  1.59504311162E+02, Epot: -1.74217446379E+02, Enl:  1.50276378763E+01, 
-              EH:  8.34088827615E+02,  EXC: -4.48971468871E+01, EvXC: -5.87779384956E+01}, 
-    Total charge:  9.799998816152E+01, 
- Poisson Solver: {BC: Free, Box:  [  159,  139,  113 ], MPI tasks:  3}}
-        #Eigenvalues and New Occupation Numbers
-       Orbitals: [
- {e: -9.149876249976E-01, f:  2.0},  # 00001
- {e: -8.263567494467E-01, f:  2.0},  # 00002
- {e: -7.563529831056E-01, f:  2.0},  # 00003
- {e: -6.897463067736E-01, f:  2.0},  # 00004
- {e: -6.59736869536E-01, f:  2.0},  # 00005
- {e: -6.552617684599E-01, f:  2.0},  # 00006
- {e: -6.159992396794E-01, f:  2.0},  # 00007
- {e: -6.156314121244E-01, f:  2.0},  # 00008
- {e: -5.665925139531E-01, f:  2.0},  # 00009
- {e: -5.460145289901E-01, f:  2.0},  # 00010
- {e: -5.310875914973E-01, f:  2.0},  # 00011
- {e: -5.261816009079E-01, f:  2.0},  # 00012
- {e: -4.741612773409E-01, f:  2.0},  # 00013
- {e: -4.523919139315E-01, f:  2.0},  # 00014
- {e: -4.223690325499E-01, f:  2.0},  # 00015
- {e: -4.202428992705E-01, f:  2.0},  # 00016
- {e: -4.122715865527E-01, f:  2.0},  # 00017
- {e: -3.659656835727E-01, f:  2.0},  # 00018
- {e: -3.648608020692E-01, f:  2.0},  # 00019
- {e: -3.505034432034E-01, f:  2.0},  # 00020
- {e: -3.318605056639E-01, f:  2.0},  # 00021
- {e: -3.203154207861E-01, f:  2.0},  # 00022
- {e: -3.167957368381E-01, f:  2.0},  # 00023
- {e: -3.112524320618E-01, f:  2.0},  # 00024
- {e: -3.068322949096E-01, f:  2.0},  # 00025
- {e: -2.802524129092E-01, f:  2.0},  # 00026
- {e: -2.756037248313E-01, f:  2.0},  # 00027
- {e: -2.688825836569E-01, f:  2.0},  # 00028
- {e: -2.575939033102E-01, f:  2.0},  # 00029
- {e: -2.521041802845E-01, f:  2.0},  # 00030
- {e: -2.421691693942E-01, f:  2.0},  # 00031
- {e: -2.405631781026E-01, f:  2.0},  # 00032
- {e: -2.374779831349E-01, f:  2.0},  # 00033
- {e: -2.198002469298E-01, f:  2.0},  # 00034
- {e: -2.14846003382E-01, f:  2.0},  # 00035
- {e: -1.992396216255E-01, f:  2.0},  # 00036
- {e: -1.892986350888E-01, f:  2.0},  # 00037
- {e: -1.838290293378E-01, f:  2.0},  # 00038
- {e: -1.801819758934E-01, f:  2.0},  # 00039
- {e: -1.750649620386E-01, f:  2.0},  # 00040
- {e: -1.448670130295E-01, f:  2.0},  # 00041
- {e: -1.382003663096E-01, f:  2.0},  # 00042
- {e: -1.277584704959E-01, f:  2.0},  # 00043
- {e: -1.14660562647E-01, f:  2.0},  # 00044
- {e: -1.099828214112E-01, f:  2.0},  # 00045
- {e: -9.365824487075E-02, f:  2.0},  # 00046
- {e: -9.082221755483E-02, f:  2.0},  # 00047
- {e: -7.488276020377E-02, f:  2.0},  # 00048
- {e: -4.591970827525E-02, f:  2.0}] # 00049
-       summary: [ {kernel optimization: DIAG, mixing quantity: DENS, mix hist:  5, 
- iter:  4, delta:  3.51E-07, energy: -1.56775618425300877E+02, D:  1.264E-02}]
-   -  #-------------------------------------------------------------------- kernel iter: 5
-       Kernel update:
-         max dev from unity            :  8.39E-02
-         Hamiltonian application required:  Yes
-         method                        : diagonalization
-         mode                          : sequential
-         communication strategy kernel : ALLREDUCE
-         Kohn-Sham residue             :  1.556E-01
-         Coefficients available        :  Yes
-       Hamiltonian update: {
- Energies: {Ekin:  1.59504311162E+02, Epot: -1.74487145282E+02, Enl:  1.50276378763E+01, 
-              EH:  8.33783789988E+02,  EXC: -4.47466958988E+01, EvXC: -5.8579639706E+01}, 
-    Total charge:  9.799998822788E+01, 
- Poisson Solver: {BC: Free, Box:  [  159,  139,  113 ], MPI tasks:  3}}
-        #Eigenvalues and New Occupation Numbers
-       Orbitals: [
- {e: -9.151614379961E-01, f:  2.0},  # 00001
- {e: -8.210598989254E-01, f:  2.0},  # 00002
- {e: -7.529438389831E-01, f:  2.0},  # 00003
- {e: -6.9174240458E-01, f:  2.0},  # 00004
- {e: -6.653785889965E-01, f:  2.0},  # 00005
- {e: -6.568062443271E-01, f:  2.0},  # 00006
- {e: -6.216535489774E-01, f:  2.0},  # 00007
- {e: -6.202614301153E-01, f:  2.0},  # 00008
- {e: -5.681733244885E-01, f:  2.0},  # 00009
- {e: -5.497976468251E-01, f:  2.0},  # 00010
- {e: -5.357218862476E-01, f:  2.0},  # 00011
- {e: -5.285096989766E-01, f:  2.0},  # 00012
- {e: -4.787447733689E-01, f:  2.0},  # 00013
- {e: -4.549678650989E-01, f:  2.0},  # 00014
- {e: -4.25761283653E-01, f:  2.0},  # 00015
- {e: -4.242627640461E-01, f:  2.0},  # 00016
- {e: -4.159575114405E-01, f:  2.0},  # 00017
- {e: -3.690147176994E-01, f:  2.0},  # 00018
- {e: -3.677766356809E-01, f:  2.0},  # 00019
- {e: -3.555844445368E-01, f:  2.0},  # 00020
- {e: -3.370814803905E-01, f:  2.0},  # 00021
- {e: -3.209102442007E-01, f:  2.0},  # 00022
- {e: -3.186186323864E-01, f:  2.0},  # 00023
- {e: -3.14006778855E-01, f:  2.0},  # 00024
- {e: -3.106366465843E-01, f:  2.0},  # 00025
- {e: -2.857451618739E-01, f:  2.0},  # 00026
- {e: -2.789201795974E-01, f:  2.0},  # 00027
- {e: -2.726196566967E-01, f:  2.0},  # 00028
- {e: -2.636862544985E-01, f:  2.0},  # 00029
- {e: -2.569957476519E-01, f:  2.0},  # 00030
- {e: -2.460268703609E-01, f:  2.0},  # 00031
- {e: -2.411327848639E-01, f:  2.0},  # 00032
- {e: -2.383873522276E-01, f:  2.0},  # 00033
- {e: -2.22266508596E-01, f:  2.0},  # 00034
- {e: -2.17871687605E-01, f:  2.0},  # 00035
- {e: -2.03991916927E-01, f:  2.0},  # 00036
- {e: -1.941160637183E-01, f:  2.0},  # 00037
- {e: -1.889299762507E-01, f:  2.0},  # 00038
- {e: -1.795594287715E-01, f:  2.0},  # 00039
- {e: -1.752974792638E-01, f:  2.0},  # 00040
- {e: -1.439519010384E-01, f:  2.0},  # 00041
- {e: -1.408123550536E-01, f:  2.0},  # 00042
- {e: -1.20950288858E-01, f:  2.0},  # 00043
- {e: -1.197827961152E-01, f:  2.0},  # 00044
- {e: -1.172328621389E-01, f:  2.0},  # 00045
- {e: -9.433644992077E-02, f:  2.0},  # 00046
- {e: -9.293279656244E-02, f:  2.0},  # 00047
- {e: -7.876658075587E-02, f:  2.0},  # 00048
- {e: -4.308400424881E-02, f:  2.0}] # 00049
-       summary: [ {kernel optimization: DIAG, mixing quantity: DENS, mix hist:  5, 
- iter:  5, delta:  1.58E-07, energy: -1.56771426274875694E+02, D:  4.192E-03}]
-   -  &final_kernel004  { #-------------------------------------------------------- iter: 6
- summary: [ {kernel optimization: DIAG, mixing quantity: DENS, mix hist:  5, 
- iter:  6, delta:  1.58E-07, energy: -1.56771426274875694E+02, D:  4.192E-03}]}
-    #================================================================= Summary of both steps
-   self consistency summary: &it_sc004
-   -  {iter:  4, target function: HYBRID, mean conf prefac:  5.86E-03,  #WARNING: support function optimization not converged
- kernel optimization: DIAG,  #WARNING: density optimization not converged
- iter low:  4, delta out:  6.124E-07, energy: -1.56771426274875694E+02, D: -2.432E-01}
-   multiplicator for the confinement   :  0.51764612634734575
-=======
  Energies: {Ekin:  1.59533427090E+02, Epot: -1.69549188241E+02, Enl:  1.50718948480E+01}, 
  Orthoconstraint:  Yes,  #WARNING: EXPERIMENTAL: modify eval
  Preconditioning:  Yes, rel D:  2.07E-03, kappa:  4.593E-01, kappa to history:  Yes, 
@@ -3980,388 +2203,22 @@
  iterations to converge support functions:  2, kernel optimization: DIAG,  #WARNING: density optimization not converged
  iter low:  4, delta out:  3.451E-07, energy: -1.56563147784379680E+02, D: -4.217E-01}
    multiplicator for the confinement   :  0.45926709568067231
->>>>>>> ffa93dbe
     #WARNING: No orthogonalizing of the support functions
     #========================================================= support function optimization
  - support function optimization: &it_supfun005
    -  { #-------------------------------------------------------------------------- iter: 1
  target function: HYBRID, Hamiltonian Applied:  Yes, 
-<<<<<<< HEAD
- Energies: {Ekin:  1.59504311162E+02, Epot: -1.72905742213E+02, Enl:  1.50276378763E+01}, 
- Orthoconstraint:  Yes,  #WARNING: EXPERIMENTAL: modify eval
- Preconditioning:  Yes, rel D:  0.0, mean kappa:  4.554E-01, dynamic conv crit:  8.78E-02, 
- iter:  1, fnrm:  9.57E-02, Omega: -1.877434004166701E+02, D: -7.97, D best: -7.97, 
-=======
  Energies: {Ekin:  1.59533427090E+02, Epot: -1.72297831760E+02, Enl:  1.50718948480E+01}, 
  Orthoconstraint:  Yes,  #WARNING: EXPERIMENTAL: modify eval
  Preconditioning:  Yes, rel D:  0.00E+00, mean kappa:  4.390E-01, 
             dynamic conv crit:  2.28E-04, 
  iter:  1, fnrm:  1.04E-01, Omega: -1.869666526323826E+02, D: -5.34E+00, D best: -5.34E+00, 
->>>>>>> ffa93dbe
  Optimization: {algorithm: DIIS, history length:  8, consecutive failures:  0, 
            total failures:  0}, 
  Orthogonalization:  No, normalization:  Yes, Normalization:  Yes, 
          communication strategy kernel: ALLREDUCE, reconstruct kernel:  Yes}
    -  { #-------------------------------------------------------------------------- iter: 2
  target function: HYBRID, Hamiltonian Applied:  Yes, 
-<<<<<<< HEAD
- Energies: {Ekin:  1.58372321533E+02, Epot: -1.71619578845E+02, Enl:  1.50343425673E+01}, 
- Orthoconstraint:  Yes,  #WARNING: EXPERIMENTAL: modify eval
- Preconditioning:  Yes, rel D:  1.53E-03, kappa:  6.121E-01, kappa to history:  Yes, 
-      mean kappa:  5.664E-01, dynamic conv crit:  7.06E-02, 
- iter:  2, fnrm:  6.8E-02, Omega: -1.88030780202407E+02, D: -2.87E-01, D best: -2.87E-01, 
- exit criterion: energy difference}
-   -  &final_supfun005  { #-------------------------------------------------------- iter: 2
- target function: HYBRID, 
- Energies: {Ekin:  1.58372321533E+02, Epot: -1.71619578845E+02, Enl:  1.50343425673E+01}, 
- iter:  2, fnrm:  6.8E-02, Omega: -1.88030780202407E+02, D: -2.87E-01, D best: -2.87E-01}
-      #Support functions created
-    #=================================================================== kernel optimization
- - kernel optimization: &it_kernel005
-   -  #-------------------------------------------------------------------- kernel iter: 1
-       Kernel update:
-         max dev from unity            :  7.61E-02
-         Hamiltonian application required:  No
-         method                        : diagonalization
-         mode                          : sequential
-         communication strategy kernel : ALLREDUCE
-         Coefficients available        :  Yes
-       Hamiltonian update: {
- Energies: {Ekin:  1.59504311162E+02, Epot: -1.74487145282E+02, Enl:  1.50276378763E+01, 
-              EH:  8.33775200965E+02,  EXC: -4.47555042769E+01, EvXC: -5.85913621858E+01}, 
-    Total charge:  9.799998839192E+01, 
- Poisson Solver: {BC: Free, Box:  [  159,  139,  113 ], MPI tasks:  3}}
-        #Eigenvalues and New Occupation Numbers
-       Orbitals: [
- {e: -9.154583146358E-01, f:  2.0},  # 00001
- {e: -8.208857086121E-01, f:  2.0},  # 00002
- {e: -7.534823191921E-01, f:  2.0},  # 00003
- {e: -6.94309875487E-01, f:  2.0},  # 00004
- {e: -6.706210596898E-01, f:  2.0},  # 00005
- {e: -6.575054765444E-01, f:  2.0},  # 00006
- {e: -6.246638194878E-01, f:  2.0},  # 00007
- {e: -6.220229591769E-01, f:  2.0},  # 00008
- {e: -5.691283280672E-01, f:  2.0},  # 00009
- {e: -5.49980109545E-01, f:  2.0},  # 00010
- {e: -5.386757291168E-01, f:  2.0},  # 00011
- {e: -5.294996444173E-01, f:  2.0},  # 00012
- {e: -4.791724441099E-01, f:  2.0},  # 00013
- {e: -4.563719793193E-01, f:  2.0},  # 00014
- {e: -4.280304674829E-01, f:  2.0},  # 00015
- {e: -4.258567207499E-01, f:  2.0},  # 00016
- {e: -4.170068309643E-01, f:  2.0},  # 00017
- {e: -3.713606989169E-01, f:  2.0},  # 00018
- {e: -3.700767611211E-01, f:  2.0},  # 00019
- {e: -3.569699655025E-01, f:  2.0},  # 00020
- {e: -3.404531999524E-01, f:  2.0},  # 00021
- {e: -3.234355515331E-01, f:  2.0},  # 00022
- {e: -3.202238971345E-01, f:  2.0},  # 00023
- {e: -3.17009880294E-01, f:  2.0},  # 00024
- {e: -3.119092361905E-01, f:  2.0},  # 00025
- {e: -2.892359981946E-01, f:  2.0},  # 00026
- {e: -2.803459463753E-01, f:  2.0},  # 00027
- {e: -2.749158819529E-01, f:  2.0},  # 00028
- {e: -2.689672507065E-01, f:  2.0},  # 00029
- {e: -2.578343680782E-01, f:  2.0},  # 00030
- {e: -2.470539559621E-01, f:  2.0},  # 00031
- {e: -2.447650429072E-01, f:  2.0},  # 00032
- {e: -2.420226187657E-01, f:  2.0},  # 00033
- {e: -2.261096309532E-01, f:  2.0},  # 00034
- {e: -2.214241189064E-01, f:  2.0},  # 00035
- {e: -2.090156291009E-01, f:  2.0},  # 00036
- {e: -1.948784577815E-01, f:  2.0},  # 00037
- {e: -1.897559217714E-01, f:  2.0},  # 00038
- {e: -1.878691472755E-01, f:  2.0},  # 00039
- {e: -1.774837452465E-01, f:  2.0},  # 00040
- {e: -1.510194323974E-01, f:  2.0},  # 00041
- {e: -1.463110499693E-01, f:  2.0},  # 00042
- {e: -1.287415344586E-01, f:  2.0},  # 00043
- {e: -1.244640107304E-01, f:  2.0},  # 00044
- {e: -1.214791793277E-01, f:  2.0},  # 00045
- {e: -1.007366537117E-01, f:  2.0},  # 00046
- {e: -9.928898720646E-02, f:  2.0},  # 00047
- {e: -8.618413910487E-02, f:  2.0},  # 00048
- {e: -4.781373099426E-02, f:  2.0}] # 00049
-       summary: [ {kernel optimization: DIAG, mixing quantity: DENS, mix hist:  5, 
- iter:  1, delta:  3.43E-07, energy: -1.57047716306730649E+02, D: -2.763E-01}]
-   -  #-------------------------------------------------------------------- kernel iter: 2
-       Kernel update:
-         max dev from unity            :  7.61E-02
-         Hamiltonian application required:  Yes
-         method                        : diagonalization
-         mode                          : sequential
-         communication strategy kernel : ALLREDUCE
-         Kohn-Sham residue             :  1.567E-01
-         Coefficients available        :  Yes
-       Hamiltonian update: {
- Energies: {Ekin:  1.58372321533E+02, Epot: -1.7344828217E+02, Enl:  1.50343425673E+01, 
-              EH:  8.33605036221E+02,  EXC: -4.47095763594E+01, EvXC: -5.85306891455E+01}, 
-    Total charge:  9.799998838723E+01, 
- Poisson Solver: {BC: Free, Box:  [  159,  139,  113 ], MPI tasks:  3}}
-        #Eigenvalues and New Occupation Numbers
-       Orbitals: [
- {e: -9.172318687185E-01, f:  2.0},  # 00001
- {e: -8.227169855532E-01, f:  2.0},  # 00002
- {e: -7.555351018937E-01, f:  2.0},  # 00003
- {e: -6.954616338087E-01, f:  2.0},  # 00004
- {e: -6.707489407787E-01, f:  2.0},  # 00005
- {e: -6.592748462335E-01, f:  2.0},  # 00006
- {e: -6.25084150733E-01, f:  2.0},  # 00007
- {e: -6.238202263937E-01, f:  2.0},  # 00008
- {e: -5.709335017981E-01, f:  2.0},  # 00009
- {e: -5.520028971297E-01, f:  2.0},  # 00010
- {e: -5.397187639359E-01, f:  2.0},  # 00011
- {e: -5.313634837092E-01, f:  2.0},  # 00012
- {e: -4.812175826065E-01, f:  2.0},  # 00013
- {e: -4.583146340996E-01, f:  2.0},  # 00014
- {e: -4.295510162415E-01, f:  2.0},  # 00015
- {e: -4.277634817721E-01, f:  2.0},  # 00016
- {e: -4.190026481659E-01, f:  2.0},  # 00017
- {e: -3.732685234244E-01, f:  2.0},  # 00018
- {e: -3.71956439221E-01, f:  2.0},  # 00019
- {e: -3.589550180266E-01, f:  2.0},  # 00020
- {e: -3.420400740724E-01, f:  2.0},  # 00021
- {e: -3.251789646989E-01, f:  2.0},  # 00022
- {e: -3.225604558829E-01, f:  2.0},  # 00023
- {e: -3.186591881623E-01, f:  2.0},  # 00024
- {e: -3.140528330302E-01, f:  2.0},  # 00025
- {e: -2.906400263921E-01, f:  2.0},  # 00026
- {e: -2.823124819424E-01, f:  2.0},  # 00027
- {e: -2.767421891063E-01, f:  2.0},  # 00028
- {e: -2.69911810414E-01, f:  2.0},  # 00029
- {e: -2.597865031982E-01, f:  2.0},  # 00030
- {e: -2.490233494174E-01, f:  2.0},  # 00031
- {e: -2.459842240742E-01, f:  2.0},  # 00032
- {e: -2.442616399635E-01, f:  2.0},  # 00033
- {e: -2.275660700652E-01, f:  2.0},  # 00034
- {e: -2.230948712467E-01, f:  2.0},  # 00035
- {e: -2.103599812596E-01, f:  2.0},  # 00036
- {e: -1.970971284113E-01, f:  2.0},  # 00037
- {e: -1.919707698236E-01, f:  2.0},  # 00038
- {e: -1.881566012861E-01, f:  2.0},  # 00039
- {e: -1.797372030484E-01, f:  2.0},  # 00040
- {e: -1.517148929225E-01, f:  2.0},  # 00041
- {e: -1.478103610666E-01, f:  2.0},  # 00042
- {e: -1.287398871436E-01, f:  2.0},  # 00043
- {e: -1.245490432842E-01, f:  2.0},  # 00044
- {e: -1.236460923094E-01, f:  2.0},  # 00045
- {e: -1.019866920712E-01, f:  2.0},  # 00046
- {e: -1.004849452856E-01, f:  2.0},  # 00047
- {e: -8.67100750909E-02, f:  2.0},  # 00048
- {e: -4.992551881028E-02, f:  2.0}] # 00049
-       summary: [ {kernel optimization: DIAG, mixing quantity: DENS, mix hist:  5, 
- iter:  2, delta:  3.12E-07, energy: -1.57045893103573917E+02, D:  1.823E-03}]
-   -  #-------------------------------------------------------------------- kernel iter: 3
-       Kernel update:
-         max dev from unity            :  7.61E-02
-         Hamiltonian application required:  Yes
-         method                        : diagonalization
-         mode                          : sequential
-         communication strategy kernel : ALLREDUCE
-         Kohn-Sham residue             :  1.58E-01
-         Coefficients available        :  Yes
-       Hamiltonian update: {
- Energies: {Ekin:  1.58372321533E+02, Epot: -1.7251530115E+02, Enl:  1.50343425673E+01, 
-              EH:  8.34667485726E+02,  EXC: -4.49197673033E+01, EvXC: -5.88081381113E+01}, 
-    Total charge:  9.799998840268E+01, 
- Poisson Solver: {BC: Free, Box:  [  159,  139,  113 ], MPI tasks:  3}}
-        #Eigenvalues and New Occupation Numbers
-       Orbitals: [
- {e: -9.064619253648E-01, f:  2.0},  # 00001
- {e: -8.110145939477E-01, f:  2.0},  # 00002
- {e: -7.444851073105E-01, f:  2.0},  # 00003
- {e: -6.853434910966E-01, f:  2.0},  # 00004
- {e: -6.610422553685E-01, f:  2.0},  # 00005
- {e: -6.492902126226E-01, f:  2.0},  # 00006
- {e: -6.154315182542E-01, f:  2.0},  # 00007
- {e: -6.143556351181E-01, f:  2.0},  # 00008
- {e: -5.603321147105E-01, f:  2.0},  # 00009
- {e: -5.420801265066E-01, f:  2.0},  # 00010
- {e: -5.296681762885E-01, f:  2.0},  # 00011
- {e: -5.209114551567E-01, f:  2.0},  # 00012
- {e: -4.710573577015E-01, f:  2.0},  # 00013
- {e: -4.479229584794E-01, f:  2.0},  # 00014
- {e: -4.189779055639E-01, f:  2.0},  # 00015
- {e: -4.175461815522E-01, f:  2.0},  # 00016
- {e: -4.087773175333E-01, f:  2.0},  # 00017
- {e: -3.631893793783E-01, f:  2.0},  # 00018
- {e: -3.622979067337E-01, f:  2.0},  # 00019
- {e: -3.489086856397E-01, f:  2.0},  # 00020
- {e: -3.329497311797E-01, f:  2.0},  # 00021
- {e: -3.146444683572E-01, f:  2.0},  # 00022
- {e: -3.1146096279E-01, f:  2.0},  # 00023
- {e: -3.080975801056E-01, f:  2.0},  # 00024
- {e: -3.036704538763E-01, f:  2.0},  # 00025
- {e: -2.806951186387E-01, f:  2.0},  # 00026
- {e: -2.724253468393E-01, f:  2.0},  # 00027
- {e: -2.661527060363E-01, f:  2.0},  # 00028
- {e: -2.599631231959E-01, f:  2.0},  # 00029
- {e: -2.500097053962E-01, f:  2.0},  # 00030
- {e: -2.391670891972E-01, f:  2.0},  # 00031
- {e: -2.369162454549E-01, f:  2.0},  # 00032
- {e: -2.331320991302E-01, f:  2.0},  # 00033
- {e: -2.173630595115E-01, f:  2.0},  # 00034
- {e: -2.131365677655E-01, f:  2.0},  # 00035
- {e: -2.002950255443E-01, f:  2.0},  # 00036
- {e: -1.867146503346E-01, f:  2.0},  # 00037
- {e: -1.815168828964E-01, f:  2.0},  # 00038
- {e: -1.796028695556E-01, f:  2.0},  # 00039
- {e: -1.684187449388E-01, f:  2.0},  # 00040
- {e: -1.431144034564E-01, f:  2.0},  # 00041
- {e: -1.384802618129E-01, f:  2.0},  # 00042
- {e: -1.199943720818E-01, f:  2.0},  # 00043
- {e: -1.156937198704E-01, f:  2.0},  # 00044
- {e: -1.118670881293E-01, f:  2.0},  # 00045
- {e: -9.315773622925E-02, f:  2.0},  # 00046
- {e: -9.13797421317E-02, f:  2.0},  # 00047
- {e: -7.781563358776E-02, f:  2.0},  # 00048
- {e: -3.954096753113E-02, f:  2.0}] # 00049
-       summary: [ {kernel optimization: DIAG, mixing quantity: DENS, mix hist:  5, 
- iter:  3, delta:  4.73E-07, energy: -1.57056774670301252E+02, D: -1.088E-02}]
-   -  #-------------------------------------------------------------------- kernel iter: 4
-       Kernel update:
-         max dev from unity            :  7.61E-02
-         Hamiltonian application required:  Yes
-         method                        : diagonalization
-         mode                          : sequential
-         communication strategy kernel : ALLREDUCE
-         Kohn-Sham residue             :  1.576E-01
-         Coefficients available        :  Yes
-       Hamiltonian update: {
- Energies: {Ekin:  1.58372321533E+02, Epot: -1.72863581042E+02, Enl:  1.50343425673E+01, 
-              EH:  8.34264580133E+02,  EXC: -4.48592265383E+01, EvXC: -5.87282783403E+01}, 
-    Total charge:  9.799998839966E+01, 
- Poisson Solver: {BC: Free, Box:  [  159,  139,  113 ], MPI tasks:  3}}
-        #Eigenvalues and New Occupation Numbers
-       Orbitals: [
- {e: -9.109172058836E-01, f:  2.0},  # 00001
- {e: -8.160758233694E-01, f:  2.0},  # 00002
- {e: -7.487270197419E-01, f:  2.0},  # 00003
- {e: -6.896612369013E-01, f:  2.0},  # 00004
- {e: -6.656969295736E-01, f:  2.0},  # 00005
- {e: -6.532025469463E-01, f:  2.0},  # 00006
- {e: -6.198374415984E-01, f:  2.0},  # 00007
- {e: -6.179289138643E-01, f:  2.0},  # 00008
- {e: -5.644092688695E-01, f:  2.0},  # 00009
- {e: -5.457014743287E-01, f:  2.0},  # 00010
- {e: -5.33727447289E-01, f:  2.0},  # 00011
- {e: -5.248331870392E-01, f:  2.0},  # 00012
- {e: -4.746932832931E-01, f:  2.0},  # 00013
- {e: -4.51708118577E-01, f:  2.0},  # 00014
- {e: -4.229878727382E-01, f:  2.0},  # 00015
- {e: -4.212808593194E-01, f:  2.0},  # 00016
- {e: -4.124282885138E-01, f:  2.0},  # 00017
- {e: -3.668263929443E-01, f:  2.0},  # 00018
- {e: -3.657943666645E-01, f:  2.0},  # 00019
- {e: -3.525789610171E-01, f:  2.0},  # 00020
- {e: -3.363295183126E-01, f:  2.0},  # 00021
- {e: -3.185546368605E-01, f:  2.0},  # 00022
- {e: -3.152029818729E-01, f:  2.0},  # 00023
- {e: -3.121608918115E-01, f:  2.0},  # 00024
- {e: -3.071736468908E-01, f:  2.0},  # 00025
- {e: -2.844689398945E-01, f:  2.0},  # 00026
- {e: -2.760263862099E-01, f:  2.0},  # 00027
- {e: -2.701258346316E-01, f:  2.0},  # 00028
- {e: -2.640026151734E-01, f:  2.0},  # 00029
- {e: -2.535471530925E-01, f:  2.0},  # 00030
- {e: -2.426847553605E-01, f:  2.0},  # 00031
- {e: -2.406088391513E-01, f:  2.0},  # 00032
- {e: -2.368869187663E-01, f:  2.0},  # 00033
- {e: -2.212463391559E-01, f:  2.0},  # 00034
- {e: -2.169251521973E-01, f:  2.0},  # 00035
- {e: -2.04265763854E-01, f:  2.0},  # 00036
- {e: -1.903081423728E-01, f:  2.0},  # 00037
- {e: -1.851670342705E-01, f:  2.0},  # 00038
- {e: -1.83488294928E-01, f:  2.0},  # 00039
- {e: -1.72468489124E-01, f:  2.0},  # 00040
- {e: -1.468099117701E-01, f:  2.0},  # 00041
- {e: -1.42142523074E-01, f:  2.0},  # 00042
- {e: -1.239667508368E-01, f:  2.0},  # 00043
- {e: -1.197043489966E-01, f:  2.0},  # 00044
- {e: -1.164818191294E-01, f:  2.0},  # 00045
- {e: -9.665344548545E-02, f:  2.0},  # 00046
- {e: -9.513620390917E-02, f:  2.0},  # 00047
- {e: -8.164929464779E-02, f:  2.0},  # 00048
- {e: -4.332563245866E-02, f:  2.0}] # 00049
-       summary: [ {kernel optimization: DIAG, mixing quantity: DENS, mix hist:  5, 
- iter:  4, delta:  4.36E-07, energy: -1.57053304569614625E+02, D:  3.47E-03}]
-   -  #-------------------------------------------------------------------- kernel iter: 5
-       Kernel update:
-         max dev from unity            :  7.61E-02
-         Hamiltonian application required:  Yes
-         method                        : diagonalization
-         mode                          : sequential
-         communication strategy kernel : ALLREDUCE
-         Kohn-Sham residue             :  1.575E-01
-         Coefficients available        :  Yes
-       Hamiltonian update: {
- Energies: {Ekin:  1.58372321533E+02, Epot: -1.72911452406E+02, Enl:  1.50343425673E+01, 
-              EH:  8.34204906859E+02,  EXC: -4.48410110439E+01, EvXC: -5.8704207178E+01}, 
-    Total charge:  9.799998839323E+01, 
- Poisson Solver: {BC: Free, Box:  [  159,  139,  113 ], MPI tasks:  3}}
-        #Eigenvalues and New Occupation Numbers
-       Orbitals: [
- {e: -9.110618877895E-01, f:  2.0},  # 00001
- {e: -8.163368300883E-01, f:  2.0},  # 00002
- {e: -7.493138715175E-01, f:  2.0},  # 00003
- {e: -6.902067754902E-01, f:  2.0},  # 00004
- {e: -6.665382752924E-01, f:  2.0},  # 00005
- {e: -6.53412363058E-01, f:  2.0},  # 00006
- {e: -6.206897636701E-01, f:  2.0},  # 00007
- {e: -6.179022890727E-01, f:  2.0},  # 00008
- {e: -5.648674909023E-01, f:  2.0},  # 00009
- {e: -5.45813986196E-01, f:  2.0},  # 00010
- {e: -5.345850166055E-01, f:  2.0},  # 00011
- {e: -5.252714632229E-01, f:  2.0},  # 00012
- {e: -4.749172842393E-01, f:  2.0},  # 00013
- {e: -4.521688927169E-01, f:  2.0},  # 00014
- {e: -4.237410446915E-01, f:  2.0},  # 00015
- {e: -4.216790878488E-01, f:  2.0},  # 00016
- {e: -4.128114742083E-01, f:  2.0},  # 00017
- {e: -3.672582233839E-01, f:  2.0},  # 00018
- {e: -3.661155227518E-01, f:  2.0},  # 00019
- {e: -3.526412062984E-01, f:  2.0},  # 00020
- {e: -3.365719717133E-01, f:  2.0},  # 00021
- {e: -3.191204212498E-01, f:  2.0},  # 00022
- {e: -3.159313664985E-01, f:  2.0},  # 00023
- {e: -3.127703816579E-01, f:  2.0},  # 00024
- {e: -3.078085277369E-01, f:  2.0},  # 00025
- {e: -2.850990866308E-01, f:  2.0},  # 00026
- {e: -2.762710632041E-01, f:  2.0},  # 00027
- {e: -2.706103386092E-01, f:  2.0},  # 00028
- {e: -2.648472805857E-01, f:  2.0},  # 00029
- {e: -2.536848235158E-01, f:  2.0},  # 00030
- {e: -2.428926908181E-01, f:  2.0},  # 00031
- {e: -2.412921264359E-01, f:  2.0},  # 00032
- {e: -2.377364107204E-01, f:  2.0},  # 00033
- {e: -2.21956549326E-01, f:  2.0},  # 00034
- {e: -2.174431515775E-01, f:  2.0},  # 00035
- {e: -2.049063286017E-01, f:  2.0},  # 00036
- {e: -1.905292019167E-01, f:  2.0},  # 00037
- {e: -1.853800477587E-01, f:  2.0},  # 00038
- {e: -1.843302459659E-01, f:  2.0},  # 00039
- {e: -1.733503083166E-01, f:  2.0},  # 00040
- {e: -1.47622955303E-01, f:  2.0},  # 00041
- {e: -1.426505801312E-01, f:  2.0},  # 00042
- {e: -1.251200511733E-01, f:  2.0},  # 00043
- {e: -1.207989652105E-01, f:  2.0},  # 00044
- {e: -1.171621515006E-01, f:  2.0},  # 00045
- {e: -9.716873208227E-02, f:  2.0},  # 00046
- {e: -9.571104864425E-02, f:  2.0},  # 00047
- {e: -8.261478855323E-02, f:  2.0},  # 00048
- {e: -4.391790094996E-02, f:  2.0}] # 00049
-       summary: [ {kernel optimization: DIAG, mixing quantity: DENS, mix hist:  5, 
- iter:  5, delta:  4.01E-07, energy: -1.5705169364888468E+02, D:  1.611E-03}]
-   -  &final_kernel005  { #-------------------------------------------------------- iter: 6
- summary: [ {kernel optimization: DIAG, mixing quantity: DENS, mix hist:  5, 
- iter:  6, delta:  4.01E-07, energy: -1.5705169364888468E+02, D:  1.611E-03}]}
-    #================================================================= Summary of both steps
-   self consistency summary: &it_sc005
-   -  {iter:  5, target function: HYBRID, mean conf prefac:  3.04E-03,  #WARNING: support function optimization not converged
- kernel optimization: DIAG,  #WARNING: density optimization not converged
- iter low:  5, delta out:  2.986E-07, energy: -1.5705169364888468E+02, D: -2.803E-01}
-   multiplicator for the confinement   :  0.61208755385378744
-=======
  Energies: {Ekin:  1.57722035016E+02, Epot: -1.70338426371E+02, Enl:  1.49496472188E+01}, 
  Orthoconstraint:  Yes,  #WARNING: EXPERIMENTAL: modify eval
  Preconditioning:  Yes, rel D:  2.24E-03, kappa:  6.792E-01, kappa to history:  Yes, 
@@ -4651,388 +2508,22 @@
  iterations to converge support functions:  2, kernel optimization: DIAG,  #WARNING: density optimization not converged
  iter low:  5, delta out:  3.803E-07, energy: -1.56916014315398684E+02, D: -3.529E-01}
    multiplicator for the confinement   :  0.67916090339206825
->>>>>>> ffa93dbe
     #WARNING: No orthogonalizing of the support functions
     #========================================================= support function optimization
  - support function optimization: &it_supfun006
    -  { #-------------------------------------------------------------------------- iter: 1
  target function: HYBRID, Hamiltonian Applied:  Yes, 
-<<<<<<< HEAD
- Energies: {Ekin:  1.58372321533E+02, Epot: -1.73660136818E+02, Enl:  1.50343425673E+01}, 
- Orthoconstraint:  Yes,  #WARNING: EXPERIMENTAL: modify eval
- Preconditioning:  Yes, rel D:  0.0, mean kappa:  5.664E-01, dynamic conv crit:  7.06E-02, 
- iter:  1, fnrm:  7.36E-02, Omega: -1.910074245201704E+02, D: -3.26, D best: -3.26, 
-=======
  Energies: {Ekin:  1.57722035016E+02, Epot: -1.73228533221E+02, Enl:  1.49496472188E+01}, 
  Orthoconstraint:  Yes,  #WARNING: EXPERIMENTAL: modify eval
  Preconditioning:  Yes, rel D:  0.00E+00, mean kappa:  5.646E-01, 
             dynamic conv crit:  1.77E-04, 
  iter:  1, fnrm:  7.56E-02, Omega: -1.911366555603479E+02, D: -4.17E+00, D best: -4.17E+00, 
->>>>>>> ffa93dbe
  Optimization: {algorithm: DIIS, history length:  8, consecutive failures:  0, 
            total failures:  0}, 
  Orthogonalization:  No, normalization:  Yes, Normalization:  Yes, 
          communication strategy kernel: ALLREDUCE, reconstruct kernel:  Yes}
    -  { #-------------------------------------------------------------------------- iter: 2
  target function: HYBRID, Hamiltonian Applied:  Yes, 
-<<<<<<< HEAD
- Energies: {Ekin:  1.57846601403E+02, Epot: -1.72963936677E+02, Enl:  1.5067347891E+01}, 
- Orthoconstraint:  Yes,  #WARNING: EXPERIMENTAL: modify eval
- Preconditioning:  Yes, rel D:  7.37E-04, kappa:  5.744E-01, kappa to history:  Yes, 
-      mean kappa:  5.68E-01,  dynamic conv crit:  7.04E-02, 
- iter:  2, fnrm:  5.66E-02, Omega: -1.911481824754808E+02, D: -1.41E-01, D best: -1.41E-01, 
- exit criterion: dynamic gradient}
-   -  &final_supfun006  { #-------------------------------------------------------- iter: 2
- target function: HYBRID, 
- Energies: {Ekin:  1.57846601403E+02, Epot: -1.72963936677E+02, Enl:  1.5067347891E+01}, 
- iter:  2, fnrm:  5.66E-02, Omega: -1.911481824754808E+02, D: -1.41E-01, D best: -1.41E-01}
-      #Support functions created
-    #=================================================================== kernel optimization
- - kernel optimization: &it_kernel006
-   -  #-------------------------------------------------------------------- kernel iter: 1
-       Kernel update:
-         max dev from unity            :  7.28E-02
-         Hamiltonian application required:  No
-         method                        : diagonalization
-         mode                          : sequential
-         communication strategy kernel : ALLREDUCE
-         Coefficients available        :  Yes
-       Hamiltonian update: {
- Energies: {Ekin:  1.58372321533E+02, Epot: -1.72911452406E+02, Enl:  1.50343425673E+01, 
-              EH:  8.32151217158E+02,  EXC: -4.4444474169E+01, EvXC: -5.81809391003E+01}, 
-    Total charge:  9.799998847913E+01, 
- Poisson Solver: {BC: Free, Box:  [  159,  139,  113 ], MPI tasks:  3}}
-        #Eigenvalues and New Occupation Numbers
-       Orbitals: [
- {e: -9.30865683629E-01, f:  2.0},  # 00001
- {e: -8.372907413864E-01, f:  2.0},  # 00002
- {e: -7.699842702544E-01, f:  2.0},  # 00003
- {e: -7.11801549742E-01, f:  2.0},  # 00004
- {e: -6.913365192783E-01, f:  2.0},  # 00005
- {e: -6.717641255505E-01, f:  2.0},  # 00006
- {e: -6.443441746855E-01, f:  2.0},  # 00007
- {e: -6.34736734746E-01, f:  2.0},  # 00008
- {e: -5.853266747654E-01, f:  2.0},  # 00009
- {e: -5.633896897322E-01, f:  2.0},  # 00010
- {e: -5.572404690125E-01, f:  2.0},  # 00011
- {e: -5.45124009718E-01, f:  2.0},  # 00012
- {e: -4.935529374815E-01, f:  2.0},  # 00013
- {e: -4.723862920382E-01, f:  2.0},  # 00014
- {e: -4.468580796255E-01, f:  2.0},  # 00015
- {e: -4.407584443465E-01, f:  2.0},  # 00016
- {e: -4.32106987096E-01, f:  2.0},  # 00017
- {e: -3.877522586605E-01, f:  2.0},  # 00018
- {e: -3.847873263483E-01, f:  2.0},  # 00019
- {e: -3.710457759012E-01, f:  2.0},  # 00020
- {e: -3.55535295372E-01, f:  2.0},  # 00021
- {e: -3.419481026569E-01, f:  2.0},  # 00022
- {e: -3.36865071115E-01, f:  2.0},  # 00023
- {e: -3.342651727064E-01, f:  2.0},  # 00024
- {e: -3.271360935486E-01, f:  2.0},  # 00025
- {e: -3.072528496545E-01, f:  2.0},  # 00026
- {e: -2.947729381969E-01, f:  2.0},  # 00027
- {e: -2.914094535789E-01, f:  2.0},  # 00028
- {e: -2.888782617984E-01, f:  2.0},  # 00029
- {e: -2.717639706803E-01, f:  2.0},  # 00030
- {e: -2.619895747954E-01, f:  2.0},  # 00031
- {e: -2.612668692946E-01, f:  2.0},  # 00032
- {e: -2.59403977273E-01, f:  2.0},  # 00033
- {e: -2.447215412525E-01, f:  2.0},  # 00034
- {e: -2.381770332099E-01, f:  2.0},  # 00035
- {e: -2.267020454594E-01, f:  2.0},  # 00036
- {e: -2.095454880503E-01, f:  2.0},  # 00037
- {e: -2.078409404838E-01, f:  2.0},  # 00038
- {e: -2.043616870327E-01, f:  2.0},  # 00039
- {e: -1.952086721995E-01, f:  2.0},  # 00040
- {e: -1.70144118189E-01, f:  2.0},  # 00041
- {e: -1.627981999233E-01, f:  2.0},  # 00042
- {e: -1.497505798625E-01, f:  2.0},  # 00043
- {e: -1.445957470564E-01, f:  2.0},  # 00044
- {e: -1.390797894974E-01, f:  2.0},  # 00045
- {e: -1.197705628429E-01, f:  2.0},  # 00046
- {e: -1.151000941416E-01, f:  2.0},  # 00047
- {e: -1.060745423094E-01, f:  2.0},  # 00048
- {e: -6.509563946764E-02, f:  2.0}] # 00049
-       summary: [ {kernel optimization: DIAG, mixing quantity: DENS, mix hist:  5, 
- iter:  1, delta:  2.44E-07, energy: -1.5716728477087895E+02, D: -1.156E-01}]
-   -  #-------------------------------------------------------------------- kernel iter: 2
-       Kernel update:
-         max dev from unity            :  7.28E-02
-         Hamiltonian application required:  Yes
-         method                        : diagonalization
-         mode                          : sequential
-         communication strategy kernel : ALLREDUCE
-         Kohn-Sham residue             :  1.6E-01
-         Coefficients available        :  Yes
-       Hamiltonian update: {
- Energies: {Ekin:  1.57846601403E+02, Epot: -1.74194333112E+02, Enl:  1.5067347891E+01, 
-              EH:  8.31966374096E+02,  EXC: -4.44301948519E+01, EvXC: -5.81620640751E+01}, 
-    Total charge:  9.799998846529E+01, 
- Poisson Solver: {BC: Free, Box:  [  159,  139,  113 ], MPI tasks:  3}}
-        #Eigenvalues and New Occupation Numbers
-       Orbitals: [
- {e: -9.338295440187E-01, f:  2.0},  # 00001
- {e: -8.41212851761E-01, f:  2.0},  # 00002
- {e: -7.733063675291E-01, f:  2.0},  # 00003
- {e: -7.136999768883E-01, f:  2.0},  # 00004
- {e: -6.920107655738E-01, f:  2.0},  # 00005
- {e: -6.740298966804E-01, f:  2.0},  # 00006
- {e: -6.453564519416E-01, f:  2.0},  # 00007
- {e: -6.361668073708E-01, f:  2.0},  # 00008
- {e: -5.875791932697E-01, f:  2.0},  # 00009
- {e: -5.653090884031E-01, f:  2.0},  # 00010
- {e: -5.583915290801E-01, f:  2.0},  # 00011
- {e: -5.472467835825E-01, f:  2.0},  # 00012
- {e: -4.954123423682E-01, f:  2.0},  # 00013
- {e: -4.744036858966E-01, f:  2.0},  # 00014
- {e: -4.483101898777E-01, f:  2.0},  # 00015
- {e: -4.425960416546E-01, f:  2.0},  # 00016
- {e: -4.339935850644E-01, f:  2.0},  # 00017
- {e: -3.894557401602E-01, f:  2.0},  # 00018
- {e: -3.867900685488E-01, f:  2.0},  # 00019
- {e: -3.725394471553E-01, f:  2.0},  # 00020
- {e: -3.567401493725E-01, f:  2.0},  # 00021
- {e: -3.438062182215E-01, f:  2.0},  # 00022
- {e: -3.395492548301E-01, f:  2.0},  # 00023
- {e: -3.360825512134E-01, f:  2.0},  # 00024
- {e: -3.288886667493E-01, f:  2.0},  # 00025
- {e: -3.082496643727E-01, f:  2.0},  # 00026
- {e: -2.966031995434E-01, f:  2.0},  # 00027
- {e: -2.934401673405E-01, f:  2.0},  # 00028
- {e: -2.896837245805E-01, f:  2.0},  # 00029
- {e: -2.733650098896E-01, f:  2.0},  # 00030
- {e: -2.638772148284E-01, f:  2.0},  # 00031
- {e: -2.629189005307E-01, f:  2.0},  # 00032
- {e: -2.618707752626E-01, f:  2.0},  # 00033
- {e: -2.460046851073E-01, f:  2.0},  # 00034
- {e: -2.401038596627E-01, f:  2.0},  # 00035
- {e: -2.28344983821E-01, f:  2.0},  # 00036
- {e: -2.112384122019E-01, f:  2.0},  # 00037
- {e: -2.085312349281E-01, f:  2.0},  # 00038
- {e: -2.060293977286E-01, f:  2.0},  # 00039
- {e: -1.987942411245E-01, f:  2.0},  # 00040
- {e: -1.711686013435E-01, f:  2.0},  # 00041
- {e: -1.653233809781E-01, f:  2.0},  # 00042
- {e: -1.497073409273E-01, f:  2.0},  # 00043
- {e: -1.44917169767E-01, f:  2.0},  # 00044
- {e: -1.431693348228E-01, f:  2.0},  # 00045
- {e: -1.212198857564E-01, f:  2.0},  # 00046
- {e: -1.17258149603E-01, f:  2.0},  # 00047
- {e: -1.069902047712E-01, f:  2.0},  # 00048
- {e: -6.820980915136E-02, f:  2.0}] # 00049
-       summary: [ {kernel optimization: DIAG, mixing quantity: DENS, mix hist:  5, 
- iter:  2, delta:  2.42E-07, energy: -1.57166676396612502E+02, D:  6.084E-04}]
-   -  #-------------------------------------------------------------------- kernel iter: 3
-       Kernel update:
-         max dev from unity            :  7.28E-02
-         Hamiltonian application required:  Yes
-         method                        : diagonalization
-         mode                          : sequential
-         communication strategy kernel : ALLREDUCE
-         Kohn-Sham residue             :  1.601E-01
-         Coefficients available        :  Yes
-       Hamiltonian update: {
- Energies: {Ekin:  1.57846601403E+02, Epot: -1.74132541755E+02, Enl:  1.5067347891E+01, 
-              EH:  8.32018754446E+02,  EXC: -4.44492143141E+01, EvXC: -5.81872508881E+01}, 
-    Total charge:  9.799998847489E+01, 
- Poisson Solver: {BC: Free, Box:  [  159,  139,  113 ], MPI tasks:  3}}
-        #Eigenvalues and New Occupation Numbers
-       Orbitals: [
- {e: -9.323646955929E-01, f:  2.0},  # 00001
- {e: -8.396421223499E-01, f:  2.0},  # 00002
- {e: -7.717542104243E-01, f:  2.0},  # 00003
- {e: -7.140863423372E-01, f:  2.0},  # 00004
- {e: -6.946432521603E-01, f:  2.0},  # 00005
- {e: -6.728526208459E-01, f:  2.0},  # 00006
- {e: -6.472728266761E-01, f:  2.0},  # 00007
- {e: -6.351637262263E-01, f:  2.0},  # 00008
- {e: -5.867600503664E-01, f:  2.0},  # 00009
- {e: -5.638223549544E-01, f:  2.0},  # 00010
- {e: -5.593049967464E-01, f:  2.0},  # 00011
- {e: -5.461827330481E-01, f:  2.0},  # 00012
- {e: -4.939369572088E-01, f:  2.0},  # 00013
- {e: -4.734013925536E-01, f:  2.0},  # 00014
- {e: -4.486936111089E-01, f:  2.0},  # 00015
- {e: -4.41381879931E-01, f:  2.0},  # 00016
- {e: -4.327282651153E-01, f:  2.0},  # 00017
- {e: -3.887650320421E-01, f:  2.0},  # 00018
- {e: -3.853433365792E-01, f:  2.0},  # 00019
- {e: -3.714154205894E-01, f:  2.0},  # 00020
- {e: -3.562581685252E-01, f:  2.0},  # 00021
- {e: -3.436378134647E-01, f:  2.0},  # 00022
- {e: -3.375611240676E-01, f:  2.0},  # 00023
- {e: -3.354993511297E-01, f:  2.0},  # 00024
- {e: -3.275389519404E-01, f:  2.0},  # 00025
- {e: -3.087247293807E-01, f:  2.0},  # 00026
- {e: -2.953276944442E-01, f:  2.0},  # 00027
- {e: -2.923848858195E-01, f:  2.0},  # 00028
- {e: -2.909227513403E-01, f:  2.0},  # 00029
- {e: -2.721344971931E-01, f:  2.0},  # 00030
- {e: -2.640522189086E-01, f:  2.0},  # 00031
- {e: -2.616004379672E-01, f:  2.0},  # 00032
- {e: -2.600235449656E-01, f:  2.0},  # 00033
- {e: -2.46254595699E-01, f:  2.0},  # 00034
- {e: -2.395573243978E-01, f:  2.0},  # 00035
- {e: -2.280677397666E-01, f:  2.0},  # 00036
- {e: -2.105515599069E-01, f:  2.0},  # 00037
- {e: -2.096417086751E-01, f:  2.0},  # 00038
- {e: -2.045196991424E-01, f:  2.0},  # 00039
- {e: -1.965746362442E-01, f:  2.0},  # 00040
- {e: -1.726166588879E-01, f:  2.0},  # 00041
- {e: -1.641047455875E-01, f:  2.0},  # 00042
- {e: -1.526457680566E-01, f:  2.0},  # 00043
- {e: -1.473428585017E-01, f:  2.0},  # 00044
- {e: -1.410997601003E-01, f:  2.0},  # 00045
- {e: -1.221263325094E-01, f:  2.0},  # 00046
- {e: -1.159639532063E-01, f:  2.0},  # 00047
- {e: -1.085348744459E-01, f:  2.0},  # 00048
- {e: -6.629242093629E-02, f:  2.0}] # 00049
-       summary: [ {kernel optimization: DIAG, mixing quantity: DENS, mix hist:  5, 
- iter:  3, delta:  2.56E-07, energy: -1.57167589568957965E+02, D: -9.132E-04}]
-   -  #-------------------------------------------------------------------- kernel iter: 4
-       Kernel update:
-         max dev from unity            :  7.28E-02
-         Hamiltonian application required:  Yes
-         method                        : diagonalization
-         mode                          : sequential
-         communication strategy kernel : ALLREDUCE
-         Kohn-Sham residue             :  1.591E-01
-         Coefficients available        :  Yes
-       Hamiltonian update: {
- Energies: {Ekin:  1.57846601403E+02, Epot: -1.75111996843E+02, Enl:  1.5067347891E+01, 
-              EH:  8.30899918538E+02,  EXC: -4.42025316793E+01, EvXC: -5.78616885626E+01}, 
-    Total charge:  9.79999884478E+01, 
- Poisson Solver: {BC: Free, Box:  [  159,  139,  113 ], MPI tasks:  3}}
-        #Eigenvalues and New Occupation Numbers
-       Orbitals: [
- {e: -9.427538511072E-01, f:  2.0},  # 00001
- {e: -8.497046700074E-01, f:  2.0},  # 00002
- {e: -7.831337097686E-01, f:  2.0},  # 00003
- {e: -7.244543224401E-01, f:  2.0},  # 00004
- {e: -7.049153234084E-01, f:  2.0},  # 00005
- {e: -6.827333035167E-01, f:  2.0},  # 00006
- {e: -6.577879612104E-01, f:  2.0},  # 00007
- {e: -6.443364291412E-01, f:  2.0},  # 00008
- {e: -5.977997853751E-01, f:  2.0},  # 00009
- {e: -5.739263345377E-01, f:  2.0},  # 00010
- {e: -5.705108468587E-01, f:  2.0},  # 00011
- {e: -5.570651374671E-01, f:  2.0},  # 00012
- {e: -5.047718612372E-01, f:  2.0},  # 00013
- {e: -4.845847670855E-01, f:  2.0},  # 00014
- {e: -4.604469425108E-01, f:  2.0},  # 00015
- {e: -4.520619193491E-01, f:  2.0},  # 00016
- {e: -4.437399044747E-01, f:  2.0},  # 00017
- {e: -3.997475246435E-01, f:  2.0},  # 00018
- {e: -3.956563447843E-01, f:  2.0},  # 00019
- {e: -3.80921806288E-01, f:  2.0},  # 00020
- {e: -3.659862341838E-01, f:  2.0},  # 00021
- {e: -3.555200774632E-01, f:  2.0},  # 00022
- {e: -3.49828298146E-01, f:  2.0},  # 00023
- {e: -3.462624679932E-01, f:  2.0},  # 00024
- {e: -3.383659396582E-01, f:  2.0},  # 00025
- {e: -3.199020599852E-01, f:  2.0},  # 00026
- {e: -3.055260680026E-01, f:  2.0},  # 00027
- {e: -3.035260616112E-01, f:  2.0},  # 00028
- {e: -3.021959742632E-01, f:  2.0},  # 00029
- {e: -2.823553023524E-01, f:  2.0},  # 00030
- {e: -2.736890950035E-01, f:  2.0},  # 00031
- {e: -2.725890723627E-01, f:  2.0},  # 00032
- {e: -2.713814838375E-01, f:  2.0},  # 00033
- {e: -2.579225361031E-01, f:  2.0},  # 00034
- {e: -2.50349522591E-01, f:  2.0},  # 00035
- {e: -2.379325843136E-01, f:  2.0},  # 00036
- {e: -2.208311198229E-01, f:  2.0},  # 00037
- {e: -2.197358792385E-01, f:  2.0},  # 00038
- {e: -2.155458507352E-01, f:  2.0},  # 00039
- {e: -2.085171969125E-01, f:  2.0},  # 00040
- {e: -1.819007394131E-01, f:  2.0},  # 00041
- {e: -1.73891388591E-01, f:  2.0},  # 00042
- {e: -1.629026957509E-01, f:  2.0},  # 00043
- {e: -1.575047919711E-01, f:  2.0},  # 00044
- {e: -1.521022219524E-01, f:  2.0},  # 00045
- {e: -1.319814061534E-01, f:  2.0},  # 00046
- {e: -1.245291418565E-01, f:  2.0},  # 00047
- {e: -1.183373790397E-01, f:  2.0},  # 00048
- {e: -7.69671473524E-02, f:  2.0}] # 00049
-       summary: [ {kernel optimization: DIAG, mixing quantity: DENS, mix hist:  5, 
- iter:  4, delta:  1.6E-07, energy: -1.5716374505074873E+02, D:  3.845E-03}]
-   -  #-------------------------------------------------------------------- kernel iter: 5
-       Kernel update:
-         max dev from unity            :  7.28E-02
-         Hamiltonian application required:  Yes
-         method                        : diagonalization
-         mode                          : sequential
-         communication strategy kernel : ALLREDUCE
-         Kohn-Sham residue             :  1.61E-01
-         Coefficients available        :  Yes
-       Hamiltonian update: {
- Energies: {Ekin:  1.57846601403E+02, Epot: -1.73143902116E+02, Enl:  1.5067347891E+01, 
-              EH:  8.33156267554E+02,  EXC: -4.46110430349E+01, EvXC: -5.84008759304E+01}, 
-    Total charge:  9.799998847664E+01, 
- Poisson Solver: {BC: Free, Box:  [  159,  139,  113 ], MPI tasks:  3}}
-        #Eigenvalues and New Occupation Numbers
-       Orbitals: [
- {e: -9.198398200053E-01, f:  2.0},  # 00001
- {e: -8.24274834925E-01, f:  2.0},  # 00002
- {e: -7.607064043009E-01, f:  2.0},  # 00003
- {e: -7.01126864469E-01, f:  2.0},  # 00004
- {e: -6.790483966869E-01, f:  2.0},  # 00005
- {e: -6.623817666103E-01, f:  2.0},  # 00006
- {e: -6.331526441111E-01, f:  2.0},  # 00007
- {e: -6.252661152986E-01, f:  2.0},  # 00008
- {e: -5.754622329119E-01, f:  2.0},  # 00009
- {e: -5.544142826949E-01, f:  2.0},  # 00010
- {e: -5.467958922019E-01, f:  2.0},  # 00011
- {e: -5.356196032016E-01, f:  2.0},  # 00012
- {e: -4.843897095305E-01, f:  2.0},  # 00013
- {e: -4.632432312306E-01, f:  2.0},  # 00014
- {e: -4.363925847848E-01, f:  2.0},  # 00015
- {e: -4.31884645811E-01, f:  2.0},  # 00016
- {e: -4.232752744411E-01, f:  2.0},  # 00017
- {e: -3.790453761269E-01, f:  2.0},  # 00018
- {e: -3.764285714626E-01, f:  2.0},  # 00019
- {e: -3.606453052668E-01, f:  2.0},  # 00020
- {e: -3.468240251341E-01, f:  2.0},  # 00021
- {e: -3.313140236875E-01, f:  2.0},  # 00022
- {e: -3.275810269709E-01, f:  2.0},  # 00023
- {e: -3.24589223689E-01, f:  2.0},  # 00024
- {e: -3.187289058017E-01, f:  2.0},  # 00025
- {e: -2.97470894927E-01, f:  2.0},  # 00026
- {e: -2.862792189236E-01, f:  2.0},  # 00027
- {e: -2.816917229976E-01, f:  2.0},  # 00028
- {e: -2.78427723861E-01, f:  2.0},  # 00029
- {e: -2.629715122068E-01, f:  2.0},  # 00030
- {e: -2.530771634103E-01, f:  2.0},  # 00031
- {e: -2.524058383998E-01, f:  2.0},  # 00032
- {e: -2.498548890638E-01, f:  2.0},  # 00033
- {e: -2.34790858894E-01, f:  2.0},  # 00034
- {e: -2.289803477091E-01, f:  2.0},  # 00035
- {e: -2.173528304787E-01, f:  2.0},  # 00036
- {e: -2.007704802901E-01, f:  2.0},  # 00037
- {e: -1.978327418444E-01, f:  2.0},  # 00038
- {e: -1.952942319596E-01, f:  2.0},  # 00039
- {e: -1.854441617849E-01, f:  2.0},  # 00040
- {e: -1.610300234267E-01, f:  2.0},  # 00041
- {e: -1.545828736645E-01, f:  2.0},  # 00042
- {e: -1.391579485145E-01, f:  2.0},  # 00043
- {e: -1.340107030735E-01, f:  2.0},  # 00044
- {e: -1.276161492553E-01, f:  2.0},  # 00045
- {e: -1.102169822507E-01, f:  2.0},  # 00046
- {e: -1.07202265245E-01, f:  2.0},  # 00047
- {e: -9.621982489671E-02, f:  2.0},  # 00048
- {e: -5.683082720707E-02, f:  2.0}] # 00049
-       summary: [ {kernel optimization: DIAG, mixing quantity: DENS, mix hist:  5, 
- iter:  5, delta:  3.55E-07, energy: -1.57175039042308185E+02, D: -1.129E-02}]
-   -  &final_kernel006  { #-------------------------------------------------------- iter: 6
- summary: [ {kernel optimization: DIAG, mixing quantity: DENS, mix hist:  5, 
- iter:  6, delta:  3.55E-07, energy: -1.57175039042308185E+02, D: -1.129E-02}]}
-    #================================================================= Summary of both steps
-   self consistency summary: &it_sc006
-   -  {iter:  6, target function: HYBRID, mean conf prefac:  1.86E-03,  #WARNING: support function optimization not converged
- kernel optimization: DIAG,  #WARNING: density optimization not converged
- iter low:  6, delta out:  1.924E-07, energy: -1.57175039042308185E+02, D: -1.233E-01}
-   multiplicator for the confinement   :  0.57441409433883117
-=======
  Energies: {Ekin:  1.57332471037E+02, Epot: -1.72652043057E+02, Enl:  1.49985445244E+01}, 
  Orthoconstraint:  Yes,  #WARNING: EXPERIMENTAL: modify eval
  Preconditioning:  Yes, rel D:  6.64E-04, kappa:  5.359E-01, kappa to history:  Yes, 
@@ -5333,369 +2824,11 @@
  iterations to converge support functions:  3, kernel optimization: DIAG,  #WARNING: density optimization not converged
  iter low:  6, delta out:  3.337E-07, energy: -1.57121479098229884E+02, D: -2.055E-01}
    multiplicator for the confinement   :  0.35492982311377275
->>>>>>> ffa93dbe
     #WARNING: No orthogonalizing of the support functions
     #========================================================= support function optimization
  - support function optimization: &it_supfun007
    -  { #-------------------------------------------------------------------------- iter: 1
  target function: HYBRID, Hamiltonian Applied:  Yes, 
-<<<<<<< HEAD
- Energies: {Ekin:  1.57846601403E+02, Epot: -1.74146726314E+02, Enl:  1.5067347891E+01}, 
- Orthoconstraint:  Yes,  #WARNING: EXPERIMENTAL: modify eval
- Preconditioning:  Yes, rel D:  0.0, mean kappa:  5.68E-01, dynamic conv crit:  7.04E-02, 
- iter:  1, fnrm:  6.09E-02, Omega: -1.929826277943191E+02, D: -1.98, D best: -1.98, 
- exit criterion: dynamic gradient}
-   -  &final_supfun007  { #-------------------------------------------------------- iter: 1
- target function: HYBRID, 
- Energies: {Ekin:  1.57846601403E+02, Epot: -1.74146726314E+02, Enl:  1.5067347891E+01}, 
- iter:  1, fnrm:  6.09E-02, Omega: -1.929826277943191E+02, D: -1.98, D best: -1.98}
-      #Support functions created
-    #=================================================================== kernel optimization
- - kernel optimization: &it_kernel007
-   -  #-------------------------------------------------------------------- kernel iter: 1
-       Kernel update:
-         max dev from unity            :  7.28E-02
-         Hamiltonian application required:  No
-         method                        : diagonalization
-         mode                          : sequential
-         communication strategy kernel : ALLREDUCE
-         Coefficients available        :  Yes
-       Hamiltonian update: {
- Energies: {Ekin:  1.57846601403E+02, Epot: -1.73143902116E+02, Enl:  1.5067347891E+01, 
-              EH:  8.31282384574E+02,  EXC: -4.42510489904E+01, EvXC: -5.79259094186E+01}, 
-    Total charge:  9.799998843505E+01, 
- Poisson Solver: {BC: Free, Box:  [  159,  139,  113 ], MPI tasks:  3}}
-        #Eigenvalues and New Occupation Numbers
-       Orbitals: [
- {e: -9.374117321937E-01, f:  2.0},  # 00001
- {e: -8.423157907287E-01, f:  2.0},  # 00002
- {e: -7.801435006756E-01, f:  2.0},  # 00003
- {e: -7.201282229804E-01, f:  2.0},  # 00004
- {e: -6.996745881493E-01, f:  2.0},  # 00005
- {e: -6.787973765051E-01, f:  2.0},  # 00006
- {e: -6.534946033364E-01, f:  2.0},  # 00007
- {e: -6.397495884552E-01, f:  2.0},  # 00008
- {e: -5.940584989254E-01, f:  2.0},  # 00009
- {e: -5.70174251044E-01, f:  2.0},  # 00010
- {e: -5.667276530361E-01, f:  2.0},  # 00011
- {e: -5.534197016202E-01, f:  2.0},  # 00012
- {e: -5.010446874971E-01, f:  2.0},  # 00013
- {e: -4.813874637647E-01, f:  2.0},  # 00014
- {e: -4.567324789658E-01, f:  2.0},  # 00015
- {e: -4.487550100026E-01, f:  2.0},  # 00016
- {e: -4.405942429584E-01, f:  2.0},  # 00017
- {e: -3.969662760555E-01, f:  2.0},  # 00018
- {e: -3.925810322322E-01, f:  2.0},  # 00019
- {e: -3.754465589137E-01, f:  2.0},  # 00020
- {e: -3.625876659111E-01, f:  2.0},  # 00021
- {e: -3.513660768038E-01, f:  2.0},  # 00022
- {e: -3.46422991263E-01, f:  2.0},  # 00023
- {e: -3.426245129007E-01, f:  2.0},  # 00024
- {e: -3.354807507352E-01, f:  2.0},  # 00025
- {e: -3.164854981964E-01, f:  2.0},  # 00026
- {e: -3.024240633901E-01, f:  2.0},  # 00027
- {e: -2.997923003792E-01, f:  2.0},  # 00028
- {e: -2.984671033117E-01, f:  2.0},  # 00029
- {e: -2.788681485615E-01, f:  2.0},  # 00030
- {e: -2.702202855847E-01, f:  2.0},  # 00031
- {e: -2.691185400696E-01, f:  2.0},  # 00032
- {e: -2.679091451731E-01, f:  2.0},  # 00033
- {e: -2.545616081215E-01, f:  2.0},  # 00034
- {e: -2.470359562621E-01, f:  2.0},  # 00035
- {e: -2.345265417979E-01, f:  2.0},  # 00036
- {e: -2.176450191463E-01, f:  2.0},  # 00037
- {e: -2.159072122818E-01, f:  2.0},  # 00038
- {e: -2.120671753796E-01, f:  2.0},  # 00039
- {e: -2.045905324726E-01, f:  2.0},  # 00040
- {e: -1.787679615671E-01, f:  2.0},  # 00041
- {e: -1.711204867474E-01, f:  2.0},  # 00042
- {e: -1.591776633295E-01, f:  2.0},  # 00043
- {e: -1.536319388249E-01, f:  2.0},  # 00044
- {e: -1.463949172868E-01, f:  2.0},  # 00045
- {e: -1.285554978353E-01, f:  2.0},  # 00046
- {e: -1.213892990966E-01, f:  2.0},  # 00047
- {e: -1.147414984875E-01, f:  2.0},  # 00048
- {e: -7.435309008051E-02, f:  2.0}] # 00049
-       summary: [ {kernel optimization: DIAG, mixing quantity: DENS, mix hist:  5, 
- iter:  1, delta:  1.01E-07, energy: -1.57163916056345784E+02, D:  1.112E-02}]
-   -  #-------------------------------------------------------------------- kernel iter: 2
-       Kernel update:
-         max dev from unity            :  7.28E-02
-         Hamiltonian application required:  Yes
-         method                        : diagonalization
-         mode                          : sequential
-         communication strategy kernel : ALLREDUCE
-         Kohn-Sham residue             :  1.594E-01
-         Coefficients available        :  Yes
-       Hamiltonian update: {
- Energies: {Ekin:  1.57846601403E+02, Epot: -1.74899530576E+02, Enl:  1.5067347891E+01, 
-              EH:  8.31117539374E+02,  EXC: -4.42348249042E+01, EvXC: -5.79045831519E+01}, 
-    Total charge:  9.799998842918E+01, 
- Poisson Solver: {BC: Free, Box:  [  159,  139,  113 ], MPI tasks:  3}}
-        #Eigenvalues and New Occupation Numbers
-       Orbitals: [
- {e: -9.392393752192E-01, f:  2.0},  # 00001
- {e: -8.442957604411E-01, f:  2.0},  # 00002
- {e: -7.825578158212E-01, f:  2.0},  # 00003
- {e: -7.21950935662E-01, f:  2.0},  # 00004
- {e: -7.010814918427E-01, f:  2.0},  # 00005
- {e: -6.806266873683E-01, f:  2.0},  # 00006
- {e: -6.550804515709E-01, f:  2.0},  # 00007
- {e: -6.410307328645E-01, f:  2.0},  # 00008
- {e: -5.959452331719E-01, f:  2.0},  # 00009
- {e: -5.717428538933E-01, f:  2.0},  # 00010
- {e: -5.682613422091E-01, f:  2.0},  # 00011
- {e: -5.551789115096E-01, f:  2.0},  # 00012
- {e: -5.025134868554E-01, f:  2.0},  # 00013
- {e: -4.831448098777E-01, f:  2.0},  # 00014
- {e: -4.583621731224E-01, f:  2.0},  # 00015
- {e: -4.503487526201E-01, f:  2.0},  # 00016
- {e: -4.422392972163E-01, f:  2.0},  # 00017
- {e: -3.986170283007E-01, f:  2.0},  # 00018
- {e: -3.942495071459E-01, f:  2.0},  # 00019
- {e: -3.765658296876E-01, f:  2.0},  # 00020
- {e: -3.639257765227E-01, f:  2.0},  # 00021
- {e: -3.531055017161E-01, f:  2.0},  # 00022
- {e: -3.481172961861E-01, f:  2.0},  # 00023
- {e: -3.442054966804E-01, f:  2.0},  # 00024
- {e: -3.369284754251E-01, f:  2.0},  # 00025
- {e: -3.179099134363E-01, f:  2.0},  # 00026
- {e: -3.040033141491E-01, f:  2.0},  # 00027
- {e: -3.014810856792E-01, f:  2.0},  # 00028
- {e: -2.999530926663E-01, f:  2.0},  # 00029
- {e: -2.803518143072E-01, f:  2.0},  # 00030
- {e: -2.719317253754E-01, f:  2.0},  # 00031
- {e: -2.707331138868E-01, f:  2.0},  # 00032
- {e: -2.693147211774E-01, f:  2.0},  # 00033
- {e: -2.56086734705E-01, f:  2.0},  # 00034
- {e: -2.487440354147E-01, f:  2.0},  # 00035
- {e: -2.361973906104E-01, f:  2.0},  # 00036
- {e: -2.191751548988E-01, f:  2.0},  # 00037
- {e: -2.17258462892E-01, f:  2.0},  # 00038
- {e: -2.135568957528E-01, f:  2.0},  # 00039
- {e: -2.06573616237E-01, f:  2.0},  # 00040
- {e: -1.802616828949E-01, f:  2.0},  # 00041
- {e: -1.731234392059E-01, f:  2.0},  # 00042
- {e: -1.602812897748E-01, f:  2.0},  # 00043
- {e: -1.548919487704E-01, f:  2.0},  # 00044
- {e: -1.484343544993E-01, f:  2.0},  # 00045
- {e: -1.302034031855E-01, f:  2.0},  # 00046
- {e: -1.231105549121E-01, f:  2.0},  # 00047
- {e: -1.161833961461E-01, f:  2.0},  # 00048
- {e: -7.656602713244E-02, f:  2.0}] # 00049
-       summary: [ {kernel optimization: DIAG, mixing quantity: DENS, mix hist:  5, 
- iter:  2, delta:  8.7E-08, energy: -1.57163783940296184E+02, D:  1.321E-04}]
-   -  #-------------------------------------------------------------------- kernel iter: 3
-       Kernel update:
-         max dev from unity            :  7.28E-02
-         Hamiltonian application required:  Yes
-         method                        : diagonalization
-         mode                          : sequential
-         communication strategy kernel : ALLREDUCE
-         Kohn-Sham residue             :  1.593E-01
-         Coefficients available        :  Yes
-       Hamiltonian update: {
- Energies: {Ekin:  1.57846601403E+02, Epot: -1.75182486443E+02, Enl:  1.5067347891E+01, 
-              EH:  8.30798379396E+02,  EXC: -4.42009953351E+01, EvXC: -5.78600579518E+01}, 
-    Total charge:  9.799998842446E+01, 
- Poisson Solver: {BC: Free, Box:  [  159,  139,  113 ], MPI tasks:  3}}
-        #Eigenvalues and New Occupation Numbers
-       Orbitals: [
- {e: -9.433440292944E-01, f:  2.0},  # 00001
- {e: -8.488129882036E-01, f:  2.0},  # 00002
- {e: -7.86828652376E-01, f:  2.0},  # 00003
- {e: -7.251425344084E-01, f:  2.0},  # 00004
- {e: -7.031055559216E-01, f:  2.0},  # 00005
- {e: -6.845047998758E-01, f:  2.0},  # 00006
- {e: -6.574108660591E-01, f:  2.0},  # 00007
- {e: -6.443385688082E-01, f:  2.0},  # 00008
- {e: -5.995307981838E-01, f:  2.0},  # 00009
- {e: -5.753489527048E-01, f:  2.0},  # 00010
- {e: -5.707513956315E-01, f:  2.0},  # 00011
- {e: -5.587296214057E-01, f:  2.0},  # 00012
- {e: -5.058953283811E-01, f:  2.0},  # 00013
- {e: -4.865234735885E-01, f:  2.0},  # 00014
- {e: -4.610890761425E-01, f:  2.0},  # 00015
- {e: -4.537143373493E-01, f:  2.0},  # 00016
- {e: -4.45604489314E-01, f:  2.0},  # 00017
- {e: -4.016561796672E-01, f:  2.0},  # 00018
- {e: -3.977665094112E-01, f:  2.0},  # 00019
- {e: -3.797665542117E-01, f:  2.0},  # 00020
- {e: -3.667298793164E-01, f:  2.0},  # 00021
- {e: -3.56258942726E-01, f:  2.0},  # 00022
- {e: -3.516137612471E-01, f:  2.0},  # 00023
- {e: -3.472921428328E-01, f:  2.0},  # 00024
- {e: -3.400240830722E-01, f:  2.0},  # 00025
- {e: -3.20367457658E-01, f:  2.0},  # 00026
- {e: -3.073759983297E-01, f:  2.0},  # 00027
- {e: -3.049820579647E-01, f:  2.0},  # 00028
- {e: -3.022922692335E-01, f:  2.0},  # 00029
- {e: -2.837320308881E-01, f:  2.0},  # 00030
- {e: -2.752447119859E-01, f:  2.0},  # 00031
- {e: -2.738390019654E-01, f:  2.0},  # 00032
- {e: -2.72367833125E-01, f:  2.0},  # 00033
- {e: -2.586617912563E-01, f:  2.0},  # 00034
- {e: -2.518670530492E-01, f:  2.0},  # 00035
- {e: -2.393965882998E-01, f:  2.0},  # 00036
- {e: -2.226142808725E-01, f:  2.0},  # 00037
- {e: -2.192160279113E-01, f:  2.0},  # 00038
- {e: -2.1697790562E-01, f:  2.0},  # 00039
- {e: -2.105202880125E-01, f:  2.0},  # 00040
- {e: -1.824864306328E-01, f:  2.0},  # 00041
- {e: -1.768309714103E-01, f:  2.0},  # 00042
- {e: -1.614803741226E-01, f:  2.0},  # 00043
- {e: -1.565082715609E-01, f:  2.0},  # 00044
- {e: -1.527022228616E-01, f:  2.0},  # 00045
- {e: -1.327303276042E-01, f:  2.0},  # 00046
- {e: -1.267660822433E-01, f:  2.0},  # 00047
- {e: -1.183058143828E-01, f:  2.0},  # 00048
- {e: -8.072232709056E-02, f:  2.0}] # 00049
-       summary: [ {kernel optimization: DIAG, mixing quantity: DENS, mix hist:  5, 
- iter:  3, delta:  6.41E-08, energy: -1.57163578488796588E+02, D:  2.055E-04}]
-   -  #-------------------------------------------------------------------- kernel iter: 4
-       Kernel update:
-         max dev from unity            :  7.28E-02
-         Hamiltonian application required:  Yes
-         method                        : diagonalization
-         mode                          : sequential
-         communication strategy kernel : ALLREDUCE
-         Kohn-Sham residue             :  1.593E-01
-         Coefficients available        :  Yes
-       Hamiltonian update: {
- Energies: {Ekin:  1.57846601403E+02, Epot: -1.75259929578E+02, Enl:  1.5067347891E+01, 
-              EH:  8.30713733147E+02,  EXC: -4.41830816419E+01, EvXC: -5.78364595701E+01}, 
-    Total charge:  9.799998842628E+01, 
- Poisson Solver: {BC: Free, Box:  [  159,  139,  113 ], MPI tasks:  3}}
-        #Eigenvalues and New Occupation Numbers
-       Orbitals: [
- {e: -9.444829830866E-01, f:  2.0},  # 00001
- {e: -8.497428894881E-01, f:  2.0},  # 00002
- {e: -7.875022759252E-01, f:  2.0},  # 00003
- {e: -7.256390255967E-01, f:  2.0},  # 00004
- {e: -7.031935942266E-01, f:  2.0},  # 00005
- {e: -6.855709346723E-01, f:  2.0},  # 00006
- {e: -6.576050004208E-01, f:  2.0},  # 00007
- {e: -6.456225770782E-01, f:  2.0},  # 00008
- {e: -6.003409876652E-01, f:  2.0},  # 00009
- {e: -5.766077356767E-01, f:  2.0},  # 00010
- {e: -5.712015813146E-01, f:  2.0},  # 00011
- {e: -5.596851722883E-01, f:  2.0},  # 00012
- {e: -5.071377202073E-01, f:  2.0},  # 00013
- {e: -4.874052076786E-01, f:  2.0},  # 00014
- {e: -4.616042962963E-01, f:  2.0},  # 00015
- {e: -4.547893776384E-01, f:  2.0},  # 00016
- {e: -4.466412635993E-01, f:  2.0},  # 00017
- {e: -4.024739165754E-01, f:  2.0},  # 00018
- {e: -3.988646599095E-01, f:  2.0},  # 00019
- {e: -3.81043689657E-01, f:  2.0},  # 00020
- {e: -3.676916213943E-01, f:  2.0},  # 00021
- {e: -3.569000441521E-01, f:  2.0},  # 00022
- {e: -3.527043481419E-01, f:  2.0},  # 00023
- {e: -3.481046947117E-01, f:  2.0},  # 00024
- {e: -3.411508441367E-01, f:  2.0},  # 00025
- {e: -3.210214033304E-01, f:  2.0},  # 00026
- {e: -3.085165830757E-01, f:  2.0},  # 00027
- {e: -3.060163672138E-01, f:  2.0},  # 00028
- {e: -3.027434141281E-01, f:  2.0},  # 00029
- {e: -2.849919675555E-01, f:  2.0},  # 00030
- {e: -2.762275731478E-01, f:  2.0},  # 00031
- {e: -2.745110006616E-01, f:  2.0},  # 00032
- {e: -2.734005810427E-01, f:  2.0},  # 00033
- {e: -2.592422084641E-01, f:  2.0},  # 00034
- {e: -2.525935493557E-01, f:  2.0},  # 00035
- {e: -2.401772816704E-01, f:  2.0},  # 00036
- {e: -2.239485122529E-01, f:  2.0},  # 00037
- {e: -2.194132469694E-01, f:  2.0},  # 00038
- {e: -2.182681578711E-01, f:  2.0},  # 00039
- {e: -2.114583843029E-01, f:  2.0},  # 00040
- {e: -1.827415083976E-01, f:  2.0},  # 00041
- {e: -1.776047676045E-01, f:  2.0},  # 00042
- {e: -1.615056499059E-01, f:  2.0},  # 00043
- {e: -1.56623621937E-01, f:  2.0},  # 00044
- {e: -1.535873614324E-01, f:  2.0},  # 00045
- {e: -1.329870371517E-01, f:  2.0},  # 00046
- {e: -1.278118238274E-01, f:  2.0},  # 00047
- {e: -1.185270313664E-01, f:  2.0},  # 00048
- {e: -8.160267161054E-02, f:  2.0}] # 00049
-       summary: [ {kernel optimization: DIAG, mixing quantity: DENS, mix hist:  5, 
- iter:  4, delta:  5.12E-08, energy: -1.57163529943255298E+02, D:  4.855E-05}]
-   -  #-------------------------------------------------------------------- kernel iter: 5
-       Kernel update:
-         max dev from unity            :  7.28E-02
-         Hamiltonian application required:  Yes
-         method                        : diagonalization
-         mode                          : sequential
-         communication strategy kernel : ALLREDUCE
-         Kohn-Sham residue             :  1.592E-01
-         Coefficients available        :  Yes
-       Hamiltonian update: {
- Energies: {Ekin:  1.57846601403E+02, Epot: -1.75274183394E+02, Enl:  1.5067347891E+01, 
-              EH:  8.30693688711E+02,  EXC: -4.41719634017E+01, EvXC: -5.78218410356E+01}, 
-    Total charge:  9.799998842778E+01, 
- Poisson Solver: {BC: Free, Box:  [  159,  139,  113 ], MPI tasks:  3}}
-        #Eigenvalues and New Occupation Numbers
-       Orbitals: [
- {e: -9.444454200207E-01, f:  2.0},  # 00001
- {e: -8.49346435456E-01, f:  2.0},  # 00002
- {e: -7.872797157915E-01, f:  2.0},  # 00003
- {e: -7.256313915554E-01, f:  2.0},  # 00004
- {e: -7.033623013137E-01, f:  2.0},  # 00005
- {e: -6.856575198592E-01, f:  2.0},  # 00006
- {e: -6.577628250389E-01, f:  2.0},  # 00007
- {e: -6.459314800748E-01, f:  2.0},  # 00008
- {e: -6.003885823521E-01, f:  2.0},  # 00009
- {e: -5.768719049718E-01, f:  2.0},  # 00010
- {e: -5.714204453456E-01, f:  2.0},  # 00011
- {e: -5.598060454154E-01, f:  2.0},  # 00012
- {e: -5.07439574851E-01, f:  2.0},  # 00013
- {e: -4.875594848165E-01, f:  2.0},  # 00014
- {e: -4.617762484986E-01, f:  2.0},  # 00015
- {e: -4.550370401774E-01, f:  2.0},  # 00016
- {e: -4.468930653623E-01, f:  2.0},  # 00017
- {e: -4.027228288069E-01, f:  2.0},  # 00018
- {e: -3.99090152508E-01, f:  2.0},  # 00019
- {e: -3.812880161553E-01, f:  2.0},  # 00020
- {e: -3.680476025641E-01, f:  2.0},  # 00021
- {e: -3.569699519679E-01, f:  2.0},  # 00022
- {e: -3.52888762438E-01, f:  2.0},  # 00023
- {e: -3.482764407021E-01, f:  2.0},  # 00024
- {e: -3.415302847366E-01, f:  2.0},  # 00025
- {e: -3.213891447607E-01, f:  2.0},  # 00026
- {e: -3.088256121398E-01, f:  2.0},  # 00027
- {e: -3.06208606562E-01, f:  2.0},  # 00028
- {e: -3.030774076734E-01, f:  2.0},  # 00029
- {e: -2.853794606083E-01, f:  2.0},  # 00030
- {e: -2.763413817117E-01, f:  2.0},  # 00031
- {e: -2.746894236505E-01, f:  2.0},  # 00032
- {e: -2.736406143954E-01, f:  2.0},  # 00033
- {e: -2.595010499587E-01, f:  2.0},  # 00034
- {e: -2.527356883533E-01, f:  2.0},  # 00035
- {e: -2.403204770908E-01, f:  2.0},  # 00036
- {e: -2.243876093213E-01, f:  2.0},  # 00037
- {e: -2.196343154439E-01, f:  2.0},  # 00038
- {e: -2.186582434828E-01, f:  2.0},  # 00039
- {e: -2.113842469351E-01, f:  2.0},  # 00040
- {e: -1.82876877448E-01, f:  2.0},  # 00041
- {e: -1.776105431702E-01, f:  2.0},  # 00042
- {e: -1.619369996249E-01, f:  2.0},  # 00043
- {e: -1.569779165538E-01, f:  2.0},  # 00044
- {e: -1.533432233376E-01, f:  2.0},  # 00045
- {e: -1.33040989029E-01, f:  2.0},  # 00046
- {e: -1.279114157881E-01, f:  2.0},  # 00047
- {e: -1.18697849163E-01, f:  2.0},  # 00048
- {e: -8.149885619989E-02, f:  2.0}] # 00049
-       summary: [ {kernel optimization: DIAG, mixing quantity: DENS, mix hist:  5, 
- iter:  5, delta:  3.99E-08, energy: -1.57163512456173066E+02, D:  1.749E-05}]
-   -  &final_kernel007  { #-------------------------------------------------------- iter: 6
- summary: [ {kernel optimization: DIAG, mixing quantity: DENS, mix hist:  5, 
- iter:  6, delta:  3.99E-08, energy: -1.57163512456173066E+02, D:  1.749E-05}]}
-    #================================================================= Summary of both steps
-   self consistency summary: &it_sc007
-   -  {iter:  7, target function: HYBRID, mean conf prefac:  1.07E-03,  #WARNING: support function optimization not converged
- kernel optimization: DIAG,  #WARNING: density optimization not converged
- iter low:  7, delta out:  9.877E-08, energy: -1.57163512456173066E+02, D:  1.153E-02}
-   multiplicator for the confinement   :  1.0
-=======
  Energies: {Ekin:  1.57111416993E+02, Epot: -1.74859499492E+02, Enl:  1.50898426729E+01}, 
  Orthoconstraint:  Yes,  #WARNING: EXPERIMENTAL: modify eval
  Preconditioning:  Yes, rel D:  0.00E+00, mean kappa:  5.233E-01, 
@@ -5997,976 +3130,11 @@
                 iterations to converge kernel optimization:  4, 
  iter low:  7, delta out:  7.748E-08, energy: -1.57153404340343855E+02, D: -3.193E-02}
    multiplicator for the confinement   :  0.51135544484714079
->>>>>>> ffa93dbe
     #WARNING: No orthogonalizing of the support functions
     #========================================================= support function optimization
  - support function optimization: &it_supfun008
    -  { #-------------------------------------------------------------------------- iter: 1
  target function: HYBRID, Hamiltonian Applied:  Yes, 
-<<<<<<< HEAD
- Energies: {Ekin:  1.57846601403E+02, Epot: -1.74695744284E+02, Enl:  1.5067347891E+01}, 
- Orthoconstraint:  Yes,  #WARNING: EXPERIMENTAL: modify eval
- Preconditioning:  Yes, rel D:  0.0, mean kappa:  5.68E-01, dynamic conv crit:  7.04E-02, 
- iter:  1, fnrm:  6.07E-02, Omega: -1.93590296815635E+02, D: -2.58, D best: -2.58, 
- exit criterion: dynamic gradient}
-   -  &final_supfun008  { #-------------------------------------------------------- iter: 1
- target function: HYBRID, 
- Energies: {Ekin:  1.57846601403E+02, Epot: -1.74695744284E+02, Enl:  1.5067347891E+01}, 
- iter:  1, fnrm:  6.07E-02, Omega: -1.93590296815635E+02, D: -2.58, D best: -2.58}
-      #Support functions created
-    #=================================================================== kernel optimization
- - kernel optimization: &it_kernel008
-   -  #-------------------------------------------------------------------- kernel iter: 1
-       Kernel update:
-         max dev from unity            :  7.28E-02
-         Hamiltonian application required:  No
-         method                        : diagonalization
-         mode                          : sequential
-         communication strategy kernel : ALLREDUCE
-         Coefficients available        :  Yes
-       Hamiltonian update: {
- Energies: {Ekin:  1.57846601403E+02, Epot: -1.75274183394E+02, Enl:  1.5067347891E+01, 
-              EH:  8.30650210667E+02,  EXC: -4.4172670324E+01, EvXC: -5.78228198519E+01}, 
-    Total charge:  9.799998843315E+01, 
- Poisson Solver: {BC: Free, Box:  [  159,  139,  113 ], MPI tasks:  3}}
-        #Eigenvalues and New Occupation Numbers
-       Orbitals: [
- {e: -9.448089810325E-01, f:  2.0},  # 00001
- {e: -8.502107795181E-01, f:  2.0},  # 00002
- {e: -7.873429427041E-01, f:  2.0},  # 00003
- {e: -7.263949410877E-01, f:  2.0},  # 00004
- {e: -7.048096440198E-01, f:  2.0},  # 00005
- {e: -6.859880659406E-01, f:  2.0},  # 00006
- {e: -6.588546371504E-01, f:  2.0},  # 00007
- {e: -6.464437683198E-01, f:  2.0},  # 00008
- {e: -6.007400118741E-01, f:  2.0},  # 00009
- {e: -5.771042041304E-01, f:  2.0},  # 00010
- {e: -5.72124914307E-01, f:  2.0},  # 00011
- {e: -5.600617314471E-01, f:  2.0},  # 00012
- {e: -5.075758092207E-01, f:  2.0},  # 00013
- {e: -4.877693640846E-01, f:  2.0},  # 00014
- {e: -4.623571709151E-01, f:  2.0},  # 00015
- {e: -4.5523794749E-01, f:  2.0},  # 00016
- {e: -4.470595460711E-01, f:  2.0},  # 00017
- {e: -4.02977886845E-01, f:  2.0},  # 00018
- {e: -3.992418024318E-01, f:  2.0},  # 00019
- {e: -3.818919656566E-01, f:  2.0},  # 00020
- {e: -3.684918032063E-01, f:  2.0},  # 00021
- {e: -3.574636157055E-01, f:  2.0},  # 00022
- {e: -3.528164691492E-01, f:  2.0},  # 00023
- {e: -3.486736118137E-01, f:  2.0},  # 00024
- {e: -3.416603558241E-01, f:  2.0},  # 00025
- {e: -3.220041087017E-01, f:  2.0},  # 00026
- {e: -3.090418484502E-01, f:  2.0},  # 00027
- {e: -3.0647041077E-01, f:  2.0},  # 00028
- {e: -3.039030127841E-01, f:  2.0},  # 00029
- {e: -2.856750234366E-01, f:  2.0},  # 00030
- {e: -2.763059043034E-01, f:  2.0},  # 00031
- {e: -2.75102857844E-01, f:  2.0},  # 00032
- {e: -2.740091323429E-01, f:  2.0},  # 00033
- {e: -2.600027170291E-01, f:  2.0},  # 00034
- {e: -2.531174711666E-01, f:  2.0},  # 00035
- {e: -2.407261175508E-01, f:  2.0},  # 00036
- {e: -2.245166043709E-01, f:  2.0},  # 00037
- {e: -2.206787166699E-01, f:  2.0},  # 00038
- {e: -2.188896603234E-01, f:  2.0},  # 00039
- {e: -2.113978728201E-01, f:  2.0},  # 00040
- {e: -1.836251283825E-01, f:  2.0},  # 00041
- {e: -1.77759356454E-01, f:  2.0},  # 00042
- {e: -1.632112434354E-01, f:  2.0},  # 00043
- {e: -1.581495597745E-01, f:  2.0},  # 00044
- {e: -1.538845798203E-01, f:  2.0},  # 00045
- {e: -1.337566135484E-01, f:  2.0},  # 00046
- {e: -1.280817387221E-01, f:  2.0},  # 00047
- {e: -1.195469953859E-01, f:  2.0},  # 00048
- {e: -8.137900067699E-02, f:  2.0}] # 00049
-       summary: [ {kernel optimization: DIAG, mixing quantity: DENS, mix hist:  5, 
- iter:  1, delta:  2.3E-08, energy: -1.5716345486155285E+02, D:  5.759E-05}]
-   -  #-------------------------------------------------------------------- kernel iter: 2
-       Kernel update:
-         max dev from unity            :  7.28E-02
-         Hamiltonian application required:  Yes
-         method                        : diagonalization
-         mode                          : sequential
-         communication strategy kernel : ALLREDUCE
-         Kohn-Sham residue             :  1.593E-01
-         Coefficients available        :  Yes
-       Hamiltonian update: {
- Energies: {Ekin:  1.57846601403E+02, Epot: -1.7531992403E+02, Enl:  1.5067347891E+01, 
-              EH:  8.30635745818E+02,  EXC: -4.41706991834E+01, EvXC: -5.78202176152E+01}, 
-    Total charge:  9.799998843341E+01, 
- Poisson Solver: {BC: Free, Box:  [  159,  139,  113 ], MPI tasks:  3}}
-        #Eigenvalues and New Occupation Numbers
-       Orbitals: [
- {e: -9.450038907365E-01, f:  2.0},  # 00001
- {e: -8.504566172207E-01, f:  2.0},  # 00002
- {e: -7.87451403926E-01, f:  2.0},  # 00003
- {e: -7.265769307479E-01, f:  2.0},  # 00004
- {e: -7.050716192667E-01, f:  2.0},  # 00005
- {e: -6.860982995317E-01, f:  2.0},  # 00006
- {e: -6.590809511008E-01, f:  2.0},  # 00007
- {e: -6.465664312134E-01, f:  2.0},  # 00008
- {e: -6.008729870473E-01, f:  2.0},  # 00009
- {e: -5.772051519998E-01, f:  2.0},  # 00010
- {e: -5.723081485459E-01, f:  2.0},  # 00011
- {e: -5.601823705676E-01, f:  2.0},  # 00012
- {e: -5.077007720293E-01, f:  2.0},  # 00013
- {e: -4.87889610308E-01, f:  2.0},  # 00014
- {e: -4.625253372589E-01, f:  2.0},  # 00015
- {e: -4.553435735763E-01, f:  2.0},  # 00016
- {e: -4.471690507528E-01, f:  2.0},  # 00017
- {e: -4.030990676258E-01, f:  2.0},  # 00018
- {e: -3.993377054052E-01, f:  2.0},  # 00019
- {e: -3.820423618564E-01, f:  2.0},  # 00020
- {e: -3.686211145161E-01, f:  2.0},  # 00021
- {e: -3.576396194301E-01, f:  2.0},  # 00022
- {e: -3.52925362517E-01, f:  2.0},  # 00023
- {e: -3.488189699104E-01, f:  2.0},  # 00024
- {e: -3.417559681467E-01, f:  2.0},  # 00025
- {e: -3.221665503714E-01, f:  2.0},  # 00026
- {e: -3.091363572459E-01, f:  2.0},  # 00027
- {e: -3.065968611305E-01, f:  2.0},  # 00028
- {e: -3.040924051346E-01, f:  2.0},  # 00029
- {e: -2.857731700593E-01, f:  2.0},  # 00030
- {e: -2.764169772954E-01, f:  2.0},  # 00031
- {e: -2.752283377794E-01, f:  2.0},  # 00032
- {e: -2.741296696238E-01, f:  2.0},  # 00033
- {e: -2.601702010037E-01, f:  2.0},  # 00034
- {e: -2.532542003171E-01, f:  2.0},  # 00035
- {e: -2.408474611402E-01, f:  2.0},  # 00036
- {e: -2.246059683813E-01, f:  2.0},  # 00037
- {e: -2.208683096376E-01, f:  2.0},  # 00038
- {e: -2.189882832941E-01, f:  2.0},  # 00039
- {e: -2.115339394222E-01, f:  2.0},  # 00040
- {e: -1.837904457265E-01, f:  2.0},  # 00041
- {e: -1.77840848502E-01, f:  2.0},  # 00042
- {e: -1.634247959763E-01, f:  2.0},  # 00043
- {e: -1.583523255519E-01, f:  2.0},  # 00044
- {e: -1.540704200607E-01, f:  2.0},  # 00045
- {e: -1.339147087846E-01, f:  2.0},  # 00046
- {e: -1.281444360316E-01, f:  2.0},  # 00047
- {e: -1.197213159647E-01, f:  2.0},  # 00048
- {e: -8.14384387054E-02, f:  2.0}] # 00049
-       summary: [ {kernel optimization: DIAG, mixing quantity: DENS, mix hist:  5, 
- iter:  2, delta:  2.05E-08, energy: -1.57163445304258971E+02, D:  9.557E-06}]
-   -  #-------------------------------------------------------------------- kernel iter: 3
-       Kernel update:
-         max dev from unity            :  7.28E-02
-         Hamiltonian application required:  Yes
-         method                        : diagonalization
-         mode                          : sequential
-         communication strategy kernel : ALLREDUCE
-         Kohn-Sham residue             :  1.592E-01
-         Coefficients available        :  Yes
-       Hamiltonian update: {
- Energies: {Ekin:  1.57846601403E+02, Epot: -1.75392680832E+02, Enl:  1.5067347891E+01, 
-              EH:  8.30550266752E+02,  EXC: -4.41536288591E+01, EvXC: -5.77976683615E+01}, 
-    Total charge:  9.799998843245E+01, 
- Poisson Solver: {BC: Free, Box:  [  159,  139,  113 ], MPI tasks:  3}}
-        #Eigenvalues and New Occupation Numbers
-       Orbitals: [
- {e: -9.461473502007E-01, f:  2.0},  # 00001
- {e: -8.51648796183E-01, f:  2.0},  # 00002
- {e: -7.881476056983E-01, f:  2.0},  # 00003
- {e: -7.275452321267E-01, f:  2.0},  # 00004
- {e: -7.0641052982E-01, f:  2.0},  # 00005
- {e: -6.866618678583E-01, f:  2.0},  # 00006
- {e: -6.603177611599E-01, f:  2.0},  # 00007
- {e: -6.471377675571E-01, f:  2.0},  # 00008
- {e: -6.01649716958E-01, f:  2.0},  # 00009
- {e: -5.777673055335E-01, f:  2.0},  # 00010
- {e: -5.733974732608E-01, f:  2.0},  # 00011
- {e: -5.609063428963E-01, f:  2.0},  # 00012
- {e: -5.085176008681E-01, f:  2.0},  # 00013
- {e: -4.886642370844E-01, f:  2.0},  # 00014
- {e: -4.635477606075E-01, f:  2.0},  # 00015
- {e: -4.559960152679E-01, f:  2.0},  # 00016
- {e: -4.478808702617E-01, f:  2.0},  # 00017
- {e: -4.038993954639E-01, f:  2.0},  # 00018
- {e: -3.99929515637E-01, f:  2.0},  # 00019
- {e: -3.827535443527E-01, f:  2.0},  # 00020
- {e: -3.693702439562E-01, f:  2.0},  # 00021
- {e: -3.587128103412E-01, f:  2.0},  # 00022
- {e: -3.537238103553E-01, f:  2.0},  # 00023
- {e: -3.496955255867E-01, f:  2.0},  # 00024
- {e: -3.423949377559E-01, f:  2.0},  # 00025
- {e: -3.231546141819E-01, f:  2.0},  # 00026
- {e: -3.096983183069E-01, f:  2.0},  # 00027
- {e: -3.073691702097E-01, f:  2.0},  # 00028
- {e: -3.052000583092E-01, f:  2.0},  # 00029
- {e: -2.863189494304E-01, f:  2.0},  # 00030
- {e: -2.771841300294E-01, f:  2.0},  # 00031
- {e: -2.75953363916E-01, f:  2.0},  # 00032
- {e: -2.748396926881E-01, f:  2.0},  # 00033
- {e: -2.612451902469E-01, f:  2.0},  # 00034
- {e: -2.540962941508E-01, f:  2.0},  # 00035
- {e: -2.415136535749E-01, f:  2.0},  # 00036
- {e: -2.251825132981E-01, f:  2.0},  # 00037
- {e: -2.218440223129E-01, f:  2.0},  # 00038
- {e: -2.195816460567E-01, f:  2.0},  # 00039
- {e: -2.124456221862E-01, f:  2.0},  # 00040
- {e: -1.847199010607E-01, f:  2.0},  # 00041
- {e: -1.783075863676E-01, f:  2.0},  # 00042
- {e: -1.645703386777E-01, f:  2.0},  # 00043
- {e: -1.594276609016E-01, f:  2.0},  # 00044
- {e: -1.550279709647E-01, f:  2.0},  # 00045
- {e: -1.347842099844E-01, f:  2.0},  # 00046
- {e: -1.284268925199E-01, f:  2.0},  # 00047
- {e: -1.206781594623E-01, f:  2.0},  # 00048
- {e: -8.183845595351E-02, f:  2.0}] # 00049
-       summary: [ {kernel optimization: DIAG, mixing quantity: DENS, mix hist:  5, 
- iter:  3, delta:  4.39E-09, energy: -1.57163410545836314E+02, D:  3.476E-05}]
-   -  &final_kernel008  { #-------------------------------------------------------- iter: 3
- summary: [ {kernel optimization: DIAG, mixing quantity: DENS, mix hist:  5, 
- iter:  3, delta:  4.39E-09, energy: -1.57163410545836314E+02, D:  3.476E-05}]}
-    #================================================================= Summary of both steps
-   self consistency summary: &it_sc008
-   -  {iter:  8, target function: HYBRID, mean conf prefac:  1.07E-03,  #WARNING: support function optimization not converged
- kernel optimization: DIAG, iterations to converge kernel optimization:  3, 
- iter low:  8, delta out:  2.223E-08, energy: -1.57163410545836314E+02, D:  1.019E-04}
-   multiplicator for the confinement   :  1.0
-    #WARNING: No orthogonalizing of the support functions
-    #========================================================= support function optimization
- - support function optimization: &it_supfun009
-   -  { #-------------------------------------------------------------------------- iter: 1
- target function: HYBRID, Hamiltonian Applied:  Yes, 
- Energies: {Ekin:  1.57846601403E+02, Epot: -1.74783238763E+02, Enl:  1.5067347891E+01}, 
- Orthoconstraint:  Yes,  #WARNING: EXPERIMENTAL: modify eval
- Preconditioning:  Yes, rel D:  0.0, mean kappa:  5.68E-01, dynamic conv crit:  7.04E-02, 
- iter:  1, fnrm:  6.05E-02, Omega: -1.93686762659299E+02, D: -2.68, D best: -2.68, 
- exit criterion: dynamic gradient}
-   -  &final_supfun009  { #-------------------------------------------------------- iter: 1
- target function: HYBRID, 
- Energies: {Ekin:  1.57846601403E+02, Epot: -1.74783238763E+02, Enl:  1.5067347891E+01}, 
- iter:  1, fnrm:  6.05E-02, Omega: -1.93686762659299E+02, D: -2.68, D best: -2.68}
-      #Support functions created
-    #=================================================================== kernel optimization
- - kernel optimization: &it_kernel009
-   -  #-------------------------------------------------------------------- kernel iter: 1
-       Kernel update:
-         max dev from unity            :  7.28E-02
-         Hamiltonian application required:  No
-         method                        : diagonalization
-         mode                          : sequential
-         communication strategy kernel : ALLREDUCE
-         Coefficients available        :  Yes
-       Hamiltonian update: {
- Energies: {Ekin:  1.57846601403E+02, Epot: -1.75392680832E+02, Enl:  1.5067347891E+01, 
-              EH:  8.30547397358E+02,  EXC: -4.41533160858E+01, EvXC: -5.77972568039E+01}, 
-    Total charge:  9.799998843233E+01, 
- Poisson Solver: {BC: Free, Box:  [  159,  139,  113 ], MPI tasks:  3}}
-        #Eigenvalues and New Occupation Numbers
-       Orbitals: [
- {e: -9.461575033061E-01, f:  2.0},  # 00001
- {e: -8.516629266312E-01, f:  2.0},  # 00002
- {e: -7.882036915587E-01, f:  2.0},  # 00003
- {e: -7.27585194575E-01, f:  2.0},  # 00004
- {e: -7.064449869416E-01, f:  2.0},  # 00005
- {e: -6.86690998015E-01, f:  2.0},  # 00006
- {e: -6.60355178281E-01, f:  2.0},  # 00007
- {e: -6.471432733577E-01, f:  2.0},  # 00008
- {e: -6.016894262537E-01, f:  2.0},  # 00009
- {e: -5.777869467124E-01, f:  2.0},  # 00010
- {e: -5.734337086338E-01, f:  2.0},  # 00011
- {e: -5.609390070677E-01, f:  2.0},  # 00012
- {e: -5.085293696417E-01, f:  2.0},  # 00013
- {e: -4.886998462947E-01, f:  2.0},  # 00014
- {e: -4.635911788324E-01, f:  2.0},  # 00015
- {e: -4.560234911681E-01, f:  2.0},  # 00016
- {e: -4.479103030346E-01, f:  2.0},  # 00017
- {e: -4.039368987883E-01, f:  2.0},  # 00018
- {e: -3.999570346487E-01, f:  2.0},  # 00019
- {e: -3.827500151812E-01, f:  2.0},  # 00020
- {e: -3.693898977633E-01, f:  2.0},  # 00021
- {e: -3.587507736946E-01, f:  2.0},  # 00022
- {e: -3.537406254711E-01, f:  2.0},  # 00023
- {e: -3.497221790402E-01, f:  2.0},  # 00024
- {e: -3.424145440968E-01, f:  2.0},  # 00025
- {e: -3.231886858007E-01, f:  2.0},  # 00026
- {e: -3.097240527711E-01, f:  2.0},  # 00027
- {e: -3.073973537135E-01, f:  2.0},  # 00028
- {e: -3.052380242382E-01, f:  2.0},  # 00029
- {e: -2.863391944913E-01, f:  2.0},  # 00030
- {e: -2.772029615743E-01, f:  2.0},  # 00031
- {e: -2.759808057471E-01, f:  2.0},  # 00032
- {e: -2.748578082467E-01, f:  2.0},  # 00033
- {e: -2.612825626187E-01, f:  2.0},  # 00034
- {e: -2.541313833287E-01, f:  2.0},  # 00035
- {e: -2.415459595164E-01, f:  2.0},  # 00036
- {e: -2.252045206529E-01, f:  2.0},  # 00037
- {e: -2.218750346684E-01, f:  2.0},  # 00038
- {e: -2.196016445541E-01, f:  2.0},  # 00039
- {e: -2.124614653522E-01, f:  2.0},  # 00040
- {e: -1.847533707427E-01, f:  2.0},  # 00041
- {e: -1.78345089533E-01, f:  2.0},  # 00042
- {e: -1.645984367801E-01, f:  2.0},  # 00043
- {e: -1.594584775121E-01, f:  2.0},  # 00044
- {e: -1.550443911304E-01, f:  2.0},  # 00045
- {e: -1.348273969967E-01, f:  2.0},  # 00046
- {e: -1.284554897394E-01, f:  2.0},  # 00047
- {e: -1.207123440295E-01, f:  2.0},  # 00048
- {e: -8.188214145694E-02, f:  2.0}] # 00049
-       summary: [ {kernel optimization: DIAG, mixing quantity: DENS, mix hist:  5, 
- iter:  1, delta:  3.66E-09, energy: -1.57163410261272929E+02, D:  2.846E-07}]
-   -  &final_kernel009  { #-------------------------------------------------------- iter: 1
- summary: [ {kernel optimization: DIAG, mixing quantity: DENS, mix hist:  5, 
- iter:  1, delta:  3.66E-09, energy: -1.57163410261272929E+02, D:  2.846E-07}]}
-    #================================================================= Summary of both steps
-   self consistency summary: &it_sc009
-   -  {iter:  9, target function: HYBRID, mean conf prefac:  1.07E-03,  #WARNING: support function optimization not converged
- kernel optimization: DIAG, iterations to converge kernel optimization:  1, 
- iter low:  9, delta out:  2.168E-09, energy: -1.57163410261272929E+02, D:  2.846E-07}
-   multiplicator for the confinement   :  1.0
-    #WARNING: No orthogonalizing of the support functions
-    #========================================================= support function optimization
- - support function optimization: &it_supfun010
-   -  { #-------------------------------------------------------------------------- iter: 1
- target function: HYBRID, Hamiltonian Applied:  Yes, 
- Energies: {Ekin:  1.57846601403E+02, Epot: -1.74792690222E+02, Enl:  1.5067347891E+01}, 
- Orthoconstraint:  Yes,  #WARNING: EXPERIMENTAL: modify eval
- Preconditioning:  Yes, rel D:  0.0, mean kappa:  5.68E-01, dynamic conv crit:  7.04E-02, 
- iter:  1, fnrm:  6.05E-02, Omega: -1.936970546970991E+02, D: -2.69, D best: -2.69, 
- exit criterion: dynamic gradient}
-   -  &final_supfun010  { #-------------------------------------------------------- iter: 1
- target function: HYBRID, 
- Energies: {Ekin:  1.57846601403E+02, Epot: -1.74792690222E+02, Enl:  1.5067347891E+01}, 
- iter:  1, fnrm:  6.05E-02, Omega: -1.936970546970991E+02, D: -2.69, D best: -2.69}
-      #Support functions created
-    #=================================================================== kernel optimization
- - kernel optimization: &it_kernel010
-   -  #-------------------------------------------------------------------- kernel iter: 1
-       Kernel update:
-         max dev from unity            :  7.28E-02
-         Hamiltonian application required:  No
-         method                        : diagonalization
-         mode                          : sequential
-         communication strategy kernel : ALLREDUCE
-         Coefficients available        :  Yes
-       Hamiltonian update: {
- Energies: {Ekin:  1.57846601403E+02, Epot: -1.75392680832E+02, Enl:  1.5067347891E+01, 
-              EH:  8.30536922982E+02,  EXC: -4.41527374999E+01, EvXC: -5.77964959943E+01}, 
-    Total charge:  9.79999884321E+01, 
- Poisson Solver: {BC: Free, Box:  [  159,  139,  113 ], MPI tasks:  3}}
-        #Eigenvalues and New Occupation Numbers
-       Orbitals: [
- {e: -9.462441274558E-01, f:  2.0},  # 00001
- {e: -8.5178507117E-01, f:  2.0},  # 00002
- {e: -7.884009106735E-01, f:  2.0},  # 00003
- {e: -7.277202172395E-01, f:  2.0},  # 00004
- {e: -7.065279809656E-01, f:  2.0},  # 00005
- {e: -6.86826644945E-01, f:  2.0},  # 00006
- {e: -6.604540927317E-01, f:  2.0},  # 00007
- {e: -6.472108388281E-01, f:  2.0},  # 00008
- {e: -6.018348974609E-01, f:  2.0},  # 00009
- {e: -5.77890418314E-01, f:  2.0},  # 00010
- {e: -5.735358688691E-01, f:  2.0},  # 00011
- {e: -5.610683186512E-01, f:  2.0},  # 00012
- {e: -5.08598640594E-01, f:  2.0},  # 00013
- {e: -4.888270631118E-01, f:  2.0},  # 00014
- {e: -4.637154659762E-01, f:  2.0},  # 00015
- {e: -4.561343536374E-01, f:  2.0},  # 00016
- {e: -4.480223622257E-01, f:  2.0},  # 00017
- {e: -4.040571784412E-01, f:  2.0},  # 00018
- {e: -4.000712925974E-01, f:  2.0},  # 00019
- {e: -3.827938340536E-01, f:  2.0},  # 00020
- {e: -3.694670004991E-01, f:  2.0},  # 00021
- {e: -3.588752135649E-01, f:  2.0},  # 00022
- {e: -3.538193820363E-01, f:  2.0},  # 00023
- {e: -3.498203659075E-01, f:  2.0},  # 00024
- {e: -3.424953131287E-01, f:  2.0},  # 00025
- {e: -3.23282564966E-01, f:  2.0},  # 00026
- {e: -3.098318262214E-01, f:  2.0},  # 00027
- {e: -3.075108833299E-01, f:  2.0},  # 00028
- {e: -3.053363816596E-01, f:  2.0},  # 00029
- {e: -2.864350956616E-01, f:  2.0},  # 00030
- {e: -2.772906499778E-01, f:  2.0},  # 00031
- {e: -2.760828122072E-01, f:  2.0},  # 00032
- {e: -2.74935048525E-01, f:  2.0},  # 00033
- {e: -2.613866639145E-01, f:  2.0},  # 00034
- {e: -2.542493386705E-01, f:  2.0},  # 00035
- {e: -2.416696161753E-01, f:  2.0},  # 00036
- {e: -2.253017515738E-01, f:  2.0},  # 00037
- {e: -2.21952300672E-01, f:  2.0},  # 00038
- {e: -2.196949158011E-01, f:  2.0},  # 00039
- {e: -2.125504434178E-01, f:  2.0},  # 00040
- {e: -1.848441614162E-01, f:  2.0},  # 00041
- {e: -1.784937726735E-01, f:  2.0},  # 00042
- {e: -1.646378584504E-01, f:  2.0},  # 00043
- {e: -1.595201983671E-01, f:  2.0},  # 00044
- {e: -1.55154729063E-01, f:  2.0},  # 00045
- {e: -1.349524473744E-01, f:  2.0},  # 00046
- {e: -1.285924021252E-01, f:  2.0},  # 00047
- {e: -1.208041978174E-01, f:  2.0},  # 00048
- {e: -8.205645646268E-02, f:  2.0}] # 00049
-       summary: [ {kernel optimization: DIAG, mixing quantity: DENS, mix hist:  5, 
- iter:  1, delta:  2.24E-09, energy: -1.57163409659944932E+02, D:  6.013E-07}]
-   -  &final_kernel010  { #-------------------------------------------------------- iter: 1
- summary: [ {kernel optimization: DIAG, mixing quantity: DENS, mix hist:  5, 
- iter:  1, delta:  2.24E-09, energy: -1.57163409659944932E+02, D:  6.013E-07}]}
-    #================================================================= Summary of both steps
-   self consistency summary: &it_sc010
-   -  {iter:  10, target function: HYBRID, mean conf prefac:  1.07E-03,  #WARNING: support function optimization not converged
- kernel optimization: DIAG, iterations to converge kernel optimization:  1, 
- iter low:  10, delta out:  3.55E-10, energy: -1.57163409659944932E+02, D:  6.013E-07}
-   multiplicator for the confinement   :  1.0
-    #WARNING: No orthogonalizing of the support functions
-    #========================================================= support function optimization
- - support function optimization: &it_supfun011
-   -  { #-------------------------------------------------------------------------- iter: 1
- target function: HYBRID, Hamiltonian Applied:  Yes, 
- Energies: {Ekin:  1.57846601403E+02, Epot: -1.74795715264E+02, Enl:  1.5067347891E+01}, 
- Orthoconstraint:  Yes,  #WARNING: EXPERIMENTAL: modify eval
- Preconditioning:  Yes, rel D:  0.0, mean kappa:  5.68E-01, dynamic conv crit:  7.04E-02, 
- iter:  1, fnrm:  6.05E-02, Omega: -1.937001797072547E+02, D: -2.69, D best: -2.69, 
- exit criterion: dynamic gradient}
-   -  &final_supfun011  { #-------------------------------------------------------- iter: 1
- target function: HYBRID, 
- Energies: {Ekin:  1.57846601403E+02, Epot: -1.74795715264E+02, Enl:  1.5067347891E+01}, 
- iter:  1, fnrm:  6.05E-02, Omega: -1.937001797072547E+02, D: -2.69, D best: -2.69}
-      #Support functions created
-    #=================================================================== kernel optimization
- - kernel optimization: &it_kernel011
-   -  #-------------------------------------------------------------------- kernel iter: 1
-       Kernel update:
-         max dev from unity            :  7.28E-02
-         Hamiltonian application required:  No
-         method                        : diagonalization
-         mode                          : sequential
-         communication strategy kernel : ALLREDUCE
-         Coefficients available        :  Yes
-       Hamiltonian update: {
- Energies: {Ekin:  1.57846601403E+02, Epot: -1.75392680832E+02, Enl:  1.5067347891E+01, 
-              EH:  8.30533703121E+02,  EXC: -4.41524189349E+01, EvXC: -5.7796075907E+01}, 
-    Total charge:  9.799998843208E+01, 
- Poisson Solver: {BC: Free, Box:  [  159,  139,  113 ], MPI tasks:  3}}
-        #Eigenvalues and New Occupation Numbers
-       Orbitals: [
- {e: -9.462922863195E-01, f:  2.0},  # 00001
- {e: -8.518380371515E-01, f:  2.0},  # 00002
- {e: -7.884408802027E-01, f:  2.0},  # 00003
- {e: -7.277479309591E-01, f:  2.0},  # 00004
- {e: -7.065332312899E-01, f:  2.0},  # 00005
- {e: -6.86872458608E-01, f:  2.0},  # 00006
- {e: -6.604683504982E-01, f:  2.0},  # 00007
- {e: -6.472516139756E-01, f:  2.0},  # 00008
- {e: -6.01871972337E-01, f:  2.0},  # 00009
- {e: -5.779345247017E-01, f:  2.0},  # 00010
- {e: -5.735569245982E-01, f:  2.0},  # 00011
- {e: -5.611080062176E-01, f:  2.0},  # 00012
- {e: -5.086383182559E-01, f:  2.0},  # 00013
- {e: -4.888626739748E-01, f:  2.0},  # 00014
- {e: -4.637373089616E-01, f:  2.0},  # 00015
- {e: -4.561723175256E-01, f:  2.0},  # 00016
- {e: -4.480592920334E-01, f:  2.0},  # 00017
- {e: -4.040878624386E-01, f:  2.0},  # 00018
- {e: -4.001104031714E-01, f:  2.0},  # 00019
- {e: -3.828318012055E-01, f:  2.0},  # 00020
- {e: -3.694972800259E-01, f:  2.0},  # 00021
- {e: -3.589043454721E-01, f:  2.0},  # 00022
- {e: -3.538574706495E-01, f:  2.0},  # 00023
- {e: -3.498515178721E-01, f:  2.0},  # 00024
- {e: -3.425300250202E-01, f:  2.0},  # 00025
- {e: -3.233036055654E-01, f:  2.0},  # 00026
- {e: -3.098706489805E-01, f:  2.0},  # 00027
- {e: -3.075494144773E-01, f:  2.0},  # 00028
- {e: -3.053537404593E-01, f:  2.0},  # 00029
- {e: -2.864755760458E-01, f:  2.0},  # 00030
- {e: -2.773277812913E-01, f:  2.0},  # 00031
- {e: -2.761131841983E-01, f:  2.0},  # 00032
- {e: -2.749673947986E-01, f:  2.0},  # 00033
- {e: -2.61409181206E-01, f:  2.0},  # 00034
- {e: -2.542800849054E-01, f:  2.0},  # 00035
- {e: -2.417050437985E-01, f:  2.0},  # 00036
- {e: -2.253435207943E-01, f:  2.0},  # 00037
- {e: -2.219596162852E-01, f:  2.0},  # 00038
- {e: -2.197354429518E-01, f:  2.0},  # 00039
- {e: -2.125927759407E-01, f:  2.0},  # 00040
- {e: -1.848589237725E-01, f:  2.0},  # 00041
- {e: -1.785346146027E-01, f:  2.0},  # 00042
- {e: -1.646314685961E-01, f:  2.0},  # 00043
- {e: -1.595221884081E-01, f:  2.0},  # 00044
- {e: -1.552009068427E-01, f:  2.0},  # 00045
- {e: -1.349700064474E-01, f:  2.0},  # 00046
- {e: -1.286392680032E-01, f:  2.0},  # 00047
- {e: -1.208180652331E-01, f:  2.0},  # 00048
- {e: -8.210318605621E-02, f:  2.0}] # 00049
-       summary: [ {kernel optimization: DIAG, mixing quantity: DENS, mix hist:  5, 
- iter:  1, delta:  1.95E-09, energy: -1.57163409527664953E+02, D:  1.323E-07}]
-   -  &final_kernel011  { #-------------------------------------------------------- iter: 1
- summary: [ {kernel optimization: DIAG, mixing quantity: DENS, mix hist:  5, 
- iter:  1, delta:  1.95E-09, energy: -1.57163409527664953E+02, D:  1.323E-07}]}
-    #================================================================= Summary of both steps
-   self consistency summary: &it_sc011
-   -  {iter:  11, target function: HYBRID, mean conf prefac:  1.07E-03,  #WARNING: support function optimization not converged
- kernel optimization: DIAG, iterations to converge kernel optimization:  1, 
- iter low:  11, delta out:  1.32E-09, energy: -1.57163409527664953E+02, D:  1.323E-07}
-   multiplicator for the confinement   :  1.0
-    #WARNING: No orthogonalizing of the support functions
-    #========================================================= support function optimization
- - support function optimization: &it_supfun012
-   -  { #-------------------------------------------------------------------------- iter: 1
- target function: HYBRID, Hamiltonian Applied:  Yes, 
- Energies: {Ekin:  1.57846601403E+02, Epot: -1.74800973438E+02, Enl:  1.5067347891E+01}, 
- Orthoconstraint:  Yes,  #WARNING: EXPERIMENTAL: modify eval
- Preconditioning:  Yes, rel D:  0.0, mean kappa:  5.68E-01, dynamic conv crit:  7.04E-02, 
- iter:  1, fnrm:  6.05E-02, Omega: -1.937054827449202E+02, D: -2.7, D best: -2.7, 
- exit criterion: dynamic gradient}
-   -  &final_supfun012  { #-------------------------------------------------------- iter: 1
- target function: HYBRID, 
- Energies: {Ekin:  1.57846601403E+02, Epot: -1.74800973438E+02, Enl:  1.5067347891E+01}, 
- iter:  1, fnrm:  6.05E-02, Omega: -1.937054827449202E+02, D: -2.7, D best: -2.7}
-      #Support functions created
-    #=================================================================== kernel optimization
- - kernel optimization: &it_kernel012
-   -  #-------------------------------------------------------------------- kernel iter: 1
-       Kernel update:
-         max dev from unity            :  7.28E-02
-         Hamiltonian application required:  No
-         method                        : diagonalization
-         mode                          : sequential
-         communication strategy kernel : ALLREDUCE
-         Coefficients available        :  Yes
-       Hamiltonian update: {
- Energies: {Ekin:  1.57846601403E+02, Epot: -1.75392680832E+02, Enl:  1.5067347891E+01, 
-              EH:  8.30528021654E+02,  EXC: -4.41512230823E+01, EvXC: -5.77945002605E+01}, 
-    Total charge:  9.799998843197E+01, 
- Poisson Solver: {BC: Free, Box:  [  159,  139,  113 ], MPI tasks:  3}}
-        #Eigenvalues and New Occupation Numbers
-       Orbitals: [
- {e: -9.463742342056E-01, f:  2.0},  # 00001
- {e: -8.518997332644E-01, f:  2.0},  # 00002
- {e: -7.884853902469E-01, f:  2.0},  # 00003
- {e: -7.277698937009E-01, f:  2.0},  # 00004
- {e: -7.065059408946E-01, f:  2.0},  # 00005
- {e: -6.869523245036E-01, f:  2.0},  # 00006
- {e: -6.604681599526E-01, f:  2.0},  # 00007
- {e: -6.473367026192E-01, f:  2.0},  # 00008
- {e: -6.01925932064E-01, f:  2.0},  # 00009
- {e: -5.78025914814E-01, f:  2.0},  # 00010
- {e: -5.735833172761E-01, f:  2.0},  # 00011
- {e: -5.611766588553E-01, f:  2.0},  # 00012
- {e: -5.087280371804E-01, f:  2.0},  # 00013
- {e: -4.889246712522E-01, f:  2.0},  # 00014
- {e: -4.637610711483E-01, f:  2.0},  # 00015
- {e: -4.562482595253E-01, f:  2.0},  # 00016
- {e: -4.481330926208E-01, f:  2.0},  # 00017
- {e: -4.041451495717E-01, f:  2.0},  # 00018
- {e: -4.001888806146E-01, f:  2.0},  # 00019
- {e: -3.829072229236E-01, f:  2.0},  # 00020
- {e: -3.695619542467E-01, f:  2.0},  # 00021
- {e: -3.589383813464E-01, f:  2.0},  # 00022
- {e: -3.539439977333E-01, f:  2.0},  # 00023
- {e: -3.499055351453E-01, f:  2.0},  # 00024
- {e: -3.426130294512E-01, f:  2.0},  # 00025
- {e: -3.233417120115E-01, f:  2.0},  # 00026
- {e: -3.099529591824E-01, f:  2.0},  # 00027
- {e: -3.076218483477E-01, f:  2.0},  # 00028
- {e: -3.053768310103E-01, f:  2.0},  # 00029
- {e: -2.865665359791E-01, f:  2.0},  # 00030
- {e: -2.77404775583E-01, f:  2.0},  # 00031
- {e: -2.761648593643E-01, f:  2.0},  # 00032
- {e: -2.750359299002E-01, f:  2.0},  # 00033
- {e: -2.614441186506E-01, f:  2.0},  # 00034
- {e: -2.543300728301E-01, f:  2.0},  # 00035
- {e: -2.417643860562E-01, f:  2.0},  # 00036
- {e: -2.25442786165E-01, f:  2.0},  # 00037
- {e: -2.219506338485E-01, f:  2.0},  # 00038
- {e: -2.198281737561E-01, f:  2.0},  # 00039
- {e: -2.126739575069E-01, f:  2.0},  # 00040
- {e: -1.848696935834E-01, f:  2.0},  # 00041
- {e: -1.786023521139E-01, f:  2.0},  # 00042
- {e: -1.646066877863E-01, f:  2.0},  # 00043
- {e: -1.595113636267E-01, f:  2.0},  # 00044
- {e: -1.552686805147E-01, f:  2.0},  # 00045
- {e: -1.34976580314E-01, f:  2.0},  # 00046
- {e: -1.287287288453E-01, f:  2.0},  # 00047
- {e: -1.208256039134E-01, f:  2.0},  # 00048
- {e: -8.218048599736E-02, f:  2.0}] # 00049
-       summary: [ {kernel optimization: DIAG, mixing quantity: DENS, mix hist:  5, 
- iter:  1, delta:  1.1E-09, energy: -1.57163409393048141E+02, D:  1.346E-07}]
-   -  &final_kernel012  { #-------------------------------------------------------- iter: 1
- summary: [ {kernel optimization: DIAG, mixing quantity: DENS, mix hist:  5, 
- iter:  1, delta:  1.1E-09, energy: -1.57163409393048141E+02, D:  1.346E-07}]}
-    #================================================================= Summary of both steps
-   self consistency summary: &it_sc012
-   -  {iter:  12, target function: HYBRID, mean conf prefac:  1.07E-03,  #WARNING: support function optimization not converged
- kernel optimization: DIAG, iterations to converge kernel optimization:  1, 
- iter low:  12, delta out:  2.648E-10, energy: -1.57163409393048141E+02, D:  1.346E-07}
-   multiplicator for the confinement   :  1.0
-    #WARNING: No orthogonalizing of the support functions
-    #========================================================= support function optimization
- - support function optimization: &it_supfun013
-   -  { #-------------------------------------------------------------------------- iter: 1
- target function: HYBRID, Hamiltonian Applied:  Yes, 
- Energies: {Ekin:  1.57846601403E+02, Epot: -1.74801254703E+02, Enl:  1.5067347891E+01}, 
- Orthoconstraint:  Yes,  #WARNING: EXPERIMENTAL: modify eval
- Preconditioning:  Yes, rel D:  0.0, mean kappa:  5.68E-01, dynamic conv crit:  7.04E-02, 
- iter:  1, fnrm:  6.05E-02, Omega: -1.937057952124203E+02, D: -2.7, D best: -2.7, 
- exit criterion: dynamic gradient}
-   -  &final_supfun013  { #-------------------------------------------------------- iter: 1
- target function: HYBRID, 
- Energies: {Ekin:  1.57846601403E+02, Epot: -1.74801254703E+02, Enl:  1.5067347891E+01}, 
- iter:  1, fnrm:  6.05E-02, Omega: -1.937057952124203E+02, D: -2.7, D best: -2.7}
-      #Support functions created
-    #=================================================================== kernel optimization
- - kernel optimization: &it_kernel013
-   -  #-------------------------------------------------------------------- kernel iter: 1
-       Kernel update:
-         max dev from unity            :  7.28E-02
-         Hamiltonian application required:  No
-         method                        : diagonalization
-         mode                          : sequential
-         communication strategy kernel : ALLREDUCE
-         Coefficients available        :  Yes
-       Hamiltonian update: {
- Energies: {Ekin:  1.57846601403E+02, Epot: -1.75392680832E+02, Enl:  1.5067347891E+01, 
-              EH:  8.30527707641E+02,  EXC: -4.41512091256E+01, EvXC: -5.77944827506E+01}, 
-    Total charge:  9.799998843199E+01, 
- Poisson Solver: {BC: Free, Box:  [  159,  139,  113 ], MPI tasks:  3}}
-        #Eigenvalues and New Occupation Numbers
-       Orbitals: [
- {e: -9.463742198136E-01, f:  2.0},  # 00001
- {e: -8.519035369001E-01, f:  2.0},  # 00002
- {e: -7.884916814474E-01, f:  2.0},  # 00003
- {e: -7.277702959917E-01, f:  2.0},  # 00004
- {e: -7.065005764922E-01, f:  2.0},  # 00005
- {e: -6.869599435426E-01, f:  2.0},  # 00006
- {e: -6.604626937742E-01, f:  2.0},  # 00007
- {e: -6.473450824833E-01, f:  2.0},  # 00008
- {e: -6.019300038046E-01, f:  2.0},  # 00009
- {e: -5.780337518034E-01, f:  2.0},  # 00010
- {e: -5.735799872314E-01, f:  2.0},  # 00011
- {e: -5.611811291965E-01, f:  2.0},  # 00012
- {e: -5.087318773823E-01, f:  2.0},  # 00013
- {e: -4.889278908746E-01, f:  2.0},  # 00014
- {e: -4.637607561697E-01, f:  2.0},  # 00015
- {e: -4.562543424885E-01, f:  2.0},  # 00016
- {e: -4.481379292298E-01, f:  2.0},  # 00017
- {e: -4.041481537538E-01, f:  2.0},  # 00018
- {e: -4.001965060742E-01, f:  2.0},  # 00019
- {e: -3.829151385354E-01, f:  2.0},  # 00020
- {e: -3.695659376252E-01, f:  2.0},  # 00021
- {e: -3.58936519744E-01, f:  2.0},  # 00022
- {e: -3.539488565296E-01, f:  2.0},  # 00023
- {e: -3.499078388059E-01, f:  2.0},  # 00024
- {e: -3.426192327758E-01, f:  2.0},  # 00025
- {e: -3.233420311554E-01, f:  2.0},  # 00026
- {e: -3.099607328477E-01, f:  2.0},  # 00027
- {e: -3.076265833975E-01, f:  2.0},  # 00028
- {e: -3.053748379818E-01, f:  2.0},  # 00029
- {e: -2.865753610307E-01, f:  2.0},  # 00030
- {e: -2.774092948196E-01, f:  2.0},  # 00031
- {e: -2.761682836972E-01, f:  2.0},  # 00032
- {e: -2.750409923479E-01, f:  2.0},  # 00033
- {e: -2.614415617381E-01, f:  2.0},  # 00034
- {e: -2.543316224922E-01, f:  2.0},  # 00035
- {e: -2.417689183685E-01, f:  2.0},  # 00036
- {e: -2.254506178583E-01, f:  2.0},  # 00037
- {e: -2.219487681184E-01, f:  2.0},  # 00038
- {e: -2.198361817423E-01, f:  2.0},  # 00039
- {e: -2.12677487769E-01, f:  2.0},  # 00040
- {e: -1.848666228705E-01, f:  2.0},  # 00041
- {e: -1.786091995051E-01, f:  2.0},  # 00042
- {e: -1.646028294506E-01, f:  2.0},  # 00043
- {e: -1.595090287493E-01, f:  2.0},  # 00044
- {e: -1.552761252454E-01, f:  2.0},  # 00045
- {e: -1.349768520839E-01, f:  2.0},  # 00046
- {e: -1.287386330172E-01, f:  2.0},  # 00047
- {e: -1.208229670988E-01, f:  2.0},  # 00048
- {e: -8.218905719129E-02, f:  2.0}] # 00049
-       summary: [ {kernel optimization: DIAG, mixing quantity: DENS, mix hist:  5, 
- iter:  1, delta:  9.52E-10, energy: -1.57163409394863265E+02, D: -1.815E-09}]
-   -  &final_kernel013  { #-------------------------------------------------------- iter: 1
- summary: [ {kernel optimization: DIAG, mixing quantity: DENS, mix hist:  5, 
- iter:  1, delta:  9.52E-10, energy: -1.57163409394863265E+02, D: -1.815E-09}]}
-    #================================================================= Summary of both steps
-   self consistency summary: &it_sc013
-   -  {iter:  13, target function: HYBRID, mean conf prefac:  1.07E-03,  #WARNING: support function optimization not converged
- kernel optimization: DIAG, iterations to converge kernel optimization:  1, 
- iter low:  13, delta out:  3.817E-10, energy: -1.57163409394863265E+02, D: -1.815E-09}
-   multiplicator for the confinement   :  1.0
-    #WARNING: No orthogonalizing of the support functions
-    #========================================================= support function optimization
- - support function optimization: &it_supfun014
-   -  { #-------------------------------------------------------------------------- iter: 1
- target function: HYBRID, Hamiltonian Applied:  Yes, 
- Energies: {Ekin:  1.57846601403E+02, Epot: -1.74801818722E+02, Enl:  1.5067347891E+01}, 
- Orthoconstraint:  Yes,  #WARNING: EXPERIMENTAL: modify eval
- Preconditioning:  Yes, rel D:  0.0, mean kappa:  5.68E-01, dynamic conv crit:  7.04E-02, 
- iter:  1, fnrm:  6.05E-02, Omega: -1.937064646701973E+02, D: -2.7, D best: -2.7, 
- exit criterion: dynamic gradient}
-   -  &final_supfun014  { #-------------------------------------------------------- iter: 1
- target function: HYBRID, 
- Energies: {Ekin:  1.57846601403E+02, Epot: -1.74801818722E+02, Enl:  1.5067347891E+01}, 
- iter:  1, fnrm:  6.05E-02, Omega: -1.937064646701973E+02, D: -2.7, D best: -2.7}
-      #Support functions created
-    #=================================================================== kernel optimization
- - kernel optimization: &it_kernel014
-   -  #-------------------------------------------------------------------- kernel iter: 1
-       Kernel update:
-         max dev from unity            :  7.28E-02
-         Hamiltonian application required:  No
-         method                        : diagonalization
-         mode                          : sequential
-         communication strategy kernel : ALLREDUCE
-         Coefficients available        :  Yes
-       Hamiltonian update: {
- Energies: {Ekin:  1.57846601403E+02, Epot: -1.75392680832E+02, Enl:  1.5067347891E+01, 
-              EH:  8.30527051175E+02,  EXC: -4.41512452458E+01, EvXC: -5.77945316397E+01}, 
-    Total charge:  9.799998843204E+01, 
- Poisson Solver: {BC: Free, Box:  [  159,  139,  113 ], MPI tasks:  3}}
-        #Eigenvalues and New Occupation Numbers
-       Orbitals: [
- {e: -9.463783536636E-01, f:  2.0},  # 00001
- {e: -8.519188323039E-01, f:  2.0},  # 00002
- {e: -7.885042123675E-01, f:  2.0},  # 00003
- {e: -7.277767492951E-01, f:  2.0},  # 00004
- {e: -7.065028359143E-01, f:  2.0},  # 00005
- {e: -6.869719213906E-01, f:  2.0},  # 00006
- {e: -6.604616956371E-01, f:  2.0},  # 00007
- {e: -6.47358193535E-01, f:  2.0},  # 00008
- {e: -6.019382756102E-01, f:  2.0},  # 00009
- {e: -5.780443905227E-01, f:  2.0},  # 00010
- {e: -5.735786796583E-01, f:  2.0},  # 00011
- {e: -5.611884814158E-01, f:  2.0},  # 00012
- {e: -5.087369845505E-01, f:  2.0},  # 00013
- {e: -4.88933265678E-01, f:  2.0},  # 00014
- {e: -4.637639710302E-01, f:  2.0},  # 00015
- {e: -4.562628188979E-01, f:  2.0},  # 00016
- {e: -4.481445287236E-01, f:  2.0},  # 00017
- {e: -4.041528392409E-01, f:  2.0},  # 00018
- {e: -4.002072662862E-01, f:  2.0},  # 00019
- {e: -3.829298577916E-01, f:  2.0},  # 00020
- {e: -3.695723899469E-01, f:  2.0},  # 00021
- {e: -3.589377374836E-01, f:  2.0},  # 00022
- {e: -3.539554211206E-01, f:  2.0},  # 00023
- {e: -3.4991345544E-01, f:  2.0},  # 00024
- {e: -3.426267313344E-01, f:  2.0},  # 00025
- {e: -3.233445112112E-01, f:  2.0},  # 00026
- {e: -3.099710812235E-01, f:  2.0},  # 00027
- {e: -3.076341882922E-01, f:  2.0},  # 00028
- {e: -3.053754861716E-01, f:  2.0},  # 00029
- {e: -2.865868688721E-01, f:  2.0},  # 00030
- {e: -2.77416220841E-01, f:  2.0},  # 00031
- {e: -2.761752360077E-01, f:  2.0},  # 00032
- {e: -2.750490470001E-01, f:  2.0},  # 00033
- {e: -2.614400276666E-01, f:  2.0},  # 00034
- {e: -2.543356795941E-01, f:  2.0},  # 00035
- {e: -2.417767797063E-01, f:  2.0},  # 00036
- {e: -2.25459220828E-01, f:  2.0},  # 00037
- {e: -2.219528066908E-01, f:  2.0},  # 00038
- {e: -2.198460551223E-01, f:  2.0},  # 00039
- {e: -2.126846490362E-01, f:  2.0},  # 00040
- {e: -1.848666837938E-01, f:  2.0},  # 00041
- {e: -1.7861955582E-01, f:  2.0},  # 00042
- {e: -1.646042783288E-01, f:  2.0},  # 00043
- {e: -1.595118883545E-01, f:  2.0},  # 00044
- {e: -1.552936408328E-01, f:  2.0},  # 00045
- {e: -1.349825463923E-01, f:  2.0},  # 00046
- {e: -1.287517025745E-01, f:  2.0},  # 00047
- {e: -1.208239866344E-01, f:  2.0},  # 00048
- {e: -8.220106014801E-02, f:  2.0}] # 00049
-       summary: [ {kernel optimization: DIAG, mixing quantity: DENS, mix hist:  5, 
- iter:  1, delta:  7.67E-10, energy: -1.57163409394311088E+02, D:  5.522E-10}]
-   -  &final_kernel014  { #-------------------------------------------------------- iter: 1
- summary: [ {kernel optimization: DIAG, mixing quantity: DENS, mix hist:  5, 
- iter:  1, delta:  7.67E-10, energy: -1.57163409394311088E+02, D:  5.522E-10}]}
-    #================================================================= Summary of both steps
-   self consistency summary: &it_sc014
-   -  {iter:  14, target function: HYBRID, mean conf prefac:  1.07E-03,  #WARNING: support function optimization not converged
- kernel optimization: DIAG, iterations to converge kernel optimization:  1, 
- iter low:  14, delta out:  5.541E-10, energy: -1.57163409394311088E+02, D:  5.522E-10}
-   multiplicator for the confinement   :  1.0
-    #WARNING: No orthogonalizing of the support functions
-    #========================================================= support function optimization
- - support function optimization: &it_supfun015
-   -  { #-------------------------------------------------------------------------- iter: 1
- target function: HYBRID, Hamiltonian Applied:  Yes, 
- Energies: {Ekin:  1.57846601403E+02, Epot: -1.74803929602E+02, Enl:  1.5067347891E+01}, 
- Orthoconstraint:  Yes,  #WARNING: EXPERIMENTAL: modify eval
- Preconditioning:  Yes, rel D:  0.0, mean kappa:  5.68E-01, dynamic conv crit:  7.04E-02, 
- iter:  1, fnrm:  6.05E-02, Omega: -1.937088755856724E+02, D: -2.7, D best: -2.7, 
- exit criterion: dynamic gradient}
-   -  &final_supfun015  { #-------------------------------------------------------- iter: 1
- target function: HYBRID, 
- Energies: {Ekin:  1.57846601403E+02, Epot: -1.74803929602E+02, Enl:  1.5067347891E+01}, 
- iter:  1, fnrm:  6.05E-02, Omega: -1.937088755856724E+02, D: -2.7, D best: -2.7}
-      #Support functions created
-    #=================================================================== kernel optimization
- - kernel optimization: &it_kernel015
-   -  #-------------------------------------------------------------------- kernel iter: 1
-       Kernel update:
-         max dev from unity            :  7.28E-02
-         Hamiltonian application required:  No
-         method                        : diagonalization
-         mode                          : sequential
-         communication strategy kernel : ALLREDUCE
-         Coefficients available        :  Yes
-       Hamiltonian update: {
- Energies: {Ekin:  1.57846601403E+02, Epot: -1.75392680832E+02, Enl:  1.5067347891E+01, 
-              EH:  8.30524513599E+02,  EXC: -4.41508469938E+01, EvXC: -5.77940066022E+01}, 
-    Total charge:  9.799998843207E+01, 
- Poisson Solver: {BC: Free, Box:  [  159,  139,  113 ], MPI tasks:  3}}
-        #Eigenvalues and New Occupation Numbers
-       Orbitals: [
- {e: -9.464235731713E-01, f:  2.0},  # 00001
- {e: -8.519695370224E-01, f:  2.0},  # 00002
- {e: -7.88517444413E-01, f:  2.0},  # 00003
- {e: -7.278017567351E-01, f:  2.0},  # 00004
- {e: -7.065385531261E-01, f:  2.0},  # 00005
- {e: -6.869918228756E-01, f:  2.0},  # 00006
- {e: -6.60493169842E-01, f:  2.0},  # 00007
- {e: -6.473862496887E-01, f:  2.0},  # 00008
- {e: -6.019575106348E-01, f:  2.0},  # 00009
- {e: -5.780662160584E-01, f:  2.0},  # 00010
- {e: -5.736043551917E-01, f:  2.0},  # 00011
- {e: -5.612082797831E-01, f:  2.0},  # 00012
- {e: -5.087677175221E-01, f:  2.0},  # 00013
- {e: -4.889521476721E-01, f:  2.0},  # 00014
- {e: -4.637854003154E-01, f:  2.0},  # 00015
- {e: -4.562822299564E-01, f:  2.0},  # 00016
- {e: -4.481641545671E-01, f:  2.0},  # 00017
- {e: -4.041712690859E-01, f:  2.0},  # 00018
- {e: -4.002265792857E-01, f:  2.0},  # 00019
- {e: -3.829658221998E-01, f:  2.0},  # 00020
- {e: -3.695975597373E-01, f:  2.0},  # 00021
- {e: -3.58962599565E-01, f:  2.0},  # 00022
- {e: -3.53984291413E-01, f:  2.0},  # 00023
- {e: -3.499397714352E-01, f:  2.0},  # 00024
- {e: -3.426488466157E-01, f:  2.0},  # 00025
- {e: -3.233686626862E-01, f:  2.0},  # 00026
- {e: -3.099900449233E-01, f:  2.0},  # 00027
- {e: -3.076575084476E-01, f:  2.0},  # 00028
- {e: -3.054014923212E-01, f:  2.0},  # 00029
- {e: -2.866081206663E-01, f:  2.0},  # 00030
- {e: -2.774432452805E-01, f:  2.0},  # 00031
- {e: -2.76197500923E-01, f:  2.0},  # 00032
- {e: -2.750743857238E-01, f:  2.0},  # 00033
- {e: -2.614633981043E-01, f:  2.0},  # 00034
- {e: -2.543570228379E-01, f:  2.0},  # 00035
- {e: -2.417952567673E-01, f:  2.0},  # 00036
- {e: -2.254790006044E-01, f:  2.0},  # 00037
- {e: -2.219796291449E-01, f:  2.0},  # 00038
- {e: -2.198669876678E-01, f:  2.0},  # 00039
- {e: -2.127202075701E-01, f:  2.0},  # 00040
- {e: -1.848905871884E-01, f:  2.0},  # 00041
- {e: -1.786325555717E-01, f:  2.0},  # 00042
- {e: -1.646357962986E-01, f:  2.0},  # 00043
- {e: -1.595405136479E-01, f:  2.0},  # 00044
- {e: -1.553361340186E-01, f:  2.0},  # 00045
- {e: -1.350021968788E-01, f:  2.0},  # 00046
- {e: -1.287636137306E-01, f:  2.0},  # 00047
- {e: -1.208477585564E-01, f:  2.0},  # 00048
- {e: -8.22099951635E-02, f:  2.0}] # 00049
-       summary: [ {kernel optimization: DIAG, mixing quantity: DENS, mix hist:  5, 
- iter:  1, delta:  4.0E-10, energy: -1.57163409368452449E+02, D:  2.586E-08}]
-   -  &final_kernel015  { #-------------------------------------------------------- iter: 1
- summary: [ {kernel optimization: DIAG, mixing quantity: DENS, mix hist:  5, 
- iter:  1, delta:  4.0E-10, energy: -1.57163409368452449E+02, D:  2.586E-08}]}
-    #================================================================= Summary of both steps
-   self consistency summary: &it_sc015
-   -  {iter:  15, target function: HYBRID, mean conf prefac:  1.07E-03,  #WARNING: support function optimization not converged
- kernel optimization: DIAG, iterations to converge kernel optimization:  1, 
- iter low:  15, delta out:  6.733E-11, energy: -1.57163409368452449E+02, D:  2.586E-08}
-    #Eigenvalues and New Occupation Numbers
-   Orbitals: [
- {e: -9.464235731713E-01, f:  1.0},  # 00001
- {e: -8.519695370224E-01, f:  1.0},  # 00002
- {e: -7.88517444413E-01, f:  1.0},  # 00003
- {e: -7.278017567351E-01, f:  1.0},  # 00004
- {e: -7.065385531261E-01, f:  1.0},  # 00005
- {e: -6.869918228756E-01, f:  1.0},  # 00006
- {e: -6.60493169842E-01, f:  1.0},  # 00007
- {e: -6.473862496887E-01, f:  1.0},  # 00008
- {e: -6.019575106348E-01, f:  1.0},  # 00009
- {e: -5.780662160584E-01, f:  1.0},  # 00010
- {e: -5.736043551917E-01, f:  1.0},  # 00011
- {e: -5.612082797831E-01, f:  1.0},  # 00012
- {e: -5.087677175221E-01, f:  1.0},  # 00013
- {e: -4.889521476721E-01, f:  1.0},  # 00014
- {e: -4.637854003154E-01, f:  1.0},  # 00015
- {e: -4.562822299564E-01, f:  1.0},  # 00016
- {e: -4.481641545671E-01, f:  1.0},  # 00017
- {e: -4.041712690859E-01, f:  1.0},  # 00018
- {e: -4.002265792857E-01, f:  1.0},  # 00019
- {e: -3.829658221998E-01, f:  1.0},  # 00020
- {e: -3.695975597373E-01, f:  1.0},  # 00021
- {e: -3.58962599565E-01, f:  1.0},  # 00022
- {e: -3.53984291413E-01, f:  1.0},  # 00023
- {e: -3.499397714352E-01, f:  1.0},  # 00024
- {e: -3.426488466157E-01, f:  1.0},  # 00025
- {e: -3.233686626862E-01, f:  1.0},  # 00026
- {e: -3.099900449233E-01, f:  1.0},  # 00027
- {e: -3.076575084476E-01, f:  1.0},  # 00028
- {e: -3.054014923212E-01, f:  1.0},  # 00029
- {e: -2.866081206663E-01, f:  1.0},  # 00030
- {e: -2.774432452805E-01, f:  1.0},  # 00031
- {e: -2.76197500923E-01, f:  1.0},  # 00032
- {e: -2.750743857238E-01, f:  1.0},  # 00033
- {e: -2.614633981043E-01, f:  1.0},  # 00034
- {e: -2.543570228379E-01, f:  1.0},  # 00035
- {e: -2.417952567673E-01, f:  1.0},  # 00036
- {e: -2.254790006044E-01, f:  1.0},  # 00037
- {e: -2.219796291449E-01, f:  1.0},  # 00038
- {e: -2.198669876678E-01, f:  1.0},  # 00039
- {e: -2.127202075701E-01, f:  1.0},  # 00040
- {e: -1.848905871884E-01, f:  1.0},  # 00041
- {e: -1.786325555717E-01, f:  1.0},  # 00042
- {e: -1.646357962986E-01, f:  1.0},  # 00043
- {e: -1.595405136479E-01, f:  1.0},  # 00044
- {e: -1.553361340186E-01, f:  1.0},  # 00045
- {e: -1.350021968788E-01, f:  1.0},  # 00046
- {e: -1.287636137306E-01, f:  1.0},  # 00047
- {e: -1.208477585564E-01, f:  1.0},  # 00048
- {e: -8.22099951635E-02, f:  1.0},  # 00049
- {e:  9.151995693512E-02, f:  1.0},  # 00050
- {e:  9.703144714385E-02, f:  1.0},  # 00051
- {e:  9.778636935972E-02, f:  1.0},  # 00052
- {e:  1.179827999688E-01, f:  1.0},  # 00053
- {e:  1.313522583893E-01, f:  1.0},  # 00054
- {e:  2.431739951388E-01, f:  1.0},  # 00055
- {e:  2.552577781119E-01, f:  1.0},  # 00056
- {e:  2.819787525023E-01, f:  1.0},  # 00057
- {e:  2.839115394562E-01, f:  1.0},  # 00058
- {e:  3.366130943387E-01, f:  1.0},  # 00059
- {e:  3.760053653079E-01, f:  1.0},  # 00060
- {e:  3.979747244846E-01, f:  1.0},  # 00061
- {e:  4.391663184398E-01, f:  1.0},  # 00062
- {e:  4.484507967485E-01, f:  1.0},  # 00063
- {e:  4.534462799873E-01, f:  1.0},  # 00064
- {e:  4.568318075723E-01, f:  1.0},  # 00065
- {e:  4.694898880555E-01, f:  1.0},  # 00066
- {e:  4.909980004041E-01, f:  1.0},  # 00067
- {e:  4.999149750221E-01, f:  1.0},  # 00068
- {e:  5.038999437038E-01, f:  1.0},  # 00069
- {e:  5.129007227103E-01, f:  1.0},  # 00070
- {e:  5.191971621003E-01, f:  1.0},  # 00071
- {e:  5.293392405185E-01, f:  1.0},  # 00072
- {e:  5.500100473914E-01, f:  1.0},  # 00073
- {e:  5.545656148397E-01, f:  1.0},  # 00074
- {e:  6.02864403652E-01, f:  1.0},  # 00075
- {e:  6.070165945272E-01, f:  1.0},  # 00076
- {e:  6.38616349566E-01, f:  1.0},  # 00077
- {e:  6.459093105975E-01, f:  1.0},  # 00078
- {e:  6.466205629088E-01, f:  1.0},  # 00079
- {e:  6.571030239523E-01, f:  1.0},  # 00080
- {e:  6.77605587954E-01, f:  1.0},  # 00081
- {e:  6.837670694814E-01, f:  1.0},  # 00082
- {e:  6.906424232497E-01, f:  1.0},  # 00083
- {e:  7.570852505927E-01, f:  1.0},  # 00084
- {e:  7.816046885284E-01, f:  1.0},  # 00085
- {e:  7.970186714592E-01, f:  1.0},  # 00086
- {e:  8.248270733717E-01, f:  1.0}] # 00087
-    #========================================================================= final results
-   self consistency summary:
-   -  {iter:  15, 
- Energies: {Ekin:  1.57846601403E+02, Epot: -1.75392680832E+02, Enl:  1.5067347891E+01, 
-              EH:  8.30524254676E+02,  EXC: -4.41507954115E+01, EvXC: -5.77939386196E+01}, 
-        iter low:  15,           delta out:  6.733E-11, 
-          energy: -1.57163409368452449E+02,                       D:  0.0,  #FINAL
- }
- Total charge                          :  9.799998843207E+01
-=======
  Energies: {Ekin:  1.56968521641E+02, Epot: -1.75345529467E+02, Enl:  1.50998764295E+01}, 
  Orthoconstraint:  Yes,  #WARNING: EXPERIMENTAL: modify eval
  Preconditioning:  Yes, rel D:  0.00E+00, mean kappa:  4.674E-01, 
@@ -7153,56 +3321,10 @@
           energy: -1.57153401738707316E+02,                       D:  0.000E+00,  #FINAL
  }
  Total charge                          :  9.799998268699E+01
->>>>>>> ffa93dbe
   #---------------------------------------------------------------------- Forces Calculation
  Poisson Solver:
    BC                                  : Free
    Box                                 :  [  159,  139,  113 ]
-<<<<<<< HEAD
-   MPI tasks                           :  3
- Calculate local forces: {Leaked force:  0.0}
- Calculate Non Local forces            :  Yes
- Average noise forces: {x:  3.04009997E-02, y:  3.00054588E-02, z:  4.90992863E-02, 
-                    total:  6.50790923E-02}
- Clean forces norm (Ha/Bohr): {maxval:  9.308079502216E-02, fnrm2:  3.004493466932E-02}
- Raw forces norm (Ha/Bohr): {maxval:  1.110684512901E-01, fnrm2:  3.518318771937E-02}
-  #--------------------------------------------------------------------------- Atomic Forces
- Atomic Forces (Ha/Bohr):
- -  {Cl: [ 1.23142506922E-02, -8.769933637325E-03,  3.623574709957E-02]} # 0001
- -  {Cl: [ 1.656001933794E-02,  1.831241871096E-02, -2.805120914289E-02]} # 0002
- -  {O: [ 2.311756689107E-02,  5.145994376995E-02,  7.40370629495E-02]} # 0003
- -  {O: [ 8.70834940987E-03, -1.477957630744E-02, -3.824745194609E-02]} # 0004
- -  {N: [-3.440547472477E-02, -1.720123635076E-02, -5.670290631977E-03]} # 0005
- -  {C: [-1.478399887261E-02,  1.35776220423E-02,  7.34489198424E-03]} # 0006
- -  {C: [ 1.678542179295E-02,  7.381712719174E-03,  1.003565686502E-02]} # 0007
- -  {C: [-4.335862408225E-03,  4.602346358645E-03, -2.925601865975E-02]} # 0008
- -  {C: [-1.875424956983E-03,  1.733255167498E-02,  8.371458168272E-03]} # 0009
- -  {C: [ 2.607906714226E-02,  9.972792898277E-03,  8.549472454817E-03]} # 0010
- -  {C: [-1.855227762239E-02,  1.237045394758E-02,  2.470112758116E-03]} # 0011
- -  {C: [ 1.821469977263E-02, -1.966815951629E-02, -9.327937015381E-03]} # 0012
- -  {C: [-8.395667432393E-03, -2.882403931375E-02, -1.171788946959E-02]} # 0013
- -  {C: [ 2.497015006426E-02, -6.812439653569E-03,  2.090338780969E-02]} # 0014
- -  {C: [ 3.324920143893E-02,  1.007150519131E-02, -1.337169614242E-02]} # 0015
- -  {C: [ 2.418621859014E-03, -7.650855071477E-03,  5.157294532439E-02]} # 0016
- -  {C: [-2.845932129194E-03, -1.807944598793E-04,  1.304526393548E-02]} # 0017
- -  {C: [ 4.42758756508E-04,  1.841395689501E-03, -1.51749735765E-02]} # 0018
- -  {C: [-3.026831240679E-02,  1.329281011775E-04, -2.02381706304E-03]} # 0019
- -  {H: [-1.257361245468E-02,  2.002956115403E-03, -3.426171624894E-03]} # 0020
- -  {H: [ 7.430477391235E-03, -5.038476369489E-03, -5.985762654683E-03]} # 0021
- -  {H: [-3.121519048974E-03,  7.515866836049E-03, -6.094095211619E-03]} # 0022
- -  {H: [ 7.044928757614E-03, -4.097130119189E-03, -9.704987531463E-03]} # 0023
- -  {H: [-1.543291073285E-02, -1.0472754714E-02, -7.080002913855E-03]} # 0024
- -  {H: [ 1.143394085477E-03, -1.465597682354E-02, -1.006170104651E-02]} # 0025
- -  {H: [-8.56855189733E-03, -1.675183218056E-02, -6.339613162622E-03]} # 0026
- -  {H: [-1.321113674374E-02, -4.891353860482E-03,  5.387953795862E-03]} # 0027
- -  {H: [-1.521457427429E-02, -6.018479305049E-03, -1.42809698048E-02]} # 0028
- -  {H: [-1.599669398633E-02, -6.017981575183E-03, -3.111795228806E-03]} # 0029
- -  {H: [ 1.103042299609E-03,  1.525652520268E-02, -1.902757031808E-02]} # 0030
-  #----------------------------------------------------------------- Timing for root process
- Timings for root process:
-   CPU time (s)                        :  376.89
-   Elapsed time (s)                    :  192.77
-=======
    MPI tasks                           :  4
  Calculate local forces: {Leaked force:  0.00000E+00}
  Calculate Non Local forces            :  Yes
@@ -7246,7 +3368,6 @@
  Timings for root process:
    CPU time (s)                        :  130.20
    Elapsed time (s)                    :  67.68
->>>>>>> ffa93dbe
   #-------------------------------- Warnings obtained during the run, check their relevance!
  WARNINGS:
  - Do not call check_communications in the linear scaling version!
@@ -7276,60 +3397,6 @@
  - density optimization not converged
  - No orthogonalizing of the support functions
  - EXPERIMENTAL: modify eval
-<<<<<<< HEAD
- - support function optimization not converged
- - density optimization not converged
- - No orthogonalizing of the support functions
- - EXPERIMENTAL: modify eval
- - support function optimization not converged
- - No orthogonalizing of the support functions
- - EXPERIMENTAL: modify eval
- - support function optimization not converged
- - No orthogonalizing of the support functions
- - EXPERIMENTAL: modify eval
- - support function optimization not converged
- - No orthogonalizing of the support functions
- - EXPERIMENTAL: modify eval
- - support function optimization not converged
- - No orthogonalizing of the support functions
- - EXPERIMENTAL: modify eval
- - support function optimization not converged
- - No orthogonalizing of the support functions
- - EXPERIMENTAL: modify eval
- - support function optimization not converged
- - No orthogonalizing of the support functions
- - EXPERIMENTAL: modify eval
- - support function optimization not converged
- - No orthogonalizing of the support functions
- - EXPERIMENTAL: modify eval
- - support function optimization not converged
- Status of the memory at finalization:
-   wfd%keyvloc:
-     Array Id                          : wfd%keyvloc
-     Size (Bytes)                      : 9360
-     Allocating Routine Id             : system_initialization
-     Address of first element          : 0x1a968c0
-     Address of metadata               : 27674568
-   wfd%keygloc:
-     Array Id                          : wfd%keygloc
-     Size (Bytes)                      : 18720
-     Allocating Routine Id             : system_initialization
-     Address of first element          : 0x1aa0670
-     Address of metadata               : 27674472
-   Timestamp of Profile initialization:
-     2014-01-31 16:05:06.826
-   Process Id:
-     0
- Memory Consumption Report:
-   Tot. No. of Allocations             :  467337
-   Tot. No. of Deallocations           :  467337
-   Remaining Memory (B)                :  0
-   Memory occupation:
-     Peak Value (MB)                   :  667
-     for the array                     : nrecvdspls
-     in the routine                    : transpose_communicate_psi
- Max No. of dictionaries used          :  4907 #(  138 still in use)
-=======
  - EXPERIMENTAL: modify eval
  - density optimization not converged
  - No orthogonalizing of the support functions
@@ -7351,5 +3418,4 @@
      for the array                     : psir_noconf
      in the routine                    : psi_to_vlocpsi
  Max No. of dictionaries used          :  7749 #(  765 still in use)
- Number of dictionary folders allocated:  1
->>>>>>> ffa93dbe
+ Number of dictionary folders allocated:  1