                             TTTT         F       DDDDD    
                            T    T               D         
                           T     T        F     D          
                           T    T         F     D        D 
                           TTTTT          F     D         D
                           T    T         F     D         D
                           T     T        F     D         D
                           T      T       F     D         D
                           T     T     FFFF     D         D
                           T TTTT         F      D        D
                           T             F        D      D 
                       TTTTTTTTT    FFFFF          DDDDDD  
                         gggggg          iiiii    BBBBBBBBB
                        g      g        i             B    
                       g        g      i         BBBB B    
                       g         g     iiii     B     B    
                       g         g     i       B      B    
                       g         g     i        B     B    
                       g         g     i         B    B    
                       g         g     i          BBBBB    
                        g        g     i         B    B    
                                 g     i        B     B    
                                g               B    B     
                           ggggg       i         BBBB                 (Ver 1.5-dev.5)
 ------------------------------------------------------------------------------------
 |              Daubechies Wavelets for DFT Pseudopotential Calculations            |
 ------------------------------------------------------------------------------------
                                   The Journal of Chemical Physics 129, 014109 (2008)
 Reading atomic input positions from file:posinp.xyz
 File 'myparameters' is missing... using default values:
   Input guess: direct diagonalization of Hamiltonian
   Orthogonalization method: Cholesky
 
 Performance options (file 'input.perf' not present):
 |   'debug' option disabled
 |   'fftcache' = 8192
 
 ---------------------------------------------------------------- Input atomic system
   Atomic system                  Fixed positions           Additional data
 Bound. C.= P             | No fixed atom            | N. sym.   = 6           
 N. types =     1         |                          | Sp. group = R 3 m       
 N. atoms =     8         |                          | Virt. orb.= none        
 Types    = 'Si'          |                          | Plot dens.= none        
                          |                          | Spin pol. = no          
 --------------------------------------------------------------------------- k-points
        red. coordinates         weight      id         BZ coordinates
   0.00000  0.00000  0.00000    1.00000        1    0.00000  0.00000  0.00000
Waiting for registration of all process...
Static repartition
Unix process (not MPI) 0 has GPU : 0
OK, all process has semaphores : 327688
Check card on all nodes....
Logic CPU : 0 with real CPU 0
 ===================== BigDFT Wavefunction Optimization =============== inputPsiId= 0
 ------------------------------------------------------------------- Input Parameters
     System Choice       Resolution Radii        SCF Iteration      Finite Size Corr.
 Max. hgrid  =  0.450 |  Coarse Wfs.=56.00 | Wavefns Conv.= 1.0E-04 | Calculate=   F
        XC id=      1 |    Fine Wfs.=58.00 | Max. N. Iter.=   10x 1 | Extension= 0.0
 total charge=      0 |                    | CG Prec.Steps=       3 |  CG Steps=  30
  elec. field=0.0E+00 |                    | DIIS Hist. N.=       6
   Geom. Code=    P   |   Box Sizes (Bohr) =  1.02609E+01  1.02609E+01  1.02609E+01
 ------------------------------------------------------------------ System Properties
  Atom    N.Electr.  PSP Code  Radii: Coarse     Fine  CoarsePSP    Calculated   File
     Si          4       3            1.80603  0.42274  0.42274         X              
 ------------------------------------ Pseudopotential coefficients (Upper Triangular)
 Atom Name    rloc      C1        C2        C3        C4  
       Si   0.44000  -7.33610
     l=0      rl        h1j       h2j       h3j 
            0.42274   5.90693  -1.26189
                                3.25820
     l=1      rl        h1j       h2j       h3j 
            0.48428   2.72701
 Total Number of Electrons       32
 Total Number of Orbitals        16
 occup(1:16)= 2.0000
 Shifted atomic positions, Atomic Units:                   grid spacing units:
     1     Si  0.00000E+00  0.00000E+00  0.00000E+00        0.000     0.000     0.000
     2     Si  5.13043E+00  5.13043E+00  0.00000E+00       12.000    12.000     0.000
     3     Si  5.13043E+00  0.00000E+00  5.13043E+00       12.000     0.000    12.000
     4     Si  0.00000E+00  5.13043E+00  5.13043E+00        0.000    12.000    12.000
     5     Si  2.56521E+00  2.56521E+00  2.56521E+00        6.000     6.000     6.000
     6     Si  7.69564E+00  7.69564E+00  2.56521E+00       18.000    18.000     6.000
     7     Si  7.69564E+00  2.56521E+00  7.69564E+00       18.000     6.000    18.000
     8     Si  2.56521E+00  7.69564E+00  7.69564E+00        6.000    18.000    18.000
    Shift of=  0.00000E+00  0.00000E+00  0.00000E+00 H grids=  0.4275  0.4275  0.4275
   Box Sizes=  1.02609E+01  1.02609E+01  1.02609E+01           23        23        23
       Extremes for the high resolution grid points:         0<23      0<23      0<23
 wavelet localization is OFF
 ------------------------------------------------------------ Poisson Kernel Creation
 Poisson solver for periodic BC, no kernel calculation...done.
 Memory occ. per proc. (Bytes):  Density=884736  Kernel=125000
                                 Full Grid Arrays=884736
 ------------------------------------------------- Wavefunctions Descriptors Creation
 Coarse resolution grid: Number of segments=        576 points=     13824
   Fine resolution grid: Number of segments=        576 points=     13824
 Wavefunctions memory occupation for root processor (Bytes): 14155776
 ------------------------------------------------------------ PSP Projectors Creation
 Type    Name Number of atoms Number of projectors
    1      Si               8                    5
                                            ------  On-the-fly projectors application
 Total number of projectors =                   40
 Total number of components =               552960
 Percent of zero components =                   22
 ------------------------------------------------------------------ Memory Estimation
 Number of atoms=    8 Number of orbitals=    16 Sim. Box Dimensions=    23   23   23
 Estimation performed for 1 processors.
 Memory occupation for principal arrays:
               Poisson Solver Kernel (K):     0 MB   920 KB
              Poisson Solver Density (D):     0 MB   864 KB
     Single Wavefunction for one orbital:     0 MB   864 KB
    All Wavefunctions for each processor:    27 MB     0 KB
       Wavefunctions + DIIS per proc (W):   189 MB     0 KB
     Nonlocal Pseudopotential Arrays (P):     4 MB   224 KB
    Arrays of full uncompressed grid (U):     0 MB    96 KB
 Estimation of Memory requirements for principal code sections:
  Kernel calculation | Density Construction | Poisson Solver | Hamiltonian application
       ~11*K         |     ~W+(~3)*U+P      |   ~8*D+K+W+P   |       ~W+(~3)*U+P 
         9MB         |       194MB          |      200MB     |           194MB
 The overall memory requirement needed for this calculation is thus: 200 MB
 By reducing the DIIS history and/or increasing the number of processors the amount of
  memory can be reduced but for this system it will never be less than 7 MB
 ion-ion interaction energy -3.47783394340131E+01
 ----------------------------------------------------------- Ionic Potential Creation
 total ionic charge, leaked charge           -31.999999999998   0.000E+00
 PSolver, periodic BC, dimensions:    48   48   48   proc    1 ... done.
 ------------------------------------------------------- Input Wavefunctions Creation
 Generating 32 Atomic Input Orbitals
 Calculating AIO wavefunctions: 
 Generation of input wavefunction data for atom     Si: 
   Elec. Configuration: s 2.00 , p 2/3 2/3 2/3 , ... done.
 Wavefunctions memory occupation for root processor (Bytes): 28311552
 Writing wavefunctions in wavelet form... done.
 Deviation from normalization of the imported orbitals    6.93E-02
 Calculation of charge density... done. Total electronic charge=      31.999999999945
 PSolver, periodic BC, dimensions:    48   48   48   proc    1 ... done.
 Hamiltonian application... done. ekin_sum,eks:      11.5176088772      11.1353757265
 ekin_sum,epot_sum,eproj_sum  1.15176088772E+01 -1.78297592745E+01  8.02024126537E+00
    ehart,   eexcu,    vexcu  1.83669139244E+00 -9.43309400974E+00 -1.23007509919E+01
<<<<<<< HEAD
 Input Wavefunctions Orthogonalization: 
 Overlap Matrix... Direct diagonalization...
 evale(1)= -1.83333178443084E-01
 evale(2)= -3.18684131087697E-02
 evale(3)= -3.18684015622030E-02
 evale(4)= -3.18684015622025E-02
 evale(5)= -3.18683173755318E-02
 evale(6)= -3.18683066931358E-02
 evale(7)= -3.18683066931355E-02
 evale(8)=  1.49669338524575E-01
 evale(9)=  1.49669343899522E-01
 evale(10)=  1.49669343899522E-01
 evale(11)=  1.49669392860023E-01 <-
 evale(12)=  1.49669392860023E-01 <-
 evale(13)=  1.49669398234982E-01 <-
 evale(14)=  2.69117148999579E-01 <-
 evale(15)=  2.69117411713811E-01 <-
 evale(16)=  2.69117411713812E-01 <- Last eigenvalue for input wavefunctions
 evale(17)=  3.75073375383855E-01 <- First virtual eigenvalue
 evale(18)=  3.75073375383856E-01 <-
 evale(19)=  3.75073582166261E-01 <-
 evale(20)=  3.78003675803891E-01 <-
 evale(21)=  3.78003675803895E-01 <-
 evale(22)=  3.78003707039659E-01
 evale(23)=  3.78003832537316E-01
 evale(24)=  3.78003832537318E-01
 evale(25)=  3.78003868504102E-01
 evale(26)=  3.85276257494625E-01
 evale(27)=  6.52689521358233E-01
 evale(28)=  6.52689532632693E-01
 evale(29)=  6.52689532632695E-01
 evale(30)=  6.52689626753916E-01
 evale(31)=  6.52689626753922E-01
 evale(32)=  6.52689638028458E-01
=======
 Input Wavefunctions Orthogonalization: Overlap Matrix... Direct diagonalization...
 evale(1)= -1.83333178443104E-01
 evale(2)= -3.18684131087286E-02
 evale(3)= -3.18684015621604E-02
 evale(4)= -3.18684015621593E-02
 evale(5)= -3.18683173754908E-02
 evale(6)= -3.18683066930937E-02
 evale(7)= -3.18683066930925E-02
 evale(8)=  1.49669338524615E-01
 evale(9)=  1.49669343899563E-01
 evale(10)=  1.49669343899564E-01
 evale(11)=  1.49669392860063E-01 <-
 evale(12)=  1.49669392860063E-01 <-
 evale(13)=  1.49669398235024E-01 <-
 evale(14)=  2.69117148999626E-01 <-
 evale(15)=  2.69117411713858E-01 <-
 evale(16)=  2.69117411713859E-01 <- Last eigenvalue for input wavefunctions
 evale(17)=  3.75073375383892E-01 <- First virtual eigenvalue
 evale(18)=  3.75073375383892E-01 <-
 evale(19)=  3.75073582166299E-01 <-
 evale(20)=  3.78003675803985E-01 <-
 evale(21)=  3.78003675803986E-01 <-
 evale(22)=  3.78003707039746E-01
 evale(23)=  3.78003832537404E-01
 evale(24)=  3.78003832537407E-01
 evale(25)=  3.78003868504191E-01
 evale(26)=  3.85276257494638E-01
 evale(27)=  6.52689521358243E-01
 evale(28)=  6.52689532632699E-01
 evale(29)=  6.52689532632701E-01
 evale(30)=  6.52689626753925E-01
 evale(31)=  6.52689626753929E-01
 evale(32)=  6.52689638028460E-01
>>>>>>> 65b7d490
 Building orthogonal Wavefunctions... done.
 ---------------------------------------------------------------------------- iter= 1
 Calculation of charge density... done. Total electronic charge=      31.999999999959
 PSolver, periodic BC, dimensions:    48   48   48   proc    1 ... done.
 Hamiltonian application... done,  orthoconstraint... done,  preconditioning... done.
 DIIS weights    1.00E+00  1.00E+00
 Orthogonalization... done.
 ekin_sum,epot_sum,eproj_sum  1.27844269019E+01 -1.71283929021E+01  7.23045019436E+00
    ehart,   eexcu,    vexcu  2.08913621784E+00 -9.53492333178E+00 -1.24346542583E+01
 iter,total energy,gnrm     1  -3.10812605311197245E+01  9.38E-02
 ---------------------------------------------------------------------------- iter= 2
 Calculation of charge density... done. Total electronic charge=      31.999999999931
 PSolver, periodic BC, dimensions:    48   48   48   proc    1 ... done.
 Hamiltonian application... done,  orthoconstraint... done,  preconditioning... done.
 DIIS weights   -6.08E-01  1.61E+00 -3.70E-03
 Orthogonalization... done.
 ekin_sum,epot_sum,eproj_sum  1.31692228516E+01 -1.68972786376E+01  6.68678689959E+00
    ehart,   eexcu,    vexcu  2.36999106861E+00 -9.65489228691E+00 -1.25925851039E+01
 iter,total energy,gnrm     2  -3.12519065720801379E+01  5.10E-02
 ---------------------------------------------------------------------------- iter= 3
 Calculation of charge density... done. Total electronic charge=      31.999999999901
 PSolver, periodic BC, dimensions:    48   48   48   proc    1 ... done.
 Hamiltonian application... done,  orthoconstraint... done,  preconditioning... done.
 DIIS weights    5.06E-01 -1.67E+00  2.17E+00 -6.19E-04
 Orthogonalization... done.
 ekin_sum,epot_sum,eproj_sum  1.33884184513E+01 -1.68041966299E+01  6.44615139192E+00
    ehart,   eexcu,    vexcu  2.53180731162E+00 -9.72370819328E+00 -1.26832104451E+01
 iter,total energy,gnrm     3  -3.13202712805249242E+01  2.89E-02
 ---------------------------------------------------------------------------- iter= 4
 Calculation of charge density... done. Total electronic charge=      31.999999999875
 PSolver, periodic BC, dimensions:    48   48   48   proc    1 ... done.
 Hamiltonian application... done,  orthoconstraint... done,  preconditioning... done.
 DIIS weights   -8.80E-02  3.20E-01 -7.66E-01  1.53E+00 -5.74E-05
 Orthogonalization... done.
 ekin_sum,epot_sum,eproj_sum  1.34300439431E+01 -1.67212802216E+01  6.31007488262E+00
    ehart,   eexcu,    vexcu  2.54564255781E+00 -9.73189148653E+00 -1.26940213685E+01
 iter,total energy,gnrm     4  -3.13430135057341523E+01  1.04E-02
 ---------------------------------------------------------------------------- iter= 5
 Calculation of charge density... done. Total electronic charge=      31.999999999824
 PSolver, periodic BC, dimensions:    48   48   48   proc    1 ... done.
 Hamiltonian application... done,  orthoconstraint... done,  preconditioning... done.
 DIIS weights    3.40E-02 -9.96E-02  2.98E-01 -9.24E-01  1.69E+00 -4.72E-06
 Orthogonalization... done.
 ekin_sum,epot_sum,eproj_sum  1.34473973886E+01 -1.66922965748E+01  6.25984489964E+00
    ehart,   eexcu,    vexcu  2.54438757065E+00 -9.73241481670E+00 -1.26947224566E+01
 iter,total energy,gnrm     5  -3.13454736512987999E+01  3.96E-03
 ---------------------------------------------------------------------------- iter= 6
 Calculation of charge density... done. Total electronic charge=      31.999999999823
 PSolver, periodic BC, dimensions:    48   48   48   proc    1 ... done.
 Hamiltonian application... done,  orthoconstraint... done,  preconditioning... done.
 DIIS weights   -9.29E-03  2.32E-02 -7.83E-02  2.91E-01 -7.20E-01  1.49E+00 -3.15E-07
 Orthogonalization... done.
 ekin_sum,epot_sum,eproj_sum  1.34433334115E+01 -1.66975652306E+01  6.26730762298E+00
    ehart,   eexcu,    vexcu  2.54242068653E+00 -9.73146851127E+00 -1.26934777526E+01
 iter,total energy,gnrm     6  -3.13456750753134230E+01  1.32E-03
 ---------------------------------------------------------------------------- iter= 7
 Calculation of charge density... done. Total electronic charge=      31.999999999827
 PSolver, periodic BC, dimensions:    48   48   48   proc    1 ... done.
 Hamiltonian application... done,  orthoconstraint... done,  preconditioning... done.
 DIIS weights    3.36E-03 -5.44E-03 -5.71E-03  9.18E-02 -6.00E-01  1.52E+00 -2.09E-08
 Orthogonalization... done.
 ekin_sum,epot_sum,eproj_sum  1.34422936679E+01 -1.67002648674E+01  6.27146471457E+00
    ehart,   eexcu,    vexcu  2.54288913596E+00 -9.73158254171E+00 -1.26936277777E+01
 iter,total energy,gnrm     7  -3.13456898187984443E+01  4.25E-04
 ---------------------------------------------------------------------------- iter= 8
 Calculation of charge density... done. Total electronic charge=      31.999999999834
 PSolver, periodic BC, dimensions:    48   48   48   proc    1 ... done.
 Hamiltonian application... done,  orthoconstraint... done,  preconditioning... done.
 DIIS weights    2.35E-03 -1.18E-02  1.96E-02  5.78E-02 -3.63E-01  1.30E+00 -3.55E-09
 Orthogonalization... done.
 ekin_sum,epot_sum,eproj_sum  1.34410870272E+01 -1.67008699970E+01  6.27313506833E+00
    ehart,   eexcu,    vexcu  2.54271944455E+00 -9.73148846114E+00 -1.26935037541E+01
 iter,total energy,gnrm     8  -3.13456914870716759E+01  9.09E-05
 ---------------------------------------------------------------------------- iter= 9
 Calculation of charge density... done. Total electronic charge=      31.999999999830
 PSolver, periodic BC, dimensions:    48   48   48   proc    1 ... done.
 Hamiltonian application... done. 9 minimization iterations required
 --------------------------------------------------- End of Wavefunction Optimisation
 final  ekin,  epot,  eproj   1.34408641377E+01 -1.67007177564E+01  6.27313889602E+00
 final ehart, eexcu,  vexcu   2.54264352748E+00 -9.73145959478E+00 -1.26934657136E+01
 FINAL iter,total energy,gnrm     9  -3.13456915653674528E+01  9.09E-05
 --------------------------------------- Kohn-Sham Eigenvalues and Occupation Numbers
 e(   1)= -1.72086473257630E-01 2.0000
 e(   2)= -1.84765862380745E-02 2.0000
 e(   3)= -1.84765762124486E-02 2.0000
 e(   4)= -1.84765762124478E-02 2.0000
 e(   5)= -1.84764825987235E-02 2.0000
 e(   6)= -1.84764731827928E-02 2.0000
 e(   7)= -1.84764731827923E-02 2.0000
 e(   8)=  1.62956337008288E-01 2.0000
 e(   9)=  1.62956342502344E-01 2.0000
 e(  10)=  1.62956342502349E-01 2.0000
 e(  11)=  1.62956392292721E-01 2.0000
 e(  12)=  1.62956392292726E-01 2.0000
 e(  13)=  1.62956397786815E-01 2.0000
 e(  14)=  2.70616537873324E-01 2.0000
 e(  15)=  2.70616768642257E-01 2.0000
 e(  16)=  2.70616768642270E-01 2.0000
 ----------------------------------------------------------------- Forces Calculation
 Calculation of charge density... done. Total electronic charge=      31.999999999830
 PSolver, periodic BC, dimensions:    48   48   48   proc    1 ... done.
 Calculate local forces...done. Leaked force:  0.00000E+00
 Calculate nonlocal forces... done.
 average noise along x direction:   3.32936545E-08
 average noise along y direction:   3.32936526E-08
 average noise along z direction:   3.32936505E-08
 total average noise            :   5.76662978E-08
 clean forces norm (Ha/Bohr): maxval=  2.915338033724E-07  fnrm2=  4.896250230565E-13
 CPU time/ELAPSED time for root process     0        23.26        23.27
 Final values of the Forces for each atom
     1     Si -1.30201E-07 -1.30201E-07 -1.30201E-07
     2     Si -1.30203E-07 -1.30203E-07 -1.30201E-07
     3     Si -1.30203E-07 -1.30201E-07 -1.30203E-07
     4     Si -1.30201E-07 -1.30203E-07 -1.30203E-07
     5     Si  1.68317E-07  1.68317E-07  1.68317E-07
     6     Si  1.39171E-07  1.39171E-07  1.68318E-07
     7     Si  1.39171E-07  1.68318E-07  1.39171E-07
     8     Si  1.68318E-07  1.39171E-07  1.39171E-07
Remove sem : 327688
 -------------------------MEMORY CONSUMPTION REPORT-----------------------------
 2920 allocations and 2920 deallocations, remaining memory(B): 0
 memory occupation peak: 213 MB
 for the array  b in the routine preconditionall_GPU<|MERGE_RESOLUTION|>--- conflicted
+++ resolved
@@ -136,7 +136,6 @@
  Hamiltonian application... done. ekin_sum,eks:      11.5176088772      11.1353757265
  ekin_sum,epot_sum,eproj_sum  1.15176088772E+01 -1.78297592745E+01  8.02024126537E+00
     ehart,   eexcu,    vexcu  1.83669139244E+00 -9.43309400974E+00 -1.23007509919E+01
-<<<<<<< HEAD
  Input Wavefunctions Orthogonalization: 
  Overlap Matrix... Direct diagonalization...
  evale(1)= -1.83333178443084E-01
@@ -171,41 +170,6 @@
  evale(30)=  6.52689626753916E-01
  evale(31)=  6.52689626753922E-01
  evale(32)=  6.52689638028458E-01
-=======
- Input Wavefunctions Orthogonalization: Overlap Matrix... Direct diagonalization...
- evale(1)= -1.83333178443104E-01
- evale(2)= -3.18684131087286E-02
- evale(3)= -3.18684015621604E-02
- evale(4)= -3.18684015621593E-02
- evale(5)= -3.18683173754908E-02
- evale(6)= -3.18683066930937E-02
- evale(7)= -3.18683066930925E-02
- evale(8)=  1.49669338524615E-01
- evale(9)=  1.49669343899563E-01
- evale(10)=  1.49669343899564E-01
- evale(11)=  1.49669392860063E-01 <-
- evale(12)=  1.49669392860063E-01 <-
- evale(13)=  1.49669398235024E-01 <-
- evale(14)=  2.69117148999626E-01 <-
- evale(15)=  2.69117411713858E-01 <-
- evale(16)=  2.69117411713859E-01 <- Last eigenvalue for input wavefunctions
- evale(17)=  3.75073375383892E-01 <- First virtual eigenvalue
- evale(18)=  3.75073375383892E-01 <-
- evale(19)=  3.75073582166299E-01 <-
- evale(20)=  3.78003675803985E-01 <-
- evale(21)=  3.78003675803986E-01 <-
- evale(22)=  3.78003707039746E-01
- evale(23)=  3.78003832537404E-01
- evale(24)=  3.78003832537407E-01
- evale(25)=  3.78003868504191E-01
- evale(26)=  3.85276257494638E-01
- evale(27)=  6.52689521358243E-01
- evale(28)=  6.52689532632699E-01
- evale(29)=  6.52689532632701E-01
- evale(30)=  6.52689626753925E-01
- evale(31)=  6.52689626753929E-01
- evale(32)=  6.52689638028460E-01
->>>>>>> 65b7d490
  Building orthogonal Wavefunctions... done.
  ---------------------------------------------------------------------------- iter= 1
  Calculation of charge density... done. Total electronic charge=      31.999999999959
