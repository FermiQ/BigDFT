--- conflicted
+++ resolved
@@ -21,16 +21,11 @@
                         g        g     i         B    B    
                                  g     i        B     B    
                                 g               B    B     
-<<<<<<< HEAD
-                           ggggg       i         BBBB                 (Ver 1.6-dev.0)
-=======
                            ggggg       i         BBBB                 (Ver 1.5-dev.6)
->>>>>>> 5d00f675
  ------------------------------------------------------------------------------------
  |              Daubechies Wavelets for DFT Pseudopotential Calculations            |
  ------------------------------------------------------------------------------------
                                    The Journal of Chemical Physics 129, 014109 (2008)
-<<<<<<< HEAD
 
  --- (file: input.perf -- not present) -------------------------- Performance Options
  |   debug                   !Option disabled
@@ -44,16 +39,6 @@
  |   ig_tol  1.00E-04        !Input guess: Tolerance criterion
  |   methortho 0             !Orthogonalisation (0=Cholesky,1=GS/Chol,2=Loewdin)
 
-=======
- File 'myparameters' is missing... using default values:
-   Input guess: direct diagonalization of Hamiltonian
-   Orthogonalization method: Cholesky
- 
- Performance options (file 'input.perf' not present):
- |   'debug' option disabled
- |   'fftcache' = 8192
- 
->>>>>>> 5d00f675
  --- (file: posinp.xyz  ) --------------------------------------- Input atomic system
    Atomic system                  Fixed positions           Additional data
  Bound. C.= F             | No fixed atom            | N. sym.   = free BC     
@@ -64,11 +49,7 @@
  ===================== BigDFT Wavefunction Optimization =============== inputPsiId= 0
  --- (file: input.dft) --------------------------------------------- Input Parameters
      System Choice       Resolution Radii        SCF Iteration      Finite Size Corr.
-<<<<<<< HEAD
-   Max. hgrid=  0.500 |  Coarse Wfs.= 5.00 | Wavefns Conv.= 1.0E-04 | Calculate=   F
-=======
    Max. hgrid=  0.500 |  Coarse Wfs.= 5.00 | Wavefns Conv.= 1.0E-02 | Calculate=   F
->>>>>>> 5d00f675
         XC id=      1 |    Fine Wfs.= 8.00 | Max. N. Iter.=  150x 2 | Extension= 0.0
  total charge=      0 |                    | CG Prec.Steps=       6 |  CG Steps=  30
   elec. field=0.0E+00 |                    | DIIS Hist. N.=       6
@@ -89,12 +70,8 @@
  Atom Name    rloc      C1        C2        C3        C4  
         H   0.20000  -4.06633   0.67783
  Total Number of Electrons        8
-<<<<<<< HEAD
- Processes from 0 to 1 treat 2 orbitals 
-=======
  Processes from 0 to 3 treat 1 orbitals 
  Processes from 4 to 6 treat 0 orbitals 
->>>>>>> 5d00f675
  Total Number of Orbitals         4
  occup(1:4)= 2.0000
  Shifted atomic positions, Atomic Units:                   grid spacing units:
@@ -109,14 +86,6 @@
  wavelet localization is ON
  ------------------------------------------------------------ Poisson Kernel Creation
  Calculating Poisson solver kernel, free BC...done.
-<<<<<<< HEAD
- Memory occ. per proc. (Bytes):  Density=4000000  Kernel=4162008
-                                 Full Grid Arrays=7762392
- Load Balancing for Poisson Solver related operations:
- LB_density        : processors   0  -  1 work at 100%
-  LB_kernel        : processors   0  -  0 work at 100%
-                     processor       1   works at  98%
-=======
  Memory occ. per proc. (Bytes):  Density=1200000  Kernel=1224120
                                  Full Grid Arrays=7762392
  Load Balancing for Poisson Solver related operations:
@@ -124,16 +93,11 @@
                      processor       6   works at  67%
   LB_kernel        : processors   0  -  5 work at 100%
                      processor       6   works at  73%
->>>>>>> 5d00f675
  Complete LB per proc.= 1/3 LB_density + 2/3 LB_kernel
  ------------------------------------------------- Wavefunctions Descriptors Creation
  Coarse resolution grid: Number of segments=        981 points=     23247
    Fine resolution grid: Number of segments=        197 points=      2109
-<<<<<<< HEAD
- Wavefunctions memory occupation for root processor (Bytes): 608160
-=======
  Wavefunctions memory occupation for root processor (Bytes): 304080
->>>>>>> 5d00f675
  ------------------------------------------------------------ PSP Projectors Creation
  Type    Name Number of atoms Number of projectors
     1      Si               1                    5
@@ -145,86 +109,47 @@
  Calculating wavelets expansion of projectors... done.
  ------------------------------------------------------------------ Memory Estimation
  Number of atoms=    5 Number of orbitals=     4 Sim. Box Dimensions=    34   34   34
-<<<<<<< HEAD
- Estimation performed for 2 processors.
- Memory occupation for principal arrays:
-               Poisson Solver Kernel (K):     3 MB   993 KB
-              Poisson Solver Density (D):     3 MB   835 KB
-=======
  Estimation performed for 7 processors.
  Memory occupation for principal arrays:
                Poisson Solver Kernel (K):     1 MB   172 KB
               Poisson Solver Density (D):     1 MB   148 KB
->>>>>>> 5d00f675
      Single Wavefunction for one orbital:     0 MB   297 KB
-    All Wavefunctions for each processor:     1 MB   758 KB
-       Wavefunctions + DIIS per proc (W):     8 MB   717 KB
+    All Wavefunctions for each processor:     0 MB   891 KB
+       Wavefunctions + DIIS per proc (W):     4 MB   359 KB
      Nonlocal Pseudopotential Arrays (P):     1 MB    62 KB
     Arrays of full uncompressed grid (U):     7 MB   413 KB
  Estimation of Memory requirements for principal code sections:
   Kernel calculation | Density Construction | Poisson Solver | Hamiltonian application
-<<<<<<< HEAD
-       ~19*K         |   W+~3*U+~ 3*D+K+P   |   ~12*D+K+W+P  |   W+~3*U+~ 3*D+K+P 
-        75MB         |        43MB          |       59MB     |            44MB
- The overall memory requirement needed for this calculation is thus: 75 MB
-=======
        ~19*K         |     W+(~4)*U+D+K+P   |   ~12*D+K+W+P  |    ~W+(~5)*U+D+K+P 
         22MB         |        31MB          |       20MB     |            33MB
  The overall memory requirement needed for this calculation is thus: 33 MB
->>>>>>> 5d00f675
  By reducing the DIIS history and/or increasing the number of processors the amount of
   memory can be reduced but for this system it will never be less than 28 MB
  ion-ion interaction energy  7.01168186244404E+00
  ----------------------------------------------------------- Ionic Potential Creation
  total ionic charge, leaked charge            -7.999922323890   0.000E+00
-<<<<<<< HEAD
- PSolver, free  BC, dimensions:    99   99   99   proc    2 ... done.
-=======
- PSolver, free  BC, dimensions:    99   99   99   proc    7 ... done.
->>>>>>> 5d00f675
+ PSolver, free  BC, dimensions:    99   99   99   proc    7 ... done.
  ------------------------------------------------------- Input Wavefunctions Creation
  Generating 8 Atomic Input Orbitals
  WARNING: A bigger number of virtual orbitals may be needed for better convergence.
           Put nvirt= 8
-<<<<<<< HEAD
- Processes from 0 to 1 treat 4 inguess orbitals 
-=======
  Processes from 0 to 0 treat 2 inguess orbitals 
  Processes from 1 to 6 treat 1 inguess orbitals 
->>>>>>> 5d00f675
  Calculating AIO wavefunctions: 
  Generation of input wavefunction data for atom     Si: 
    Elec. Configuration: s 2.00 , p 2/3 2/3 2/3 , ... done.
  Generation of input wavefunction data for atom      H: 
    Elec. Configuration: s 1.00 , ... done.
-<<<<<<< HEAD
- Wavefunctions memory occupation for root processor (Bytes): 1216320
- Writing wavefunctions in wavelet form... done.
- Deviation from normalization of the imported orbitals    2.53E-04
- Calculation of charge density... done. Total electronic charge=       7.999999769983
- PSolver, free  BC, dimensions:    99   99   99   proc    2 ... done.
-=======
  Wavefunctions memory occupation for root processor (Bytes): 608160
  Writing wavefunctions in wavelet form... done.
  Deviation from normalization of the imported orbitals    2.53E-04
  Calculation of charge density... done. Total electronic charge=       7.999999769983
  PSolver, free  BC, dimensions:    99   99   99   proc    7 ... done.
->>>>>>> 5d00f675
  Hamiltonian application... done. ekin_sum,eks:       5.0523464819       5.0504007013
  ekin_sum,epot_sum,eproj_sum  5.05234648185E+00 -7.84137073400E+00  8.69628646466E-01
     ehart,   eexcu,    vexcu  1.12511019713E+01 -2.59134717327E+00 -3.38358426227E+00
  Input Wavefunctions Orthogonalization:
  Overlap Matrix... Direct diagonalization...
-<<<<<<< HEAD
- evale(1)= -4.95268716050328E-01 <-
- evale(2)= -2.91726757032496E-01 <-
- evale(3)= -2.91726757032492E-01 <-
- evale(4)= -2.91705569502020E-01 <- Last InputGuess eval, H-L IG gap:  14.0999 eV
- evale(5)=  2.26456667365626E-01 <- First virtual eval
- evale(6)=  2.26456667365630E-01 <-
- evale(7)=  2.26495699833637E-01 <-
- evale(8)=  2.93752601388051E-01 <-
-=======
  evale(1)= -4.95268716050324E-01 <-
  evale(2)= -2.91726757032488E-01 <-
  evale(3)= -2.91726757032485E-01 <-
@@ -233,153 +158,53 @@
  evale(6)=  2.26456667365634E-01 <-
  evale(7)=  2.26495699833641E-01 <-
  evale(8)=  2.93752601388040E-01 <-
->>>>>>> 5d00f675
  Building orthogonal Wavefunctions... done.
  expected accuracy in energy  1.95E-03
  expected accuracy in energy per orbital  4.86E-04
  ---------------------------------------------------------------------------- iter= 1
  Calculation of charge density... done. Total electronic charge=       7.999999919162
-<<<<<<< HEAD
- PSolver, free  BC, dimensions:    99   99   99   proc    2 ... done.
-=======
- PSolver, free  BC, dimensions:    99   99   99   proc    7 ... done.
->>>>>>> 5d00f675
+ PSolver, free  BC, dimensions:    99   99   99   proc    7 ... done.
  Hamiltonian application... done,  orthoconstraint... done,  preconditioning... done.
  DIIS weights    1.00E+00  1.00E+00
  Orthogonalization... done.
  ekin_sum,epot_sum,eproj_sum  3.49353169202E+00 -7.23008918261E+00  9.17024465733E-01
     ehart,   eexcu,    vexcu  1.10792966041E+01 -2.41397975460E+00 -3.14987029367E+00
-<<<<<<< HEAD
- iter,total energy,gnrm     1  -6.15125722740604086E+00  1.31E-01
- ---------------------------------------------------------------------------- iter= 2
- Calculation of charge density... done. Total electronic charge=       7.999999909944
- PSolver, free  BC, dimensions:    99   99   99   proc    2 ... done.
-=======
  iter,total energy,gnrm     1  -6.15125722740675140E+00  1.31E-01
  ---------------------------------------------------------------------------- iter= 2
  Calculation of charge density... done. Total electronic charge=       7.999999909945
  PSolver, free  BC, dimensions:    99   99   99   proc    7 ... done.
->>>>>>> 5d00f675
  Hamiltonian application... done,  orthoconstraint... done,  preconditioning... done.
  DIIS weights   -5.60E-01  1.56E+00 -2.23E-03
  Orthogonalization... done.
  ekin_sum,epot_sum,eproj_sum  3.56440811574E+00 -7.28566548529E+00  8.28612823034E-01
     ehart,   eexcu,    vexcu  1.10702187680E+01 -2.43486951735E+00 -3.17743819667E+00
-<<<<<<< HEAD
- iter,total energy,gnrm     2  -6.20861277271497070E+00  5.69E-02
- ---------------------------------------------------------------------------- iter= 3
- Calculation of charge density... done. Total electronic charge=       7.999999889848
- PSolver, free  BC, dimensions:    99   99   99   proc    2 ... done.
-=======
  iter,total energy,gnrm     2  -6.20861277271613954E+00  5.69E-02
  ---------------------------------------------------------------------------- iter= 3
  Calculation of charge density... done. Total electronic charge=       7.999999889849
  PSolver, free  BC, dimensions:    99   99   99   proc    7 ... done.
->>>>>>> 5d00f675
  Hamiltonian application... done,  orthoconstraint... done,  preconditioning... done.
  DIIS weights    1.04E-01 -5.71E-01  1.47E+00 -1.92E-04
  Orthogonalization... done.
  ekin_sum,epot_sum,eproj_sum  3.67831678290E+00 -7.34902830751E+00  7.90372134646E-01
     ehart,   eexcu,    vexcu  1.11113508725E+01 -2.46612433573E+00 -3.21861711173E+00
-<<<<<<< HEAD
- iter,total energy,gnrm     3  -6.22751562401711123E+00  2.73E-02
- ---------------------------------------------------------------------------- iter= 4
- Calculation of charge density... done. Total electronic charge=       7.999999884220
- PSolver, free  BC, dimensions:    99   99   99   proc    2 ... done.
-=======
  iter,total energy,gnrm     3  -6.22751562401806158E+00  2.73E-02
  ---------------------------------------------------------------------------- iter= 4
  Calculation of charge density... done. Total electronic charge=       7.999999884220
  PSolver, free  BC, dimensions:    99   99   99   proc    7 ... done.
->>>>>>> 5d00f675
  Hamiltonian application... done,  orthoconstraint... done,  preconditioning... done.
  DIIS weights    1.49E-03  4.89E-02 -5.58E-01  1.51E+00 -2.03E-05
  Orthogonalization... done.
  ekin_sum,epot_sum,eproj_sum  3.72352640949E+00 -7.37170267032E+00  7.76052415945E-01
     ehart,   eexcu,    vexcu  1.11269788990E+01 -2.47839885243E+00 -3.23478413374E+00
-<<<<<<< HEAD
- iter,total energy,gnrm     4  -6.23103560012865909E+00  1.27E-02
- ---------------------------------------------------------------------------- iter= 5
- Calculation of charge density... done. Total electronic charge=       7.999999883890
- PSolver, free  BC, dimensions:    99   99   99   proc    2 ... done.
-=======
  iter,total energy,gnrm     4  -6.23103560012958457E+00  1.27E-02
  ---------------------------------------------------------------------------- iter= 5
  Calculation of charge density... done. Total electronic charge=       7.999999883891
  PSolver, free  BC, dimensions:    99   99   99   proc    7 ... done.
->>>>>>> 5d00f675
  Hamiltonian application... done,  orthoconstraint... done,  preconditioning... done.
  DIIS weights   -7.44E-04  2.34E-03  8.79E-02 -5.66E-01  1.48E+00 -2.46E-06
  Orthogonalization... done.
  ekin_sum,epot_sum,eproj_sum  3.73994043350E+00 -7.37806012876E+00  7.69969709930E-01
     ehart,   eexcu,    vexcu  1.11329246411E+01 -2.48254173807E+00 -3.24023989895E+00
-<<<<<<< HEAD
- iter,total energy,gnrm     5  -6.23169460312708079E+00  4.75E-03
- ---------------------------------------------------------------------------- iter= 6
- Calculation of charge density... done. Total electronic charge=       7.999999884202
- PSolver, free  BC, dimensions:    99   99   99   proc    2 ... done.
- Hamiltonian application... done,  orthoconstraint... done,  preconditioning... done.
- DIIS weights   -1.64E-03  1.76E-04  7.28E-03  6.51E-02 -5.51E-01  1.48E+00 -2.23E-07
- Orthogonalization... done.
- ekin_sum,epot_sum,eproj_sum  3.74309237735E+00 -7.37868037100E+00  7.68034522730E-01
-    ehart,   eexcu,    vexcu  1.11337692302E+01 -2.48307595172E+00 -3.24094421484E+00
- iter,total energy,gnrm     6  -6.23177257559579356E+00  1.50E-03
- ---------------------------------------------------------------------------- iter= 7
- Calculation of charge density... done. Total electronic charge=       7.999999884315
- PSolver, free  BC, dimensions:    99   99   99   proc    2 ... done.
- Hamiltonian application... done,  orthoconstraint... done,  preconditioning... done.
- DIIS weights    8.10E-04 -7.32E-03  1.65E-02  7.39E-02 -5.02E-01  1.42E+00 -3.02E-08
- Orthogonalization... done.
- ekin_sum,epot_sum,eproj_sum  3.74366638900E+00 -7.37863700117E+00  7.67338268340E-01
-    ehart,   eexcu,    vexcu  1.11336835795E+01 -2.48302882895E+00 -3.24088275425E+00
- iter,total energy,gnrm     7  -6.23178013559655941E+00  5.53E-04
- ---------------------------------------------------------------------------- iter= 8
- Calculation of charge density... done. Total electronic charge=       7.999999884331
- PSolver, free  BC, dimensions:    99   99   99   proc    2 ... done.
- Hamiltonian application... done,  orthoconstraint... done,  preconditioning... done.
- DIIS weights    8.42E-04 -5.03E-03 -8.02E-03  1.44E-01 -8.05E-01  1.67E+00 -6.91E-09
- Orthogonalization... done.
- ekin_sum,epot_sum,eproj_sum  3.74385499241E+00 -7.37855868978E+00  7.67007789432E-01
-    ehart,   eexcu,    vexcu  1.11336090327E+01 -2.48299131386E+00 -3.24083343264E+00
- iter,total energy,gnrm     8  -6.23178095943954080E+00  3.32E-04
- ---------------------------------------------------------------------------- iter= 9
- Calculation of charge density... done. Total electronic charge=       7.999999884332
- PSolver, free  BC, dimensions:    99   99   99   proc    2 ... done.
- Hamiltonian application... done,  orthoconstraint... done,  preconditioning... done.
- DIIS weights    8.66E-04  2.48E-03 -3.20E-02  2.67E-01 -1.13E+00  1.89E+00 -1.21E-09
- Orthogonalization... done.
- ekin_sum,epot_sum,eproj_sum  3.74408069741E+00 -7.37846988052E+00  7.66684248772E-01
-    ehart,   eexcu,    vexcu  1.11335998498E+01 -2.48299002848E+00 -3.24083169229E+00
- iter,total energy,gnrm     9  -6.23178125787145998E+00  1.85E-04
- --------------------------------------------------------------------------- iter= 10
- Calculation of charge density... done. Total electronic charge=       7.999999884329
- PSolver, free  BC, dimensions:    99   99   99   proc    2 ... done.
- Hamiltonian application... done,  orthoconstraint... done,  preconditioning... done.
- DIIS weights   -1.92E-03  4.00E-03 -3.65E-02  3.78E-01 -1.07E+00  1.73E+00 -2.43E-10
- Orthogonalization... done.
- ekin_sum,epot_sum,eproj_sum  3.74427425002E+00 -7.37837052882E+00  7.66394711206E-01
-    ehart,   eexcu,    vexcu  1.11336040896E+01 -2.48299257788E+00 -3.24083501117E+00
- iter,total energy,gnrm    10  -6.23178136146712713E+00  7.68E-05
- --------------------------------------------------------------------------- iter= 11
- Calculation of charge density... done. Total electronic charge=       7.999999884329
- PSolver, free  BC, dimensions:    99   99   99   proc    2 ... done.
- Hamiltonian application... done. 11 minimization iterations required
- --------------------------------------------------- End of Wavefunction Optimisation
- final  ekin,  epot,  eproj   3.74436493281E+00 -7.37832124022E+00  7.66260011131E-01
- final ehart, eexcu,  vexcu   1.11336099888E+01 -2.48299452153E+00 -3.24083756617E+00
- FINAL iter,total energy,gnrm    11  -6.23178137802239274E+00  7.68E-05
- --------------------------------------- Kohn-Sham Eigenvalues and Occupation Numbers
- e(   1)= -4.96339516795732E-01 2.0000
- e(   2)= -3.12507165523298E-01 2.0000
- e(   3)= -3.12500732910584E-01 2.0000
- e(   4)= -3.12500732910584E-01 2.0000
- writing ionic_potential     
- writing local_potential     
- ----------------------------------------------------------------- Forces Calculation
- Calculation of charge density... done. Total electronic charge=       7.999999884329
- writing electronic_density     
- PSolver, free  BC, dimensions:    99   99   99   proc    2 ... done.
-=======
  iter,total energy,gnrm     5  -6.23169460312769008E+00  4.75E-03
  ---------------------------------------------------------------------------- iter= 6
  Calculation of charge density... done. Total electronic charge=       7.999999884202
@@ -400,20 +225,10 @@
  Calculation of charge density... done. Total electronic charge=       7.999999884202
  writing electronic_density     
  PSolver, free  BC, dimensions:    99   99   99   proc    7 ... done.
->>>>>>> 5d00f675
  writing hartree_potential     
  Calculate local forces...done. Leaked force:  0.00000E+00
  Calculate nonlocal forces... Calculating wavelets expansion of projectors... done.
  done.
-<<<<<<< HEAD
- average noise along x direction:   4.42789311E-05
- average noise along y direction:   4.42789311E-05
- average noise along z direction:   4.42789310E-05
- total average noise            :   7.66933583E-05
- clean forces norm (Ha/Bohr): maxval=  4.930184480155E-04  fnrm2=  9.039667825315E-07
- raw forces:                  maxval=  5.044505215040E-04  fnrm2=  9.098486537383E-07
- Wavefunctions memory occupation for root processor (Bytes): 608160
-=======
  average noise along x direction:   4.29633502E-05
  average noise along y direction:   4.29633502E-05
  average noise along z direction:   4.29633502E-05
@@ -421,7 +236,6 @@
  clean forces norm (Ha/Bohr): maxval=  3.788002554500E-04  fnrm2=  5.435425961779E-07
  raw forces:                  maxval=  3.896432273908E-04  fnrm2=  5.490801445609E-07
  Wavefunctions memory occupation for root processor (Bytes): 304080
->>>>>>> 5d00f675
  ~~~~~~~~~~~~~~~~~~~~~~~~~~~~~~~~~~~~~~~~~~~~~~~~~~~~~~~
  Iterative subspace diagonalization of virtual orbitals.
  Generation of input wavefunction data for atom     Si:
@@ -432,34 +246,20 @@
  Deviation from normalization of the imported orbitals    5.14E-01
  Orthogonality to occupied psi... done. first  Hamiltonian application... done.
       sqnorm                Rayleigh quotient
-<<<<<<< HEAD
-   1  1.00000000000000E+00  5.90238394605928E-01
-   2  1.00000000000000E+00  3.41667908214338E-01
-   3  1.00000000000000E+00  5.18842022704288E-01
-   4  1.00000000000000E+00  3.82972813664426E-01
-=======
    1  9.99999999999999E-01  5.90870305306329E-01
    2  1.00000000000000E+00  3.42771568664463E-01
    3  9.99999999999998E-01  5.23480679691411E-01
    4  1.00000000000000E+00  3.83732438619252E-01
->>>>>>> 5d00f675
  ~~~~~~~~~~~~~~~~~~~~~~~~~~~~~~~~~~~~~~~~~~~~~~~~~~~~~~~~~~~~~~~~~~~~~~~~~~~~ iter= 1
  |gradient|=gnrm and exit criterion   1.32322E+00  1.00000E-02
  Orthogonality of gradients to occupied psi... done. Preconditioning... done.
  Orthogonality of preconditioned gradients to occupied psi... done.
  Hamiltonian application... done. Expanding subspace matrices... done.
  Diagonalization... done. Update v with eigenvectors... done. The refined eigenvalues are
-<<<<<<< HEAD
-   1 1.73460259569238E-02 6.67565295304352E-01
-   2 2.65082162340740E-02 9.10098293257506E-01
-   3 6.77652857151658E-02 1.66430045020907E+00
-   4 1.89032433538994E-01 2.67306566446079E+00
-=======
    1 1.73879355506943E-02 6.6746E-01
    2 2.65961832172075E-02 9.0985E-01
    3 6.77317619074106E-02 1.6675E+00
    4 1.89367200611940E-01 2.6832E+00
->>>>>>> 5d00f675
  done.
  Orthogonality to occupied psi... done. Hamiltonian application... done. 
  ~~~~~~~~~~~~~~~~~~~~~~~~~~~~~~~~~~~~~~~~~~~~~~~~~~~~~~~~~~~~~~~~~~~~~~~~~~~~ iter= 2
@@ -468,17 +268,10 @@
  Orthogonality of preconditioned gradients to occupied psi... done.
  Hamiltonian application... done. Expanding subspace matrices... done.
  Diagonalization... done. Update v with eigenvectors... done. The refined eigenvalues are
-<<<<<<< HEAD
-   1 4.75048453971826E-03 5.07169165073971E-01
-   2 6.13807974336233E-03 6.03623130774015E-01
-   3 2.12313060944487E-02 7.56503251521416E-01
-   4 7.86045082952878E-02 9.63424307987972E-01
-=======
    1 4.76797839706516E-03 5.0757E-01
    2 6.16027484304833E-03 6.0386E-01
    3 2.12420500487418E-02 7.5646E-01
    4 7.87900873227580E-02 9.6370E-01
->>>>>>> 5d00f675
  done.
  Orthogonality to occupied psi... done. Hamiltonian application... done. 
  ~~~~~~~~~~~~~~~~~~~~~~~~~~~~~~~~~~~~~~~~~~~~~~~~~~~~~~~~~~~~~~~~~~~~~~~~~~~~ iter= 3
@@ -487,17 +280,10 @@
  Orthogonality of preconditioned gradients to occupied psi... done.
  Hamiltonian application... done. Expanding subspace matrices... done.
  Diagonalization... done. Update v with eigenvectors... done. The refined eigenvalues are
-<<<<<<< HEAD
-   1 2.82459765299905E-03 7.39763103982452E-01
-   2 3.33503763621799E-03 8.83824715638065E-01
-   3 9.27448801239847E-03 1.01012665898545E+00
-   4 3.79045368844420E-02 1.27769690968505E+00
-=======
    1 2.84320634394739E-03 7.3724E-01
    2 3.35036488855107E-03 8.8526E-01
    3 9.29380528626801E-03 1.0103E+00
    4 3.80144987595521E-02 1.2784E+00
->>>>>>> 5d00f675
  done.
  Orthogonality to occupied psi... done. Hamiltonian application... done. 
  ~~~~~~~~~~~~~~~~~~~~~~~~~~~~~~~~~~~~~~~~~~~~~~~~~~~~~~~~~~~~~~~~~~~~~~~~~~~~ iter= 4
@@ -506,17 +292,10 @@
  Orthogonality of preconditioned gradients to occupied psi... done.
  Hamiltonian application... done. Expanding subspace matrices... done.
  Diagonalization... done. Update v with eigenvectors... done. The refined eigenvalues are
-<<<<<<< HEAD
-   1 2.27425181554822E-03 5.07640673708775E-01
-   2 2.59983468467080E-03 6.17849419998861E-01
-   3 5.29346103449356E-03 1.02411403246400E+00
-   4 2.20665072797334E-02 1.12271382914326E+00
-=======
    1 2.29322925002405E-03 5.0722E-01
    2 2.61281132898627E-03 6.1837E-01
    3 5.31352299360484E-03 1.0241E+00
    4 2.21261798122141E-02 1.1236E+00
->>>>>>> 5d00f675
  done.
  Orthogonality to occupied psi... done. Hamiltonian application... done. 
  ~~~~~~~~~~~~~~~~~~~~~~~~~~~~~~~~~~~~~~~~~~~~~~~~~~~~~~~~~~~~~~~~~~~~~~~~~~~~ iter= 5
@@ -525,17 +304,10 @@
  Orthogonality of preconditioned gradients to occupied psi... done.
  Hamiltonian application... done. Expanding subspace matrices... done.
  Diagonalization... done. Update v with eigenvectors... done. The refined eigenvalues are
-<<<<<<< HEAD
-   1 2.07047583730307E-03 7.29380191887160E-01
-   2 2.33083155791675E-03 9.10222959197599E-01
-   3 3.62603730891464E-03 1.11732905448507E+00
-   4 1.49914234689782E-02 1.56711093328273E+00
-=======
    1 2.08934103234040E-03 7.2778E-01
    2 2.34295314209679E-03 9.1077E-01
    3 3.64592953966401E-03 1.1165E+00
    4 1.50325189819838E-02 1.5672E+00
->>>>>>> 5d00f675
  done.
  Orthogonality to occupied psi... done. Hamiltonian application... done. 
  ~~~~~~~~~~~~~~~~~~~~~~~~~~~~~~~~~~~~~~~~~~~~~~~~~~~~~~~~~~~~~~~~~~~~~~~~~~~~ iter= 6
@@ -544,17 +316,10 @@
  Orthogonality of preconditioned gradients to occupied psi... done.
  Hamiltonian application... done. Expanding subspace matrices... done.
  Diagonalization... done. Update v with eigenvectors... done. The refined eigenvalues are
-<<<<<<< HEAD
-   1 1.98534304143140E-03 5.82188431879636E-01
-   2 2.22756885857811E-03 7.18528431177795E-01
-   3 2.83578507235867E-03 9.12516554430827E-01
-   4 1.17945869275668E-02 1.34742513435821E+00
-=======
    1 2.00410468071045E-03 5.8166E-01
    2 2.23933265159936E-03 7.1849E-01
    3 2.85531530278718E-03 9.1257E-01
    4 1.18256242168836E-02 1.3483E+00
->>>>>>> 5d00f675
  done.
  Orthogonality to occupied psi... done. Hamiltonian application... done. 
  ~~~~~~~~~~~~~~~~~~~~~~~~~~~~~~~~~~~~~~~~~~~~~~~~~~~~~~~~~~~~~~~~~~~~~~~~~~~~ iter= 7
@@ -563,17 +328,10 @@
  Orthogonality of preconditioned gradients to occupied psi... done.
  Hamiltonian application... done. Expanding subspace matrices... done.
  Diagonalization... done. Update v with eigenvectors... done. The refined eigenvalues are
-<<<<<<< HEAD
-   1 1.94446585493972E-03 7.22920635624409E-01
-   2 2.18353109694904E-03 8.28181486085521E-01
-   3 2.41141259569128E-03 1.10566836919774E+00
-   4 1.01650003118563E-02 1.77929379643082E+00
-=======
    1 1.96314953646705E-03 7.2197E-01
    2 2.19518938859108E-03 8.2918E-01
    3 2.43058670254606E-03 1.1042E+00
    4 1.01917722912685E-02 1.7790E+00
->>>>>>> 5d00f675
  done.
  Orthogonality to occupied psi... done. Hamiltonian application... done. 
  ~~~~~~~~~~~~~~~~~~~~~~~~~~~~~~~~~~~~~~~~~~~~~~~~~~~~~~~~~~~~~~~~~~~~~~~~~~~~ iter= 8
@@ -582,17 +340,10 @@
  Orthogonality of preconditioned gradients to occupied psi... done.
  Hamiltonian application... done. Expanding subspace matrices... done.
  Diagonalization... done. Update v with eigenvectors... done. The refined eigenvalues are
-<<<<<<< HEAD
-   1 1.92369781793640E-03 6.22563600463282E-01
-   2 2.16170929075483E-03 7.27274835366957E-01
-   3 2.18797347688722E-03 8.76463009721425E-01
-   4 9.35361487413308E-03 1.68331249834250E+00
-=======
    1 1.94233620014227E-03 6.2206E-01
    2 2.17434084422816E-03 7.2714E-01
    3 2.20585885112613E-03 8.7683E-01
    4 9.37838154728473E-03 1.6849E+00
->>>>>>> 5d00f675
  done.
  Orthogonality to occupied psi... done. Hamiltonian application... done. 
  ~~~~~~~~~~~~~~~~~~~~~~~~~~~~~~~~~~~~~~~~~~~~~~~~~~~~~~~~~~~~~~~~~~~~~~~~~~~~ iter= 9
@@ -601,17 +352,10 @@
  Orthogonality of preconditioned gradients to occupied psi... done.
  Hamiltonian application... done. Expanding subspace matrices... done.
  Diagonalization... done. Update v with eigenvectors... done. The refined eigenvalues are
-<<<<<<< HEAD
-   1 1.91247846217843E-03 7.03977935415287E-01
-   2 2.05541797776967E-03 7.75397341798586E-01
-   3 2.15713815309799E-03 1.11745486422475E+00
-   4 8.91029806601547E-03 2.26926769362910E+00
-=======
    1 1.93108779630508E-03 7.0519E-01
    2 2.07438694838149E-03 7.7509E-01
    3 2.16856310800150E-03 1.1159E+00
    4 8.93394958056851E-03 2.2277E+00
->>>>>>> 5d00f675
  done.
  Orthogonality to occupied psi... done. Hamiltonian application... done. 
  ~~~~~~~~~~~~~~~~~~~~~~~~~~~~~~~~~~~~~~~~~~~~~~~~~~~~~~~~~~~~~~~~~~~~~~~~~~~ iter= 10
@@ -620,17 +364,10 @@
  Orthogonality of preconditioned gradients to occupied psi... done.
  Hamiltonian application... done. Expanding subspace matrices... done.
  Diagonalization... done. Update v with eigenvectors... done. The refined eigenvalues are
-<<<<<<< HEAD
-   1 1.90639481200806E-03 6.48726047667263E-01
-   2 1.98619116842462E-03 7.07520763025906E-01
-   3 2.15248031070474E-03 8.80901672300461E-01
-   4 8.67114000117598E-03 2.10729283175001E+00
-=======
    1 1.92498980867868E-03 6.4665E-01
    2 2.00502631689256E-03 7.0807E-01
    3 2.16393743893040E-03 8.8239E-01
    4 8.69427198638494E-03 2.1307E+00
->>>>>>> 5d00f675
  done.
  Orthogonality to occupied psi... done. Hamiltonian application... done. 
  ~~~~~~~~~~~~~~~~~~~~~~~~~~~~~~~~~~~~~~~~~~~~~~~~~~~~~~~~~~~~~~~~~~~~~~~~~~~ iter= 11
@@ -639,17 +376,10 @@
  Orthogonality of preconditioned gradients to occupied psi... done.
  Hamiltonian application... done. Expanding subspace matrices... done.
  Diagonalization... done. Update v with eigenvectors... done. The refined eigenvalues are
-<<<<<<< HEAD
-   1 1.90302109688097E-03 7.02310476106522E-01
-   2 1.94710134484839E-03 7.55022516079479E-01
-   3 2.15023823672034E-03 1.15196005746924E+00
-   4 8.53844338540898E-03 2.65022249748263E+00
-=======
    1 1.92160705783497E-03 7.0307E-01
    2 1.96581678860517E-03 7.5532E-01
    3 2.16169683688696E-03 1.1490E+00
    4 8.56123444420122E-03 2.5724E+00
->>>>>>> 5d00f675
  done.
  Orthogonality to occupied psi... done. Hamiltonian application... done. 
  ~~~~~~~~~~~~~~~~~~~~~~~~~~~~~~~~~~~~~~~~~~~~~~~~~~~~~~~~~~~~~~~~~~~~~~~~~~~ iter= 12
@@ -658,232 +388,6 @@
  Orthogonality of preconditioned gradients to occupied psi... done.
  Hamiltonian application... done. Expanding subspace matrices... done.
  Diagonalization... done. Update v with eigenvectors... done. The refined eigenvalues are
-<<<<<<< HEAD
-   1 1.90115199974970E-03 6.40768161203460E-01
-   2 1.92536506909308E-03 6.92366492906534E-01
-   3 2.14911758674297E-03 8.64771247792283E-01
-   4 8.46357172535024E-03 2.33767417656119E+00
- done.
- Orthogonality to occupied psi... done. Hamiltonian application... done. 
- ~~~~~~~~~~~~~~~~~~~~~~~~~~~~~~~~~~~~~~~~~~~~~~~~~~~~~~~~~~~~~~~~~~~~~~~~~~~ iter= 13
- |gradient|=gnrm and exit criterion   8.88385E-03  1.00000E-04
- Orthogonality of gradients to occupied psi... done. Preconditioning... done.
- Orthogonality of preconditioned gradients to occupied psi... done.
- Hamiltonian application... done. Expanding subspace matrices... done.
- Diagonalization... done. Update v with eigenvectors... done. The refined eigenvalues are
-   1 1.90011755742731E-03 7.13140728385402E-01
-   2 1.91345244192367E-03 7.54517990854027E-01
-   3 2.14853709465432E-03 1.19564798484859E+00
-   4 8.42203225605621E-03 2.78387939686741E+00
- done.
- Orthogonality to occupied psi... done. Hamiltonian application... done. 
- ~~~~~~~~~~~~~~~~~~~~~~~~~~~~~~~~~~~~~~~~~~~~~~~~~~~~~~~~~~~~~~~~~~~~~~~~~~~ iter= 14
- |gradient|=gnrm and exit criterion   6.40738E-03  1.00000E-04
- Orthogonality of gradients to occupied psi... done. Preconditioning... done.
- Orthogonality of preconditioned gradients to occupied psi... done.
- Hamiltonian application... done. Expanding subspace matrices... done.
- Diagonalization... done. Update v with eigenvectors... done. The refined eigenvalues are
-   1 1.89953632740185E-03 6.53043049117021E-01
-   2 1.90700041022455E-03 6.77655719579650E-01
-   3 2.14824040526167E-03 8.70715249279529E-01
-   4 8.39860864090638E-03 2.43083523744034E+00
- done.
- Orthogonality to occupied psi... done. Hamiltonian application... done. 
- ~~~~~~~~~~~~~~~~~~~~~~~~~~~~~~~~~~~~~~~~~~~~~~~~~~~~~~~~~~~~~~~~~~~~~~~~~~~ iter= 15
- |gradient|=gnrm and exit criterion   4.99042E-03  1.00000E-04
- Orthogonality of gradients to occupied psi... done. Preconditioning... done.
- Orthogonality of preconditioned gradients to occupied psi... done.
- Hamiltonian application... done. Expanding subspace matrices... done.
- Diagonalization... done. Update v with eigenvectors... done. The refined eigenvalues are
-   1 1.89921685194611E-03 7.06735845539177E-01
-   2 1.90336003899525E-03 7.54011473227916E-01
-   3 2.14808252424110E-03 1.21022719960717E+00
-   4 8.38522942512963E-03 2.71407398180775E+00
- done.
- Orthogonality to occupied psi... done. Hamiltonian application... done. 
- ~~~~~~~~~~~~~~~~~~~~~~~~~~~~~~~~~~~~~~~~~~~~~~~~~~~~~~~~~~~~~~~~~~~~~~~~~~~ iter= 16
- |gradient|=gnrm and exit criterion   3.63325E-03  1.00000E-04
- Orthogonality of gradients to occupied psi... done. Preconditioning... done.
- Orthogonality of preconditioned gradients to occupied psi... done.
- Hamiltonian application... done. Expanding subspace matrices... done.
- Diagonalization... done. Update v with eigenvectors... done. The refined eigenvalues are
-   1 1.89904371162253E-03 6.70491524508092E-01
-   2 1.90134939505878E-03 6.94613927209165E-01
-   3 2.14800129261179E-03 8.42264465016455E-01
-   4 8.37744412813702E-03 2.40053205360122E+00
- done.
- Orthogonality to occupied psi... done. Hamiltonian application... done. 
- ~~~~~~~~~~~~~~~~~~~~~~~~~~~~~~~~~~~~~~~~~~~~~~~~~~~~~~~~~~~~~~~~~~~~~~~~~~~ iter= 17
- |gradient|=gnrm and exit criterion   2.85952E-03  1.00000E-04
- Orthogonality of gradients to occupied psi... done. Preconditioning... done.
- Orthogonality of preconditioned gradients to occupied psi... done.
- Hamiltonian application... done. Expanding subspace matrices... done.
- Diagonalization... done. Update v with eigenvectors... done. The refined eigenvalues are
-   1 1.89894464747038E-03 7.06372525224242E-01
-   2 1.90023092647078E-03 7.26580272035780E-01
-   3 2.14795834775991E-03 1.25491502979035E+00
-   4 8.37307726592553E-03 2.67692533766782E+00
- done.
- Orthogonality to occupied psi... done. Hamiltonian application... done. 
- ~~~~~~~~~~~~~~~~~~~~~~~~~~~~~~~~~~~~~~~~~~~~~~~~~~~~~~~~~~~~~~~~~~~~~~~~~~~ iter= 18
- |gradient|=gnrm and exit criterion   2.03163E-03  1.00000E-04
- Orthogonality of gradients to occupied psi... done. Preconditioning... done.
- Orthogonality of preconditioned gradients to occupied psi... done.
- Hamiltonian application... done. Expanding subspace matrices... done.
- Diagonalization... done. Update v with eigenvectors... done. The refined eigenvalues are
-   1 1.89889099105264E-03 6.77447003402874E-01
-   2 1.89960718625374E-03 7.13288092754997E-01
-   3 2.14793557474749E-03 8.22494486560462E-01
-   4 8.37055655398948E-03 2.25977980977016E+00
- done.
- Orthogonality to occupied psi... done. Hamiltonian application... done. 
- ~~~~~~~~~~~~~~~~~~~~~~~~~~~~~~~~~~~~~~~~~~~~~~~~~~~~~~~~~~~~~~~~~~~~~~~~~~~ iter= 19
- |gradient|=gnrm and exit criterion   1.64044E-03  1.00000E-04
- Orthogonality of gradients to occupied psi... done. Preconditioning... done.
- Orthogonality of preconditioned gradients to occupied psi... done.
- Hamiltonian application... done. Expanding subspace matrices... done.
- Diagonalization... done. Update v with eigenvectors... done. The refined eigenvalues are
-   1 1.89886031010512E-03 6.84483697983895E-01
-   2 1.89926093389965E-03 7.32295795005802E-01
-   3 2.14792342654438E-03 1.28366234067649E+00
-   4 8.36912093750144E-03 2.52405806794131E+00
- done.
- Orthogonality to occupied psi... done. Hamiltonian application... done. 
- ~~~~~~~~~~~~~~~~~~~~~~~~~~~~~~~~~~~~~~~~~~~~~~~~~~~~~~~~~~~~~~~~~~~~~~~~~~~ iter= 20
- |gradient|=gnrm and exit criterion   1.15001E-03  1.00000E-04
- Orthogonality of gradients to occupied psi... done. Preconditioning... done.
- Orthogonality of preconditioned gradients to occupied psi... done.
- Hamiltonian application... done. Expanding subspace matrices... done.
- Diagonalization... done. Update v with eigenvectors... done. The refined eigenvalues are
-   1 1.89884354522262E-03 6.82028379548291E-01
-   2 1.89906834315189E-03 7.31924049482932E-01
-   3 2.14791688265751E-03 8.12691698517913E-01
-   4 8.36829149701112E-03 2.06145263551717E+00
- done.
- Orthogonality to occupied psi... done. Hamiltonian application... done. 
- ~~~~~~~~~~~~~~~~~~~~~~~~~~~~~~~~~~~~~~~~~~~~~~~~~~~~~~~~~~~~~~~~~~~~~~~~~~~ iter= 21
- |gradient|=gnrm and exit criterion   9.40539E-04  1.00000E-04
- Orthogonality of gradients to occupied psi... done. Preconditioning... done.
- Orthogonality of preconditioned gradients to occupied psi... done.
- Hamiltonian application... done. Expanding subspace matrices... done.
- Diagonalization... done. Update v with eigenvectors... done. The refined eigenvalues are
-   1 1.89883400750796E-03 6.68249895852623E-01
-   2 1.89896010602925E-03 7.39062780219522E-01
-   3 2.14791336051017E-03 1.30321508289573E+00
-   4 8.36781484975268E-03 2.30039159322946E+00
- done.
- Orthogonality to occupied psi... done. Hamiltonian application... done. 
- ~~~~~~~~~~~~~~~~~~~~~~~~~~~~~~~~~~~~~~~~~~~~~~~~~~~~~~~~~~~~~~~~~~~~~~~~~~~ iter= 22
- |gradient|=gnrm and exit criterion   6.58173E-04  1.00000E-04
- Orthogonality of gradients to occupied psi... done. Preconditioning... done.
- Orthogonality of preconditioned gradients to occupied psi... done.
- Hamiltonian application... done. Expanding subspace matrices... done.
- Diagonalization... done. Update v with eigenvectors... done. The refined eigenvalues are
-   1 1.89882870141353E-03 6.46402545067605E-01
-   2 1.89889846968466E-03 7.34296016568735E-01
-   3 2.14791143925670E-03 8.07797842357627E-01
-   4 8.36753971877201E-03 1.83468004138728E+00
- done.
- Orthogonality to occupied psi... done. Hamiltonian application... done. 
- ~~~~~~~~~~~~~~~~~~~~~~~~~~~~~~~~~~~~~~~~~~~~~~~~~~~~~~~~~~~~~~~~~~~~~~~~~~~ iter= 23
- |gradient|=gnrm and exit criterion   5.44309E-04  1.00000E-04
- Orthogonality of gradients to occupied psi... done. Preconditioning... done.
- Orthogonality of preconditioned gradients to occupied psi... done.
- Hamiltonian application... done. Expanding subspace matrices... done.
- Diagonalization... done. Update v with eigenvectors... done. The refined eigenvalues are
-   1 1.89882565129028E-03 6.44458520112863E-01
-   2 1.89886477552094E-03 7.70443212689833E-01
-   3 2.14791037965037E-03 1.34508741014609E+00
-   4 8.36738065364119E-03 2.03296098899252E+00
- done.
- Orthogonality to occupied psi... done. Hamiltonian application... done. 
- ~~~~~~~~~~~~~~~~~~~~~~~~~~~~~~~~~~~~~~~~~~~~~~~~~~~~~~~~~~~~~~~~~~~~~~~~~~~ iter= 24
- |gradient|=gnrm and exit criterion   3.77760E-04  1.00000E-04
- Orthogonality of gradients to occupied psi... done. Preconditioning... done.
- Orthogonality of preconditioned gradients to occupied psi... done.
- Hamiltonian application... done. Expanding subspace matrices... done.
- Diagonalization... done. Update v with eigenvectors... done. The refined eigenvalues are
-   1 1.89882396753285E-03 6.46698887695198E-01
-   2 1.89884600924206E-03 7.24415134755249E-01
-   3 2.14790978956879E-03 8.18882136582046E-01
-   4 8.36728797144934E-03 1.61010558145565E+00
- done.
- Orthogonality to occupied psi... done. Hamiltonian application... done. 
- ~~~~~~~~~~~~~~~~~~~~~~~~~~~~~~~~~~~~~~~~~~~~~~~~~~~~~~~~~~~~~~~~~~~~~~~~~~~ iter= 25
- |gradient|=gnrm and exit criterion   3.16088E-04  1.00000E-04
- Orthogonality of gradients to occupied psi... done. Preconditioning... done.
- Orthogonality of preconditioned gradients to occupied psi... done.
- Hamiltonian application... done. Expanding subspace matrices... done.
- Diagonalization... done. Update v with eigenvectors... done. The refined eigenvalues are
-   1 1.89882300853227E-03 6.39255125748985E-01
-   2 1.89883541304110E-03 7.76660944041984E-01
-   3 2.14790945408180E-03 1.35395764623279E+00
-   4 8.36723446786942E-03 1.73566583822758E+00
- done.
- Orthogonality to occupied psi... done. Hamiltonian application... done. 
- ~~~~~~~~~~~~~~~~~~~~~~~~~~~~~~~~~~~~~~~~~~~~~~~~~~~~~~~~~~~~~~~~~~~~~~~~~~~ iter= 26
- |gradient|=gnrm and exit criterion   2.17989E-04  1.00000E-04
- Orthogonality of gradients to occupied psi... done. Preconditioning... done.
- Orthogonality of preconditioned gradients to occupied psi... done.
- Hamiltonian application... done. Expanding subspace matrices... done.
- Diagonalization... done. Update v with eigenvectors... done. The refined eigenvalues are
-   1 1.89882246466760E-03 6.35875256764509E-01
-   2 1.89882945079622E-03 7.18700648633008E-01
-   3 2.14790926073493E-03 8.23968754942669E-01
-   4 8.36720353763025E-03 1.38829795008597E+00
- done.
- Orthogonality to occupied psi... done. Hamiltonian application... done. 
- ~~~~~~~~~~~~~~~~~~~~~~~~~~~~~~~~~~~~~~~~~~~~~~~~~~~~~~~~~~~~~~~~~~~~~~~~~~~ iter= 27
- |gradient|=gnrm and exit criterion   1.83783E-04  1.00000E-04
- Orthogonality of gradients to occupied psi... done. Preconditioning... done.
- Orthogonality of preconditioned gradients to occupied psi... done.
- Hamiltonian application... done. Expanding subspace matrices... done.
- Diagonalization... done. Update v with eigenvectors... done. The refined eigenvalues are
-   1 1.89882215118342E-03 6.28905104941739E-01
-   2 1.89882610197649E-03 7.93939130484029E-01
-   3 2.14790914752198E-03 1.35361959231231E+00
-   4 8.36718549240405E-03 1.49172901615317E+00
- done.
- Orthogonality to occupied psi... done. Hamiltonian application... done. 
- ~~~~~~~~~~~~~~~~~~~~~~~~~~~~~~~~~~~~~~~~~~~~~~~~~~~~~~~~~~~~~~~~~~~~~~~~~~~ iter= 28
- |gradient|=gnrm and exit criterion   1.26970E-04  1.00000E-04
- Orthogonality of gradients to occupied psi... done. Preconditioning... done.
- Orthogonality of preconditioned gradients to occupied psi... done.
- Hamiltonian application... done. Expanding subspace matrices... done.
- Diagonalization... done. Update v with eigenvectors... done. The refined eigenvalues are
-   1 1.89882197370646E-03 6.43287619492671E-01
-   2 1.89882422187934E-03 6.87151744115646E-01
-   3 2.14790907993575E-03 8.36567226978507E-01
-   4 8.36717488664366E-03 1.21593546496500E+00
- done.
- Orthogonality to occupied psi... done. Hamiltonian application... done. 
- ~~~~~~~~~~~~~~~~~~~~~~~~~~~~~~~~~~~~~~~~~~~~~~~~~~~~~~~~~~~~~~~~~~~~~~~~~~~ iter= 29
- |gradient|=gnrm and exit criterion   1.08462E-04  1.00000E-04
- Orthogonality of gradients to occupied psi... done. Preconditioning... done.
- Orthogonality of preconditioned gradients to occupied psi... done.
- Hamiltonian application... done. Expanding subspace matrices... done.
- Diagonalization... done. Update v with eigenvectors... done. The refined eigenvalues are
-   1 1.89882187075125E-03 6.23608724169470E-01
-   2 1.89882314738613E-03 7.98690991570387E-01
-   3 2.14790903887101E-03 1.28165088764143E+00
-   4 8.36716875978039E-03 1.36884879578964E+00
- done.
- Orthogonality to occupied psi... done. Hamiltonian application... done. 
- ~~~~~~~~~~~~~~~~~~~~~~~~~~~~~~~~~~~~~~~~~~~~~~~~~~~~~~~~~~~~~~~~~~~~~~~~~~~ iter= 30
- |gradient|=gnrm and exit criterion   7.38460E-05  1.00000E-04
- Davidson's method: Convergence after  29 iterations.
- Complete list of energy eigenvalues
- e_occupied(   1)= -4.96339516795732E-01
- e_occupied(   2)= -3.12507165523298E-01
- e_occupied(   3)= -3.12500732910584E-01
- e_occupied(   4)= -3.12500732910584E-01
- HOMO LUMO gap   = 3.14399554781335E-01 (  8.5552 eV)
- e_virtual(   1)=  1.89882187075125E-03
- e_virtual(   2)=  1.89882314738613E-03
- e_virtual(   3)=  2.14790903887101E-03
- e_virtual(   4)=  8.36716875978039E-03
- CPU time/ELAPSED time for root process     0        53.54        44.12
-=======
    1 1.91973462341280E-03 6.4097E-01
    2 1.94406261115248E-03 6.9334E-01
    3 2.16058084530750E-03 8.6656E-01
@@ -904,7 +408,6 @@
  e_virtual(   3)=  2.16058084530750E-03
  e_virtual(   4)=  8.48605143657754E-03
  CPU time/ELAPSED time for root process     0        23.21        23.15
->>>>>>> 5d00f675
  Final values of the Forces for each atom
      1     Si  6.04012E-06  6.04012E-06  6.04012E-06
      2      H -1.94048E-04 -1.94048E-04 -1.94048E-04
@@ -912,11 +415,6 @@
      4      H -2.33649E-04  2.10829E-04  2.10829E-04
      5      H  2.10829E-04 -2.33649E-04  2.10829E-04
  -------------------------MEMORY CONSUMPTION REPORT-----------------------------
-<<<<<<< HEAD
- 4915 allocations and 4915 deallocations, remaining memory(B): 0
- memory occupation peak: 69 MB
-=======
  1890 allocations and 1890 deallocations, remaining memory(B): 0
  memory occupation peak: 58 MB
->>>>>>> 5d00f675
  for the array  wz in the routine gaussians_to_wavelets_orb