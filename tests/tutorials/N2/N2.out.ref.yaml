---
 Code logo:
         TTTT         F       DDDDD
        T    T               D
       T     T        F     D
       T    T         F     D        D
       TTTTT          F     D         D
       T    T         F     D         D
       T     T        F     D         D
       T      T       F     D         D
       T     T     FFFF     D         D
       T TTTT         F      D        D
       T             F        D      D
   TTTTTTTTT    FFFFF          DDDDDD
     gggggg          iiiii    BBBBBBBBB
    g      g        i             B
   g        g      i         BBBB B
   g         g     iiii     B     B
   g         g     i       B      B
   g         g     i        B     B
   g         g     i         B    B
   g         g     i          BBBBB
    g        g     i         B    B
             g     i        B     B
            g               B    B
       ggggg       i         BBBB

 Reference Paper                       : The Journal of Chemical Physics 129, 014109 (2008)
 Version Number                        : 1.7.1.11
 Timestamp of this run                 : 2014-02-12 11:09:42.552
 Root process Hostname                 : zathar
 Number of MPI tasks                   :  3
 OpenMP parallelization                :  No
 MPI tasks of root process node        :  3
  #------------------------------------------------------------------ Code compiling options
 Compilation options:
   Configure arguments:
     " 'FC=mpif90' 'F77=mpif90' '--enable-mpi' '--enable-pseudo'"
   Compilers (CC, FC, CXX)             :  [ gcc, mpif90, g++ ]
   Compiler flags:
     CFLAGS                            : -g -O2
     FCFLAGS                           : -g -O2
     CXXFLAGS                          : -g -O2
  #------------------------------------------------------------------------ Input parameters
 perf:
   debug                               : No #     Debug option
   fftcache                            : 8192 #   Cache size for the FFT
   accel                               : NO #     Acceleration (hardware)
   ocl_platform                        : ~ #      Chosen OCL platform
   ocl_devices                         : ~ #      Chosen OCL devices
   blas                                : No #     CUBLAS acceleration
   projrad                             : 15.0 #   Radius of the projector as a function of the maxrad
   exctxpar                            : OP2P #   Exact exchange parallelisation scheme
   ig_diag                             : Yes #    Input guess (T=Direct, F=Iterative) diag. of Ham.
   ig_norbp                            : 5 #      Input guess Orbitals per process for iterative diag.
   ig_blocks: [300, 800] #                        Input guess Block sizes for orthonormalisation
   ig_tol                              : 0.1E-03 # Input guess Tolerance criterion
   methortho                           : 0 #      Orthogonalisation
   rho_commun                          : DEF #    Density communication scheme (DBL, RSC, MIX)
   psolver_groupsize                   : 0 #      Size of Poisson Solver taskgroups (0=nproc)
   psolver_accel                       : 0 #      Acceleration of the Poisson Solver (0=none, 1=CUDA)
   unblock_comms                       : OFF #    Overlap Communications of fields (OFF,DEN,POT)
   linear                              : OFF #    Linear Input Guess approach
   tolsym                              : 0.1E-07 # Tolerance for symmetry detection
   signaling                           : No #     Expose calculation results on Network
   signaltimeout                       : 0 #      Time out on startup for signal connection (in seconds)
   domain                              : ~ #      Domain to add to the hostname to find the IP
   inguess_geopt                       : 0 #      Input guess to be used during the optimization
   store_index                         : Yes #    Store indices or recalculate them for linear scaling
   verbosity                           : 2 #      Verbosity of the output
   outdir                              : ./ #     Writing directory
   psp_onfly                           : Yes #    Calculate pseudopotential projectors on the fly
   pdsyev_blocksize                    : -8 #     SCALAPACK linear scaling blocksize
   pdgemm_blocksize                    : -8 #     SCALAPACK linear scaling blocksize
   maxproc_pdsyev                      : 4 #      SCALAPACK linear scaling max num procs
   maxproc_pdgemm                      : 4 #      SCALAPACK linear scaling max num procs
   ef_interpol_det                     : 0.1E-19 # FOE max determinant of cubic interpolation matrix
   ef_interpol_chargediff              : 0.1E+02 # FOE max charge difference for interpolation
   mixing_after_inputguess             : Yes #    Mixing step after linear input guess (T/F)
   iterative_orthogonalization         : No #     Iterative_orthogonalization for input guess orbitals
   check_sumrho                        : 2 #      Enables linear sumrho check
   experimental_mode                   : No #     Activate the experimental mode in linear scaling
   write_orbitals                      : No #     Linear scaling write KS orbitals for cubic restart (might take lot of disk space!)
   explicit_locregcenters              : No #     Linear scaling explicitely specify localization centers
   calculate_KS_residue                : Yes #    Linear scaling calculate Kohn-Sham residue
   intermediate_forces                 : No #     Linear scaling calculate intermediate forces
 dft:
   hgrids: [0.45, 0.45, 0.45] #                   Grid spacing in the three directions (bohr)
   rmult: [5., 8.] #                              c(f)rmult*radii_cf(:,1(2))=coarse(fine) atom-based radius
   ixc                                 : 1 #      Exchange-correlation parameter (LDA=1,PBE=11)
   ncharge                             : 0 #      Charge of the system
   elecfield: [0., 0., 0.] #                      Electric field (Ex,Ey,Ez)
   nspin                               : 1 #      Spin polarization
   mpol                                : 0 #      Total magnetic moment
   gnrm_cv                             : 1e-4 #   Convergence criterion gradient
   itermax                             : 50 #     Max. iterations of wfn. opt. steps
   nrepmax                             : 1 #      Max. number of re-diag. runs
   ncong                               : 6 #      No. of CG it. for preconditioning eq.
   idsx                                : 6 #      Wfn. diis history
   dispersion                          : 0 #      Dispersion correction potential (values 1,2,3,4,5), 0=none
   inputpsiid                          : 0 #      Input guess wavefunctions
   output_wf                           : 0 #      Output of the wavefunctions
   output_denspot                      : 0 #      Output of the density or the potential
   rbuf                                : 0. #     Length of the tail (AU)
   ncongt                              : 30 #     No. of tail CG iterations
   norbv                               : 0 #      Davidson subspace dim.
   nvirt                               : 0 #      No. of opt. orbs
   nplot                               : 0 #      No. of plotted orbs
 kpt:
<<<<<<< HEAD
   method                              : Manual # K-point sampling method
=======
   method                              : manual # K-point sampling method
>>>>>>> 247184c1
   kpt: #                                         Kpt coordinates
   -  [0., 0., 0.]
   wkpt: [1.] #                                   Kpt weights
   bands                               : No #     For doing band structure calculation
 geopt:
   method                              : none #   Geometry optimisation method
   ncount_cluster_x                    : 1 #      Maximum number of force evaluations
   frac_fluct                          : 1.
   forcemax                            : 0.
   randdis                             : 0. #     Random displacement amplitude
   betax                               : 4. #     Stepsize for the geometry optimization
 mix:
   iscf                                : 0 #      Mixing parameters
   itrpmax                             : 1 #      Maximum number of diagonalisation iterations
   rpnrm_cv                            : 1e-4 #   Stop criterion on the residue of potential or density
   norbsempty                          : 0 #      No. of additional bands
   Tel                                 : 0. #     Electronic temperature
   occopt                              : 1 #      Smearing method
   alphamix                            : 0. #     Multiplying factors for the mixing
   alphadiis                           : 2. #     Multiplying factors for the electronic DIIS
 sic:
<<<<<<< HEAD
   sic_approach                        : none #   SIC method
   sic_alpha                           : 0. #     SIC downscaling parameter
 tddft:
   tddft_approach                      : none #   TDDFT method
 posinp:
   Units                               : angstroem
   Positions:
   - N: [0.0, 0.0, 0.0]
   - N: [0.0, 0.0, 1.1149899959564209]
   Properties:
     Format                            : xyz
     Source                            : posinp
=======
   sic_approach                        : none #   SIC (self-interaction correction) method
   sic_alpha                           : 0. #     SIC downscaling parameter
 tddft:
   tddft_approach                      : none #   Time-Dependent DFT method
 posinp:
   units                               : angstroem
   positions:
   - N: [0.0, 0.0, 0.0]
   - N: [0.0, 0.0, 1.1149899959564209]
   properties:
     format                            : xyz
     source                            : posinp
>>>>>>> 247184c1
 psppar.N:
   Pseudopotential type                : GTH
   Atomic number                       : 7
   No. of Electrons                    : 5
   Pseudopotential XC                  : 1
   Local Pseudo Potential (HGH convention):
     Rloc                              : 0.28890460000000001
     Coefficients (c1 .. c4): [-12.2046419, 1.7578248999999999, 0.0, 0.0]
   NonLocal PSP Parameters:
   - Channel (l)                       : 0
     Rloc                              : 0.25691239999999999
     h_ij terms: [13.5228129, 0.0, 0.0, 0.0, 0.0, 0.0]
   Radii of active regions (AU):
     Coarse                            : 1.2723679999999999
     Fine                              : 0.25
     Coarse PSP                        : 1.4199999999999999
<<<<<<< HEAD
     Source                            : User-defined
=======
     Source                            : PSP File
>>>>>>> 247184c1
   PAW patch                           : No
   Source                              : psppar.N
  #--------------------------------------------------------------------------------------- |
 Data Writing directory                : ./data/
  #-------------------------------------------------- Input Atomic System (file: posinp.xyz)
 Atomic System Properties:
   Number of atomic types              :  1
   Number of atoms                     :  2
   Types of atoms                      :  [ N ]
   Boundary Conditions                 : Free #Code: F
   Number of Symmetries                :  0
   Space group                         : disabled
  #------------------------------ Geometry optimization Input Parameters (file: input.geopt)
 Geometry Optimization Parameters:
   Maximum steps                       :  1
   Algorithm                           : none
   Random atomic displacement          :  0.0
   Fluctuation in forces               :  1.0
   Maximum in forces                   :  0.0
   Steepest descent step               :  4.0
 Material acceleration                 :  No #iproc=0
  #------------------------------------------------------------------------ Input parameters
 DFT parameters:
   eXchange Correlation:
     XC ID                             :  &ixc  1
     Exchange-Correlation reference    : "XC: Teter 93"
     XC functional implementation      : ABINIT
     Spin polarization                 :  No
 Basis set definition:
   Suggested Grid Spacings (a0)        :  [  0.45,  0.45,  0.45 ]
   Coarse and Fine Radii Multipliers   :  [  5.0,  8.0 ]
 Self-Consistent Cycle Parameters:
   Wavefunction:
     Gradient Norm Threshold           :  &gnrm_cv  1.0E-04
     CG Steps for Preconditioner       :  6
     DIIS History length               :  6
     Max. Wfn Iterations               :  &itermax  50
     Max. Subspace Diagonalizations    :  1
     Input wavefunction policy         : LCAO # 0
     Output wavefunction policy        : none # 0
     Output grid policy                : none # 0
     Output grid format                : text # 0
     Virtual orbitals                  :  0
     Number of plotted density orbitals:  0
   Density/Potential:
     Max. Iterations                   :  1
 Post Optimization Parameters:
   Finite-Size Effect estimation:
     Scheduled                         :  No
  #----------------------------------------------------------------------- System Properties
 Properties of atoms in the system:
 - Symbol                              : N #Type No.  01
   No. of Electrons                    :  5
   No. of Atoms                        :  2
   Radii of active regions (AU):
     Coarse                            :  1.27237
     Fine                              :  0.25
     Coarse PSP                        :  0.48171
     Source                            : PSP File
   Grid Spacing threshold (AU)         :  0.64
   Pseudopotential type                : GTH
   Local Pseudo Potential (HGH convention):
     Rloc                              :  0.2889
     Coefficients (c1 .. c4)           :  [ -12.20464,  1.75782,  0.0,  0.0 ]
   NonLocal PSP Parameters:
   - Channel (l)                       :  0
     Rloc                              :  0.25691
     h_ij matrix:
     -  [  13.52281,  0.0,  0.0 ]
     -  [  0.0,  0.0,  0.0 ]
     -  [  0.0,  0.0,  0.0 ]
   No. of projectors                   :  1
   PSP XC                              : "XC: Teter 93"
  #-------------------------------------------------------------------------- Atom Positions
 Atomic positions within the cell (Atomic and Grid Units):
 - N: {AU:  [  6.3,  6.3,  6.1465 ], GU:  [  14.0,  14.0,  13.659 ]} # 0001
 - N: {AU:  [  6.3,  6.3,  8.2535 ], GU:  [  14.0,  14.0,  18.341 ]} # 0002
 Rigid Shift Applied (AU)              :  [  6.3,  6.3,  6.1465 ]
 Atomic structure:
   Units                               : angstroem
   Positions:
<<<<<<< HEAD
   - N: [ 6.3,  6.3,  6.146487138] # [  14.0,  14.0,  13.66 ] 0001
   - N: [ 6.3,  6.3,  8.253512862] # [  14.0,  14.0,  18.34 ] 0002
   Rigid Shift Applied (AU)            :  [  6.3,  6.3,  6.1465 ]
=======
   - N: [ 3.333816428,  3.333816428,  3.252580920] # [  7.41,  7.41,  7.23 ] 0001
   - N: [ 3.333816428,  3.333816428,  4.367570916] # [  7.41,  7.41,  9.71 ] 0002
   Rigid Shift Applied (AU)            :  [  6.3000,  6.3000,  6.1465 ]
>>>>>>> 247184c1
  #------------------------------------------------------------------------- Grid properties
 Box Grid spacings                     :  [  0.45,  0.45,  0.45 ]
 Sizes of the simulation domain:
   AU                                  :  [  12.6,  12.6,  14.4 ]
   Angstroem                           :  [  6.6676,  6.6676,  7.6202 ]
   Grid Spacing Units                  :  [  28,  28,  32 ]
   High resolution region boundaries (GU):
     From                              :  [  10,  10,  10 ]
     To                                :  [  18,  18,  22 ]
 High Res. box is treated separately   :  Yes
  #------------------------------------------------------------------- Kernel Initialization
 Poisson Kernel Initialization:
   MPI tasks                           :  2
   OpenMP threads per MPI task         :  2
 Poisson Kernel Creation:
   Boundary Conditions                 : Free
   Memory Requirements per MPI task:
     Density (MB)                      :  2.97
     Kernel (MB)                       :  3.07
     Full Grid Arrays (MB)             :  5.49
     Load Balancing of calculations:
       Density:
         MPI tasks 0- 1                : 100%
       Kernel:
         MPI tasks 0- 0                : 100%
         MPI task 1                    :  98%
       Complete LB per task            : 1/3 LB_density + 2/3 LB_kernel
 Wavefunctions Descriptors, full simulation domain:
   Coarse resolution grid:
     No. of segments                   :  763
     No. of points                     :  14681
   Fine resolution grid:
     No. of segments                   :  103
     No. of points                     :  633
  #---------------------------------------------------------------------- Occupation Numbers
 Total Number of Electrons             :  10
 Spin treatment                        : Averaged
 Orbitals Repartition:
   MPI tasks  0- 0                     :  3
   MPI tasks  1- 1                     :  2
 Total Number of Orbitals              :  5
 Occupation numbers coming from        : System properties
 Input Occupation Numbers:
 - Occupation Numbers: {Orbitals No. 1-5:  2.0000}
 Wavefunctions memory occupation for root MPI process:  0 MB 447 KB 960 B
 NonLocal PSP Projectors Descriptors:
   Creation strategy                   : On-the-fly
   Total number of projectors          :  2
   Total number of components          :  5176
   Percent of zero components          :  0
  #-------------------------------------------------------- Estimation of Memory Consumption
 Memory requirements for principal quantities (MiB.KiB):
   Subspace Matrix                     : 0.1 #    (Number of Orbitals: 5)
   Single orbital                      : 0.150 #  (Number of Components: 19112)
   All (distributed) orbitals          : 1.320 #  (Number of Orbitals per MPI task: 3)
   Wavefunction storage size           : 6.576 #  (DIIS/SD workspaces included)
   Nonlocal Pseudopotential Arrays     : 0.41
   Full Uncompressed (ISF) grid        : 5.498
   Workspaces storage size             : 0.397
 Memory requirements for principal code sections (MiB.KiB):
   Kernel calculation                  : 58.880
   Density Construction                : 32.388
   Poisson Solver                      : 45.302
   Hamiltonian application             : 32.687
 Estimated Memory Peak (MB)            :  58
 Ion-Ion interaction energy            :  1.18650663395881E+01
  #---------------------------------------------------------------- Ionic Potential Creation
 Total ionic charge                    : -10.000000000000
 Poisson Solver:
   BC                                  : Free
   Box                                 :  [  87,  87,  95 ]
   MPI tasks                           :  2
  #----------------------------------- Wavefunctions from PSP Atomic Orbitals initialization
 Input Hamiltonian:
   Total No. of Atomic Input Orbitals  :  8
   Inputguess Orbitals Repartition:
     MPI tasks  0- 0                   :  5
     MPI tasks  1- 1                   :  3
   Atomic Input Orbital Generation:
   -  {Atom Type: N, Electronic configuration: {s: [ 2.00], p: [ 1.00,  1.00,  1.00]}}
   Wavelet conversion succeeded        :  Yes
   Deviation from normalization        :  5.66E-05
   GPU acceleration                    :  No
   Rho Commun                          : RED_SCT
   Total electronic charge             :  9.999998738784
   Poisson Solver:
     BC                                : Free
     Box                               :  [  87,  87,  95 ]
     MPI tasks                         :  2
   Expected kinetic energy             :  13.8912952695
   Energies: {Ekin:  1.38957333595E+01, Epot: -2.18487947831E+01, Enl:  2.33083175508E+00, 
                EH:  2.72944191488E+01,  EXC: -4.69740373937E+00, EvXC: -6.15222556402E+00}
   EKS                                 : -1.95967606531045320E+01
   Input Guess Overlap Matrices: {Calculated:  Yes, Diagonalized:  Yes}
    #Eigenvalues and New Occupation Numbers
   Orbitals: [
 {e: -1.040041725625E+00, f:  2.0000},  # 00001
 {e: -5.263329329442E-01, f:  2.0000},  # 00002
 {e: -4.410937170867E-01, f:  2.0000},  # 00003
 {e: -4.410910359966E-01, f:  2.0000},  # 00004
 {e: -3.946506720372E-01, f:  2.0000},  # 00005
 {e: -1.011272855926E-01, f:  0.0000},  # 00006
 {e: -1.011272619789E-01, f:  0.0000},  # 00007
 {e:  6.792912267379E-01, f:  0.0000}] # 00008
   IG wavefunctions defined            :  Yes
   Accuracy estimation for this run:
     Energy                            :  4.44E-03
     Convergence Criterion             :  8.88E-04
  #------------------------------------------------------------------- Self-Consistent Cycle
 Ground State Optimization:
 - Hamiltonian Optimization: &itrp001
   - Subspace Optimization: &itrep001-01
       Wavefunctions Iterations:
       -  { #---------------------------------------------------------------------- iter: 1
 GPU acceleration:  No, Rho Commun: RED_SCT, Total electronic charge:  9.999998913741, 
 Poisson Solver: {BC: Free, Box:  [  87,  87,  95 ], MPI tasks:  2}, 
 Hamiltonian Applied:  Yes, Orthoconstraint:  Yes, Preconditioning:  Yes, 
 Energies: {Ekin:  1.31458912540E+01, Epot: -2.15624155385E+01, Enl:  1.85853990242E+00, 
              EH:  2.63232911915E+01,  EXC: -4.58131928640E+00, EvXC: -5.99896065250E+00}, 
 iter:  1, EKS: -1.95985678679580033E+01, gnrm:  3.18E-01, D: -1.81E-03, 
 DIIS weights: [ 1.00E+00,  1.00E+00], Orthogonalization Method:  0}
       -  { #---------------------------------------------------------------------- iter: 2
 GPU acceleration:  No, Rho Commun: RED_SCT, Total electronic charge:  9.999998912337, 
 Poisson Solver: {BC: Free, Box:  [  87,  87,  95 ], MPI tasks:  2}, 
 Hamiltonian Applied:  Yes, Orthoconstraint:  Yes, Preconditioning:  Yes, 
 Energies: {Ekin:  1.44598728260E+01, Epot: -2.17048887385E+01, Enl:  1.88335732697E+00, 
              EH:  2.78477272825E+01,  EXC: -4.81378135005E+00, EvXC: -6.30582373988E+00}, 
 iter:  2, EKS: -1.98522771385952908E+01, gnrm:  1.02E-01, D: -2.54E-01, 
 DIIS weights: [-2.95E-02,  1.03E+00, -3.87E-03], Orthogonalization Method:  0}
       -  { #---------------------------------------------------------------------- iter: 3
 GPU acceleration:  No, Rho Commun: RED_SCT, Total electronic charge:  9.999998879655, 
 Poisson Solver: {BC: Free, Box:  [  87,  87,  95 ], MPI tasks:  2}, 
 Hamiltonian Applied:  Yes, Orthoconstraint:  Yes, Preconditioning:  Yes, 
 Energies: {Ekin:  1.44407303656E+01, Epot: -2.17258539994E+01, Enl:  1.75369742604E+00, 
              EH:  2.76842968087E+01,  EXC: -4.77698815884E+00, EvXC: -6.25733904523E+00}, 
 iter:  3, EKS: -1.98703057904833997E+01, gnrm:  4.31E-02, D: -1.80E-02, 
 DIIS weights: [-4.22E-02, -3.07E-01,  1.35E+00, -1.47E-04], Orthogonalization Method:  0}
       -  { #---------------------------------------------------------------------- iter: 4
 GPU acceleration:  No, Rho Commun: RED_SCT, Total electronic charge:  9.999998834281, 
 Poisson Solver: {BC: Free, Box:  [  87,  87,  95 ], MPI tasks:  2}, 
 Hamiltonian Applied:  Yes, Orthoconstraint:  Yes, Preconditioning:  Yes, 
 Energies: {Ekin:  1.45225906872E+01, Epot: -2.18081721566E+01, Enl:  1.76257996709E+00, 
              EH:  2.76953748264E+01,  EXC: -4.77650077246E+00, EvXC: -6.25674601093E+00}, 
 iter:  4, EKS: -1.98730647505773064E+01, gnrm:  1.12E-02, D: -2.76E-03, 
 DIIS weights: [ 8.51E-03,  4.70E-03, -1.83E-01,  1.17E+00, -8.65E-06], 
     Orthogonalization Method:  0}
       -  { #---------------------------------------------------------------------- iter: 5
 GPU acceleration:  No, Rho Commun: RED_SCT, Total electronic charge:  9.999998821629, 
 Poisson Solver: {BC: Free, Box:  [  87,  87,  95 ], MPI tasks:  2}, 
 Hamiltonian Applied:  Yes, Orthoconstraint:  Yes, Preconditioning:  Yes, 
 Energies: {Ekin:  1.45353454783E+01, Epot: -2.18222107462E+01, Enl:  1.75228631561E+00, 
              EH:  2.76833756375E+01,  EXC: -4.77474085648E+00, EvXC: -6.25442642804E+00}, 
 iter:  5, EKS: -1.98732026786808618E+01, gnrm:  3.53E-03, D: -1.38E-04, 
 DIIS weights: [-1.09E-03,  1.95E-02, -5.68E-02, -2.44E-01,  1.28E+00, -8.29E-07], 
     Orthogonalization Method:  0}
       -  { #---------------------------------------------------------------------- iter: 6
 GPU acceleration:  No, Rho Commun: RED_SCT, Total electronic charge:  9.999998817396, 
 Poisson Solver: {BC: Free, Box:  [  87,  87,  95 ], MPI tasks:  2}, 
 Hamiltonian Applied:  Yes, Orthoconstraint:  Yes, Preconditioning:  Yes, 
 Energies: {Ekin:  1.45463949454E+01, Epot: -2.18310442693E+01, Enl:  1.75189650910E+00, 
              EH:  2.76853858258E+01,  EXC: -4.77524177116E+00, EvXC: -6.25508887746E+00}, 
 iter:  6, EKS: -1.98732251946998204E+01, gnrm:  1.71E-03, D: -2.25E-05, 
 DIIS weights: [-1.26E-04, -9.20E-03,  3.87E-02,  8.17E-04, -5.81E-01,  1.55E+00, 
                -1.28E-07],           Orthogonalization Method:  0}
       -  { #---------------------------------------------------------------------- iter: 7
 GPU acceleration:  No, Rho Commun: RED_SCT, Total electronic charge:  9.999998816821, 
 Poisson Solver: {BC: Free, Box:  [  87,  87,  95 ], MPI tasks:  2}, 
 Hamiltonian Applied:  Yes, Orthoconstraint:  Yes, Preconditioning:  Yes, 
 Energies: {Ekin:  1.45500167773E+01, Epot: -2.18336869911E+01, Enl:  1.75080906496E+00, 
              EH:  2.76853040430E+01,  EXC: -4.77530313961E+00, EvXC: -6.25517013794E+00}, 
 iter:  7, EKS: -1.98732318539977086E+01, gnrm:  9.53E-04, D: -6.66E-06, 
 DIIS weights: [ 2.22E-03, -8.53E-03, -6.32E-03,  2.25E-01, -1.01E+00,  1.80E+00, 
                -3.76E-08],           Orthogonalization Method:  0}
       -  { #---------------------------------------------------------------------- iter: 8
 GPU acceleration:  No, Rho Commun: RED_SCT, Total electronic charge:  9.999998816954, 
 Poisson Solver: {BC: Free, Box:  [  87,  87,  95 ], MPI tasks:  2}, 
 Hamiltonian Applied:  Yes, Orthoconstraint:  Yes, Preconditioning:  Yes, 
 Energies: {Ekin:  1.45512877877E+01, Epot: -2.18344484423E+01, Enl:  1.75018624277E+00, 
              EH:  2.76852018845E+01,  EXC: -4.77532985270E+00, EvXC: -6.25520555075E+00}, 
 iter:  8, EKS: -1.98732342586614621E+01, gnrm:  4.30E-04, D: -2.40E-06, 
 DIIS weights: [-2.17E-04, -8.56E-03,  1.79E-03,  2.46E-01, -1.14E+00,  1.90E+00, 
                -5.02E-09],           Orthogonalization Method:  0}
       -  { #---------------------------------------------------------------------- iter: 9
 GPU acceleration:  No, Rho Commun: RED_SCT, Total electronic charge:  9.999998817018, 
 Poisson Solver: {BC: Free, Box:  [  87,  87,  95 ], MPI tasks:  2}, 
 Hamiltonian Applied:  Yes, Orthoconstraint:  Yes, Preconditioning:  Yes, 
 Energies: {Ekin:  1.45517383206E+01, Epot: -2.18346874837E+01, Enl:  1.74986567435E+00, 
              EH:  2.76850965360E+01,  EXC: -4.77533932009E+00, EvXC: -6.25521815853E+00}, 
 iter:  9, EKS: -1.98732348468312310E+01, gnrm:  1.12E-04, D: -5.88E-07, 
 DIIS weights: [-1.28E-03, -3.63E-03,  3.47E-02,  4.46E-02, -4.41E-01,  1.37E+00, 
                -3.56E-10],           Orthogonalization Method:  0}
       -  { #--------------------------------------------------------------------- iter: 10
 GPU acceleration:  No, Rho Commun: RED_SCT, Total electronic charge:  9.999998817002, 
 Poisson Solver: {BC: Free, Box:  [  87,  87,  95 ], MPI tasks:  2}, 
 Hamiltonian Applied:  Yes, Orthoconstraint:  Yes, Preconditioning:  Yes, 
 Energies: {Ekin:  1.45517385728E+01, Epot: -2.18346802562E+01, Enl:  1.74979895748E+00, 
              EH:  2.76850356974E+01,  EXC: -4.77533417754E+00, EvXC: -6.25521138966E+00}, 
 iter:  10, EKS: -1.98732348715284886E+01, gnrm:  2.70E-05, D: -2.47E-08, 
 DIIS weights: [ 1.85E-03, -1.41E-02,  2.41E-02,  6.13E-02, -4.00E-01,  1.33E+00, 
                -2.99E-11],           Orthogonalization Method:  0}
       -  &FINAL001  { #---------------------------------------------------------- iter: 11
 GPU acceleration:  No, Rho Commun: RED_SCT, Total electronic charge:  9.999998816998, 
 Poisson Solver: {BC: Free, Box:  [  87,  87,  95 ], MPI tasks:  2}, 
 Hamiltonian Applied:  Yes, 
 iter:  11, EKS: -1.98732348722462646E+01, gnrm:  2.70E-05, D: -7.18E-10,  #FINAL
 Energies: {Ekin:  1.45517235863E+01, Epot: -2.18346725279E+01, Enl:  1.74980568701E+00, 
              EH:  2.76850351079E+01,  EXC: -4.77533399770E+00, EvXC: -6.25521114827E+00, 
            Eion:  1.18650663396E+01}, 
 SCF criterion:  0}
       Non-Hermiticity of Hamiltonian in the Subspace:  7.40E-31
        #Eigenvalues and New Occupation Numbers
       Orbitals: [
 {e: -1.030324893723E+00, f:  2.0000},  # 00001
 {e: -4.954652259834E-01, f:  2.0000},  # 00002
 {e: -4.301761751004E-01, f:  2.0000},  # 00003
 {e: -4.301758706417E-01, f:  2.0000},  # 00004
 {e: -3.804294618275E-01, f:  2.0000}] # 00005
 Last Iteration                        : *FINAL001
  #---------------------------------------------------------------------- Forces Calculation
 GPU acceleration                      :  No
 Rho Commun                            : RED_SCT
 Total electronic charge               :  9.999998816998
 Poisson Solver:
   BC                                  : Free
   Box                                 :  [  87,  87,  95 ]
   MPI tasks                           :  2
 Electric Dipole Moment (AU):
   P vector                            :  [ -1.0572E-03, -1.0572E-03, -9.2390E-04 ]
   norm(P)                             :  1.757590E-03
 Electric Dipole Moment (Debye):
   P vector                            :  [ -2.6873E-03, -2.6873E-03, -2.3483E-03 ]
   norm(P)                             :  4.467349E-03
 Calculate local forces: {Leaked force:  0.00000E+00}
 Calculate Non Local forces            :  Yes
 Average noise forces: {x:  7.18391488E-05, y:  7.18391488E-05, z:  2.27374544E-04, 
                    total:  2.49039977E-04}
 Clean forces norm (Ha/Bohr): {maxval:  5.583431938372E-02, fnrm2:  6.234942442087E-03}
 Raw forces norm (Ha/Bohr): {maxval:  5.599514425608E-02, fnrm2:  6.235004463600E-03}
  #--------------------------------------------------------------------------- Atomic Forces
 Atomic Forces (Ha/Bohr):
 -  {N:  [ -5.293955920339E-23, -5.293955920339E-23,  5.583431938372E-02 ]} # 0001
 -  {N:  [  5.293955920339E-23,  5.293955920339E-23, -5.583431938372E-02 ]} # 0002
  #----------------------------------------------------------------- Timing for root process
 Timings for root process:
   CPU time (s)                        :  25.31
   Elapsed time (s)                    :  16.28
 Memory Consumption Report:
   Tot. No. of Allocations  : 2266
   Tot. No. of Deallocations: 2266
   Remaining Memory (B)     : 0
   Memory occupation: 
      Peak Value (MB): 61
      for the array: wz
      in the routine: gaussians_to_wavelets_orb<|MERGE_RESOLUTION|>--- conflicted
+++ resolved
@@ -107,11 +107,7 @@
    nvirt                               : 0 #      No. of opt. orbs
    nplot                               : 0 #      No. of plotted orbs
  kpt:
-<<<<<<< HEAD
-   method                              : Manual # K-point sampling method
-=======
    method                              : manual # K-point sampling method
->>>>>>> 247184c1
    kpt: #                                         Kpt coordinates
    -  [0., 0., 0.]
    wkpt: [1.] #                                   Kpt weights
@@ -133,20 +129,6 @@
    alphamix                            : 0. #     Multiplying factors for the mixing
    alphadiis                           : 2. #     Multiplying factors for the electronic DIIS
  sic:
-<<<<<<< HEAD
-   sic_approach                        : none #   SIC method
-   sic_alpha                           : 0. #     SIC downscaling parameter
- tddft:
-   tddft_approach                      : none #   TDDFT method
- posinp:
-   Units                               : angstroem
-   Positions:
-   - N: [0.0, 0.0, 0.0]
-   - N: [0.0, 0.0, 1.1149899959564209]
-   Properties:
-     Format                            : xyz
-     Source                            : posinp
-=======
    sic_approach                        : none #   SIC (self-interaction correction) method
    sic_alpha                           : 0. #     SIC downscaling parameter
  tddft:
@@ -159,7 +141,6 @@
    properties:
      format                            : xyz
      source                            : posinp
->>>>>>> 247184c1
  psppar.N:
    Pseudopotential type                : GTH
    Atomic number                       : 7
@@ -176,11 +157,7 @@
      Coarse                            : 1.2723679999999999
      Fine                              : 0.25
      Coarse PSP                        : 1.4199999999999999
-<<<<<<< HEAD
-     Source                            : User-defined
-=======
      Source                            : PSP File
->>>>>>> 247184c1
    PAW patch                           : No
    Source                              : psppar.N
   #--------------------------------------------------------------------------------------- |
@@ -262,15 +239,9 @@
  Atomic structure:
    Units                               : angstroem
    Positions:
-<<<<<<< HEAD
-   - N: [ 6.3,  6.3,  6.146487138] # [  14.0,  14.0,  13.66 ] 0001
-   - N: [ 6.3,  6.3,  8.253512862] # [  14.0,  14.0,  18.34 ] 0002
-   Rigid Shift Applied (AU)            :  [  6.3,  6.3,  6.1465 ]
-=======
    - N: [ 3.333816428,  3.333816428,  3.252580920] # [  7.41,  7.41,  7.23 ] 0001
    - N: [ 3.333816428,  3.333816428,  4.367570916] # [  7.41,  7.41,  9.71 ] 0002
    Rigid Shift Applied (AU)            :  [  6.3000,  6.3000,  6.1465 ]
->>>>>>> 247184c1
   #------------------------------------------------------------------------- Grid properties
  Box Grid spacings                     :  [  0.45,  0.45,  0.45 ]
  Sizes of the simulation domain:
