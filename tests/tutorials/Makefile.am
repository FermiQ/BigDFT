--- conflicted
+++ resolved
@@ -54,13 +54,9 @@
 dev.test/toy_model toy_model: $(abs_top_srcdir)/tests/tutorials/dev/toy_model.f90
 	$(FC) -o $@ $(FCFLAGS) $(AM_FCFLAGS) $(abs_top_srcdir)/tests/tutorials/dev/toy_model.f90 \
 			$(AM_LDFLAGS) $(LDFLAGS) -lbigdft-1 $(LIBS)
-dev-N2.out.post-out: dev-N2.out.out toy_model 
-<<<<<<< HEAD
-	rm -f input.perf
-	./toy_model > log-model.yaml
-=======
+dev-N2.out.post-out: dev-N2.out.out toy_model
+	rm -f input.perf 
 	$(run_serial) ./toy_model > log-model.yaml
->>>>>>> 2b84768c
 dev.post-clean:
 	rm -f toy_model
 
