# Give here the list of existing tests

#SUBDIRS = Xabs/pawpatchgen  Xabs/scfpotgen   Xabs/spectra    

TESTDIRS = CH4 \
	  CH3- \
	  H2O-slab \
	  N2 \
	  H2O-bader \
	  scalability \
	  dev

<<<<<<< HEAD
EXTRA_DIST = H1A.html CH4-cv.png CH4-grid.png \
	H1B.html H2O-slab.png H2O-dipolar.png H2O-dipolarE.png \
	H1X.html N2-wf01.thumb.png N2-wf02.thumb.png \
	N2-wf03.thumb.png N2-wf04.thumb.png N2-wf05.thumb.png \
	H3B.html H2B.html H3X.html Mg7-minhop $(TESTDIRS)

#if USE_MINIMA_HOPPING
#TESTDIRS += Mg7-minhop
#endif
=======
EXTRA_DIST = $(TESTDIRS) \
	B14_2.jpg \
	CH4-cv.png \
	CH4-grid.png \
	H1A.html \
	H1B.html \
	H1X.html \
	H2B.html \
	H2E1.html \
	H2E.html \
	H2O-dipolarE.png \
	H2O-dipolar.png \
	H2O-slab.png \
	H3B.html \
	H3Xabs-aspsitildejoin.png \
	H3Xabs.html \
	H3X.html \
	Mg7-minhop \
	minhop.pdf \
	N2-wf01.thumb.png \
	N2-wf02.thumb.png \
	N2-wf03.thumb.png \
	N2-wf04.thumb.png \
	N2-wf05.thumb.png \
	Scal_Palu.jpg
>>>>>>> b91e6262

H2O-bader.post-in :
	cp -f input-all.dft input.dft
H2O-bader.dipole.dat.out: H2O-bader.out.out
	$(abs_top_builddir)/src/tools/bader/bader data/electronic_density.cube > bader.out &&\
	mv dipole.dat $@

dev.check: dev/toy_model

dev/toy_model: $(srcdir)/dev/toy_model.f90
	$(FC) -o $@ $(FCFLAGS) $(AM_FCFLAGS) $(srcdir)/dev/toy_model.f90 -L$(top_builddir)/src -lbigdft  -L$(top_builddir)/src/PSolver -lpoissonsolver $(libs_opt) $(LDFLAGS) $(LIBS)
toy_model.dat.out: dev-N2.out.out toy_model
	./toy_model > toy_model.dat.out

#Flags for optimization libraries
if USE_DGEMMSY
libs_dgemmsy = $(top_builddir)/src/dgemmsy/libdgemmsy.a
else
libs_dgemmsy =
endif
if USE_CUDA_GPU
libs_cuda=$(top_builddir)/src/CUDA/libGPU.a
else
libs_cuda=
endif
if USE_OCL
libs_ocl = $(top_builddir)/src/OpenCL/libOCL.a -lstdc++
else
libs_ocl =
endif


libs_opt=$(libs_cuda)\
 $(libs_ocl)\
 $(libs_dgemmsy)



# Generic part, do not touch.
AM_FCFLAGS = -I$(top_builddir)/src -I$(top_builddir)/src/PSolver -I$(top_builddir)/src/modules @LIBABINIT_INCLUDE@ @LIBXC_INCLUDE@

INS = $(TESTDIRS:=.in)
RUNS = $(TESTDIRS:=.run)
CHECKS = $(TESTDIRS:=.check)
FAILEDCHECKS = $(TESTDIRS:=.recheck)
CLEANS = $(TESTDIRS:=.clean)

in: $(INS)

check: $(CHECKS) report

clean: $(CLEANS)

failed-check: $(FAILEDCHECKS) report

report:
	@if test $(MAKELEVEL) = 0 ; then python $(top_srcdir)/tests/report.py ; fi

%.memguess.out: $(abs_top_builddir)/src/memguess
	name=`basename $@ .out.out | sed "s/[^_]*_\?\(.*\)$$/\1/"` ; \
	$(abs_top_builddir)/src/memguess 1 $$name > $@
%.out.out: $(abs_top_builddir)/src/bigdft
	name=`basename $@ .out.out | sed "s/[^_]*_\?\(.*\)$$/\1/"` ; \
	$(run_parallel) $(abs_top_builddir)/src/bigdft $$name > $@
%.geopt.mon.out:
	$(MAKE) -f ../Makefile $*.out.out && mv geopt.mon $@


%.report: %.ref
	@case $< in \
          *.memguess.ref | *.out.ref) mode="--mode=bigdft";; \
          *) mode="";; \
        esac ; \
        case $* in \
          CH3-.out*) prec="5.e-7" ;; \
          scalability.out*)  prec="1.e-9" ;; \
          *) prec="1.1e-10" ;; \
        esac ; \
	python $(abs_top_srcdir)/tests/fldiff.py $$mode --discrepancy=$$prec $*".out" $< | tee $@

%.clean:
	@dir=`basename $@ .clean` ; \
        if test x"$(srcdir)" = x"." ; then \
          rm -f $$dir.* $$dir/psppar.* $$dir/*.out $$dir/*.report ; \
        else \
          rm -rf $$dir.* $$dir ; \
        fi ; \
        echo "Clean in "$$dir

%.post-in: ;

in_message:
	@if test -n "$(run_ocl)" ; then \
	  echo "==============================================" ; \
	  echo "Will generate a 'input.perf' file to force OCL" ; \
	  echo "==============================================" ; \
	fi

$(INS): in_message
	@dir=`basename $@ .in` ; \
        if ! test x"$(srcdir)" = x"." ; then \
          if [ ! -d $$dir ] ; then mkdir $$dir ; fi ; \
          for i in $(srcdir)/$$dir/* ; do cp -f $$i $$dir; done ; \
        fi ; \
	if ! test -f $(srcdir)/$$dir/input.perf ; then \
	  rm -f $$dir/input.perf ; \
	  if test -n "$(run_ocl)" ; then \
	    echo "ACCEL OCLGPU" > $$dir/input.perf ; \
	  fi ; \
	fi ; \
        cd $$dir && $(MAKE) -f ../Makefile $$dir".post-in"; \
        echo "Input prepared in "$$dir" dir. make $$dir.run available"
	touch $@

run_message:
	@if test -n "$(run_parallel)" ; then \
	  echo "==============================================" ; \
	  echo "Will run tests in parallel with '$$run_parallel'" ; \
	  echo "==============================================" ; \
	fi

%.run: %.in run_message
	@dir=`basename $@ .run` ; \
        runs="$(srcdir)/$$dir/*.ref" ; \
	tgts=`for r in $$runs ; do echo $$(basename $$r .ref)".out"; done` ; \
        cd $$dir && $(MAKE) -f ../Makefile $$tgts ; \
        echo "Tests have run in "$$dir" dir. make $$dir.check available"
	touch $@

%.check: %.run
	@dir=`basename $@ .check` ; \
        chks="$(srcdir)/$$dir/*.ref" ; \
	tgts=`for c in $$chks ; do echo $$(basename $$c .ref)".report"; done` ; \
        cd $$dir && $(MAKE) -f ../Makefile $$tgts
	touch $@

%.recheck: %.in
	@dir=`basename $@ .recheck` ; \
        reps="$$dir/*.report" ; \
	for r in $$reps ; do \
	  if ! grep -qs "succeeded" $$r ; then \
	    target=` basename $$r .report` ; \
	    $(MAKE) $*".in" && rm -f $*".in" ; \
	    rm -f $$dir/$$target".out" $$dir/$$target".report" ; \
	    cd $$dir && $(MAKE) -f ../Makefile $$target".out" $$target".report" && cd - ; \
	  fi \
	done
	touch $*".check"

if USE_MPI
  mpirun_message=mpirun
else
  mpirun_message=
endif

# Avoid copying in dist the builddir files.
distdir: $(DISTFILES)
	@srcdirstrip=`echo "$(srcdir)" | sed 's/[].[^$$\\*]/\\\\&/g'`; \
	topsrcdirstrip=`echo "$(top_srcdir)" | sed 's/[].[^$$\\*]/\\\\&/g'`; \
	list='$(DISTFILES)'; \
	  dist_files=`for file in $$list; do echo $$file; done | \
	  sed -e "s|^$$srcdirstrip/||;t" \
	      -e "s|^$$topsrcdirstrip/|$(top_builddir)/|;t"`; \
	case $$dist_files in \
	  */*) $(MKDIR_P) `echo "$$dist_files" | \
			   sed '/\//!d;s|^|$(distdir)/|;s,/[^/]*$$,,' | \
			   sort -u` ;; \
	esac; \
	for file in $$dist_files; do \
	  d=$(srcdir); \
	  if test -d $$d/$$file; then \
	    dir=`echo "/$$file" | sed -e 's,/[^/]*$$,,'`; \
	    if test -d "$(distdir)/$$file"; then \
	      find "$(distdir)/$$file" -type d ! -perm -700 -exec chmod u+rwx {} \;; \
	    fi; \
	    if test -d $(srcdir)/$$file && test $$d != $(srcdir); then \
	      cp -fpR $(srcdir)/$$file "$(distdir)$$dir" || exit 1; \
	      find "$(distdir)/$$file" -type d ! -perm -700 -exec chmod u+rwx {} \;; \
	    fi; \
	    cp -fpR $$d/$$file "$(distdir)$$dir" || exit 1; \
	  else \
	    test -f "$(distdir)/$$file" \
	    || cp -p $$d/$$file "$(distdir)/$$file" \
	    || exit 1; \
	  fi; \
	done<|MERGE_RESOLUTION|>--- conflicted
+++ resolved
@@ -10,17 +10,6 @@
 	  scalability \
 	  dev
 
-<<<<<<< HEAD
-EXTRA_DIST = H1A.html CH4-cv.png CH4-grid.png \
-	H1B.html H2O-slab.png H2O-dipolar.png H2O-dipolarE.png \
-	H1X.html N2-wf01.thumb.png N2-wf02.thumb.png \
-	N2-wf03.thumb.png N2-wf04.thumb.png N2-wf05.thumb.png \
-	H3B.html H2B.html H3X.html Mg7-minhop $(TESTDIRS)
-
-#if USE_MINIMA_HOPPING
-#TESTDIRS += Mg7-minhop
-#endif
-=======
 EXTRA_DIST = $(TESTDIRS) \
 	B14_2.jpg \
 	CH4-cv.png \
@@ -46,7 +35,6 @@
 	N2-wf04.thumb.png \
 	N2-wf05.thumb.png \
 	Scal_Palu.jpg
->>>>>>> b91e6262
 
 H2O-bader.post-in :
 	cp -f input-all.dft input.dft
