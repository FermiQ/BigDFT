!> @file
!! Toy program to use BigDFT API
!! @author
!!    Copyright (C) 2007-2013 BigDFT group
!!    This file is distributed under the terms of the
!!    GNU General Public License, see ~/COPYING file
!!    or http://www.gnu.org/copyleft/gpl.txt .
!!    For the list of contributors, see ~/AUTHORS


!> Toy program to use BigDFT API
program wvl

  use Poisson_Solver, except_dp => dp, except_gp => gp, except_wp => wp
  use BigDFT_API
  use dynamic_memory
  use yaml_output
  use module_input_dicts
  use module_interfaces, only: inputs_from_dict
  use module_atoms, only: deallocate_atoms_data
  use communications_init, only: orbitals_communicators
  use communications, only: transpose_v, untranspose_v
  implicit none

  type(input_variables)             :: inputs
  type(atoms_data)                  :: atoms

  type(local_zone_descriptors)          :: Lzd
  type(orbitals_data)               :: orbs
  type(comms_cubic)       :: comms
  type(workarr_sumrho)              :: wisf
  real(wp), dimension(:), pointer   :: psi, psir

  type(xc_info)                        :: xc
  type(rho_descriptors)                :: rhodsc
  type(denspot_distribution)           :: dpcom
  type(GPU_pointers)                   :: GPU
  type(rholoc_objects)                 :: rholoc_tmp
  integer :: i, j, ierr, iproc, nproc ,nconfig
  real(dp) :: nrm, epot_sum
  real(gp) :: psoffset
  real(gp), allocatable :: radii_cf(:,:)
  real(gp), dimension(3) :: shift
  real(gp), dimension(:,:), pointer :: rxyz_old
  real(dp), dimension(:), pointer   :: rhor, pot_ion, potential
  real(wp), dimension(:), pointer   :: w
  real(wp), dimension(:,:), pointer :: ovrlp
  real(dp), dimension(:,:), pointer :: rho_p => null() !needs to be nullified
  integer, dimension(:,:,:), allocatable :: irrzon
  real(dp), dimension(:,:,:), allocatable :: phnons
  type(coulomb_operator) :: pkernel
  type(dictionary), pointer :: user_inputs
  !temporary variables
  integer, dimension(4) :: mpi_info
  character(len=60) :: run_id

  call f_lib_initialize()
   !-finds the number of taskgroup size
   !-initializes the mpi_environment for each group
   !-decides the radical name for each run
   call bigdft_init(mpi_info,nconfig,run_id,ierr)

   !just for backward compatibility
   iproc=mpi_info(1)
   nproc=mpi_info(2)
   call dict_init(user_inputs)
   call user_dict_from_files(user_inputs, 'input', 'posinp', bigdft_mpi)
   call inputs_from_dict(inputs, atoms, user_inputs)
   if (iproc == 0) then
      call print_general_parameters(inputs,atoms)
   end if
   call dict_free(user_inputs)
   GPU%OCLconv = .false.

!!$  ! Start MPI in parallel version
!!$  call MPI_INIT(ierr)
!!$  call MPI_COMM_RANK(MPI_COMM_WORLD,iproc,ierr)
!!$  call MPI_COMM_SIZE(MPI_COMM_WORLD,nproc,ierr)
!!$
!!$  call mpi_environment_set(bigdft_mpi,iproc,nproc,MPI_COMM_WORLD,0)
!!$
!!$  if (iproc==0) call print_logo()
!!$
!!$  ! Setup names for input and output files.
!!$  call standard_inputfile_names(inputs, "toy",nproc)
!!$  ! Read all input stuff, variables and atomic coordinates and pseudo.
!!$  !the arguments of this routine should be changed
!!$  posinp_name='posinp'
!!$  call read_input_variables(iproc,nproc,posinp_name,inputs, atoms, atoms%astruct%rxyz,1,'input',0)

  allocate(radii_cf(atoms%astruct%ntypes,3))
  call system_properties(iproc,nproc,inputs,atoms,orbs,radii_cf)
  
  call lzd_set_hgrids(Lzd,(/inputs%hx,inputs%hy,inputs%hz/)) 
  call system_size(atoms,atoms%astruct%rxyz,radii_cf,inputs%crmult,inputs%frmult, &
       & Lzd%hgrids(1),Lzd%hgrids(2),Lzd%hgrids(3),GPU%OCLconv,Lzd%Glr,shift)
  call print_atoms_and_grid(Lzd%Glr, atoms, atoms%astruct%rxyz, shift, &
       & Lzd%hgrids(1),Lzd%hgrids(2),Lzd%hgrids(3))

  ! Setting up the wavefunction representations (descriptors for the
  !  compressed form...).
  call createWavefunctionsDescriptors(iproc,inputs%hx,inputs%hy,inputs%hz, &
       & atoms,atoms%astruct%rxyz,radii_cf,inputs%crmult,inputs%frmult,Lzd%Glr)
  call print_wfd(Lzd%Glr%wfd)
  call orbitals_communicators(iproc,nproc,Lzd%Glr,orbs,comms)  

  call check_linear_and_create_Lzd(iproc,nproc,inputs%linear,Lzd,atoms,orbs,inputs%nspin,atoms%astruct%rxyz)

  !grid spacings and box of the density
  call dpbox_set(dpcom,Lzd,xc,iproc,nproc,MPI_COMM_WORLD,inputs%PSolver_groupsize, &
       & inputs%SIC%approach,atoms%astruct%geocode, inputs%nspin)

  ! Read wavefunctions from disk and store them in psi.
  allocate(orbs%eval(orbs%norb*orbs%nkpts))
  call to_zero(orbs%norb*orbs%nkpts,orbs%eval(1))
  allocate(psi(max(orbs%npsidim_orbs,orbs%npsidim_comp)))
  allocate(rxyz_old(3, atoms%astruct%nat))
  call readmywaves(iproc,"data/wavefunction",WF_FORMAT_PLAIN,orbs,Lzd%Glr%d%n1,Lzd%Glr%d%n2,Lzd%Glr%d%n3, &
       & inputs%hx,inputs%hy,inputs%hz,atoms,rxyz_old,atoms%astruct%rxyz,Lzd%Glr%wfd,psi)
<<<<<<< HEAD
  if (nproc>1) then
      call mpiallred(orbs%eval(1),orbs%norb*orbs%nkpts,MPI_SUM)
  end if
=======
  if (nproc > 1) call mpiallred(orbs%eval(1),orbs%norb*orbs%nkpts,MPI_SUM)
>>>>>>> 1c57886c


  ! Some analysis.
  call yaml_comment("Proc" // trim(yaml_toa(iproc)) // " allocates psi to " // &
                   & trim(yaml_toa(max(orbs%npsidim_orbs,orbs%npsidim_comp))))
  !write(*,*) "Proc", iproc, " allocates psi to",max(orbs%npsidim_orbs,orbs%npsidim_comp)

  call bigdft_utils_flush(unit=6)
  call MPI_BARRIER(MPI_COMM_WORLD, ierr)

  !-------------------------!
  ! The orbital repartition !
  !-------------------------!
  do i = 1, orbs%norbp, 1
     !write(*,*) "Proc", iproc, " treats orbital", orbs%isorb + i
     call yaml_comment("Proc" // trim(yaml_toa(iproc)) // " treats orbital" // &
                      & trim(yaml_toa(orbs%isorb + i)))
  end do
  
  ! We can do some arithmetic on wavefunctions under compressed form.
  do i = 1, orbs%norbp, 1
     ! Norm calculation.
     call wnrm_wrap(1, Lzd%Glr%wfd%nvctr_c, Lzd%Glr%wfd%nvctr_f, &
          & psi((i - 1) * (Lzd%Glr%wfd%nvctr_c + 7 * Lzd%Glr%wfd%nvctr_f) + 1), nrm)
     !write(*,*) "Proc", iproc, " orbital", orbs%isorb + i, " is of norm ", nrm
     call yaml_comment("Proc" // trim(yaml_toa(iproc)) // " orbital" // &
                      & trim(yaml_toa(orbs%isorb + i)) // " is of norm " // trim(yaml_toa(nrm)))
  end do

  call bigdft_utils_flush(unit=6)
  call MPI_BARRIER(MPI_COMM_WORLD, ierr)

  !---------------------------!
  ! The component repartition !
  !---------------------------!
  allocate(w(max(orbs%npsidim_orbs,orbs%npsidim_comp)))
  ! Transpose the psi wavefunction
  call transpose_v(iproc,nproc,orbs,lzd%glr%wfd,comms,psi(1),work_add=w(1))
  !write(*,*) "Proc", iproc, " treats ", comms%nvctr_par(iproc, 0) * orbs%norb, "components of all orbitals."
  call yaml_comment("Proc" // trim(yaml_toa(iproc)) // " treats " // &
                   & trim(yaml_toa(comms%nvctr_par(iproc, 0) * orbs%norb)) // "components of all orbitals.")

  ! Calculate the overlap matrix, thanks to orthogonality of
  ! Daubechies wavelets, one can directly multiply the coefficients.
  !  See getOverlap() function for a complete description.
  allocate(ovrlp(orbs%norb, orbs%norb))
  do j = 1, orbs%norb, 1
     do i = 1, orbs%norb, 1
        ovrlp(i, j) = dot_double(comms%nvctr_par(iproc, 0), &
             & psi((i - 1) * comms%nvctr_par(iproc, 0) + 1), 1, &
             & psi((j - 1) * comms%nvctr_par(iproc, 0) + 1), 1)
     end do
  end do
  ! This double loop can be expressed with BLAS DSYRK function.
  !  call syrk('L','T',orbs%norb,comms%nvctr_par(iproc, 0),1.0_wp,psi(1), &
  !       & max(1,comms%nvctr_par(iproc, 0)),0.0_wp,ovrlp(1,1),orbs%norb)
<<<<<<< HEAD
  if (nproc>1) then
      call mpiallred(ovrlp(1,1),orbs%norb * orbs%norb,MPI_SUM)
  end if
=======
  if (nproc > 1) call mpiallred(ovrlp(1,1),orbs%norb * orbs%norb,MPI_SUM)
>>>>>>> 1c57886c
  if (iproc == 0) then
     !uses yaml_output routine to provide example
     call yaml_open_sequence('The overlap matrix is')
          do j = 1, orbs%norb, 1
             call yaml_sequence(trim(yaml_toa(ovrlp(:, j),fmt='(g18.8)')))
          end do
     call yaml_close_sequence()
     !write(*,*) "The overlap matrix is:"
     !do j = 1, orbs%norb, 1
     !   write(*, "(A)", advance = "NO") "("
     !   do i = 1, orbs%norb, 1  
     !      write(*,"(G18.8)", advance = "NO") ovrlp(i, j)
     !   end do
     !   write(*, "(A)") ")"
     !end do
  end if
  deallocate(ovrlp)

  ! Retranspose the psi wavefunction
  call untranspose_v(iproc,nproc,orbs,Lzd%glr%wfd,comms,psi(1),work_add=w(1))
  deallocate(w)

  call bigdft_utils_flush(unit=6)
  call MPI_BARRIER(MPI_COMM_WORLD, ierr)

  !-------------------------!
  ! Using real-space values !
  !-------------------------!
  ! Wavefunctions can be expressed in interpolating scaling functions, 
  !  in this representation, point coefficients are values on points.
  allocate(psir(Lzd%Glr%d%n1i * Lzd%Glr%d%n2i * Lzd%Glr%d%n3i))
  call razero(Lzd%Glr%d%n1i*Lzd%Glr%d%n2i*Lzd%Glr%d%n3i,psir)
  ! BigDFT cut rho by slices, while here we keep one array for simplicity.
  allocate(rhor(Lzd%Glr%d%n1i * Lzd%Glr%d%n2i * Lzd%Glr%d%n3i))
  call razero(Lzd%Glr%d%n1i*Lzd%Glr%d%n2i*Lzd%Glr%d%n3i,rhor)
  call initialize_work_arrays_sumrho(Lzd%Glr,wisf)
  do i = 1, orbs%norbp, 1
     ! Calculate values of psi_i on each grid points.
     call daub_to_isf(Lzd%Glr,wisf, &
          & psi((i - 1) * (Lzd%Glr%wfd%nvctr_c + 7 * Lzd%Glr%wfd%nvctr_f) + 1),psir)
     ! Compute partial densities coming from occup * psi_i * psi_i.
     do j = 1, Lzd%Glr%d%n1i * Lzd%Glr%d%n2i * Lzd%Glr%d%n3i, 1
        rhor(j) = rhor(j) + orbs%occup(orbs%isorb + i) * psir(j) * psir(j)
     end do
  end do
<<<<<<< HEAD
  if (nproc>1) then
      call mpiallred(rhor(1),Lzd%Glr%d%n1i * Lzd%Glr%d%n2i * Lzd%Glr%d%n3i,MPI_SUM)
  end if
=======
  if (nproc > 1) call mpiallred(rhor(1),Lzd%Glr%d%n1i * Lzd%Glr%d%n2i * Lzd%Glr%d%n3i,MPI_SUM)
>>>>>>> 1c57886c
  !if (iproc == 0) write(*,*) "System has", sum(rhor), "electrons."
  if (iproc == 0) call yaml_map("Number of electrons", sum(rhor))
  deallocate(rhor)

  call xc_init(xc, inputs%ixc, XC_ABINIT, inputs%nspin)
  call density_descriptors(iproc,nproc,xc,inputs%nspin,inputs%crmult,inputs%frmult,atoms,&
       dpcom,inputs%rho_commun,atoms%astruct%rxyz,radii_cf,rhodsc)

!!$  ! Equivalent BigDFT routine.
!!$  allocate(nscatterarr(0:nproc-1,4))
!!$  allocate(ngatherarr(0:nproc-1,2))
!!$  call createDensPotDescriptors(iproc,nproc,atoms,Lzd%Glr%d, &
!!$       & inputs%hx / 2._gp,inputs%hy / 2._gp,inputs%hz / 2._gp, &
!!$       & atoms%astruct%rxyz,inputs%crmult,inputs%frmult,radii_cf,inputs%nspin,'D',inputs%ixc, &
!!$       & inputs%rho_commun,n3d,n3p,n3pi,i3xcsh,i3s,nscatterarr,ngatherarr,rhodsc)
  call local_potential_dimensions(iproc,Lzd,orbs,xc,dpcom%ngatherarr(0,1))

  allocate(rhor(Lzd%Glr%d%n1i * Lzd%Glr%d%n2i * dpcom%n3d))
  allocate(irrzon(1,2,1))
  allocate(phnons(2,1,1))

  !call sumrho(iproc,nproc,orbs,Lzd%Glr,inputs%hx / 2._gp,inputs%hy / 2._gp,inputs%hz / 2._gp, &
  !     & psi,rhor,nscatterarr,inputs%nspin,GPU,atoms%symObj,irrzon,phnons,rhodsc)
  call sumrho(dpcom,orbs,Lzd,GPU,atoms%astruct%sym,rhodsc,xc,psi,rho_p)
  call communicate_density(dpcom,orbs%nspin,rhodsc,rho_p,rhor,.false.)

  call deallocate_rho_descriptors(rhodsc,"main")

  ! Example of calculation of the energy of the local potential of the pseudos.
  pkernel=pkernel_init(.true.,iproc,nproc,0,&
       atoms%astruct%geocode,(/Lzd%Glr%d%n1i,Lzd%Glr%d%n2i,Lzd%Glr%d%n3i/),&
       (/inputs%hx / 2._gp,inputs%hy / 2._gp,inputs%hz / 2._gp/),16)
  call pkernel_set(pkernel,.false.)
  !call createKernel(iproc,nproc,atoms%astruct%geocode,&
  !     (/Lzd%Glr%d%n1i,Lzd%Glr%d%n2i,Lzd%Glr%d%n3i/), &
  !     (/inputs%hx / 2._gp,inputs%hy / 2._gp,inputs%hz / 2._gp/)&
  !     ,16,pkernel,.false.)
  allocate(pot_ion(Lzd%Glr%d%n1i * Lzd%Glr%d%n2i * dpcom%n3p))
  call createIonicPotential(atoms%astruct%geocode,iproc,nproc,(iproc==0),atoms,atoms%astruct%rxyz,&
       & inputs%hx / 2._gp,inputs%hy / 2._gp,inputs%hz / 2._gp, &
       & inputs%elecfield,Lzd%Glr%d%n1,Lzd%Glr%d%n2,Lzd%Glr%d%n3, &
       & dpcom%n3pi,dpcom%i3s+dpcom%i3xcsh,Lzd%Glr%d%n1i,Lzd%Glr%d%n2i,Lzd%Glr%d%n3i, &
       & pkernel,pot_ion,psoffset,rholoc_tmp)
  !allocate the potential in the full box
  call full_local_potential(iproc,nproc,orbs,Lzd,0,dpcom,xc,pot_ion,potential)
!!$  call full_local_potential(iproc,nproc,Lzd%Glr%d%n1i*Lzd%Glr%d%n2i*n3p, &
!!$       & Lzd%Glr%d%n1i*Lzd%Glr%d%n2i*Lzd%Glr%d%n3i,inputs%nspin, &
!!$       & Lzd%Glr%d%n1i*Lzd%Glr%d%n2i*n3d,0, &
!!$       & orbs,Lzd,0,ngatherarr,pot_ion,potential)
  epot_sum = 0._dp
  do i = 1, orbs%norbp, 1
     call daub_to_isf(Lzd%Glr,wisf, &
          & psi((i - 1) * (Lzd%Glr%wfd%nvctr_c + 7 * Lzd%Glr%wfd%nvctr_f) + 1),psir)
     do j = 1, Lzd%Glr%d%n1i * Lzd%Glr%d%n2i * Lzd%Glr%d%n3i, 1
        epot_sum = epot_sum + psir(j) * potential(j) * psir(j)
     end do
  end do
  epot_sum = epot_sum * inputs%hx / 2._gp * inputs%hy / 2._gp * inputs%hz / 2._gp
  call free_full_potential(dpcom%mpi_env%nproc,0,xc,potential,"main")
<<<<<<< HEAD
  if (nproc>1) then
      call mpiallred(epot_sum,1,MPI_SUM)
  end if
=======
  if (nproc > 1) call mpiallred(epot_sum,1,MPI_SUM)
>>>>>>> 1c57886c
  
  !if (iproc == 0) write(*,*) "System pseudo energy is", epot_sum, "Ht."
  if (iproc == 0) call yaml_map("System pseudo energy (Ha)", epot_sum)

  deallocate(pot_ion)
  deallocate(psir)
  call deallocate_work_arrays_sumrho(wisf)

  ! Free allocated space.
  deallocate(rxyz_old)
  deallocate(psi)

  call deallocate_comms(comms,"main")
  call deallocate_wfd(Lzd%Glr%wfd)

  call deallocate_bounds(Lzd%Glr%geocode,Lzd%Glr%hybrid_on,Lzd%Glr%bounds,"main")

  call deallocate_Lzd_except_Glr(Lzd,"main")
  !deallocate(Lzd%Glr%projflg)

  call deallocate_orbs(orbs,"main")

  call deallocate_atoms_data(atoms) 
  call xc_end(xc)
  call dpbox_free(dpcom,'main')
  call pkernel_free(pkernel,'main')
  call free_input_variables(inputs)

  !wait all processes before finalisation
  call MPI_BARRIER(MPI_COMM_WORLD,ierr)
  call MPI_FINALIZE(ierr)
  call f_lib_finalize()
end program wvl<|MERGE_RESOLUTION|>--- conflicted
+++ resolved
@@ -117,13 +117,9 @@
   allocate(rxyz_old(3, atoms%astruct%nat))
   call readmywaves(iproc,"data/wavefunction",WF_FORMAT_PLAIN,orbs,Lzd%Glr%d%n1,Lzd%Glr%d%n2,Lzd%Glr%d%n3, &
        & inputs%hx,inputs%hy,inputs%hz,atoms,rxyz_old,atoms%astruct%rxyz,Lzd%Glr%wfd,psi)
-<<<<<<< HEAD
   if (nproc>1) then
       call mpiallred(orbs%eval(1),orbs%norb*orbs%nkpts,MPI_SUM)
   end if
-=======
-  if (nproc > 1) call mpiallred(orbs%eval(1),orbs%norb*orbs%nkpts,MPI_SUM)
->>>>>>> 1c57886c
 
 
   ! Some analysis.
@@ -180,13 +176,9 @@
   ! This double loop can be expressed with BLAS DSYRK function.
   !  call syrk('L','T',orbs%norb,comms%nvctr_par(iproc, 0),1.0_wp,psi(1), &
   !       & max(1,comms%nvctr_par(iproc, 0)),0.0_wp,ovrlp(1,1),orbs%norb)
-<<<<<<< HEAD
   if (nproc>1) then
       call mpiallred(ovrlp(1,1),orbs%norb * orbs%norb,MPI_SUM)
   end if
-=======
-  if (nproc > 1) call mpiallred(ovrlp(1,1),orbs%norb * orbs%norb,MPI_SUM)
->>>>>>> 1c57886c
   if (iproc == 0) then
      !uses yaml_output routine to provide example
      call yaml_open_sequence('The overlap matrix is')
@@ -232,13 +224,9 @@
         rhor(j) = rhor(j) + orbs%occup(orbs%isorb + i) * psir(j) * psir(j)
      end do
   end do
-<<<<<<< HEAD
   if (nproc>1) then
       call mpiallred(rhor(1),Lzd%Glr%d%n1i * Lzd%Glr%d%n2i * Lzd%Glr%d%n3i,MPI_SUM)
   end if
-=======
-  if (nproc > 1) call mpiallred(rhor(1),Lzd%Glr%d%n1i * Lzd%Glr%d%n2i * Lzd%Glr%d%n3i,MPI_SUM)
->>>>>>> 1c57886c
   !if (iproc == 0) write(*,*) "System has", sum(rhor), "electrons."
   if (iproc == 0) call yaml_map("Number of electrons", sum(rhor))
   deallocate(rhor)
@@ -298,13 +286,9 @@
   end do
   epot_sum = epot_sum * inputs%hx / 2._gp * inputs%hy / 2._gp * inputs%hz / 2._gp
   call free_full_potential(dpcom%mpi_env%nproc,0,xc,potential,"main")
-<<<<<<< HEAD
   if (nproc>1) then
       call mpiallred(epot_sum,1,MPI_SUM)
   end if
-=======
-  if (nproc > 1) call mpiallred(epot_sum,1,MPI_SUM)
->>>>>>> 1c57886c
   
   !if (iproc == 0) write(*,*) "System pseudo energy is", epot_sum, "Ht."
   if (iproc == 0) call yaml_map("System pseudo energy (Ha)", epot_sum)
