--- conflicted
+++ resolved
@@ -19,13 +19,8 @@
   type(rho_descriptors)                :: rhodsc
   type(denspot_distribution)           :: dpcom
   type(GPU_pointers)                   :: GPU
-<<<<<<< HEAD
   type(rholoc_objects)                 :: rholoc_tmp
-  integer :: i, j, ierr, iproc, nproc, nelec
-=======
-  
   integer :: i, j, ierr, iproc, nproc ,nconfig
->>>>>>> 82c115d0
   real(dp) :: nrm, epot_sum
   real(gp) :: psoffset
   real(gp), allocatable :: radii_cf(:,:)
