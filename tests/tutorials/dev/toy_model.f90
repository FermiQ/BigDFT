--- conflicted
+++ resolved
@@ -20,11 +20,7 @@
   type(denspot_distribution)           :: dpcom
   type(GPU_pointers)                   :: GPU
   
-<<<<<<< HEAD
-  integer :: i, j, ierr, iproc, nproc
-=======
-  integer :: i, j, ierr, iproc, nproc, nelec,nconfig
->>>>>>> 94705d36
+  integer :: i, j, ierr, iproc, nproc ,nconfig
   real(dp) :: nrm, epot_sum
   real(gp) :: psoffset
   real(gp), allocatable :: radii_cf(:,:)
