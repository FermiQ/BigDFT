!> @file
!! Toy program to use BigDFT API
!! @author
!!    Copyright (C) 2007-2013 BigDFT group
!!    This file is distributed under the terms of the
!!    GNU General Public License, see ~/COPYING file
!!    or http://www.gnu.org/copyleft/gpl.txt .
!!    For the list of contributors, see ~/AUTHORS


!> Toy program to use BigDFT API
program wvl

  use Poisson_Solver, except_dp => dp, except_gp => gp, except_wp => wp
  use BigDFT_API
  use bigdft_run
  use dynamic_memory
  use yaml_output
  use module_input_dicts
  use module_interfaces, only: inputs_from_dict
  use module_atoms, only: deallocate_atoms_data
  use module_dpbox, only: denspot_distribution,dpbox_free
  use communications_base, only: deallocate_comms
  use communications_init, only: orbitals_communicators
  use communications, only: transpose_v, untranspose_v
  implicit none

  type(input_variables)             :: inputs
  type(atoms_data)                  :: atoms

  type(local_zone_descriptors)          :: Lzd
  type(orbitals_data)               :: orbs
  type(comms_cubic)       :: comms
  type(workarr_sumrho)              :: wisf
  real(wp), dimension(:), pointer   :: psi, psir

  type(xc_info)                        :: xc
  type(rho_descriptors)                :: rhodsc
  type(denspot_distribution)           :: dpcom
  type(GPU_pointers)                   :: GPU
  integer :: i, j, ierr, iproc, nproc 
  real(dp) :: nrm, epot_sum
  real(gp) :: psoffset
!  real(gp), allocatable :: radii_cf(:,:)
  real(gp), dimension(3) :: shift
  real(gp), dimension(:,:), pointer :: rxyz_old
  real(dp), dimension(:), pointer   :: rhor, pot_ion, potential,rho_ion
  real(wp), dimension(:), pointer   :: w
  real(wp), dimension(:,:), pointer :: ovrlp
  real(dp), dimension(:,:), pointer :: rho_p => null() !needs to be nullified
  integer, dimension(:,:,:), allocatable :: irrzon
  real(dp), dimension(:,:,:), allocatable :: phnons
  type(coulomb_operator) :: pkernel
  type(dictionary), pointer :: user_inputs,options
  !temporary variables
  !integer, dimension(4) :: mpi_info

  call f_lib_initialize()
  nullify(options)
  !-initializes the mpi_environment for each group
  call bigdft_init(options)
  call dict_free(options)
!just for backward compatibility
  iproc=bigdft_mpi%iproc
  nproc=bigdft_mpi%nproc
   call dict_init(user_inputs)
   call user_dict_from_files(user_inputs, 'input', 'posinp', bigdft_mpi)
   call inputs_from_dict(inputs, atoms, user_inputs)
   if (iproc == 0) then
      call print_general_parameters(inputs,atoms,'input','posinp')
   end if
   call dict_free(user_inputs)
   GPU%OCLconv = .false.

!!$  ! Start MPI in parallel version
!!$  call MPI_INIT(ierr)
!!$  call MPI_COMM_RANK(MPI_COMM_WORLD,iproc,ierr)
!!$  call MPI_COMM_SIZE(MPI_COMM_WORLD,nproc,ierr)
!!$
!!$  call mpi_environment_set(bigdft_mpi,iproc,nproc,MPI_COMM_WORLD,0)
!!$
!!$  if (iproc==0) call print_logo()
!!$
!!$  ! Setup names for input and output files.
!!$  call standard_inputfile_names(inputs, "toy",nproc)
!!$  ! Read all input stuff, variables and atomic coordinates and pseudo.
!!$  !the arguments of this routine should be changed
!!$  posinp_name='posinp'
!!$  call read_input_variables(iproc,nproc,posinp_name,inputs, atoms, atoms%astruct%rxyz,1,'input',0)

!  allocate(radii_cf(atoms%astruct%ntypes,3))
  call system_properties(iproc,nproc,inputs,atoms,orbs)!,radii_cf)
  
  call lzd_set_hgrids(Lzd,(/inputs%hx,inputs%hy,inputs%hz/)) 
  call system_size(atoms,atoms%astruct%rxyz,inputs%crmult,inputs%frmult, &
       & Lzd%hgrids(1),Lzd%hgrids(2),Lzd%hgrids(3),GPU%OCLconv,Lzd%Glr,shift)
  call print_atoms_and_grid(Lzd%Glr, atoms, atoms%astruct%rxyz, shift, &
       & Lzd%hgrids(1),Lzd%hgrids(2),Lzd%hgrids(3))

  ! Setting up the wavefunction representations (descriptors for the
  !  compressed form...).
  call createWavefunctionsDescriptors(iproc,inputs%hx,inputs%hy,inputs%hz, &
       & atoms,atoms%astruct%rxyz,inputs%crmult,inputs%frmult,.true.,Lzd%Glr)
  call print_wfd(Lzd%Glr%wfd)
  call orbitals_communicators(iproc,nproc,Lzd%Glr,orbs,comms)  

  call check_linear_and_create_Lzd(iproc,nproc,inputs%linear,Lzd,atoms,orbs,inputs%nspin,atoms%astruct%rxyz)

  !grid spacings and box of the density
  call dpbox_set(dpcom,Lzd,xc,iproc,nproc,MPI_COMM_WORLD,inputs%PSolver_groupsize, &
       & inputs%SIC%approach,atoms%astruct%geocode, inputs%nspin)

  ! Read wavefunctions from disk and store them in psi.
  allocate(orbs%eval(orbs%norb*orbs%nkpts))
  call f_zero(orbs%eval)
  allocate(psi(max(orbs%npsidim_orbs,orbs%npsidim_comp)))
  allocate(rxyz_old(3, atoms%astruct%nat))
  call readmywaves(iproc,"data/wavefunction",WF_FORMAT_PLAIN,orbs,Lzd%Glr%d%n1,Lzd%Glr%d%n2,Lzd%Glr%d%n3, &
       & inputs%hx,inputs%hy,inputs%hz,atoms,rxyz_old,atoms%astruct%rxyz,Lzd%Glr%wfd,psi)
  if (nproc>1) then
      call mpiallred(orbs%eval(1),orbs%norb*orbs%nkpts,MPI_SUM)
  end if


  ! Some analysis.
  call yaml_comment("Proc" // trim(yaml_toa(iproc)) // " allocates psi to " // &
                   & trim(yaml_toa(max(orbs%npsidim_orbs,orbs%npsidim_comp))))
  !write(*,*) "Proc", iproc, " allocates psi to",max(orbs%npsidim_orbs,orbs%npsidim_comp)

  call yaml_flush_document()
  call MPI_BARRIER(MPI_COMM_WORLD, ierr)

  !-------------------------!
  ! The orbital repartition !
  !-------------------------!
  do i = 1, orbs%norbp, 1
     !write(*,*) "Proc", iproc, " treats orbital", orbs%isorb + i
     call yaml_comment("Proc" // trim(yaml_toa(iproc)) // " treats orbital" // &
                      & trim(yaml_toa(orbs%isorb + i)))
  end do
  
  ! We can do some arithmetic on wavefunctions under compressed form.
  do i = 1, orbs%norbp, 1
     ! Norm calculation.
     call wnrm_wrap(1, Lzd%Glr%wfd%nvctr_c, Lzd%Glr%wfd%nvctr_f, &
          & psi((i - 1) * (Lzd%Glr%wfd%nvctr_c + 7 * Lzd%Glr%wfd%nvctr_f) + 1), nrm)
     !write(*,*) "Proc", iproc, " orbital", orbs%isorb + i, " is of norm ", nrm
     call yaml_comment("Proc" // trim(yaml_toa(iproc)) // " orbital" // &
                      & trim(yaml_toa(orbs%isorb + i)) // " is of norm " // trim(yaml_toa(nrm)))
  end do

  call yaml_flush_document()
  call MPI_BARRIER(MPI_COMM_WORLD, ierr)

  !---------------------------!
  ! The component repartition !
  !---------------------------!
  allocate(w(max(orbs%npsidim_orbs,orbs%npsidim_comp)))
  ! Transpose the psi wavefunction
  call transpose_v(iproc,nproc,orbs,lzd%glr%wfd,comms,psi(1),work_add=w(1))
  !write(*,*) "Proc", iproc, " treats ", comms%nvctr_par(iproc, 0) * orbs%norb, "components of all orbitals."
  call yaml_comment("Proc" // trim(yaml_toa(iproc)) // " treats " // &
                   & trim(yaml_toa(comms%nvctr_par(iproc, 0) * orbs%norb)) // "components of all orbitals.")

  ! Calculate the overlap matrix, thanks to orthogonality of
  ! Daubechies wavelets, one can directly multiply the coefficients.
  !  See getOverlap() function for a complete description.
  allocate(ovrlp(orbs%norb, orbs%norb))
  do j = 1, orbs%norb, 1
     do i = 1, orbs%norb, 1
        ovrlp(i, j) = dot_double(comms%nvctr_par(iproc, 0), &
             & psi((i - 1) * comms%nvctr_par(iproc, 0) + 1), 1, &
             & psi((j - 1) * comms%nvctr_par(iproc, 0) + 1), 1)
     end do
  end do
  ! This double loop can be expressed with BLAS DSYRK function.
  !  call syrk('L','T',orbs%norb,comms%nvctr_par(iproc, 0),1.0_wp,psi(1), &
  !       & max(1,comms%nvctr_par(iproc, 0)),0.0_wp,ovrlp(1,1),orbs%norb)
  if (nproc>1) then
      call mpiallred(ovrlp(1,1),orbs%norb * orbs%norb,MPI_SUM)
  end if
  if (iproc == 0) then
     !uses yaml_output routine to provide example
     call yaml_sequence_open('The overlap matrix is')
          do j = 1, orbs%norb, 1
             call yaml_sequence(trim(yaml_toa(ovrlp(:, j),fmt='(g18.8)')))
          end do
     call yaml_sequence_close()
     !write(*,*) "The overlap matrix is:"
     !do j = 1, orbs%norb, 1
     !   write(*, "(A)", advance = "NO") "("
     !   do i = 1, orbs%norb, 1  
     !      write(*,"(G18.8)", advance = "NO") ovrlp(i, j)
     !   end do
     !   write(*, "(A)") ")"
     !end do
  end if
  deallocate(ovrlp)

  ! Retranspose the psi wavefunction
  call untranspose_v(iproc,nproc,orbs,Lzd%glr%wfd,comms,psi(1),work_add=w(1))
  deallocate(w)

  call yaml_flush_document()
  call MPI_BARRIER(MPI_COMM_WORLD, ierr)

  !-------------------------!
  ! Using real-space values !
  !-------------------------!
  ! Wavefunctions can be expressed in interpolating scaling functions, 
  !  in this representation, point coefficients are values on points.
  allocate(psir(Lzd%Glr%d%n1i * Lzd%Glr%d%n2i * Lzd%Glr%d%n3i))
  call razero(Lzd%Glr%d%n1i*Lzd%Glr%d%n2i*Lzd%Glr%d%n3i,psir)
  ! BigDFT cut rho by slices, while here we keep one array for simplicity.
  allocate(rhor(Lzd%Glr%d%n1i * Lzd%Glr%d%n2i * Lzd%Glr%d%n3i))
  call razero(Lzd%Glr%d%n1i*Lzd%Glr%d%n2i*Lzd%Glr%d%n3i,rhor)
  call initialize_work_arrays_sumrho(1,Lzd%Glr,.true.,wisf)
  do i = 1, orbs%norbp, 1
     ! Calculate values of psi_i on each grid points.
     call daub_to_isf(Lzd%Glr,wisf, &
          & psi((i - 1) * (Lzd%Glr%wfd%nvctr_c + 7 * Lzd%Glr%wfd%nvctr_f) + 1),psir)
     ! Compute partial densities coming from occup * psi_i * psi_i.
     do j = 1, Lzd%Glr%d%n1i * Lzd%Glr%d%n2i * Lzd%Glr%d%n3i, 1
        rhor(j) = rhor(j) + orbs%occup(orbs%isorb + i) * psir(j) * psir(j)
     end do
  end do
  if (nproc>1) then
      call mpiallred(rhor(1),Lzd%Glr%d%n1i * Lzd%Glr%d%n2i * Lzd%Glr%d%n3i,MPI_SUM)
  end if
  !if (iproc == 0) write(*,*) "System has", sum(rhor), "electrons."
  if (iproc == 0) call yaml_map("Number of electrons", sum(rhor))
  deallocate(rhor)

  call xc_init(xc, inputs%ixc, XC_ABINIT, inputs%nspin)
  call density_descriptors(iproc,nproc,xc,inputs%nspin,inputs%crmult,inputs%frmult,atoms,&
       dpcom,inputs%rho_commun,atoms%astruct%rxyz,rhodsc)

!!$  ! Equivalent BigDFT routine.
!!$  allocate(nscatterarr(0:nproc-1,4))
!!$  allocate(ngatherarr(0:nproc-1,2))
!!$  call createDensPotDescriptors(iproc,nproc,atoms,Lzd%Glr%d, &
!!$       & inputs%hx / 2._gp,inputs%hy / 2._gp,inputs%hz / 2._gp, &
!!$       & atoms%astruct%rxyz,inputs%crmult,inputs%frmult,radii_cf,inputs%nspin,'D',inputs%ixc, &
!!$       & inputs%rho_commun,n3d,n3p,n3pi,i3xcsh,i3s,nscatterarr,ngatherarr,rhodsc)
  call local_potential_dimensions(iproc,Lzd,orbs,xc,dpcom%ngatherarr(0,1))

  allocate(rhor(Lzd%Glr%d%n1i * Lzd%Glr%d%n2i * dpcom%n3d))
  allocate(irrzon(1,2,1))
  allocate(phnons(2,1,1))

  !call sumrho(iproc,nproc,orbs,Lzd%Glr,inputs%hx / 2._gp,inputs%hy / 2._gp,inputs%hz / 2._gp, &
  !     & psi,rhor,nscatterarr,inputs%nspin,GPU,atoms%symObj,irrzon,phnons,rhodsc)
  call sumrho(dpcom,orbs,Lzd,GPU,atoms%astruct%sym,rhodsc,xc,psi,rho_p)
  call communicate_density(dpcom,orbs%nspin,rhodsc,rho_p,rhor,.false.)

  call deallocate_rho_descriptors(rhodsc)

  ! Example of calculation of the energy of the local potential of the pseudos.
  pkernel=pkernel_init(.true.,iproc,nproc,0,&
       atoms%astruct%geocode,(/Lzd%Glr%d%n1i,Lzd%Glr%d%n2i,Lzd%Glr%d%n3i/),&
       (/inputs%hx / 2._gp,inputs%hy / 2._gp,inputs%hz / 2._gp/),16)
  call pkernel_set(pkernel,verbose=.false.)
  !call createKernel(iproc,nproc,atoms%astruct%geocode,&
  !     (/Lzd%Glr%d%n1i,Lzd%Glr%d%n2i,Lzd%Glr%d%n3i/), &
  !     (/inputs%hx / 2._gp,inputs%hy / 2._gp,inputs%hz / 2._gp/)&
  !     ,16,pkernel,.false.)
  allocate(pot_ion(Lzd%Glr%d%n1i * Lzd%Glr%d%n2i * dpcom%n3p))
<<<<<<< HEAD
  call createIonicPotential(iproc,(iproc==0),atoms,atoms%astruct%rxyz,&
       & inputs%elecfield, dpcom, pkernel,pot_ion,psoffset)
=======
  allocate(rho_ion(Lzd%Glr%d%n1i * Lzd%Glr%d%n2i * dpcom%n3p))
  call createIonicPotential(atoms%astruct%geocode,iproc,nproc,(iproc==0),atoms,atoms%astruct%rxyz,&
       & inputs%hx / 2._gp,inputs%hy / 2._gp,inputs%hz / 2._gp, &
       & inputs%elecfield,Lzd%Glr%d%n1,Lzd%Glr%d%n2,Lzd%Glr%d%n3, &
       & dpcom%n3pi,dpcom%i3s+dpcom%i3xcsh,Lzd%Glr%d%n1i,Lzd%Glr%d%n2i,Lzd%Glr%d%n3i, &
       & pkernel,pot_ion,rho_ion,psoffset)
>>>>>>> 8e8ed21a
  !allocate the potential in the full box
  call full_local_potential(iproc,nproc,orbs,Lzd,0,dpcom,xc,pot_ion,potential)
!!$  call full_local_potential(iproc,nproc,Lzd%Glr%d%n1i*Lzd%Glr%d%n2i*n3p, &
!!$       & Lzd%Glr%d%n1i*Lzd%Glr%d%n2i*Lzd%Glr%d%n3i,inputs%nspin, &
!!$       & Lzd%Glr%d%n1i*Lzd%Glr%d%n2i*n3d,0, &
!!$       & orbs,Lzd,0,ngatherarr,pot_ion,potential)
  epot_sum = 0._dp
  do i = 1, orbs%norbp, 1
     call daub_to_isf(Lzd%Glr,wisf, &
          & psi((i - 1) * (Lzd%Glr%wfd%nvctr_c + 7 * Lzd%Glr%wfd%nvctr_f) + 1),psir)
     do j = 1, Lzd%Glr%d%n1i * Lzd%Glr%d%n2i * Lzd%Glr%d%n3i, 1
        epot_sum = epot_sum + psir(j) * potential(j) * psir(j)
     end do
  end do
  epot_sum = epot_sum * inputs%hx / 2._gp * inputs%hy / 2._gp * inputs%hz / 2._gp
  call free_full_potential(dpcom%mpi_env%nproc,0,xc,potential,"main")
  if (nproc>1) then
      call mpiallred(epot_sum,1,MPI_SUM)
  end if
  
  !if (iproc == 0) write(*,*) "System pseudo energy is", epot_sum, "Ht."
  if (iproc == 0) call yaml_map("System pseudo energy (Ha)", epot_sum)

  deallocate(pot_ion,rho_ion)
  deallocate(psir)
  call deallocate_work_arrays_sumrho(wisf)

  ! Free allocated space.
  deallocate(rxyz_old)
  deallocate(psi)

  call deallocate_comms(comms)
  
  call deallocate_locreg_descriptors(Lzd%Glr)

  call deallocate_Lzd_except_Glr(Lzd)
  !deallocate(Lzd%Glr%projflg)

  call deallocate_orbs(orbs)

  call deallocate_atoms_data(atoms) 
  call xc_end(xc)
  call dpbox_free(dpcom)
  call pkernel_free(pkernel)
  call free_input_variables(inputs)

  !wait all processes before finalisation
  call MPI_BARRIER(MPI_COMM_WORLD,ierr)
  call MPI_FINALIZE(ierr)
  call f_lib_finalize()
end program wvl<|MERGE_RESOLUTION|>--- conflicted
+++ resolved
@@ -265,17 +265,8 @@
   !     (/inputs%hx / 2._gp,inputs%hy / 2._gp,inputs%hz / 2._gp/)&
   !     ,16,pkernel,.false.)
   allocate(pot_ion(Lzd%Glr%d%n1i * Lzd%Glr%d%n2i * dpcom%n3p))
-<<<<<<< HEAD
   call createIonicPotential(iproc,(iproc==0),atoms,atoms%astruct%rxyz,&
-       & inputs%elecfield, dpcom, pkernel,pot_ion,psoffset)
-=======
-  allocate(rho_ion(Lzd%Glr%d%n1i * Lzd%Glr%d%n2i * dpcom%n3p))
-  call createIonicPotential(atoms%astruct%geocode,iproc,nproc,(iproc==0),atoms,atoms%astruct%rxyz,&
-       & inputs%hx / 2._gp,inputs%hy / 2._gp,inputs%hz / 2._gp, &
-       & inputs%elecfield,Lzd%Glr%d%n1,Lzd%Glr%d%n2,Lzd%Glr%d%n3, &
-       & dpcom%n3pi,dpcom%i3s+dpcom%i3xcsh,Lzd%Glr%d%n1i,Lzd%Glr%d%n2i,Lzd%Glr%d%n3i, &
-       & pkernel,pot_ion,rho_ion,psoffset)
->>>>>>> 8e8ed21a
+       & inputs%elecfield, dpcom, pkernel,pot_ion,rho_ion,psoffset)
   !allocate the potential in the full box
   call full_local_potential(iproc,nproc,orbs,Lzd,0,dpcom,xc,pot_ion,potential)
 !!$  call full_local_potential(iproc,nproc,Lzd%Glr%d%n1i*Lzd%Glr%d%n2i*n3p, &
