1 0.0d0 10.d0  (for main) ngeometry step, random amplitude for atoms, steepest descent step   
<<<<<<< HEAD
.35      hgrid: grid spacing
5.0      crmult:   crmult*radii_cf(*,1) gives the coarse radius around each atom
8.       frmult:   frmult*radii_cf(*,2) gives the fine   radius around each atom
12.       cpmult:   cpmult*radii_cf(*,2) region for coarse projectors around each atom
10.       fpmult:   fpmult*radii_cf(*,2) region for fine   projectors around each atom
=======
.4      hgrid: grid spacing
8.0      crmult:   crmult*radii_cf(*,1) gives the coarse radius around each atom
8.       frmult:   frmult*radii_cf(*,2) gives the fine   radius around each atom
12.       cpmult:   cpmult*radii_cf(*,2) region for coarse projectors around each atom
8.       fpmult:   fpmult*radii_cf(*,2) region for fine   projectors around each atom
>>>>>>> 2f0215bb
1        ixc: exchange-correlation parameter (LDA=1)
0  0.d0  ncharge: total charge (0=neutral), Electric field
1.d-4    gnrm_cv: convergence criterion gradient
50       itermax: maximum number of energy minimization steps
10       ncong: number of conjugate gradient iterations for the solution of the preconditioning equation
6        idsx: length of the diis history. if =0 steepest descent
.true.   calc_tail: calculate tail for better energy
5.       rbuf  : length of the tail to be added (in atomic units)
30       ncongt: number of conjugate gradient iterations for the calculation of tail
1 0      nspin=1 non-spin polarization, mpol=total magnetic moment<|MERGE_RESOLUTION|>--- conflicted
+++ resolved
@@ -1,22 +1,14 @@
 1 0.0d0 10.d0  (for main) ngeometry step, random amplitude for atoms, steepest descent step   
-<<<<<<< HEAD
-.35      hgrid: grid spacing
+.55      hgrid: grid spacing
 5.0      crmult:   crmult*radii_cf(*,1) gives the coarse radius around each atom
 8.       frmult:   frmult*radii_cf(*,2) gives the fine   radius around each atom
-12.       cpmult:   cpmult*radii_cf(*,2) region for coarse projectors around each atom
-10.       fpmult:   fpmult*radii_cf(*,2) region for fine   projectors around each atom
-=======
-.4      hgrid: grid spacing
-8.0      crmult:   crmult*radii_cf(*,1) gives the coarse radius around each atom
-8.       frmult:   frmult*radii_cf(*,2) gives the fine   radius around each atom
-12.       cpmult:   cpmult*radii_cf(*,2) region for coarse projectors around each atom
+8.       cpmult:   cpmult*radii_cf(*,2) region for coarse projectors around each atom
 8.       fpmult:   fpmult*radii_cf(*,2) region for fine   projectors around each atom
->>>>>>> 2f0215bb
 1        ixc: exchange-correlation parameter (LDA=1)
 0  0.d0  ncharge: total charge (0=neutral), Electric field
 1.d-4    gnrm_cv: convergence criterion gradient
 50       itermax: maximum number of energy minimization steps
-10       ncong: number of conjugate gradient iterations for the solution of the preconditioning equation
+15       ncong: number of conjugate gradient iterations for the solution of the preconditioning equation
 6        idsx: length of the diis history. if =0 steepest descent
 .true.   calc_tail: calculate tail for better energy
 5.       rbuf  : length of the tail to be added (in atomic units)
