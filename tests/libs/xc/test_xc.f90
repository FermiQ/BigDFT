!> @file
!! Test of the libxc library
!! @author
!!    Copyright (C) 2012-2015 BigDFT group
!!    This file is distributed under the terms of the
!!    GNU General Public License, see ~/COPYING file
!!    or http://www.gnu.org/copyleft/gpl.txt .
!!    For the list of contributors, see ~/AUTHORS


!> Program to test the libxc library used by BigDFT
program test_xc

  use module_base
  use module_xc
  use yaml_output

  implicit none

  integer, parameter :: n_funcs = 54
  integer, dimension(n_funcs), parameter :: funcs = (/ &
       & 1, -20, 2, -1009, 3, 4, -1002, 5, -1004, 6, -6006, &
       & 7, -1012, 8, -1, 9, -1003, -1005, -1007, -1008, -1010, &
       & -1011, -1013, -1014, &
       & 11, -101130, 12, -101, 13, -160012, 14, -102130, 15, -117130, &
       & 16, -161, 17, -162, 23, -118, 26, -163, 27, -164, &
       & -102, -103, -104, -105, -106, -107, -108, -109, -110, &
       & -406 /)
!!$  integer, parameter :: n_funcs = 1
!!$  integer, dimension(n_funcs), parameter :: funcs = (/ -101130 /)
  integer :: ifunc, ixc_prev, ierr, iproc, nproc
  real(dp) :: tt0
  real(dp) :: exc_(2, n_funcs), dt_(n_funcs),tt(2)
  real(dp) :: exc(2, n_funcs), dt(n_funcs)

  !Initialize f_lib
  call f_lib_initialize()
  
  !Initialize MPI environment
  !call MPI_INIT(ierr)
  !call MPI_COMM_RANK(MPI_COMM_WORLD,iproc,ierr)
  !call MPI_COMM_SIZE(MPI_COMM_WORLD,nproc,ierr)
  call mpiinit()
  iproc=mpirank()
  nproc=mpisize()

  call f_malloc_set_status(iproc=iproc)
  exc_ = 0.d0
  dt_  = 0.d0
  do ifunc = 1, 1!,n_funcs, 1
     if (modulo(ifunc, nproc) == iproc) then
        !print *,'exc',ifunc,funcs(ifunc)
        call test(funcs(ifunc), tt, tt0)
        exc_(1,ifunc)=tt(1)
        exc_(2,ifunc)=tt(2)
        dt_(ifunc)=tt0
     end if
!!$     if (funcs(ifunc) < 0) then
!!$        call test(funcs(ifunc), exc, dt, option = XC_LIBXC)
!!$        write(*,"(1x,A,I7,3x,A,F17.8,1x,A,1x,A,F17.8,3x,A,F10.5,1x,A)") &
!!$             & "ixc = ", funcs(ifunc), "nosp = ", exc(1), "|", "scol = ", &
!!$             & exc(2), "time = ", dt, "s"
!!$     end if
  end do
  if (nproc == 1) then
     exc = exc_
     dt = dt_
  else
     call MPI_ALLREDUCE(exc_, exc, 2 * n_funcs, &
          & MPI_DOUBLE_PRECISION, MPI_SUM, MPI_COMM_WORLD, ierr)
     call MPI_ALLREDUCE(dt_, dt, n_funcs, &
          & MPI_DOUBLE_PRECISION, MPI_SUM, MPI_COMM_WORLD, ierr)
  end if

  if (iproc == 0) then
     call yaml_sequence_open('Test XC')
     ixc_prev = 1
<<<<<<< HEAD
     do ifunc = 1, 1!n_funcs, 1
        if (ixc_prev * funcs(ifunc) > 0 .or. (ixc_prev < 0 .and. funcs(ifunc) > 0)) &
             & write(*,"(1x,A,A,A)") repeat("-", 41), "+", repeat("-", 44)
        write(*,"(1x,A,I7,3x,A,F17.8,1x,A,1x,A,F17.8,3x,A,F10.5,1x,A)") &
             & "ixc = ", funcs(ifunc), "nosp = ", exc(1, ifunc), "|", "scol = ", &
             & exc(2, ifunc), "time = ", dt(ifunc), "s"
=======
     do ifunc = 1, n_funcs, 1
        !if (ixc_prev * funcs(ifunc) > 0 .or. (ixc_prev < 0 .and. funcs(ifunc) > 0)) &
        !     & write(*,"(1x,A,A,A)") repeat("-", 41), "+", repeat("-", 44)
        !write(*,"(1x,A,I7,3x,A,F17.8,1x,A,1x,A,F17.8,3x,A,F10.5,1x,A)") &
        !     & "ixc = ", funcs(ifunc), "nosp = ", exc(1, ifunc), "|", "scol = ", &
        !     & exc(2, ifunc), "time = ", dt(ifunc), "s"
        call yaml_sequence(advance='no')
        call yaml_mapping_open(flow=.true.)
        call yaml_map('ixc',funcs(ifunc))
        call yaml_map('nosp',exc(1,ifunc),fmt='(f17.8)')
        call yaml_map('scol',exc(2,ifunc),fmt='(f17.8)')
        call yaml_map('time',dt(ifunc),fmt='(f10.5)')
        call yaml_mapping_close()
>>>>>>> c357626f
        ixc_prev = funcs(ifunc)
     end do
     call yaml_sequence_close()
     !write(*,"(1x,A,A,A)") repeat("-", 41), "+", repeat("-", 44)
  end if

  !call MPI_FINALIZE(ierr)
  call mpifinalize()
  call f_lib_finalize()

contains

  subroutine test(ixc, excs, dt, option)
    
    implicit none

    integer, intent(in) :: ixc
    real(dp), intent(out) :: excs(2), dt
    integer, intent(in), optional :: option

    integer :: i, itmp, n, type,unt,j
    type(xc_info) :: xc
    integer, parameter :: n_rho = 100000, n_runs = 1
    real(dp), dimension(:,:), allocatable :: rho, vxc
    real(dp), dimension(:,:), allocatable :: rhogr, vxcgr,fxc,gradv,gradr
    real(dp), dimension(:), allocatable :: exc
    integer :: start, end, countPerSecond

    exc=f_malloc(n_rho,id='exc')
    rho=f_malloc([n_rho,2],id='rho')
    vxc=f_malloc0([n_rho,2],id='vxc')
    rhogr=f_malloc([n_rho,3],id='rhogr')
    vxcgr=f_malloc0([n_rho,3],id='vxcgr')
    gradv=f_malloc([n_rho,3],id='gradv')
    gradr=f_malloc([n_rho,2],id='gradr')
    fxc=f_malloc([n_rho,3],id='fxc')

    if (present(option)) then
       type = option
    else
       if (ixc < 0) then
          type = XC_MIXED
       else
          type = XC_ABINIT
       end if
    end if
    call system_clock(count_rate = countPerSecond)
    call system_clock(start)
    do n = 1, n_runs, 1
       do i = 1, 2, 1
          itmp=2
          call xc_init(xc, ixc, type, i)
!!$          if (i == 1 .and. n == 1) call xc_dump()

          call gauss(xc, rho, n_rho, i, type)
          if (xc_isgga(xc)) call gaussgr(rhogr, rho, n_rho)
          call xc_getvxc(xc, n_rho, exc, i, rho(1,1), vxc(1,1), rhogr, vxcgr,dvxci=fxc)
          !call gaussgr(rhogr, rho, n_rho)
          excs(i) = sum(exc)
          do j=1,itmp
             call fgr(gradv(1,j),vxc(1,j),n_rho)
             call fgr(gradr(1,j),rho(1,j),n_rho)
          end do
          call xc_end(xc)
          call f_open_file(unit=unt,file='test'+ixc+'-'+i+'.dat')
          !if (i==1) then
          !   do j=1,n_rho
          !      write(unt,'(i8,15(1pe25.17))')j,rho(j,1),exc(j),vxc(j,1),&
          !         fxc(j,1:2),gradv(j,1),(fxc(j,1)+fxc(j,2))*gradr(j,1)
          !         !fxc(j,1:2),gradv(j,1),2.d0*fxc(j,1)*gradr(j,1),2.d0*fxc(j,2)*gradr(j,1)
          !   end do
          !else if (i==2) then
             do j=1,n_rho
                write(unt,'(i8,15(1pe25.17))')j,rho(j,1:2),exc(j),vxc(j,1:2),&
                   fxc(j,1:3),gradv(j,1:2),gradr(j,1:2),fxc(j,1)*gradr(j,1)+fxc(j,2)*gradr(j,2),&
                   fxc(j,2)*gradr(j,1)+fxc(j,3)*gradr(j,2)
             end do
          !end if
          call f_close(unt)
       end do
    end do
    unt=11

    call system_clock(end)

    dt = real(end - start) / real(countPerSecond) / real(n_runs)

    call f_free(exc)
    call f_free(rho)
    call f_free(vxc)
    call f_free(rhogr)
    call f_free(vxcgr)
    call f_free(fxc)
    call f_free(gradv)
    call f_free(gradr)

  end subroutine test

  subroutine gauss(xc, rho, n_rho, nspin, type)
    use module_base
    use module_xc

    implicit none

    type(xc_info), intent(in) :: xc
    integer, intent(in) :: n_rho, nspin, type
    real(dp), intent(out) :: rho(n_rho * 2)

    integer :: j, delta
    real(dp) :: sigma

    call xc_init_rho(xc, n_rho * 2, rho, 1)
    delta = 0
    !if (nspin == 2 ) delta = int(real(n_rho) * 0.05)
    sigma = 1.d0 / (real(n_rho, dp) * 0.25d0)
    do j = 5, n_rho - 5
       if (type == XC_LIBXC .and. nspin == 2) then
          rho(2 * j - 1) = exp(-((sigma * (n_rho / 2 - j + delta)) ** 2)) / nspin / n_rho
          rho(2 * j    ) = exp(-((sigma * (n_rho / 2 - j - delta)) ** 2)) / nspin / n_rho
       else
          rho(j        ) = exp(-((sigma * (n_rho / 2 - j + delta)) ** 2)) / nspin / n_rho
          rho(j + n_rho) = exp(-((sigma * (n_rho / 2 - j - delta)) ** 2)) / nspin / n_rho
       end if
    end do
    call xc_clean_rho(xc, n_rho * 2, rho, 1)
    rho = rho / sum(rho(1:nspin * n_rho))
  end subroutine gauss

  subroutine gaussgr(rhogr, rho, n_rho)
    implicit none

    integer, intent(in) :: n_rho
    real(dp), intent(in) :: rho(n_rho, 2)
    real(dp), intent(out) :: rhogr(n_rho, 3)

    integer :: j

    rhogr(1, :) = 0.d0
    do j = 2, n_rho - 1
       rhogr(j, 1) = (rho(j + 1, 1) - rho(j - 1, 1)) / 2.d0 * n_rho
       rhogr(j, 2) = (rho(j + 1, 2) - rho(j - 1, 2)) / 2.d0 * n_rho
       rhogr(j, 3) = rhogr(j, 1) + rhogr(j, 2)
       rhogr(j, 1) = rhogr(j, 1) * rhogr(j, 1)
       rhogr(j, 2) = rhogr(j, 2) * rhogr(j, 2)
       rhogr(j, 3) = rhogr(j, 3) * rhogr(j, 3)
    end do
    rhogr(n_rho, :) = 0.d0
  end subroutine gaussgr

  subroutine fgr(rhogr, rho, n_rho)
    implicit none

    integer, intent(in) :: n_rho
    real(dp), intent(in) :: rho(n_rho)
    real(dp), intent(out) :: rhogr(n_rho)

    integer :: j

    rhogr(1) = 0.d0
    do j = 2, n_rho - 1
       rhogr(j) = (rho(j + 1) - rho(j - 1)) / 2.d0 * n_rho
    end do
    rhogr(n_rho) = 0.d0
  end subroutine fgr

end program test_xc<|MERGE_RESOLUTION|>--- conflicted
+++ resolved
@@ -75,15 +75,7 @@
   if (iproc == 0) then
      call yaml_sequence_open('Test XC')
      ixc_prev = 1
-<<<<<<< HEAD
      do ifunc = 1, 1!n_funcs, 1
-        if (ixc_prev * funcs(ifunc) > 0 .or. (ixc_prev < 0 .and. funcs(ifunc) > 0)) &
-             & write(*,"(1x,A,A,A)") repeat("-", 41), "+", repeat("-", 44)
-        write(*,"(1x,A,I7,3x,A,F17.8,1x,A,1x,A,F17.8,3x,A,F10.5,1x,A)") &
-             & "ixc = ", funcs(ifunc), "nosp = ", exc(1, ifunc), "|", "scol = ", &
-             & exc(2, ifunc), "time = ", dt(ifunc), "s"
-=======
-     do ifunc = 1, n_funcs, 1
         !if (ixc_prev * funcs(ifunc) > 0 .or. (ixc_prev < 0 .and. funcs(ifunc) > 0)) &
         !     & write(*,"(1x,A,A,A)") repeat("-", 41), "+", repeat("-", 44)
         !write(*,"(1x,A,I7,3x,A,F17.8,1x,A,1x,A,F17.8,3x,A,F10.5,1x,A)") &
@@ -96,7 +88,6 @@
         call yaml_map('scol',exc(2,ifunc),fmt='(f17.8)')
         call yaml_map('time',dt(ifunc),fmt='(f10.5)')
         call yaml_mapping_close()
->>>>>>> c357626f
         ixc_prev = funcs(ifunc)
      end do
      call yaml_sequence_close()
