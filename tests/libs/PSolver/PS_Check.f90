--- conflicted
+++ resolved
@@ -16,829 +16,6 @@
 !!
 program PS_Check
 
-<<<<<<< HEAD
-  use module_base
-  use module_interfaces
-  use module_xc
-  use Poisson_Solver
-
-  implicit none
-  !include 'mpif.h'
-  !Length of the box
-  character(len=*), parameter :: subname='PS_Check'
-  real(kind=8), parameter :: a_gauss = 1.0d0,a2 = a_gauss**2
-  real(kind=8), parameter :: acell = 10.d0
-  character(len=50) :: chain
-  character(len=1) :: geocode
-  real(kind=8), dimension(:), allocatable :: density,rhopot,potential,pot_ion,xc_pot
-  real(kind=8), pointer :: pkernel(:)
-  real(kind=8) :: hx,hy,hz,offset
-  real(kind=8) :: ehartree,eexcu,vexcu
-  integer :: n01,n02,n03,itype_scf,i_all,i_stat
-  integer :: iproc,nproc,ierr,ispden
-  integer :: n_cell,ixc
-  integer, dimension(4) :: nxyz
-  real(wp), dimension(:), pointer :: rhocore
-
-  call MPI_INIT(ierr)
-  call MPI_COMM_RANK(MPI_COMM_WORLD,iproc,ierr)
-  call MPI_COMM_SIZE(MPI_COMM_WORLD,nproc,ierr)
-
-  !initialize memory counting and timings
-  !call memocc(0,iproc,'count','start')
-  call timing(nproc,'time.prc','IN')
-
-  !the first proc read the data and then send them to the others
-  if (iproc==0) then
-     !Use arguments
-     call get_command_argument(1,value=chain)
-     read(unit=chain,fmt=*) nxyz(1)
-     call get_command_argument(2,value=chain)
-     read(unit=chain,fmt=*) nxyz(2)
-     call get_command_argument(3,value=chain)
-     read(unit=chain,fmt=*) nxyz(3)
-     call get_command_argument(4,value=chain)
-     read(unit=chain,fmt=*) nxyz(4)
-     call get_command_argument(5,value=chain)
-     read(unit=chain,fmt=*) geocode
-  end if
-
-  call MPI_BCAST(nxyz,4,MPI_INTEGER,0,MPI_COMM_WORLD,ierr)
-  call MPI_BCAST(geocode,1,MPI_CHARACTER,0,MPI_COMM_WORLD,ierr)
-
-  n01=nxyz(1)
-  n02=nxyz(2)
-  n03=nxyz(3)
-  ixc=nxyz(4)
-
-  !print *,iproc,n01,n02,n03
-
-  !Step size
-  n_cell = max(n01,n02,n03)
-  hx=acell/real(n01,kind=8)
-  hy=acell/real(n02,kind=8)
-  hz=acell/real(n03,kind=8)
-
-  !order of the scaling functions chosen
-  itype_scf=16
-
-  !calculate the kernel in parallel for each processor
-  call createKernel(iproc,nproc,geocode,n01,n02,n03,hx,hy,hz,itype_scf,pkernel,quiet='yes')
-
-  !Allocations, considering also spin density
-  !Density
-  allocate(density(n01*n02*n03*2+ndebug),stat=i_stat)
-  call memocc(i_stat,density,'density',subname)
-  !Density then potential
-  allocate(potential(n01*n02*n03+ndebug),stat=i_stat)
-  call memocc(i_stat,potential,'potential',subname)
-  !ionic potential
-  allocate(pot_ion(n01*n02*n03+ndebug),stat=i_stat)
-  call memocc(i_stat,pot_ion,'pot_ion',subname)
-  !XC potential
-  allocate(xc_pot(n01*n02*n03*2+ndebug),stat=i_stat)
-  call memocc(i_stat,xc_pot,'xc_pot',subname)
-
-  nullify(rhocore)
-
-  do ispden=1,2
-     if (ixc < 0) then
-        call xc_init(ixc, XC_MIXED, ispden)
-     else
-        call xc_init(ixc, XC_ABINIT, ispden)
-     end if
-
-     if (iproc == 0) write(unit=*,fmt="(1x,a,i0)")  '===================== nspden:  ',ispden
-     !then assign the value of the analytic density and the potential
-     !allocate the rhopot also for complex routines
-     allocate(rhopot(n01*n02*n03*2+ndebug),stat=i_stat)
-     call memocc(i_stat,rhopot,'rhopot',subname)
-  
-     call test_functions(geocode,ixc,n01,n02,n03,ispden,acell,a_gauss,hx,hy,hz,&
-          density,potential,rhopot,pot_ion,offset)
-     !calculate the Poisson potential in parallel
-     !with the global data distribution (also for xc potential)
-
-     call XC_potential(geocode,'G',iproc,nproc,n01,n02,n03,ixc,hx,hy,hz,&
-          rhopot,eexcu,vexcu,ispden,rhocore,xc_pot)
-     call H_potential(geocode,'G',iproc,nproc,n01,n02,n03,hx,hy,hz,&
-          rhopot,pkernel,xc_pot,ehartree,offset,.false.) !optional argument
-!!$     call PSolver(geocode,'G',iproc,nproc,n01,n02,n03,ixc,hx,hy,hz,&
-!!$          rhopot,pkernel,xc_pot,ehartree,eexcu,vexcu,offset,.false.,ispden)
-     
-     if (iproc == 0) write(unit=*,fmt="(1x,a,3(1pe20.12))") 'Energies:',ehartree,eexcu,vexcu
-     !stop
-     if (iproc == 0) then
-        !compare the values of the analytic results (nproc == -1 indicates that it is serial)
-        call compare(0,-1,n01,n02,n03,1,potential,rhopot,'ANALYTIC')
-     end if
-     !if the latter test pass, we have a reference for all the other calculations
-     !build the reference quantities (based on the numerical result, not the analytic)
-     potential(:)=rhopot(1:n01*n02*n03)
-
-     !now the parallel calculation part
-     i_all=-product(shape(rhopot))*kind(rhopot)
-     deallocate(rhopot,stat=i_stat)
-     call memocc(i_stat,i_all,'rhopot',subname)
-
-     call compare_with_reference(iproc,nproc,geocode,'G',n01,n02,n03,ixc,ispden,hx,hy,hz,&
-          offset,ehartree,eexcu,vexcu,&
-          density,potential,pot_ion,xc_pot,pkernel)
-     
-     call compare_with_reference(iproc,nproc,geocode,'D',n01,n02,n03,ixc,ispden,hx,hy,hz,&
-          offset,ehartree,eexcu,vexcu,&
-          density,potential,pot_ion,xc_pot,pkernel)
-
-     !test for the serial solver (always done to have a simpler comparison)
-     !if (iproc == 0 .and. nproc > 1 ) then
-     if (iproc == 0) then
-        i_all=-product(shape(pkernel))*kind(pkernel)
-        deallocate(pkernel,stat=i_stat)
-        call memocc(i_stat,i_all,'pkernel',subname)
-
-        !calculate the kernel 
-        call createKernel(0,1,geocode,n01,n02,n03,hx,hy,hz,itype_scf,pkernel,quiet='yes')
-
-        call compare_with_reference(0,1,geocode,'G',n01,n02,n03,ixc,ispden,hx,hy,hz,&
-             offset,ehartree,eexcu,vexcu,&
-             density,potential,pot_ion,xc_pot,pkernel)
-
-        call compare_with_reference(0,1,geocode,'D',n01,n02,n03,ixc,ispden,hx,hy,hz,&
-             offset,ehartree,eexcu,vexcu,&
-             density,potential,pot_ion,xc_pot,pkernel)
-     end if
-
-     if (ixc == 0) exit
-
-     call xc_end()
-  end do
-
-  if (ixc == 0) then
-     !compare the calculations in complex
-     call compare_cplx_calculations(iproc,nproc,geocode,'G',n01,n02,n03,hx,hy,hz,ehartree,&
-          density,potential,pkernel)
-     
-     call compare_cplx_calculations(iproc,nproc,geocode,'D',n01,n02,n03,hx,hy,hz,ehartree,&
-          density,potential,pkernel)
-  end if
-
-  i_all=-product(shape(pkernel))*kind(pkernel)
-  deallocate(pkernel,stat=i_stat)
-  call memocc(i_stat,i_all,'pkernel',subname)
-
-  i_all=-product(shape(density))*kind(density)
-  deallocate(density,stat=i_stat)
-  call memocc(i_stat,i_all,'density',subname)
-  i_all=-product(shape(potential))*kind(potential)
-  deallocate(potential,stat=i_stat)
-  call memocc(i_stat,i_all,'potential',subname)
-  i_all=-product(shape(pot_ion))*kind(pot_ion)
-  deallocate(pot_ion,stat=i_stat)
-  call memocc(i_stat,i_all,'pot_ion',subname)
-  i_all=-product(shape(xc_pot))*kind(xc_pot)
-  deallocate(xc_pot,stat=i_stat)
-  call memocc(i_stat,i_all,'xc_pot',subname)
-
-  call timing(iproc,'              ','RE')
-  !finalize memory counting
-  call memocc(0,0,'count','stop')
-
-  call MPI_FINALIZE(ierr)  
-
-!end program PS_Check
-
-
-contains
-
-  subroutine compare_cplx_calculations(iproc,nproc,geocode,distcode,n01,n02,n03,hx,hy,hz,ehref,&
-       density,potential,pkernel)
-    use module_base
-    use Poisson_Solver
-    implicit none
-    character(len=1), intent(in) :: geocode,distcode
-    integer, intent(in) :: iproc,nproc,n01,n02,n03
-    real(kind=8), intent(in) :: hx,hy,hz,ehref
-    real(kind=8), dimension(n01*n02*n03), intent(in) :: potential
-    real(kind=8), dimension(n01*n02*n03*2), intent(in) :: density
-    real(kind=8), dimension(:), pointer :: pkernel
-    !local varaibles
-    character(len=*), parameter :: subname='compare_cplx_calculations'
-    character(len=20) :: message
-    integer :: n3d,n3p,n3pi,i3xcsh,i3s,i3sd,i3,i2,i1,istden,istpot,isp,i
-    real(kind=8) :: ehartree,offset
-    real(kind=8), dimension(:,:,:,:), allocatable :: rhopot
-
-    offset=0.d0
-
-    !this is performed always without XC since a complex
-    !charge density makes no sense
-    write(message,'(1x,a,1x,a)') geocode,distcode
-
-    call PS_dim4allocation(geocode,distcode,iproc,nproc,n01,n02,n03,0,&
-         n3d,n3p,n3pi,i3xcsh,i3s)
-
-    !starting point of the three-dimensional arrays
-    if (distcode == 'D') then
-       istden=n01*n02*(i3s-1)+1
-       istpot=n01*n02*(i3s+i3xcsh-1)+1
-       i3sd=i3s
-    else if (distcode == 'G') then
-       istden=1
-       istpot=1
-       i3sd=1
-    end if
-
-    !input poisson solver, complex distribution
-    allocate(rhopot(n01,n02,n3d,2+ndebug),stat=i_stat)
-    call memocc(i_stat,rhopot,'rhopot',subname)
-
-    !do isp=1,2
-       isp=1
-       do i3=1,n3d
-          do i2=1,n02
-             do i1=1,n01
-                i=i1+(i2-1)*n01+(modulo(i3sd+i3-2,n03))*n01*n02!+(isp-1)*n01*n02*n03
-                rhopot(i1,i2,i3,isp)=density(i)
-             end do
-          end do
-       end do
-    !end do
-   
-    !perform the calculation in complex, with distributed and gathered distribution
-     call H_potential(geocode,distcode,iproc,nproc,n01,n02,n03,hx,hy,hz,&
-          rhopot,pkernel,rhopot,ehartree,offset,.false.,quiet='YES')
-!!$    call PSolver(geocode,distcode,iproc,nproc,n01,n02,n03,0,hx,hy,hz,&
-!!$         rhopot,pkernel,rhopot,ehartree,eexcu,vexcu,offset,.false.,1,quiet='YES')
-
-    call compare(iproc,-1,n01,n02,n3d,1,potential(istpot),rhopot,'CPLXREAL'//trim(message))
-
-       isp=2
-       do i3=1,n3d
-          do i2=1,n02
-             do i1=1,n01
-                i=i1+(i2-1)*n01+(modulo(i3sd+i3-2,n03))*n01*n02!+(isp-1)*n01*n02*n03
-                rhopot(i1,i2,i3,isp)=density(i)
-             end do
-          end do
-       end do
-
-       !perform the calculation in complex, with distributed and gathered distribution
-       call H_potential(geocode,distcode,iproc,nproc,n01,n02,n03,hx,hy,hz,&
-            rhopot(1,1,1,2),pkernel,rhopot,ehartree,offset,.false.,quiet='YES')
-!!$       call PSolver(geocode,distcode,iproc,nproc,n01,n02,n03,0,hx,hy,hz,&
-!!$            rhopot(1,1,1,2),pkernel,rhopot,ehartree,eexcu,vexcu,offset,.false.,1,quiet='YES')
-    
-    call compare(iproc,-1,n01,n02,n3d,1,potential(istpot),rhopot(1,1,1,2),'CPLXIMAG'//trim(message))
-
-
-    if (iproc==0) write(unit=*,fmt="(1x,a,1pe20.12)")'Energy diff:',ehref-ehartree
-
-    
-    i_all=-product(shape(rhopot))*kind(rhopot)
-    deallocate(rhopot,stat=i_stat)
-    call memocc(i_stat,i_all,'rhopot',subname)
-    
-  end subroutine compare_cplx_calculations
-
-  subroutine compare_with_reference(iproc,nproc,geocode,distcode,n01,n02,n03,&
-       ixc,nspden,hx,hy,hz,offset,ehref,excref,vxcref,&
-       density,potential,pot_ion,xc_pot,pkernel)
-    use module_base
-    use Poisson_Solver
-    implicit none
-    character(len=1), intent(in) :: geocode,distcode
-    integer, intent(in) :: iproc,nproc,n01,n02,n03,ixc,nspden
-    real(kind=8), intent(in) :: hx,hy,hz,offset,ehref,excref,vxcref
-    real(kind=8), dimension(n01*n02*n03), intent(in) :: potential
-    real(kind=8), dimension(n01*n02*n03*nspden), intent(in) :: density
-    real(kind=8), dimension(n01*n02*n03), intent(inout) :: pot_ion
-    real(kind=8), dimension(n01*n02*n03*nspden), target, intent(inout) :: xc_pot
-    real(kind=8), dimension(:), pointer :: pkernel
-    !local variables
-    character(len=*), parameter :: subname='compare_with_reference'
-    character(len=100) :: message
-    integer :: n3d,n3p,n3pi,i3xcsh,i3s,istden,istpot,i_all,i_stat,istpoti,i
-    integer :: istxc,i1,i2,i3,isp,i3sd
-    real(kind=8) :: eexcu,vexcu,ehartree
-    real(kind=8), dimension(:), allocatable :: test,test_xc
-    real(kind=8), dimension(:,:,:,:), allocatable :: rhopot
-    real(kind=8), dimension(:), pointer :: xc_temp,rhocore
-
-    nullify(rhocore)
-
-    call PS_dim4allocation(geocode,distcode,iproc,nproc,n01,n02,n03,ixc,&
-         n3d,n3p,n3pi,i3xcsh,i3s)
-
-    !starting point of the three-dimensional arrays
-    if (distcode == 'D') then
-       istden=n01*n02*(i3s-1)+1
-       istpot=n01*n02*(i3s+i3xcsh-1)+1
-       i3sd=i3s
-    else if (distcode == 'G') then
-       istden=1
-       istpot=1
-       i3sd=1
-    end if
-    istpoti=n01*n02*(i3s+i3xcsh-1)+1
-
-    !test arrays for comparison
-    allocate(test(n01*n02*n03*nspden+ndebug),stat=i_stat)
-    call memocc(i_stat,test,'test',subname)
-    !XC potential
-    allocate(test_xc(n01*n02*n03*nspden+ndebug),stat=i_stat)
-    call memocc(i_stat,test_xc,'test_xc',subname)
-    !input poisson solver
-    allocate(rhopot(n01,n02,n3d,nspden+ndebug),stat=i_stat)
-    call memocc(i_stat,rhopot,'rhopot',subname)
-
-    if (iproc == 0) write(message,'(1x,a,1x,i0,1x,a,1x,i0)') geocode,ixc,distcode,nspden
-
-    if (ixc /= 0) then
-       if (nspden == 1) then
-          test(1:n01*n02*n03)=&
-               potential(1:n01*n02*n03)+pot_ion(1:n01*n02*n03)+xc_pot(1:n01*n02*n03)
-       else
-          if (distcode == 'G') then
-             do i=1,n01*n02*n03
-                test(i)=potential(i)+pot_ion(i)+xc_pot(i)
-                test(i+n01*n02*n03)=potential(i)+pot_ion(i)+&
-                     xc_pot(i+n01*n02*n03)
-             end do
-          else
-             do i=1,n01*n02*n3p
-                test(i+istpot-1)=potential(i+istpot-1)+pot_ion(i+istpot-1)+xc_pot(i+istpot-1)
-                test(i+istpot-1+n01*n02*n3p)=potential(i+istpot-1)+pot_ion(i+istpot-1)+&
-                     xc_pot(i+istpot-1+n01*n02*n03)
-             end do
-          end if
-       end if
-    else
-       test(1:n01*n02*n03)=potential(1:n01*n02*n03)!+pot_ion
-    end if
-
-    do isp=1,nspden
-       !add the initialisation of the density for the periodic GGA case
-       do i3=1,n3d
-          do i2=1,n02
-             do i1=1,n01
-                i=i1+(i2-1)*n01+(modulo(i3sd+i3-2,n03))*n01*n02+(isp-1)*n01*n02*n03
-                rhopot(i1,i2,i3,isp)=density(i)
-             end do
-          end do
-       end do
-    end do
-
-    if (nspden == 2 .and. distcode == 'D') then
-       allocate(xc_temp(n01*n02*n3p*nspden+ndebug),stat=i_stat)
-       call memocc(i_stat,xc_temp,'xc_temp',subname)
-       !toggle the components of xc_pot in the distributed case
-       do i=1,n01*n02*n3p
-          xc_temp(i)=xc_pot(i+istpot-1)
-          xc_temp(i+n01*n02*n3p)=xc_pot(i+istpot-1+n01*n02*n03)
-       end do
-       istxc=1
-    else
-       xc_temp => xc_pot
-       istxc=istpot
-    end if
-
-     call XC_potential(geocode,distcode,iproc,nproc,n01,n02,n03,ixc,hx,hy,hz,&
-          rhopot,eexcu,vexcu,nspden,rhocore,test_xc)
-     call H_potential(geocode,distcode,iproc,nproc,n01,n02,n03,hx,hy,hz,&
-          rhopot,pkernel,rhopot,ehartree,offset,.false.,quiet='yes') !optional argument
-     !compare the values of the analytic results (no dependence on spin)
-     call compare(iproc,nproc,n01,n02,n3p,1,potential(istpot),rhopot(1,1,1,1),&
-          'ANACOMPLET '//message)
-
-!!$    call PSolver(geocode,distcode,iproc,nproc,n01,n02,n03,ixc,hx,hy,hz,&
-!!$         rhopot(1,1,1,1),pkernel,test_xc,ehartree,eexcu,vexcu,offset,.false.,nspden,quiet='yes')
-!!$    
-!!$    !compare the values of the analytic results (no dependence on spin)
-!!$    call compare(iproc,nproc,n01,n02,n3p,1,potential(istpot),rhopot(1,1,i3xcsh+1,1),&
-!!$         'ANACOMPLET '//message)
-
-    !compare also the xc_potential
-    if (ixc/=0) call compare(iproc,nproc,n01,n02,nspden*n3p,1,xc_temp(istxc:),&
-         test_xc(1),&
-         'XCCOMPLETE '//message)
-    if (iproc==0) write(unit=*,fmt="(1x,a,3(1pe20.12))") &
-         'Energies diff:',ehref-ehartree,excref-eexcu,vxcref-vexcu
-
-    do isp=1,nspden
-       do i3=1,n3d
-          do i2=1,n02
-             do i1=1,n01
-                i=i1+(i2-1)*n01+(modulo(i3sd+i3-2,n03))*n01*n02+(isp-1)*n01*n02*n03
-                rhopot(i1,i2,i3,isp)=density(i)
-             end do
-          end do
-       end do
-    end do
-
-    if (nspden == 2 .and. distcode == 'D') then
-       i_all=-product(shape(xc_temp))*kind(xc_temp)
-       deallocate(xc_temp,stat=i_stat)
-       call memocc(i_stat,i_all,'xc_temp',subname)
-    end if
-
-    call XC_potential(geocode,distcode,iproc,nproc,n01,n02,n03,ixc,hx,hy,hz,&
-            rhopot(1,1,1,1),eexcu,vexcu,nspden,rhocore,test_xc)
-
-    call H_potential(geocode,distcode,iproc,nproc,n01,n02,n03,hx,hy,hz,&
-          rhopot(1,1,1,1),pkernel,pot_ion(istpoti),ehartree,offset,ixc /= 0,quiet='yes') !optional argument
-    !fill the other part, for spin, polarised
-    if (nspden == 2) then
-       !the starting point is not so simple
-       if (n3d > n3p) then
-          call dcopy(n01*n02*n3p,rhopot(1,1,1,1),1,rhopot(1,1,n3p+1,1),1)
-       else
-          call dcopy(n01*n02*n3p,rhopot(1,1,1,1),1,rhopot(1,1,1,nspden),1)
-       end if
-    end if
-    !spin up and down together with the XC part
-    call axpy(n01*n02*n3p*nspden,1.0_dp,test_xc(1),1,rhopot(1,1,1,1),1)
-    !then compare again, but the complete result
-    call compare(iproc,-1,n01,n02,nspden*n3p,1,test(istpot),&
-         rhopot(1,1,1,1),'COMPLETE   '//message)
-
-!!$    call PSolver(geocode,distcode,iproc,nproc,n01,n02,n03,ixc,hx,hy,hz,&
-!!$         rhopot(1,1,1,1),pkernel,pot_ion(istpoti),ehartree,eexcu,vexcu,offset,.true.,nspden,quiet='yes')
-!!$    !then compare again, but the complete result
-!!$    call compare(iproc,nproc,n01,n02,nspden*n3p,1,test(istpot),&
-!!$         rhopot(1,1,i3xcsh+1,1),'COMPLETE   '//message)
-    if (iproc==0) write(unit=*,fmt="(1x,a,3(1pe20.12))") &
-         'Energies diff:',ehref-ehartree,excref-eexcu,vxcref-vexcu
-
-    i_all=-product(shape(test))*kind(test)
-    deallocate(test,stat=i_stat)
-    call memocc(i_stat,i_all,'test',subname)
-    i_all=-product(shape(test_xc))*kind(test_xc)
-    deallocate(test_xc,stat=i_stat)
-    call memocc(i_stat,i_all,'test_xc',subname)
-
-    i_all=-product(shape(rhopot))*kind(rhopot)
-    deallocate(rhopot,stat=i_stat)
-    call memocc(i_stat,i_all,'rhopot',subname)
-
-  end subroutine compare_with_reference
-
-
-! Compare arrays potential and density
-! if nproc == -1: serial version i.e. special comparison
-  subroutine compare(iproc,nproc,n01,n02,n03,nspden,potential,density,description)
-    implicit none
-    include 'mpif.h'
-    character(len=*), intent(in) :: description
-    integer, intent(in) :: iproc,nproc,n01,n02,n03,nspden
-    real(kind=8), dimension(n01,n02,n03), intent(in) :: potential,density
-    !local variables
-    integer :: i1,i2,i3,ierr,i1_max,i2_max,i3_max
-    real(kind=8) :: factor,diff_par,max_diff
-    max_diff = 0.d0
-    i1_max = 1
-    i2_max = 1
-    i3_max = 1
-    do i3=1,n03
-       do i2=1,n02 
-          do i1=1,n01
-             factor=abs(real(nspden,kind=8)*potential(i1,i2,i3)-density(i1,i2,i3))
-             if (max_diff < factor) then
-                max_diff = factor
-                i1_max = i1
-                i2_max = i2
-                i3_max = i3
-             end if
-          end do
-       end do
-    end do
-
-!!!  print *,'iproc,i3xcsh,i3s,max_diff',iproc,i3xcsh,i3s,max_diff
-
-    if (nproc > 1) then
-       !extract the max
-       call MPI_ALLREDUCE(max_diff,diff_par,1,MPI_double_precision,  &
-            MPI_MAX,MPI_COMM_WORLD,ierr)
-    else
-       diff_par=max_diff
-    end if
-
-    if (iproc == 0) then
-       if (nproc == -1) then
-          if (diff_par > 1.e-10) then
-             write(unit=*,fmt="(1x,a,1pe20.12,a)") &
-                  trim(description) // '    Max diff:',diff_par,'   <<<< WARNING'
-             write(unit=*,fmt="(1x,a,1pe20.12)") &
-                  '      result:',density(i1_max,i2_max,i3_max),&
-                  '    original:',potential(i1_max,i2_max,i3_max)
-             write(*,'(a,3(i0,1x))') '  Max diff at: ',i1_max,i2_max,i3_max
-!!!           i3=i3_max
-!!!           i1=i1_max
-!!!           do i2=1,n02
-!!!              !do i1=1,n01
-!!!                 write(20,*)i1,i2,potential(i1,i2,i3),density(i1,i2,i3)
-!!!              !end do
-!!!           end do
-!!!           stop
-          else
-             write(unit=*,fmt="(1x,a,1pe20.12)") &
-                  trim(description) // '    Max diff:',diff_par
-          end if
-       else
-          if (diff_par > 1.e-10) then
-             write(unit=*,fmt="(1x,a,1pe20.12,a)") &
-                  trim(description) // '    Max diff:',diff_par,'   <<<< WARNING'
-          else
-             write(unit=*,fmt="(1x,a,1pe20.12)") &
-                  trim(description) //'    Max diff:',diff_par
-          end if
-       end if
-    end if
-
-    max_diff=diff_par
-
-  end subroutine compare
-!!***
-
-!!****f* PS_Check/test_functions
-!! FUNCTION
-!!    This subroutine builds some analytic functions that can be used for 
-!!    testing the poisson solver.
-!!    The default choice is already well-tuned for comparison.
-!!    WARNING: not all the test functions can be used for all the boundary conditions of
-!!    the poisson solver, in order to have a reliable analytic comparison.
-!!    The parameters of the functions must be adjusted in order to have a sufficiently localized
-!!    function in the isolated direction and an explicitly periodic function in the periodic ones.
-!!    Beware of the high-frequency components that may false the results when hgrid is too high.
-!! SOURCE
-!!
-  subroutine test_functions(geocode,ixc,n01,n02,n03,nspden,acell,a_gauss,hx,hy,hz,&
-       density,potential,rhopot,pot_ion,offset)
-    implicit none
-    character(len=1), intent(in) :: geocode
-    integer, intent(in) :: n01,n02,n03,ixc,nspden
-    real(kind=8), intent(in) :: acell,a_gauss,hx,hy,hz
-    real(kind=8), intent(out) :: offset
-    real(kind=8), dimension(n01,n02,n03), intent(out) :: pot_ion,potential
-    real(kind=8), dimension(n01,n02,n03,nspden), intent(out) :: density,rhopot
-    !local variables
-    integer :: i1,i2,i3,ifx,ify,ifz,i
-    real(kind=8) :: x1,x2,x3,length,denval,pi,a2,derf_tt,factor,r,r2
-    real(kind=8) :: fx,fx2,fy,fy2,fz,fz2,a,ax,ay,az,bx,by,bz,tt
-
-    if (trim(geocode) == 'P' .or. trim(geocode)=='W') then
-
-       !parameters for the test functions
-       length=acell
-       a=0.5d0/a_gauss**2
-       !test functions in the three directions
-       ifx=5
-       ify=5
-       ifz=5
-       !parameters of the test functions
-       ax=length
-       ay=length
-       az=length
-       bx=2.d0!real(nu,kind=8)
-       by=2.d0!real(nu,kind=8)
-       bz=2.d0
-
-!!!     !plot of the functions used
-!!!     do i1=1,n03
-!!!        x = hx*real(i1,kind=8)!valid if hy=hz
-!!!        y = hz*real(i1,kind=8) 
-!!!        call functions(x,ax,bx,fx,fx2,ifx)
-!!!        call functions(y,az,bz,fz,fz2,ifz)
-!!!        write(20,*)i1,fx,fx2,fz,fz2
-!!!     end do
-
-       !Initialization of density and potential
-       denval=0.d0 !value for keeping the density positive
-       do i3=1,n03
-          x3 = hz*real(i3-n03/2-1,kind=8)
-          call functions(x3,az,bz,fz,fz2,ifz)
-          do i2=1,n02
-             x2 = hy*real(i2-n02/2-1,kind=8)
-             call functions(x2,ay,by,fy,fy2,ify)
-             do i1=1,n01
-                x1 = hx*real(i1-n01/2-1,kind=8)
-                call functions(x1,ax,bx,fx,fx2,ifx)
-                do i=1,nspden
-                   density(i1,i2,i3,i) = 1.d0/real(nspden,kind=8)*(fx2*fy*fz+fx*fy2*fz+fx*fy*fz2)
-                end do
-                potential(i1,i2,i3) = -16.d0*datan(1.d0)*fx*fy*fz
-                denval=max(denval,-density(i1,i2,i3,1))
-             end do
-          end do
-       end do
-
-       if (ixc==0) denval=0.d0
-
-    else if (trim(geocode) == 'S') then
-       !parameters for the test functions
-       length=acell
-       a=0.5d0/a_gauss**2
-       !test functions in the three directions
-       ifx=5
-       ifz=5
-       !non-periodic dimension
-       ify=6
-       !parameters of the test functions
-       ax=length
-       az=length
-       bx=2.d0!real(nu,kind=8)
-       bz=2.d0!real(nu,kind=8)
-       !non-periodic dimension
-       ay=length
-       by=a
-
-       !Initialisation of density and potential
-       denval=0.d0 !value for keeping the density positive
-       do i3=1,n03
-          x3 = hz*real(i3-n03/2-1,kind=8)
-          call functions(x3,az,bz,fz,fz2,ifz)
-          do i2=1,n02
-             x2 = hy*real(i2-n02/2-1,kind=8)
-             call functions(x2,ay,by,fy,fy2,ify)
-             do i1=1,n01
-                x1 = hx*real(i1-n02/2-1,kind=8)
-                call functions(x1,ax,bx,fx,fx2,ifx)
-                do i=1,nspden
-                   density(i1,i2,i3,i) = &
-                        1.d0/real(nspden,kind=8)/(16.d0*datan(1.d0))*(fx2*fy*fz+fx*fy2*fz+fx*fy*fz2)
-                end do
-                potential(i1,i2,i3) = -fx*fy*fz
-                denval=max(denval,-density(i1,i2,i3,1))
-             end do
-          end do
-       end do
-
-       if (ixc==0) denval=0.d0
-
-    else if (trim(geocode) == 'F') then
-
-       !grid for the free BC case
-       !hgrid=max(hx,hy,hz)
-
-       pi = 4.d0*atan(1.d0)
-       a2 = a_gauss**2
-
-       !Normalization
-       factor = 1.d0/(a_gauss*a2*pi*sqrt(pi))
-       !gaussian function
-       do i3=1,n03
-          x3 = hz*real(i3-n03/2,kind=8)
-          do i2=1,n02
-             x2 = hy*real(i2-n02/2,kind=8)
-             do i1=1,n01
-                x1 = hx*real(i1-n01/2,kind=8)
-                r2 = x1*x1+x2*x2+x3*x3
-                do i=1,nspden
-                   density(i1,i2,i3,i) = 1.d0/real(nspden,kind=8)*max(factor*exp(-r2/a2),1d-24)
-                end do
-                r = sqrt(r2)
-                !Potential from a gaussian
-                if (r == 0.d0) then
-                   potential(i1,i2,i3) = 2.d0/(sqrt(pi)*a_gauss)
-                else
-                   call derf_ab(derf_tt,r/a_gauss)
-                   potential(i1,i2,i3) = derf_tt/r
-                end if
-             end do
-          end do
-       end do
-       
-       denval=0.d0
-
-    else
-
-       print *,'geometry code not admitted',geocode
-       stop
-
-    end if
-
-  ! For ixc/=0 the XC potential is added to the solution, and an analytic comparison is no more
-  ! possible. In that case the only possible comparison is between the serial and the parallel case
-  ! To ease the comparison between the serial and the parallel case we add a random pot_ion
-  ! to the potential.
-
-    if (denval /= 0.d0) then
-       rhopot(:,:,:,:) = density(:,:,:,:) + denval +1.d-14
-    else
-       rhopot(:,:,:,:) = density(:,:,:,:) 
-    end if
-
-    offset=0.d0
-    do i3=1,n03
-       do i2=1,n02
-          do i1=1,n01
-             tt=abs(dsin(real(i1+i2+i3,kind=8)+.7d0))
-             pot_ion(i1,i2,i3)=tt
-             offset=offset+potential(i1,i2,i3)
-             !add the case for offset in the surfaces case 
-             !(for periodic case it is absorbed in offset)
-             if (geocode == 'S' .and. denval /= 0.d0) then
-                x2 = hy*real(i2-1,kind=8)-0.5d0*acell+0.5d0*hy
-                potential(i1,i2,i3)=potential(i1,i2,i3)&
-                     -8.d0*datan(1.d0)*denval*real(nspden,kind=8)*(x2**2+0.25d0*acell**2)
-                !this stands for
-                !denval*2pi*Lx*Lz/Ly^2(y^2-Ly^2/4), less accurate in hgrid
-             end if
-
-!!!           if (rhopot(i1,i2,i3,1) <= 0.d0) then
-!!!              print *,i1,i2,i3,rhopot(i1,i2,i3,1),denval
-!!!           end if
-          end do
-       end do
-    end do
-    if (denval /= 0.d0) density=rhopot
-    offset=offset*hx*hy*hz
-
-    !print *,'offset',offset
-
-  end subroutine test_functions
-
-
-  subroutine functions(x,a,b,f,f2,whichone)
-    implicit none
-    integer, intent(in) :: whichone
-    real(kind=8), intent(in) :: x,a,b
-    real(kind=8), intent(out) :: f,f2
-    !local variables
-    real(kind=8) :: r,r2,y,yp,ys,factor,pi,g,h,g1,g2,h1,h2
-    real(kind=8) :: length,frequency,nu,sigma,agauss
-
-    pi = 4.d0*datan(1.d0)
-    select case(whichone)
-    case(1)
-       !constant
-       f=1.d0
-       f2=0.d0
-    case(2)
-       !gaussian of sigma s.t. a=1/(2*sigma^2)
-       r2=a*x**2
-       f=dexp(-r2)
-       f2=(-2.d0*a+4.d0*a*r2)*dexp(-r2)
-    case(3)
-       !gaussian "shrinked" with a=length of the system
-       length=a
-       r=pi*x/length
-       y=dtan(r)
-       yp=pi/length*1.d0/(dcos(r))**2
-       ys=2.d0*pi/length*y*yp
-       factor=-2.d0*ys*y-2.d0*yp**2+4.d0*yp**2*y**2
-       f2=factor*dexp(-y**2)
-       f=dexp(-y**2)
-    case(4)
-       !cosine with a=length, b=frequency
-       length=a
-       frequency=b
-       r=frequency*pi*x/length
-       f=dcos(r)
-       f2=-(frequency*pi/length)**2*dcos(r)
-    case(5)
-       !exp of a cosine, a=length
-       nu=2.d0
-       r=pi*nu/a*x
-       y=dcos(r)
-       yp=dsin(r)
-       f=dexp(y)
-       factor=(pi*nu/a)**2*(-y+yp**2)
-       f2=factor*f
-    case(6)
-       !gaussian times "shrinked" gaussian, sigma=length/10
-       length=a
-       r=pi*x/length
-       y=dtan(r)
-       yp=pi/length*1.d0/(dcos(r))**2
-       ys=2.d0*pi/length*y*yp
-       factor=-2.d0*ys*y-2.d0*yp**2+4.d0*yp**2*y**2
-       g=dexp(-y**2)
-       g1=-2.d0*y*yp*g
-       g2=factor*dexp(-y**2)
-       
-       sigma=length/10
-       agauss=0.5d0/sigma**2
-       r2=agauss*x**2
-       h=dexp(-r2)
-       h1=-2.d0*agauss*x*h
-       h2=(-2.d0*agauss+4.d0*agauss*r2)*dexp(-r2)
-       f=g*h
-       f2=g2*h+g*h2+2.d0*g1*h1
-    case(7)
-       !sine with a=length, b=frequency
-       length=a
-       frequency=b
-       r=frequency*pi*x/length
-       f=dsin(r)
-       f2=-(frequency*pi/length)**2*dsin(r)
-    end select
-
-  end subroutine functions
-
-
-end program PS_Check
-!!***
-=======
    use module_base
    use module_interfaces
    use module_xc
@@ -1421,7 +598,8 @@
       real(kind=8) :: x1,x2,x3,length,denval,pi,a2,derf_tt,factor,r,r2
       real(kind=8) :: fx,fx2,fy,fy2,fz,fz2,a,ax,ay,az,bx,by,bz,tt
 
-      if (trim(geocode) == 'P') then
+    if (trim(geocode) == 'P' .or. trim(geocode)=='W') then
+
          !parameters for the test functions
          length=acell
          a=0.5d0/a_gauss**2
@@ -1673,5 +851,4 @@
 
    END PROGRAM PS_Check
    !!***
->>>>>>> 09fa458d
-
+
