!> @file
!!  Use integral form for Poisson solver
!! @author
!!    Copyright (c) 2010-2013 BigDFT group
!!    This file is distributed under the terms of the
!!    GNU General Public License, see ~/COPYING file
!!    or http://www.gnu.org/copyleft/gpl.txt .
!!    For the list of contributors, see ~/AUTHORS 


!> Program using the integral form for the Poisson solver
program PS_Integral

  use Poisson_Solver
  use yaml_output
  use dynamic_memory
  use m_profiling

  implicit none
  integer :: n_points, n_range, n_scf, itype_scf
  integer, dimension(1:7) :: n_points_list = 0
  real(dp) :: hgrid, dx!, t0, t1
  real(dp), dimension(7) :: pgauss
  real(dp), dimension(:), allocatable :: x_scf
  real(dp), dimension(:,:), allocatable :: y_scf
  !real(dp), dimension(-n_range:n_range) :: work
  !real(dp), dimension(-n_range:n_range) :: kernel_scf
  !real(dp), dimension(-n_range:n_range) :: work
  real(dp), dimension(:), allocatable :: work
  !real(dp), dimension(-n_range:n_range) :: kernel_scf
  real(dp), dimension(:), allocatable :: kernel_scf
  real(dp), dimension(:,:), allocatable :: analytic_vs_naive, gaussian
  real(dp), dimension(:,:,:), allocatable :: multiple_naive, analytic_integral_result, timings
  !local variables
  character(len=*), parameter :: subname='PS_Integral'
  integer :: i,i_stat,j,k!,n_iter,_kern
  !real(dp) :: p0_cell,p0gauss,absci,kern,moment
  character(len=64) :: chain
  !character(len=*) :: chain
  logical :: timings_switch = .false. 
  real(dp), dimension(0:2048) :: fISF

  integer :: n1,n1_old,n2,n2_old,n3,n3_old,nb1,nb2,nb3,itype,nd,i_all,nrange
  real(dp) :: hx,x,hy,y,hz,z,dy,dz,xgauss,ygauss,theta,sum,sum2,sumx,sumx2,sumy,sumy2,xmin,xmax,ymin,ymax,shift
  real(dp), dimension(:), allocatable :: x_phi
  real(dp), dimension(:,:), allocatable :: y_phi
  real(dp), dimension(:,:,:), allocatable :: psifscf,psifscfold,psi_w,psi_w2,dx_field,dy_field
  real(dp), external :: lr_gauss

  call f_lib_initialize()

  call f_malloc_set_status(memory_limit=0.e0)

  call f_routine(id=subname)
!!$  include 'lazy_ISF_8_2048.inc'
!!$  include 'lazy_ISF_14_2048.inc'
!!$  include 'lazy_ISF_16_2048.inc'
!!$  include 'lazy_ISF_20_2048.inc'
!!$  include 'lazy_ISF_24_2048.inc'
!!$  include 'lazy_ISF_30_2048.inc'
!!$  include 'lazy_ISF_40_2048.inc'
!!$  include 'lazy_ISF_50_2048.inc'
!!$  include 'lazy_ISF_60_2048.inc'
!!$  include 'lazy_ISF_100_2048.inc'

!!$  interface 
!!$     subroutine my_analytic_integral(alpha,ntot,m,fwork,fISF,argument_nf)
!!$       use module_base
!!$       implicit none
!!$       integer, intent(in) :: ntot,m
!!$       real(dp), intent(in) :: alpha
!!$       real(dp), dimension(0:ntot), intent(inout) :: fwork
!!$       real(dp), dimension(0:2048), intent(in) :: fISF
!!$       integer, optional, intent(in) :: argument_nf  
!!$     end subroutine my_analytic_integral
!!$  end interface

  !pgauss = 1.0e21_dp
  hgrid = 1.0_dp


  call get_command_argument(1,chain)
  if(trim(chain)=='') then
     write(*,'(1x,a)')&
          'Usage: ./PS_Integral itype_scf [timings]'
     stop
  end if
  read(unit=chain,fmt=*) itype_scf

  call get_command_argument(2,chain)
  if(trim(chain)=='') then
     timings_switch = .false.
  else if (trim(chain)=='timings') then
     timings_switch = .true.
  else 
     write(*,'(1x,a)')&
          'Usage: ./PS_Integral itype_scf [timings]'
     stop
  end if

  !itype_scf = 14

  !Only itype=8,14,16,20,24,30,40,50,60,100
  call four_isf_coeffs(itype_scf,fISF)

!!$  select case(itype_scf)
!!$  case(8)
!!$     fISF => fISF8   
!!$  case(14)
!!$     fISF => fISF14
!!$  case(16)
!!$     fISF => fISF16
!!$  case(20)
!!$     fISF => fISF20    
!!$  case(24)
!!$     fISF => fISF24
!!$  case(30)
!!$     fISF => fISF30
!!$  case(40)
!!$     fISF => fISF40
!!$  case(50)
!!$     fISF => fISF50
!!$  case(60)
!!$     fISF => fISF60
!!$  case(100)
!!$     fISF => fISF100
!!$  case default
!!$     print *,"Only interpolating functions 8, 14, 16, 20, 24, 30, 40, 50, 60, 100"
!!$     stop
!!$  end select

  n_range=2*itype_scf  

  print *,'here'


  !testing interpolate
hx=0.1
dx=1.0
hy=0.1
  dy=0.0!-0.44
  hz=0.2
  dz=0.0!0.55
n1_old=22
n1=22
n2_old=22
n2=22
  n3_old=8
  n3=8
  nb1=0
  nb2=0
  nb3=0

  itype=16
  nd=2**20

allocate(dx_field(-nb1:2*n1_old+1+nb1,-nb2:2*n2_old+1+nb2,1+ndebug),stat=i_stat)
allocate(dy_field(-nb1:2*n1_old+1+nb1,-nb2:2*n2_old+1+nb2,1+ndebug),stat=i_stat)

dx_field=dx/hx


!1d
   allocate(psifscfold(-nb1:2*n1_old+1+nb1,-nb2:2*n2_old+1+nb2,1+ndebug),stat=i_stat)
  call memocc(i_stat,psifscfold,'psifscfold',subname)
   allocate(psi_w(-nb1:2*n1+1+nb1,-nb2:2*n2_old+1+nb2,1+ndebug),stat=i_stat)
  call memocc(i_stat,psi_w,'psi_w',subname)
   allocate(psi_w2(-nb1:2*n1+1+nb1,-nb2:2*n2+1+nb2,1+ndebug),stat=i_stat)
   call memocc(i_stat,psi_w,'psi_w',subname)
   allocate(psifscf(-nb1:2*n1+1+nb1,-nb2:2*n2_old+1+nb2,1+ndebug),stat=i_stat)
  call memocc(i_stat,psifscf,'psifscf',subname)

!   allocate(psifscfold(-nb1:2*n1_old+1+nb1,-nb2:2*n2_old+1+nb2,-nb3:2*n3_old+1+nb3+ndebug),stat=i_stat)
!   call memocc(i_stat,psifscfold,'psifscfold',subname)
!   allocate(psi_w(-nb1:2*n1+1+nb1,-nb2:2*n2_old+1+nb2,-nb3:2*n3_old+1+nb3+ndebug),stat=i_stat)
!   call memocc(i_stat,psi_w,'psi_w',subname)
!   allocate(psi_w2(-nb1:2*n1+1+nb1,-nb2:2*n2+1+nb2,-nb3:2*n3_old+1+nb3+ndebug),stat=i_stat)
!   call memocc(i_stat,psi_w2,'psi_w2',subname)
!   allocate(psifscf(-nb1:2*n1+1+nb1,-nb2:2*n2+1+nb2,-nb3:2*n3+1+nb3+ndebug),stat=i_stat)
!   call memocc(i_stat,psifscf,'psifscf',subname)

  ! fill psifscfold with a gaussian
  x=-n1_old*hx!0.d0
  do i=0,2*n1_old+1
    y=-n2_old*hy!0.d0
    xgauss=lr_gauss(x,0.0d0,0.7d0)!lr_gauss(x,1.7d0,1.4d0)
    do j=0,2*n2_old+1
       z=0.d0
       !ygauss=lr_gauss(y,0.0d0,0.7d0)
       ygauss=lr_gauss(y,-0.3d0,1.4d0)
       do k=1,1!1,2*n3_old+1
          psifscfold(j,i,k)=xgauss!*ygauss!*lr_gauss(z,1.4d0,2.1d0)
theta=35.0_gp*(4.0_gp*atan(1.d0)/180.0_gp) !in degrees(converted)
dx_field(i,j,k) =x*cos(theta)-y*sin(theta)-x
!dy_field(i,j,k) =x*sin(theta)+y*cos(theta)-y
dy_field(j,i,k) =((1.0d0/cos(theta))-1.0d0)*y+tan(theta)*x
          !write(100,*) x,y,z,psifscfold(i,j,k),dx_field(i,j,k),dy_field(i,j,k)!,psifscf(i,j,k)
          z=z+hz
       end do
       !!write(100,*) ''
       y=y+hy
    end do
    !write(100,*) ''
    x=x+hx
  end do

  ! make an empty border
  do i=0,2*n1_old+1
     psifscfold(i,0,1) = 0.0_gp
     psifscfold(i,2*n2_old,1) = 0.0_gp
     psifscfold(i,2*n2_old+1,1) = 0.0_gp
     dy_field(i,0,1) = 0.0_gp
     dy_field(i,2*n2_old,1) = 0.0_gp
     dy_field(i,2*n2_old+1,1) = 0.0_gp
     dx_field(i,0,1) = 0.0_gp
     dx_field(i,2*n2_old,1) = 0.0_gp
     dx_field(i,2*n2_old+1,1) = 0.0_gp
  end do

  do j=0,2*n2_old+1
     psifscfold(0,j,1) = 0.0_gp
     psifscfold(2*n1_old,j,1) = 0.0_gp
     psifscfold(2*n1_old+1,j,1) = 0.0_gp
     dy_field(0,j,1) = 0.0_gp
     dy_field(2*n1_old,j,1) = 0.0_gp
     dy_field(2*n1_old+1,j,1) = 0.0_gp
     dx_field(0,j,1) = 0.0_gp
     dx_field(2*n1_old,j,1) = 0.0_gp
     dx_field(2*n1_old+1,j,1) = 0.0_gp
  end do
  
!!$     allocate(x_phi(0:nd+ndebug),stat=i_stat )
!!$     call memocc(i_stat,x_phi,'x_phi',subname)

  x_phi=f_malloc(bounds=(/0.to.nd/),id='x_phi')

  allocate(y_phi(0:nd,2+ndebug) ,stat=i_stat )
  call memocc(i_stat,y_phi,'y_phi',subname)

  print *, " scaling function for interpolation "

!    call scaling_function(itype,nd,nrange,x_phi,y_phi) 
!cut the size of the array to exclude points outside support
  call my_scaling_function4b2B(itype,nd,nrange,x_phi,y_phi)  
  !    if( abs(y_phi(nd/2)-1)>1.0e-10 ) then
  do i=0,nd
 ! if (abs(y_phi(i)-0.97821193752582369d0) <= 1.d-5) then
 !    print *,'hello',x_phi(i),y_phi(i)
 ! end if
  shift=-0.1111450195312500d0
  if (real(nint(x_phi(i)+shift,kind=8)) == x_phi(i)+shift) then
<<<<<<< HEAD
     print *,x_phi(i),y_phi(i,2)
=======
     print *,x_phi(i),y_phi(i,:)
>>>>>>> 7a58caba
  end if
!    write(17,*)i,x_phi(i),y_phi(i)
  end do
  call scaling_function4b2B_again(itype,nd,nrange,x_phi,y_phi)
  do i=0,nd
<<<<<<< HEAD
    write(17,*)i,x_phi(i),y_phi(i,1)
    if (real(nint(x_phi(i),kind=8)) == x_phi(i)) then
       print *,x_phi(i),y_phi(i,1)
=======
    write(17,*)i,x_phi(i),y_phi(i,:)
    if (real(nint(x_phi(i),kind=8)) == x_phi(i)) then
       print *,x_phi(i),y_phi(i,:)
>>>>>>> 7a58caba
    end if
  end do

!      stop " wrong scaling function 4b2B: not a centered one "
!    endif

  call f_free(x_phi)

stop
!    i_all=-product(shape(x_phi))*kind(x_phi)
!    deallocate(x_phi,stat=i_stat)
!    call memocc(i_stat,i_all,'x_phi',subname)

!call interpolate_and_transpose(h,t0,nphi,nrange,phi,ndat,nin,psi_in,nout,psi_out)

!1d
!call my_interpolate_and_transpose(dx/hx,nd,nrange,y_phi,1,&
!         (2*n1_old+2+2*nb1),psifscfold,(2*n1+2+2*nb1),psifscf)

!!  print *,'interpolating first dimension...'
!!    call morph_and_transpose(dx_field/hx,nd,nrange,y_phi,(2*n2_old+2+2*nb2),&
!!         (2*n1_old+2+2*nb1),psifscfold,(2*n1+2+2*nb1),psi_w)
!!
!!    call morph_and_transpose(dx_field/hx,nd,nrange,y_phi,(2*n2_old+2+2*nb2),&
!!         (2*n1_old+2+2*nb1),dy_field,(2*n1+2+2*nb1),psifscf)


  ! make an empty border
  do j=0,2*n2_old+1
     psi_w(j,0,1) = 0.0_gp
     psi_w(j,2*n1_old,1) = 0.0_gp
     psi_w(j,2*n1_old+1,1) = 0.0_gp
     psifscf(j,0,1) = 0.0_gp
     psifscf(j,2*n1_old,1) = 0.0_gp
     psifscf(j,2*n1_old+1,1) = 0.0_gp
  end do

  do i=0,2*n1_old+1
     psi_w(0,i,1) = 0.0_gp
     psi_w(2*n2_old,i,1) = 0.0_gp
     psi_w(2*n2_old+1,i,1) = 0.0_gp
     psifscf(0,i,1) = 0.0_gp
     psifscf(2*n2_old,i,1) = 0.0_gp
     psifscf(2*n2_old+1,i,1) = 0.0_gp
  end do

  x=-n1_old*hx!0.d0
  do i=0,2*n1+1
    y=-n2_old*hy!0.d0
    do j=0,2*n2+1
       z=0.d0
       do k=1,1!1,2*n3+1
          write(103,*) x,y,z,psi_w(j,i,k)
          z=z+hz
       end do
       y=y+hy
    end do
    write(103,*) ''
    x=x+hx
  end do

  x=-n1_old*hx!0.d0
  do i=0,2*n1_old+1
    y=-n2_old*hy!0.d0
    do j=0,2*n2_old+1
       z=0.d0
       do k=1,1!1,2*n3_old+1
          write(100,*) x,y,z,psifscfold(i,j,k),dx_field(i,j,k),psifscf(j,i,k),dy_field(j,i,k)
          z=z+hz
       end do
       !write(100,*) ''
       y=y+hy
    end do
    write(100,*) ''
    x=x+hx
  end do



!!!print*,'...interpolating second dimension...'
!!    call morph_and_transpose(dy_field/hy,nd,nrange,y_phi,(2*n1+2+2*nb1),&
!!         (2*n2_old+2+2*nb2),psi_w,(2*n2+2+2*nb2),psi_w2)

  x=-n1_old*hx!0.d0
  do i=0,2*n1+1
    y=-n2_old*hy!0.d0
    do j=0,2*n2+1
       z=0.d0
       do k=1,1!1,2*n3+1
          write(101,*) x,y,z,psi_w2(i,j,k)
          z=z+hz
       end do
       y=y+hy
    end do
    x=x+hx
  end do

deallocate(dy_field)
deallocate(dx_field)


  ! original norm
  sum=0.d0
  sum2=0.d0
  sumx=0.d0
  sumx2=0.d0
  sumy=0.d0
  sumy2=0.d0
  z=0.d0
  k=1
  xmin=-n1_old*hx
  xmax=-n1_old*hx+(2*n1_old)*hx
  ymin=-n2_old*hy
  ymax=-n2_old*hx+(2*n2_old)*hy

!ignore last rows so that we have a properly symmetric grid
  sum = sum+psifscfold(0,0,k)+psifscfold(2*n1_old,0,k)+psifscfold(2*n1_old,2*n2_old,k)+psifscfold(0,2*n2_old,k)
  sum2 = sum2+psi_w2(0,0,k)+psi_w2(2*n1_old,0,k)+psi_w2(2*n1_old,2*n2_old,k)+psi_w2(0,2*n2_old,k)
  sumx = sumx+xmin*psifscfold(0,0,k)+xmax*psifscfold(2*n1_old,0,k)&
     +xmax*psifscfold(2*n1_old,2*n2_old,k)+xmin*psifscfold(0,2*n2_old,k)
  sumx2 = sumx2+xmin*psi_w2(0,0,k)+xmax*psi_w2(2*n1_old,0,k)+xmax*psi_w2(2*n1_old,2*n2_old,k)+xmin*psi_w2(0,2*n2_old,k)
  sumy = sumy+ymin*psifscfold(0,0,k)+ymin*psifscfold(2*n1_old,0,k)&
     +ymax*psifscfold(2*n1_old,2*n2_old,k)+ymax*psifscfold(0,2*n2_old,k)
  sumy2 = sumy2+ymin*psi_w2(0,0,k)+ymin*psi_w2(2*n1_old,0,k)+ymax*psi_w2(2*n1_old,2*n2_old,k)+ymax*psi_w2(0,2*n2_old,k)
print*,sumx,xmin,xmax,psifscfold(0,0,k),psifscfold(2*n1_old,0,k),psifscfold(2*n1_old,2*n2_old,k),psifscfold(0,2*n2_old,k)
  x=-n1_old*hx+hx
  do i=1,2*n1_old-1
    sum = sum+2.0d0*(psifscfold(i,0,k)+psifscfold(i,2*n2_old,k))
    sum2 = sum2+2.0d0*(psi_w2(i,0,k)+psi_w2(i,2*n2_old,k))
    sumx = sumx+2.0d0*x*(psifscfold(i,0,k)+psifscfold(i,2*n2_old,k))
    sumx2 = sumx2+2.0d0*x*(psi_w2(i,0,k)+psi_w2(i,2*n2_old,k))
    sumy = sumy+2.0d0*(ymin*psifscfold(i,0,k)+ymax*psifscfold(i,2*n2_old,k))
    sumy2 = sumy2+2.0d0*(ymin*psi_w2(i,0,k)+ymax*psi_w2(i,2*n2_old,k))
    x=x+hx
  end do

  y=-n2_old*hx+hx
  do j=1,2*n2_old-1
    sum = sum+2.0d0*(psifscfold(0,j,k)+psifscfold(2*n1_old,j,k))
    sum2 = sum2+2.0d0*(psi_w2(0,j,k)+psi_w2(2*n1_old,j,k))
    sumx = sumx+2.0d0*(xmin*psifscfold(0,j,k)+xmax*psifscfold(2*n1_old,j,k))
    sumx2 = sumx2+2.0d0*(xmin*psi_w2(0,j,k)+xmax*psi_w2(2*n1_old,j,k))
    sumy = sumy+2.0d0*y*(psifscfold(0,j,k)+psifscfold(2*n1_old,j,k))
    sumy2 = sumy2+2.0d0*y*(psi_w2(0,j,k)+psi_w2(2*n1_old,j,k))
    y=y+hy
  end do

  x=-n1_old*hx+hx
  do i=1,2*n1_old-1
    y=-n2_old*hy+hy
    do j=1,2*n2_old-1
       sum = sum + 4.0d0*psifscfold(i,j,k)
       sum2 = sum2 + 4.0d0*psi_w2(i,j,k)
       sumx = sumx + 4.0d0*x*psifscfold(i,j,k)
       sumx2 = sumx2 + 4.0d0*x*psi_w2(i,j,k)
       sumy = sumy + 4.0d0*y*psifscfold(i,j,k)
       sumy2 = sumy2 + 4.0d0*y*psi_w2(i,j,k)
       y=y+hy
    end do
    x=x+hx
  end do

  sum=sum*0.25d0*hx*hy
  sum2=sum2*0.25d0*hx*hy
  sumx=sumx*0.25d0*hx*hy
  sumx2=sumx2*0.25d0*hx*hy
  sumy=sumy*0.25d0*hx*hy
  sumy2=sumy2*0.25d0*hx*hy

  print*,'norm in',sum,'norm out',sum2
  print*,'x in',sumx,'x out',sumx2,'y in',sumy,'y out',sumy2,'x/y in',sumx/sumy,'x/y out',sumx2/sumy2


stop

!!print*,'interpolating first dimension...'
!!    call my_interpolate_and_transpose(dx/hx,nd,nrange,y_phi,(2*n3_old+2+2*nb3)*(2*n2_old+2+2*nb2),&
!!         (2*n1_old+2+2*nb1),psifscfold,(2*n1+2+2*nb1),psi_w)
!!
!!  print *,'...interpolating second dimension...'
!!  call my_interpolate_and_transpose(dy/hy,nd,nrange,y_phi,(2*n3_old+2+2*nb3)*(2*n1+2+2*nb1),&
!!         (2*n2_old+2+2*nb2),psi_w,(2*n2+2+2*nb2),psi_w2) 
!!
!!  print *,'...interpolating third dimension...'
!!  call my_interpolate_and_transpose(dz/hz,nd,nrange,y_phi,(2*n2+2+2*nb2)*(2*n1+2+2*nb1),&
!!    (2*n3_old+2+2*nb3),psi_w2,(2*n3+2+2*nb3),psifscf) 
!!
!!  print *,'done'

  !print psifscf to check
  !x=0.d0
  !do i=0,2*n1+1
  !  write(101,*) x,psifscf(i,1,1)
  !  x=x+hx
  !end do

  x=0.d0
  do i=0,2*n1+1
    y=0.d0
    do j=0,2*n2+1
       z=0.d0
       do k=1,2*n3+1
          write(101,*) x,y,z,psifscf(i,j,k)
          z=z+hz
       end do
       y=y+hy
    end do
    x=x+hx
  end do

  i_all=-product(shape(psifscf))*kind(psifscf)
  deallocate(psifscf,stat=i_stat)
  call memocc(i_stat,i_all,'psifscf',subname)



  i_all=-product(shape(psifscfold))*kind(psifscfold)
  deallocate(psifscfold,stat=i_stat)
  call memocc(i_stat,i_all,'psifscfold',subname)

  i_all=-product(shape(psi_w2))*kind(psi_w2)
  deallocate(psi_w2,stat=i_stat)
  call memocc(i_stat,i_all,'psi_w2',subname)

  i_all=-product(shape(psi_w))*kind(psi_w)
  deallocate(psi_w,stat=i_stat)
  call memocc(i_stat,i_all,'psi_w',subname)

  i_all=-product(shape(y_phi))*kind(y_phi)
  deallocate(y_phi,stat=i_stat)
  call memocc(i_stat,i_all,'y_phi',subname)

  stop
  !end testing interpolate


  !Allocations
  work      =f_malloc(bounds=(/-n_range .to. n_range /),id='work')
  print *,'test'
  kernel_scf=f_malloc(bounds=(/-n_range .to. n_range /),id='kernel_scf')

  !allocate(work(-n_range:n_range), stat=i_stat)
  !allocate(kernel_scf(-n_range:n_range), stat=i_stat)


  !Convergence test for the subroutine gauss_conv_scf 
  !with 6 different values of n_points and 7 different pgauss
  multiple_naive=f_malloc(lbounds=(/1,1,-n_range/),ubounds=(/6,7,n_range/),id='multiple_naive',routine_id=subname)
  timings       =f_malloc((/2,7,7/),id='timings')
!  allocate(multiple_naive(1:6,1:7,-n_range:n_range), stat = i_stat) 
!  allocate(timings(1:2,1:7,1:7), stat = i_stat)
  timings = 0.0_dp

  n_points_list = (/ 2, 8, 32, 64, 256, 512, 0 /) 



  do i=1,6

     !n_points_list(i) = 8*2**i
     n_points = n_points_list(i)

     !Number of integration points = 2*itype_scf*n_points
     n_scf=2*itype_scf*n_points

     !Other allocations
     x_scf=f_malloc(bounds=(/0.to.n_scf/),id='x_scf')
     y_scf=f_malloc(bounds=(/0.to.n_scf,1.to.2/),id='y_scf')
     gaussian=f_malloc(bounds=(/1 .to. 7, 0 .to. n_scf/),id='gaussian')
     !allocate(x_scf(0:n_scf),stat=i_stat)
     !allocate(y_scf(0:n_scf),stat=i_stat)
     !allocate(gaussian(1:7,0:n_scf),stat=i_stat)

     !Build the scaling function
     call scaling_function(itype_scf,n_scf,n_range,x_scf,y_scf)

     !Step grid for the integration
     dx = real(n_range,dp)/real(n_scf,dp)

     do j = 7,7!1,7
        !pgauss(j) = real(2.0,dp)**(2*jx-3)*(8.0/real(itype_scf,dp))**2
        !pgauss(j) = 1.0e-8_dp*2.0_dp**(6*(j-1))
        pgauss(j) = 8.0e-3_dp*1.25_dp**(6*(j-1))
        !compare the gaussians together
!        n_range=200
        if (i==1) call discretize_gaussian(n_range,1.d0,pgauss(j),0.1_gp,&
             hgrid,'gaussian'//trim(adjustl(yaml_toa(j))))
     end do

!stop
!!$     if (i == 6) then
!!$        do j = 1,7
!!$           !Test: is the width of the Gaussian ok?
!!$           kern = 0.0_dp
!!$           do k=0,n_scf
!!$              gaussian(j,k) = dexp(-pgauss(j)*(hgrid*x_scf(k))**2) ! <<< For subsequent plotting purposes...
!!$              absci = x_scf(k)
!!$              absci = absci*absci*hgrid**2
!!$              kern = kern + dexp(-pgauss(j)*absci)
!!$           end do
!!$           kern = kern*dx
!!$           write(*,'(a28,1pe9.3,a7,1pe23.16)') 'Gaussian test ---> pgauss = ', pgauss(j), ' err = ', &
!!$                abs(kern-sqrt(4*datan(1.d0)/pgauss(j)))
!!$        end do
!!$        ! plot to file the Gaussian & the scaling function 
!!$        ! >>> only in the case of the highest n_points <<<
!!$        write(chain,'(a18)') 'gauss_scf_plot.out'
!!$        !write(chain,j)
!!$        open(unit=51, file = chain, status = 'unknown')
!!$        write(51, *) '# The columns correspond to x_scf, y_scf, gaussian(pgauss),'
!!$        write(51, '(a18,7(1pe11.3))') '# where pgauss =', pgauss(:)
!!$        write(51, *) ''
!!$        do k = 0, n_scf
!!$           write(51, '(9(1pe21.12e3))') x_scf(k), y_scf(k), &
!!$                gaussian(1,k), gaussian(2,k), gaussian(3,k), &
!!$                gaussian(4,k), gaussian(5,k), gaussian(6,k), gaussian(7,k)
!!$        end do
!!$        close(51) 
!!$     end if
!!$
!!$
!!$     ! !Test: is the norm of the ISF correct?
!!$     ! kern = 0.0_dp
!!$     ! do k=0,n_scf
!!$     !    kern = kern + y_scf(k)
!!$     ! end do
!!$     ! kern = kern*dx
!!$     ! write(*,*) 'ISF test      --->', pgauss, kern
!!$
!!$     do j = 1,7
!!$        !template: gauss_conv_scf(itype_scf,pgauss,hgrid,dx,n_range,n_scf,x_scf,y_scf,kernel_scf,work)
!!$        call cpu_time(t0)
!!$        if (i == 1 .and. timings_switch) then
!!$           do k = 1,1000
!!$              call my_gauss_conv_scf(itype_scf, pgauss(j),0.0_dp, hgrid, dx, n_range, n_scf, x_scf, y_scf, kernel_scf, work)
!!$           end do
!!$        else
!!$           call my_gauss_conv_scf(itype_scf, pgauss(j),0.0_dp, hgrid, dx, n_range, n_scf, x_scf, y_scf, kernel_scf, work)
!!$        end if
!!$        call cpu_time(t1)
!!$        timings(1,i,j) = t1-t0
!!$        !stores the result in multiple_naive
!!$        multiple_naive(i,j,:) = kernel_scf(:)
!!$     end do

     
   call f_free(x_scf)
   call f_free(y_scf)
   call f_free(gaussian)
   !deallocate(x_scf, stat = i_stat)
   !deallocate(y_scf, stat = i_stat)

  end do

!!$  do j = 1,7
!!$     write(chain,'(a28,i1,a4)') 'gauss_conv_scf_integral_plot', j, '.out'
!!$     !write(chain,j)
!!$     open(unit=51, file = chain, status = 'unknown')
!!$     write(51, *) '# pgauss =', pgauss(j)
!!$     write(51, *) '# 1st column    >>> k in [-n_range:n_range]'
!!$     write(51, *) '# other columns >>> ', &
!!$          'naive integrals with no. of integration points = 2*itype_scf*N, where N =', n_points_list(1:6)
!!$     write(51, *) ' '
!!$     do k = -n_range, n_range
!!$        write(51, '(i4, 6(1pe21.12e3))') k, &
!!$             multiple_naive(1,j,k), & 
!!$             multiple_naive(2,j,k), &
!!$             multiple_naive(3,j,k), &
!!$             multiple_naive(4,j,k), &
!!$             multiple_naive(5,j,k), &
!!$             multiple_naive(6,j,k)
!!$     end do
!!$     close(51)
!!$  end do
!!$
!!$
!!$  ! Evaluate the absolute error with respect to the integral computed with the highest n_points
!!$  do i = 1,5
!!$     do j = 1,7
!!$        do k = -n_range, n_range
!!$           multiple_naive(i,j,k) = abs(multiple_naive(i,j,k)-multiple_naive(6,j,k))
!!$        end do
!!$     end do
!!$  end do
!!$
!!$
!!$
!!$  ! write(chain,'(a26)') 'naive_integral_summary.out'
!!$  ! open(unit=52, file = chain, status = 'replace', position = 'append')
!!$  ! write(52, *) '# 1st column    >>> log10(pgauss)'
!!$  ! write(52, *) '# other columns >>> ', &
!!$  !      'maxval(abs("integral with 2*itype_scf*512 points" - "integral with 2*itype_scf*N points")), where N =', n_points_list(1:5)
!!$  ! write(52, *) ' '
!!$  ! do j = 1,7
!!$  !    write(52, '(1pe10.3,5(1pe20.12e3))') log10(pgauss(j)), &
!!$  !         maxval(multiple_naive(1,j,:)), &
!!$  !         maxval(multiple_naive(2,j,:)), &
!!$  !         maxval(multiple_naive(3,j,:)), &
!!$  !         maxval(multiple_naive(4,j,:)), &
!!$  !         maxval(multiple_naive(5,j,:))
!!$  !    !maxval(multiple_naive(6,j,:))
!!$  ! end do
!!$  ! close(52)
!!$
!!$
!!$  write(chain,'(a26)') 'naive_integral_summary.out'
!!$  open(unit=52, file = chain, status = 'replace', position = 'append')
!!$  write(52, *) '# 1st column    >>> N (N.B.: the no. of integration points is = 2*itype_scf*N)'
!!$  write(52, *) '# other columns >>> ', &
!!$       'maxval(abs("integral with 2*itype_scf*512 points" - "integral with 2*itype_scf*N points"))'
!!$  write(52, *) '# for pgauss =', pgauss(1:7)
!!$  write(52, *) ' '
!!$  do i = 1,5
!!$     !(i3,7(1pe20.12e3)
!!$     write(52, '(i3, 7(1pe21.12e3))') n_points_list(i), &
!!$          maxval(multiple_naive(i,1,:)), &
!!$          maxval(multiple_naive(i,2,:)), &
!!$          maxval(multiple_naive(i,3,:)), &
!!$          maxval(multiple_naive(i,4,:)), &
!!$          maxval(multiple_naive(i,5,:)), &
!!$          maxval(multiple_naive(i,6,:)), &
!!$          maxval(multiple_naive(i,7,:))
!!$     !maxval(multiple_naive(6,j,:))
!!$  end do
!!$  close(52)


  ! Convergence test for my_analytic_integral routine
  analytic_integral_result=f_malloc((/7,7,n_range+1/),lbounds=(/1,1,0/),id='analytic_integral_result')
  analytic_vs_naive=f_malloc(bounds=(/0.to.n_range,0.to.n_range/),id='analytic_vs_naive')
  !allocate(analytic_integral_result(1:7,1:7,0:n_range), stat=i_stat)
  !allocate(analytic_vs_naive(0:n_range,0:n_range), stat=i_stat)

!!$
!!$  do i = 1,7
!!$     n_points_list(i) = 2**(i+4)
!!$  end do
!!$
!!$
!!$  open(unit=54, file = 'analytic_vs_naive_summary.out', status = 'replace', position = 'append')
!!$  write(54, *) '# 1st column    >>> N, number of Fourier terms taken into account'
!!$  write(54, *) '# other columns >>> ', &
!!$       'maxval(abs("naive integral with 2*itype_scf*512 integration points" - ', &
!!$       '"analytic_integral with N Fourier terms")) for pgauss =', pgauss(:)
!!$  write(54, *) ' '

!!$
!!$  do i = 1,7 ! loop over integrals computed with different numbers of Fourier components
!!$     do j = 1,7 ! loop over different Gaussians
!!$        call cpu_time(t0)
!!$        ! template: my_analytic_integral(alpha,ntot,m,fwork,nf)
!!$        if (i == 4 .and. timings_switch) then
!!$           do k = 1, 1000
!!$              call my_analytic_integral(hgrid*sqrt(pgauss(j)),0.0_dp/hgrid,&
!!$                   n_range, itype_scf, analytic_integral_result(i,j,-n_range:n_range), fISF, n_points_list(i))
!!$           end do
!!$        else 
!!$           call my_analytic_integral(hgrid*sqrt(pgauss(j)),0.0_dp/hgrid,&
!!$                n_range, itype_scf, analytic_integral_result(i,j,-n_range:n_range), fISF, n_points_list(i))
!!$        end if
!!$        call cpu_time(t1)
!!$        timings(2,i,j) = t1-t0
!!$        ! norm infinity with respect to the naive integral computed with the highest n_points
!!$        analytic_vs_naive(i,j) = maxval(abs(analytic_integral_result(i,j,0:n_range) - & 
!!$             multiple_naive(6,j,0:n_range)))
!!$     end do
!!$
!!$     write(54,'(i5, 7(1pe21.12e3))') n_points_list(i), analytic_vs_naive(i,1),&
!!$          analytic_vs_naive(i,2),&
!!$          analytic_vs_naive(i,3),&
!!$          analytic_vs_naive(i,4),&
!!$          analytic_vs_naive(i,5),&
!!$          analytic_vs_naive(i,6),&
!!$          analytic_vs_naive(i,7)
!!$  end do
!!$
!!$  close(54)

!!$
!!$  do j = 1,7
!!$     write(chain,'(a25,i1,a4)') 'my_analytic_integral_plot', j, '.out'
!!$     open(unit=61, file = chain, status = 'unknown')
!!$     write(61, *) '# pgauss =', pgauss(j)
!!$     write(61, *) '# 1st column    >>> k in [0:n_range]'
!!$     write(61, *) '# other columns >>> ', &
!!$          'analytic_integral with N Fourier terms, where N =', n_points_list(:)
!!$     write(61, *) '# The last column contains the result from the naive method, to be used as benchmark.'
!!$     write(61, *) ' '
!!$     do k = 0, n_range
!!$        write(61, '(i3, 8(1pe21.12e3))') k, &
!!$             analytic_integral_result(1,j,k), & 
!!$             analytic_integral_result(2,j,k), &
!!$             analytic_integral_result(3,j,k), &
!!$             analytic_integral_result(4,j,k), &
!!$             analytic_integral_result(5,j,k), &
!!$             analytic_integral_result(6,j,k), &
!!$             analytic_integral_result(7,j,k), & 
!!$             multiple_naive(6,j,k) ! <<< reference
!!$     end do
!!$     close(61)
!!$  end do
!!$
!!$  !print moments of the gaussian
!!$  do j = 1,7
!!$     moment=0.0_dp
!!$     do k=0,n_scf
!!$        moment=moment+gaussian(j,k)
!!$     end do
!!$     moment = moment*dx
!!$     print '(a,4(1pe25.17))','moment',&
!!$          pgauss(j),moment,sqrt(4*datan(1.d0)/pgauss(j)),moment-sqrt(4*datan(1.d0)/pgauss(j))
!!$  end do
!!$
!!$  !print moments of the regularized gaussian
!!$  !also print collocated values
!!$  do j = 1,7
!!$     moment=0.0_dp
!!$     kern=0.0_dp
!!$     do k=-n_range,n_range
!!$        write(20+j,'(i4,4(1pe26.17e3))')&
!!$             k,dexp(-pgauss(j)*(hgrid*real(k,dp))**2),multiple_naive(6,j,k)
!!$        kern=kern+dexp(-pgauss(j)*(hgrid*real(k,dp))**2)
!!$        moment=moment+multiple_naive(6,j,k)
!!$     end do
!!$     moment = moment*hgrid
!!$     kern = kern*hgrid
!!$     print '(a,8(1pe25.17))','momentphi',&
!!$          pgauss(j),moment,kern,sqrt(4*datan(1.d0)/pgauss(j)),&
!!$          moment-sqrt(4*datan(1.d0)/pgauss(j)),kern-sqrt(4*datan(1.d0)/pgauss(j))
!!$  end do
!!$
!!$
!!$  !Timings
!!$  if (timings_switch) then
!!$     open(unit=62, file = 'timings.out', status = 'unknown')
!!$     ! write(62,*) '# 1st column >>> index running over different n_points or nf'
!!$     ! write(62,*) '# 2nd column >>> index running over Gaussian widths'
!!$     ! write(62,*) '# 3rd column >>> naive integral'
!!$     ! write(62,*) '# 4th column >>> analytic integral'
!!$     write(62,*) '# >>> Elapsed times for a bunch of 1,000 integrations <<<'
!!$     write(62,*) '# 1st column >>> index running over Gaussian widths'
!!$     write(62,*) '# 2nd column >>> naive integral with n_points = 16'
!!$     write(62,*) '# 3rd column >>> analytic integral with nf = 256'
!!$
!!$     do j = 1,7
!!$        !do i = 1,7
!!$        !   write(62, '(2(i2), 2(1pe15.7))') i, j, timings(1,i,j), timings(2,i,j)
!!$        !end do
!!$        ! timings(1,1,:) >>> n_points = 16 (already enough for achieving an acceptable accuracy)
!!$        ! timings(2,4,:) >>> nf = 256 (enough for achieving an acceptable accuracy)
!!$        write(62, '(1(i2), 2(1pe15.7))') j, timings(1,1,j), timings(2,4,j)
!!$     end do
!!$     close(62)
!!$  end if


  write(*,*) ' '
  write(*,*) 'Please give a look at the output files!'
  write(*,*) "Here's the list:"
  write(*,*) 'naive_integral_summary.out'
  write(*,*) 'analytic_vs_naive_summary.out'
  if (timings_switch) write(*,*) 'timings.out'

  write(*,*) ' '
  write(*,*) 'Moreover:'
  write(*,*) 'gauss_scf_plot.out'
  write(*,*) 'gauss_conv_scf_integral_plot(1-7).out'
  write(*,*) 'my_analytic_integral_plot(1-7).out'



  deallocate(gaussian, stat = i_stat)
  deallocate(work, stat = i_stat)
  deallocate(kernel_scf, stat = i_stat)
  deallocate(x_scf, stat = i_stat)
  deallocate(y_scf, stat = i_stat)
  deallocate(analytic_integral_result, stat=i_stat)
  deallocate(analytic_vs_naive, stat=i_stat)
  deallocate(timings, stat=i_stat)

  call f_lib_finalize()

end program PS_Integral


function lr_gauss(x,shift,shrink)
  implicit none

  integer, parameter :: dp = kind(1.0d0)

  real(dp) :: lr_gauss, x, shift, shrink

  lr_gauss = exp(-((x - shift) * shrink)**2)

end function lr_gauss


!> takes a Gaussian of exponent pgauss an center x0 and discretize it on a grid of size 1 in units of sqrt(0.5*[pgauss])
!! f(x)=fac*exp(-pgauss*(x-x0)**2)
subroutine discretize_gaussian(nrange,fac,pgauss,x0,hgrid,filename)
  use module_base
  use gaussians
  !not yet use dynamic_memory !let's start
  implicit none
  integer, intent(in) :: nrange
  real(gp), intent(in) :: fac,pgauss,x0,hgrid
  character(len=*), intent(in) :: filename
  !local variables
  integer, parameter :: itype_scf=16,npoints=2**6,nmoms=6
  integer :: k,n_scf,n_range,j
  real(gp) :: dx,x
  real(gp), dimension(0:nmoms,3) :: moments !<to check all methods
  real(dp), dimension(0:2048) :: fISF
  real(gp), dimension(:), allocatable :: f_i,f_phi_i,f_phi_i2,x_scf,y_scf

  !allocate the three gaussians arrays
  allocate(f_i(-nrange:nrange))
  allocate(f_phi_i(-nrange:nrange))
  allocate(f_phi_i2(-nrange:nrange))

  !Number of integration points = 2*itype_scf*n_points
  n_scf=2*itype_scf*npoints

  !Other allocations
  allocate(x_scf(0:n_scf))
  allocate(y_scf(0:n_scf))

  !Build the scaling function
  call scaling_function(itype_scf,n_scf,n_range,x_scf,y_scf)

  !Step grid for the integration
  dx = real(nrange,gp)/real(n_scf,gp)

  !first, collocate the gaussian
  do k=-nrange,nrange
     f_i(k)=fac*exp(-pgauss*(hgrid*real(k,gp)-x0)**2)
  end do

  f_phi_i2=0.0_gp
  f_phi_i=0.0_gp
  !then, calculate its values integrated with SCF
  !use the i2 array as a workspace
  call my_gauss_conv_scf(itype_scf,pgauss,x0,hgrid,dx,nrange,n_scf,x_scf,y_scf,f_phi_i,f_phi_i2)
  call dscal(2*nrange+1,fac,f_phi_i,1)
  !Only itype=8,14,16,20,24,30,40,50,60,100
  call four_isf_coeffs(itype_scf,fISF)
  f_phi_i2=0.0_gp
  !then calculate the values via the analytic method (for the moment only on the second half)
  !this routine is not useful for performances of precision and speed
  !call my_analytic_integral(hgrid*sqrt(pgauss),x0/hgrid,&
  !     nrange,itype_scf,f_phi_i2,fISF,64)
!  do k=-nrange,-1
!     f_phi_i2(k)=f_phi_i2(-k)
!  end do
  !call dscal(2*nrange+1,fac,f_phi_i2,1)
  
  !use daubechies wavelets for expressing the function
!  call gauss_to_daub(hgrid,fac,x0,sqrt(0.5/pgauss),0,&!no err, errsuc
!       2*nrange+1,n_left,n_right,c,err_norm,&         !no err_wav. nmax instead of n_intvx
!       ww,nwork,.false.)                             !added work arrays ww with dimension nwork
  !create the isf array in the gaussian module
  call initialize_real_space_conversion()
  do j=-nrange,nrange
     f_phi_i2(j)=scfdotf(j,hgrid,pgauss,x0,0)
     !print *,'j',j,f_phi_i2(j)
  end do
  !use the elemental property of the scfdotf function
  f_phi_i2=scfdotf((/(j,j=-nrange,nrange)/),hgrid,pgauss,x0,0)
  call finalize_real_space_conversion('discretize_gaussian')

  !then print the results
  moments=0.0_dp
  !open(unit=200, file = trim(filename), status = 'unknown')
  do j=0,nmoms
     open(unit=200+j)
     do k=-nrange,nrange
        x=real(k,gp)*hgrid-x0
        moments(j,1)=moments(j,1)+x**j*f_i(k)
        moments(j,2)=moments(j,2)+x**j*f_phi_i(k)
        moments(j,3)=moments(j,3)+x**j*f_phi_i2(k)
        write(200+j,'(i4,3(1pe26.17e3))')k,x**j*f_i(k),x**j*f_phi_i(k),x**j*f_phi_i2(k)
     end do
     moments(j,:) = moments(j,:)*hgrid
     print '(a,i3,8(1pe14.5))',trim(filename),j,&
          pgauss,moments(j,:),gauint0(pgauss,j),moments(j,:)-gauint0(pgauss,j)
     close(unit=200+j)
  end do

  deallocate(f_i,f_phi_i,f_phi_i2)

end subroutine discretize_gaussian


!> Write a routine which performs the integration of a function on a given grid
subroutine my_gauss_conv_scf(itype_scf,pgauss,x0,hgrid,dx,n_range,n_scf,x_scf,y_scf,kernel_scf,work)
  use module_base
  implicit none
  integer, intent(in) :: n_range,n_scf,itype_scf
  real(dp), intent(in) :: pgauss,hgrid,dx,x0
  real(dp), dimension(0:n_scf), intent(in) :: x_scf
  real(dp), dimension(0:n_scf), intent(in) :: y_scf
  real(dp), dimension(-n_range:n_range), intent(inout) :: work
  real(dp), dimension(-n_range:n_range), intent(inout) :: kernel_scf
  !local variables
  real(dp), parameter :: p0_ref = 1.0_dp
  integer :: n_iter,i_kern,i
  real(dp) :: p0_cell,p0gauss,absci,kern

  !Step grid for the integration
  !dx = real(n_range,dp)/real(n_scf,dp)

  !To have a correct integration
  p0_cell = p0_ref/(hgrid*hgrid)

  !write(*,*) 'p0_cell = ', p0_cell 

  !We calculate the number of iterations to go from pgauss to p0_ref
  n_iter = nint((log(pgauss) - log(p0_cell))/log(4.0_dp))

  write(*,*) 'n_iter = ', n_iter

  if (n_iter <= 0 .or. x0 /= 0.d0)then
     n_iter = 0
     p0gauss = pgauss
  else
     p0gauss = pgauss/4._dp**n_iter
  end if

!  write(*,*) 'p0gauss =',  p0gauss

  !Stupid integration
  !Do the integration with the exponential centered in i_kern
  kernel_scf(:) = 0.0_dp
  do i_kern=-n_range,n_range
     kern = 0.0_dp
     do i=0,n_scf
        absci = x_scf(i) - real(i_kern,dp)
        absci = x0-absci*hgrid !sign has changed here
        absci = absci*absci
        kern = kern + y_scf(i)*dexp(-p0gauss*absci)
     end do
     kernel_scf(-i_kern) = kern*dx
     !write(17,*)i_kern,kernel_scf(i_kern)
     !kernel_scf(-i_kern) = kern*dx
     !if (abs(kern) < 1.d-18) then
     !   !Too small not useful to calculate
     !   exit
     !end if
  end do

!  do i=0,n_scf
!     write(18,*)i,x_scf(i),y_scf(i)
!  end do

  !Start the iteration to go from p0gauss to pgauss
  call scf_recursion(itype_scf,n_iter,n_range,kernel_scf,work)

END SUBROUTINE my_gauss_conv_scf


!> Here alpha corresponds to sqrt(alpha) in mathematica
!! the final result is fwork(j+m)-fwork(j-m)
subroutine my_analytic_integral(alpha,x0,ntot,m,fwork,fISF,argument_nf)
  use module_base
  implicit none
  integer, intent(in) :: ntot,m
  real(dp), intent(in) :: alpha,x0 !<x0 is the deviation wrt the grid spacing
  real(dp), dimension(-ntot:ntot), intent(inout) :: fwork
  real(dp), dimension(0:2048), intent(in) :: fISF
  integer, intent(in) :: argument_nf 

  !local variables
  integer :: nf
  real(dp), parameter :: pi=3.1415926535897932384_dp
  logical :: flag,flag1,flag2
  integer :: j,q,jz
  real(dp) :: if,r1,r2,res,ypm,ymm,erfcpm,erfcmm,factor,re,ro,factorend

  !write(*,*) fISF(1000), fISF16(1000)

  !  if(present(argument_nf)) then 
  nf=argument_nf
  !  else
  !     nf = 64 ! "default value"
  !  endif

  flag=.false.
  factor=pi/real(2*m,dp)/alpha
  factorend=sqrt(pi)/alpha/real(4*m,dp)*exp((alpha*x0)**2)
  !fill work array
  !the calculation for j=0 can be separated from the rest
  !since it only contains error functions
  !the values of the loop are not symmetric in principle
  loop_nonzero: do j=-ntot,ntot
     ypm=alpha*(real(j+m,dp)+x0)
     ymm=alpha*(real(j-m,dp)+x0)
     call derfcf(erfcpm,ypm) ! erfcpm = erfc(ypm)
     call derfcf(erfcmm,ymm)

     !assume nf even
     res=0._dp
     !reso=0._dp
     do q=nf,2,-2
        !the sign of q only influences the imaginary part
        !so we can multiply by a factor of two

!!$        call wofz_mod(alpha,m,q,-j-m,r1,if,flag1)
!!$        call wofz_mod(alpha,m,q,-j+m,r2,if,flag2)
        call GcplxInt(alpha,m,q,-j-m,-x0,r1,if,flag1)
!!$        if (q==12 .and. j==15) then
!!$           print *,'here',alpha,m,q,j,x0,r1,if,flag1
!!$           stop
!!$        end if
        call GcplxInt(alpha,m,q,-j+m,-x0,r2,if,flag2)
        re=r1-r2
        flag=flag1 .or. flag2 .or. flag
        !if (flag) then
        !   print *,'here',r1,if,q,j,x0
        !   stop 
        !end if
!!$        call wofz_mod(alpha,m,q-1,-j-m,r1,if,flag1)
!!$        call wofz_mod(alpha,m,q-1,-j+m,r2,if,flag2)
        call GcplxInt(alpha,m,q-1,-j-m,-x0,r1,if,flag1)
        call GcplxInt(alpha,m,q-1,-j+m,-x0,r2,if,flag2)
        ro=r1-r2
        flag=flag1 .or. flag2 .or. flag
        !if (flag) then
        !   print *,'there',xo,y
        !   stop 
        !end if
        !write(16,'(2(i4),6(1pe15.7))')j,q,re,ro,erfcmm-erfcpm
        re=re*fISF(q)
        ro=ro*fISF(q-1)
        res=res+re-ro
     end do
     !q=0 
     !fwork(j)=derf(y)+rese-reso
     fwork(j)=erfcmm-erfcpm+2.0_dp*res!e-reso
     fwork(j)=factorend*fwork(j)
     !exit form the loop if it is close to zero
!     if (abs(fwork(j)) < 1.e-25_dp) exit loop_nonzero
     !write(17,'(i4,8(1pe15.7))')j,derf(y),erfcsgn,rese,reso,derf(y)+rese-reso,&
     !     -erfcsgn+rese-reso,erfcsgn+rese-reso
  end do loop_nonzero

  !check flag
  if (flag) then
     write (*,*)'value of alpha',alpha
     stop 'problem occurred in wofz'
  end if

  !put to zero the rest
  do jz=j+1,ntot
     fwork(jz)=0.0_dp
  end do

END SUBROUTINE my_analytic_integral



! >>> GARBAGE <<<


! open(unit=54, file = 'analytic_vs_naive_summary.out', status = 'replace', position = 'append')
! write(54, *) '# 1st column    >>> log10(pgauss)'
! write(54, *) '# other columns >>> ', &
!      'maxval(abs("naive integral with 512 points" - "analytic_integral with N Fourier terms")), where N =', n_points_list(1:7)
! write(54, *) '# Note that n_scf = 2*2*itype_scf*N'
! write(54, *) ' '


! do j = 1,7
!    ! Convergence test for my_analytic_integral
!    do i = 1,7
!       call my_analytic_integral(hgrid*sqrt(pgauss(j)),&
!            n_range, itype_scf, analytic_integral_result(i, 0:n_range), n_points_list(i))
!       !write(*,*) 'analytic_integral with nf =', 2**i, ' ---> done!'
!       analytic_vs_naive(i,j) = maxval(abs(analytic_integral_result(i,0:n_range) - & 
!            multiple_naive(6,j,0:n_range))) ! NB: norm infinity
!       !write(*,*)  analytic_integral_result(0), multiple_naive(6,j,0)
!       !analytic_vs_naive(i-5,j) = analytic_integral_result(0)
!    end do

!    write(54,'(1pe8.2e02,7(1pe20.12e3))') log10(pgauss(j)),&
!         analytic_vs_naive(1,j),&
!         analytic_vs_naive(2,j),&
!         analytic_vs_naive(3,j),&
!         analytic_vs_naive(4,j),&
!         analytic_vs_naive(5,j),&
!         analytic_vs_naive(6,j),&
!         analytic_vs_naive(7,j)

!    ! write(54,'(i1,7(1pe20.12e3))') i,&
!    !      analytic_vs_naive(i,1),&
!    !      analytic_vs_naive(i,2),&
!    !      analytic_vs_naive(i,3),&
!    !      analytic_vs_naive(i,4),&
!    !      analytic_vs_naive(i,5),&
!    !      analytic_vs_naive(i,6),&
!    !      analytic_vs_naive(i,7)



! end do

! close(54)


!> Needed to calculate the integral of a ISF with a Gaussian
!! this is exp(-y**2) W(x + i y), with x=(pi q)/(2m alpha) and y= (jm+t) alpha
subroutine GcplxInt(alpha,m,q,jm,t,u,v,flag)
  use module_base
  implicit none
  real(dp), intent(in) :: alpha,t
  integer, intent(in) :: q,m,jm
  logical, intent(out) :: flag
  real(dp), intent(out) :: u,v
  !local variables
  real(dp), parameter :: factor=1.12837916709551257388_dp,rmaxreal=0.5e+154_dp
  real(dp), parameter :: rmaxexp=708.503061461606_dp !n(c) ,rmaxgoni=3.53711887601422e+15_dp
  real(dp), parameter :: pi=3.1415926535897932384_dp
  logical :: a,b
  integer :: j,n,i,kapn,nu,np1,multiple
  real(dp) :: xabs,yabs,x,y,qrho,xquad,yquad,xsum,ysum,xaux,u1,v1,u2,v2,daux,h,qlambda,h2
  real(dp) :: rx,ry,sx,sy,tx,ty,c,w1,xabsq,xi,yi,fac,yquadmod!,tt

  flag = .false.

  fac=pi/real(2*m,dp)/alpha

  xi=fac*real(q,dp)
  yi=alpha*(real(jm,dp)+t)
  xabs = dabs(xi)
  yabs = dabs(yi)
  x    = xabs/6.3_dp
  y    = yabs/4.4_dp

!     the following if-statement protects
!     qrho = (x**2 + y**2) against overflow
  if ((xabs > rmaxreal).or.(yabs > rmaxreal)) then
     flag = .true.
     return
  end if

  qrho = x**2 + y**2

  xabsq = xabs**2
  xquad = xabsq - yabs**2
  yquad = 2*xabs*yabs !this is equal to abs((pi q (jm+t))/m)
  !must subtract a arbitrary multiple of the period (2m), chosen from q*jm
  multiple=abs(q*jm)/(2*m)
  !tt=(real(abs(q*jm)-multiple*2*m,dp)+t)/real(m,dp)*pi-real(modulo(abs(q*jm),2*m),dp)/real(m,dp)*pi
  !if (abs(tt) > 1.e-16_gp) print *,'test',q*jm,multiple,abs(q*jm)-multiple*2*m,&
  !   (real(abs(q*jm)-multiple*2*m,dp)+t)/real(m,dp)*pi,&
  !   real(modulo(abs(q*jm),2*m),dp)/real(m,dp)*pi,tt
  multiple=abs(q*jm)-multiple*2*m
  !yquad to be passed to trigonometric functions
  yquadmod = (real(multiple,dp)+real(abs(q),dp)*t)/real(m,dp)*pi
  !yquadmod = real(modulo(abs(q*jm),2*m),dp)/real(m,dp)*pi

  a = qrho < 0.085264_dp

  if (a) then
     !if (qrho < 0.085264d0) then the faddeeva-function is evaluated
     !using a power-series (abramowitz/stegun, equation (7.1.5), p.297)
     !n is the minimum number of terms needed to obtain the required
     !accuracy
     
     qrho  = (1._dp-0.85_dp*y)*sqrt(qrho)
     n     = nint(6._dp + 72._dp*qrho)
     j     = 2*n+1
     xsum  = 1.0_dp/real(j,dp)
     ysum  = 0.0_dp
     do i=n, 1, -1
        j    = j - 2
        xaux = (xsum*xquad - ysum*yquad)/real(i,dp)
        ysum = (xsum*yquad + ysum*xquad)/real(i,dp)
        xsum = xaux + 1.0_dp/real(j,dp)
     end do
     u1   = -factor*(xsum*yabs + ysum*xabs) + 1.0_dp
     v1   =  factor*(xsum*xabs - ysum*yabs)
     !MODIFICATION: the exponent is corrected, yabs disappears

     daux = fac**2
     daux = exp(-daux)
     daux = daux**(q**2)

     !daux =  exp(-xquad-yabs**2)
     u2   =  daux*dcos(yquadmod)
     v2   = -daux*dsin(yquadmod)

     u    = u1*u2 - v1*v2
     v    = u1*v2 + v1*u2

  else

     !if (qrho.gt.1.0) then w(z) is evaluated using the laplace
     !continued fraction
     !nu is the minimum number of terms needed to obtain the required
     !accuracy
     !
     !if ((qrho.gt.0.085264).and.(qrho.lt.1.0)) then w(z) is evaluated
     !by a truncated taylor expansion, where the laplace continued fraction
     !is used to calculate the derivatives of w(z)
     !kapn is the minimum number of terms in the taylor expansion needed
     !to obtain the required accuracy
     !nu is the minimum number of terms of the continued fraction needed
     !to calculate the derivatives with the required accuracy

     if (qrho > 1.0) then
        h    = 0.0_dp
        kapn = 0
        qrho = sqrt(qrho)
        nu   = int(3._dp + (1442._dp/(26._dp*qrho+77._dp)))
     else
        qrho = (1-y)*sqrt(1-qrho)
        h    = 1.88*qrho
        h2   = 2._dp*h
        kapn = nint(7._dp  + 34._dp*qrho)
        nu   = nint(16._dp + 26._dp*qrho)
     endif

     b = (h > 0.0_dp)



     if (b) qlambda = h2**kapn

     rx = 0.0_dp
     ry = 0.0_dp
     sx = 0.0_dp
     sy = 0.0_dp

     do n=nu, 0, -1
        np1 = n + 1
        tx  = yabs + h + real(np1,dp)*rx
        ty  = xabs - real(np1,dp)*ry
        c   = 0.5_dp/(tx**2 + ty**2)
        rx  = c*tx
        ry  = c*ty
        if ((b).and.(n <= kapn)) then
           tx = qlambda + sx
           sx = rx*tx - ry*sy
           sy = ry*tx + rx*sy
           qlambda = qlambda/h2
        endif
        !print *,'nu,yabs,xabs,tx,ty,rx,ry',n,nu,yabs,xabs,tx,ty,rx,ry
     end do

     if (h == 0.0_dp) then
        u = factor*rx
        v = factor*ry
     else
        u = factor*sx
        v = factor*sy
     end if

     !MODIFICATION: here the exponent is added
     daux=exp(-yabs**2)
     u=daux*u
     v=daux*v

     !still do not now what happens to v in that case
     if (yabs == 0.0_dp) u = dexp(-xabs**2)

  end if

  !
  !  evaluation of w(z) in the other quadrants
  !
  if (real(jm,gp)+t < 0.0_dp) then

     if (a) then
        !no modification is needed
        u2    = 2._dp*u2
        v2    = 2._dp*v2
     else
        xquad =  -xquad

        !the following if-statement protects 2*exp(-z**2)
        !against overflow, taking into account the modification
        if (xquad-yabs**2 > rmaxexp) then
           flag = .true.
           return
        end if
        !daux = fac**2
        !daux = exp(-daux)
        !w1 = 2.0_dp*daux**(q**2)
        !avoid floating point exceptions
        daux = real(q,kind=8)*fac
        daux = daux*daux
        daux = dexp(-daux)
        w1 = 2.0_dp*daux    
        !w1 =  2*dexp(xquad-yabs**2)
        u2  =  w1*dcos(yquadmod)
        v2  = -w1*dsin(yquadmod)
        !print *,'w1,u2,v2',yquad,yquadmod,xquad,yabs**2,xquad-yabs**2,w1,u2,v2
     end if

     u = u2 - u
     v = v2 - v
     !print *,u,v
     if (q > 0) v = -v
  else
     if (q < 0) v = -v
  end if
END SUBROUTINE GcplxInt


subroutine GcplxInt2(alpha,m,q,p,t,u,v,flag)
  use module_base
  implicit none
  real(dp), intent(in) :: alpha,t
  integer, intent(in) :: q,m,p
  logical, intent(out) :: flag
  real(dp), intent(out) :: u,v
  !local variables
  real(dp), parameter :: factor=1.12837916709551257388_dp,rmaxreal=0.5e+154_dp
  real(dp), parameter :: rmaxexp=708.503061461606_dp !n(c) ,rmaxgoni=3.53711887601422e+15_dp
  real(dp), parameter :: pi=3.1415926535897932384_dp
  logical :: a,b
  integer :: j,n,i,kapn,nu,np1,multiple
  real(dp) :: xabs,yabs,x,y,qrho,xquad,yquad,xsum,ysum,xaux,u1,v1,u2,v2,daux,h,qlambda,h2
  real(dp) :: rx,ry,sx,sy,tx,ty,c,w1,xabsq,xi,yi,fac,yquadmod

  flag = .false.

  fac=pi/real(2*m,dp)/alpha

  !here xi and yi can be eliminated
  xi=fac*real(q,dp)
  yi=alpha*(real(p,dp)+t)
  xabs = dabs(xi)
  yabs = dabs(yi)
  x    = xabs/6.3_dp
  y    = yabs/4.4_dp

!     the following if-statement protects
!     qrho = (x**2 + y**2) against overflow
  if ((xabs > rmaxreal).or.(yabs > rmaxreal)) then
     flag = .true.
     print *,'ciao'
     return
  end if

  qrho = x**2 + y**2 !the result is identical for both terms

  xabsq = xabs**2
  xquad = xabsq - yabs**2
  yquad = 2*xabs*yabs
  !yquad to be passed to trigonometric functions (here t has to be added)
  !must subtract a arbitrary multiple of the period
  multiple=(q*p)/(2*m)
  multiple=q*p-multiple*2*m
  yquadmod = (real(multiple,dp)+t)/real(m,dp)*pi
  !yquadmod = real(modulo(abs(q*(p)),2*m),dp)/real(m,dp)*pi

  a = qrho < 0.085264_dp

  if (a) then
     !if (qrho < 0.085264d0) then the faddeeva-function is evaluated
     !using a power-series (abramowitz/stegun, equation (7.1.5), p.297)
     !n is the minimum number of terms needed to obtain the required
     !accuracy
     
     qrho  = (1._dp-0.85_dp*y)*sqrt(qrho)
     n     = nint(6._dp + 72._dp*qrho)
     j     = 2*n+1
     xsum  = 1.0_dp/real(j,dp)
     ysum  = 0.0_dp
     do i=n, 1, -1
        j    = j - 2
        xaux = (xsum*xquad - ysum*yquad)/real(i,dp)
        ysum = (xsum*yquad + ysum*xquad)/real(i,dp)
        xsum = xaux + 1.0_dp/real(j,dp)
     end do
     u1   = -factor*(xsum*yabs + ysum*xabs) + 1.0_dp
     v1   =  factor*(xsum*xabs - ysum*yabs)
     !MODIFICATION: the exponent is corrected, yabs disappears

     daux = fac**2
     daux = exp(-daux)
     daux = daux**(q**2)

     !daux =  exp(-xquad-yabs**2)
     u2   =  daux*dcos(yquadmod)
     v2   = -daux*dsin(yquadmod)

     u    = u1*u2 - v1*v2
     v    = u1*v2 + v1*u2 !can be eliminated

    !changing the sign of x*y implies yquad -> -yquad

  else

     !if (qrho.gt.1.0) then w(z) is evaluated using the laplace
     !continued fraction
     !nu is the minimum number of terms needed to obtain the required
     !accuracy
     !
     !if ((qrho.gt.0.085264).and.(qrho.lt.1.0)) then w(z) is evaluated
     !by a truncated taylor expansion, where the laplace continued fraction
     !is used to calculate the derivatives of w(z)
     !kapn is the minimum number of terms in the taylor expansion needed
     !to obtain the required accuracy
     !nu is the minimum number of terms of the continued fraction needed
     !to calculate the derivatives with the required accuracy

     if (qrho > 1.0) then
        h    = 0.0_dp
        kapn = 0
        qrho = sqrt(qrho)
        nu   = int(3._dp + (1442._dp/(26._dp*qrho+77._dp)))
     else
        qrho = (1-y)*sqrt(1-qrho)
        h    = 1.88*qrho
        h2   = 2._dp*h
        kapn = nint(7._dp  + 34._dp*qrho)
        nu   = nint(16._dp + 26._dp*qrho)
     endif

     b = (h > 0.0_dp)



     if (b) qlambda = h2**kapn

     rx = 0.0_dp
     ry = 0.0_dp
     sx = 0.0_dp
     sy = 0.0_dp

     do n=nu, 0, -1
        np1 = n + 1
        tx  = yabs + h + real(np1,dp)*rx
        ty  = xabs - real(np1,dp)*ry
        c   = 0.5_dp/(tx**2 + ty**2)
        rx  = c*tx
        ry  = c*ty
        if ((b).and.(n <= kapn)) then
           tx = qlambda + sx
           sx = rx*tx - ry*sy
           sy = ry*tx + rx*sy
           qlambda = qlambda/h2
        endif
        !print *,'nu,yabs,xabs,tx,ty,rx,ry',n,nu,yabs,xabs,tx,ty,rx,ry
     end do

     if (h == 0.0_dp) then
        u = factor*rx
        v = factor*ry
     else
        u = factor*sx
        v = factor*sy
     end if

     !MODIFICATION: here the exponent is added
     daux=exp(-yabs**2)
     u=daux*u
     v=daux*v

     !still do not now what happens to v in that case
     if (yabs == 0.0_dp) u = dexp(-xabs**2)

  end if

  !
  !  evaluation of w(z) in the other quadrants
  !
  if (p < 0) then

     if (a) then
        !no modification is needed
        u2    = 2._dp*u2
        v2    = 2._dp*v2
     else
        xquad =  -xquad

        !the following if-statement protects 2*exp(-z**2)
        !against overflow, taking into account the modification
        if (xquad-yabs**2 > rmaxexp) then
           print *,'ciao2',xquad,yabs
           flag = .true.
           return
        end if
        !daux = fac**2
        !daux = exp(-daux)
        !w1 = 2.0_dp*daux**(q**2)
        !avoid floating point exceptions
        daux = real(q,kind=8)*fac
        daux = daux*daux
        daux = dexp(-daux)
        w1 = 2.0_dp*daux    
        !w1 =  2*dexp(xquad-yabs**2)
        u2  =  w1*dcos(yquadmod)
        v2  = -w1*dsin(yquadmod)
        !print *,'w1,u2,v2',yquad,yquadmod,xquad,yabs**2,xquad-yabs**2,w1,u2,v2
     end if

     u = u2 - u
     v = v2 - v
     !print *,u,v
     if (q > 0) v = -v
  else
     if (q < 0) v = -v
  end if
END SUBROUTINE GcplxInt2


!> Call the routine which performs the interpolation in each direction
subroutine my_interpolate_and_transpose(t0,nphi,nrange,phi,ndat,nin,psi_in,nout,psi_out)
 use module_base
 implicit none
 integer, intent(in) :: nphi      !< number of sampling points of the ISF function (multiple of nrange)
 integer, intent(in) :: nrange    !< extension of the ISF domain in dimensionless units (even number)
 integer, intent(in) :: nin,nout  !< sizes of the input and output array in interpolating direction
 integer, intent(in) :: ndat      !< size of the array in orthogonal directions
 real(gp), intent(in) :: t0       !< shift in the interpolating direction in grid spacing units
 real(gp), dimension(nphi), intent(in) :: phi           !< interpolating scaling function array
 real(gp), dimension(nin,ndat), intent(in) :: psi_in    !< input wavefunction psifscf
 real(gp), dimension(ndat,nout), intent(out) :: psi_out !< input wavefunction psifscf
 !local variables
 character(len=*), parameter :: subname='interpolate_and_transpose'
 integer :: i_all,i_stat,nunit,m_isf,ish,ipos,i,j,l,ms,me
 real(gp) :: dt, tt
 real(gp), dimension(:), allocatable :: shf !< shift filter

 !assume for the moment that the grid spacing is constant

 m_isf=nrange/2
 !calculate the shift filter for the given t0
 allocate(shf(-m_isf:m_isf+ndebug),stat=i_stat )
 call memocc(i_stat,shf,'shf',subname)

 !number of points for a unit displacement
 nunit=nphi/nrange 
 !this should be number between -0.5 and 0.5
 dt=t0-nint(t0)
 !evaluate the shift
 ish=nint(real(nunit,gp)*dt)

print *,'start interpolation',ish,real(nunit,gp)*dt,dt

 if (ish<=0) then
   shf(-m_isf)=0.0_gp
 else
   shf(-m_isf)=phi(ish)  
 end if 
 ipos=ish

 do i=-m_isf+1,m_isf-1 !extremes excluded
   !position of the shifted argument in the phi array
   ipos=ipos+nunit
   shf(i)=phi(ipos)  
 end do

 if (ish<=0) then
   shf(m_isf)=phi(ipos+nunit)
 else
   shf(m_isf)=0.0_gp
 end if 

 !define the shift for output results
 ish=nint(t0)

print *,'start interpolation',ish,t0,shf

do i=-m_isf,m_isf
write(104,*)i,shf(i)
end do

 !apply the interpolating filter to the output
 do j=1,ndat
   psi_out(j,:)=0.0_gp
   do i=1,nin
     !here the boundary conditions have to be considered
      tt=0.0_gp
      ms=-min(m_isf,i-1)
      me=min(m_isf,nin-i)
      do l=ms,me
         tt=tt+shf(l)*psi_in(i+l,j)
      end do
!      tt=h*tt
      
      if (i+ish > 0 .and. i+ish < nout) psi_out(j,i+ish)=tt
!	      write(102,*)i+ish,psi_out(j,i+ish)
   end do
 end do



 i_all=-product(shape(shf))*kind(shf)
 deallocate(shf,stat=i_stat)
 call memocc(i_stat,i_all,'shf',subname)

end subroutine my_interpolate_and_transpose


subroutine scaling_function4b2B_again(itype,nd,nrange,a,x)
   use module_base
   implicit none
   !Arguments
   !Type of interpolating functions
   integer, intent(in) :: itype
   !Number of points: must be 2**nex
   integer, intent(in) :: nd
   integer, intent(out) :: nrange
   real(kind=8), dimension(0:nd), intent(out) :: a,x
   !Local variables
   character(len=*), parameter :: subname='scaling_function4b2B'
   real(kind=8), dimension(:), allocatable :: y
   integer :: i,nt,ni,i_all,i_stat  

   !Only itype=8,14,16,20,24,30,40,50,60,100
   select case(itype)
   case(8,14,16,20,24,30,40,50,60,100)
      !O.K.
   case default
      print *,"Only interpolating functions 8, 14, 16, 20, 24, 30, 40, 50, 60, 100"
      stop
   end select
   !!$  write(unit=*,fmt="(1x,a,i0,a)") &
   !!$       "Use interpolating scaling functions of ",itype," order"

   !Give the range of the scaling function
   !from -itype to itype
   ni=2*itype
   nrange = ni
   allocate(y(0:nd+ndebug),stat=i_stat)
   call memocc(i_stat,y,'y',subname)

   ! plot scaling function
   call zero(nd+1,x)
   call zero(nd+1,y)
   nt=ni
   x(nt/2)=1.d0
   loop1: do
      nt=2*nt
      ! write(6,*) 'nd,nt',nd,nt
      select case(itype)
      case(8)
         stop
      case(14)
         stop
      case(16)
         call back_trans_16_reversed(nd,nt,x,y)
      case(20)
         stop
      case(24)
         stop
      case(30)
         stop
      case(40)
         stop
      case(50)
         stop
      case(60)
         stop
      case(100)
         stop
      end select

      do i=0,nt-1
         x(i)=y(i)
      end do
      if (nt.eq.nd) then
         exit loop1
      end if
   end do loop1

   !open (unit=1,file='scfunction',status='unknown')
   do i=0,nd
      a(i) = real(i*ni,kind=8)/real(nd,kind=8)-(.5d0*real(ni,kind=8)-1.d0)
      !write(1,*) a(i),x(i)
   end do
   !close(1)

   i_all=-product(shape(y))*kind(y)
   deallocate(y,stat=i_stat)
   call memocc(i_stat,i_all,'y',subname)
 END SUBROUTINE scaling_function4b2B_again

!!$
!!$!call the routine which performs the interpolation in each direction
!!$subroutine my_morph_and_transpose(h,t0_field,nphi,nrange,phi,ndat,nin,psi_in,nout,psi_out)
!!$ use module_base
!!$ implicit none
!!$ integer, intent(in) :: nphi !< number of sampling points of the ISF function (multiple of nrange)
!!$ integer, intent(in) :: nrange !< extension of the ISF domain in dimensionless units (even number)
!!$ integer, intent(in) :: nin,nout !< sizes of the input and output array in interpolating direction
!!$ integer, intent(in) :: ndat !< size of the array in orthogonal directions
!!$ real(gp), intent(in) :: h !< grid spacing in the interpolating direction
!!$ real(gp), dimension(nin,ndat), intent(in) :: t0_field !< field of shifts to be applied for each point in grid spacing units
!!$ real(gp), dimension(nphi), intent(in) :: phi !< interpolating scaling function array
!!$ real(gp), dimension(nin,ndat), intent(in) :: psi_in !< input wavefunction psifscf
!!$ real(gp), dimension(ndat,nout), intent(out) :: psi_out !< input wavefunction psifscf
!!$ !local variables
!!$ character(len=*), parameter :: subname='my_morph_and_transpose'
!!$ real(gp), parameter  :: tol=1.e-14_gp
!!$ integer :: i_all,i_stat,nunit,m_isf,ish,ipos,i,j,l,ms,me,k2,k1
!!$ real(gp) :: dt, tt, t0_l, tt2, ksh1, ksh2, k, kold, alpha,diff
!!$ real(gp), dimension(:), allocatable :: shf !< shift filter
!!$
!!$ !assume for the moment that the grid spacing is constant
!!$ !call f_malloc_routine_id(subname)
!!$ m_isf=nrange/2
!!$
!!$ !shf=f_malloc(bounds=(/-m_isf .to. m_isf/),id='shf')
!!$
!!$ !calculate the shift filter for the given t0
!!$ allocate(shf(-m_isf:m_isf+ndebug),stat=i_stat )
!!$ call memocc(i_stat,shf,'shf',subname)
!!$
!!$ !number of points for a unit displacement
!!$ nunit=nphi/nrange 
!!$
!!$!print *,'start interpolation',ish,t0,shf
!!$
!!$!do i=-m_isf,m_isf
!!$!write(104,*)i,shf(i)
!!$!end do
!!$
!!$ !apply the interpolating filter to the output
!!$ do j=1,ndat
!!$   psi_out(j,:)=0.0_gp
!!$do i=1,nout
!!$
!!$kold=-1000.0_gp
!!$find_trans: do l=1,nin
!!$     k=real(l,gp)+t0_field(l,j)
!!$     if (k-real(i,gp) > tol) exit find_trans
!!$     kold=k
!!$end do find_trans
!!$    
!!$!idist=k-kold
!!$
!!$!if (idist > 1) then
!!$ !  print *,k,kold,l,t0_field(l,j)
!!$  ! stop 'idist'
!!$
!!$!if (l>=nin) l=nin
!!$
!!$!print*,i,l,k,kold
!!$! want to use either l or l-1 to give us point i - pick closest
!!$     if (k-real(i,gp) < -kold+real(i,gp)) then
!!$        ksh1=k-real(i,gp)
!!$        ksh2=-kold+real(i,gp)
!!$        k1=l
!!$        k2=l-1
!!$        !if (k2==0) k2=1
!!$
!!$        if (k2==0) then
!!$           k2=1
!!$           ksh2=ksh1
!!$        end if
!!$        if (k1==nin+1) then
!!$           k1=nin
!!$           ksh1=ksh2
!!$        end if
!!$     else
!!$        ksh1=-kold+real(i,gp)
!!$        ksh2=k-real(i,gp)
!!$        k1=l-1
!!$        k2=l
!!$        if (k1==0) then
!!$           k1=1
!!$           ksh1=ksh2
!!$        end if
!!$        if (k2==nin+1) then
!!$           k2=nin
!!$           ksh2=ksh1
!!$        end if
!!$     end if
!!$
!!$
!!$!print*,i,k
!!$!print*,ksh1,ksh2,ksh1+ksh2
!!$
!!$if (ksh1==0.0_gp .or. k1==k2) then !otherwise already have exactly on point
!!$tt2=0.0_gp
!!$ksh2=1
!!$ksh1=0
!!$end if 
!!$
!!$    alpha=ksh2/(ksh1+ksh2)
!!$!alpha=1.0_gp
!!$     t0_l=alpha*t0_field(k1,j)+(1.0_gp-alpha)*t0_field(k2,j)
!!$
!!$   !    t0_l=t0_field(k1,j)-ksh2
!!$
!!$!   if (abs(t0_l) > 1.0_gp) then
!!$!     dt=t0_l-nint(t0_l*(2.0_gp))/2
!!$!else
!!$   dt=t0_l-nint(t0_l)
!!$   
!!$   diff=real(i,gp)-(k1+t0_l)   
!!$
!!$   if (abs(diff - dt) < abs(diff+dt)) dt=-dt
!!$   !dt=-real(i,gp)+(k1+t0_l)
!!$!end if
!!$!     if (k2<k1.and.t0_field(k1,j)<0) dt=-dt
!!$!     if (k2>k1.and.t0_field(k2,j)<0) dt=-dt
!!$
!!$   !   if (abs(dt) > 0.5d
!!$
!!$     !evaluate the shift
!!$     ish=nint(real(nunit,gp)*dt)
!!$
!!$     if (ish<=0) then
!!$       shf(-m_isf)=0.0_gp
!!$     else
!!$       shf(-m_isf)=phi(ish)  
!!$     end if 
!!$     ipos=ish
!!$
!!$     print *,'j',j,'start',k1,'shift',t0_l,'end',i,'dt',dt,'difference',real(i,gp)-(k1+t0_l)
!!$
!!$     do l=-m_isf+1,m_isf-1 !extremes excluded
!!$       !position of the shifted argument in the phi array
!!$       ipos=ipos+nunit
!!$       shf(l)=phi(ipos)  
!!$     end do
!!$
!!$     if (ish<=0) then
!!$       shf(m_isf)=phi(ipos+nunit)
!!$     else
!!$       shf(m_isf)=0.0_gp
!!$     end if 
!!$
!!$     !define the shift for output results
!!$     !ish=nint(t0_l)
!!$     !ish=0
!!$
!!$     !here the boundary conditions have to be considered
!!$      tt=0.0_gp
!!$      ms=-min(m_isf,k1-1)
!!$      me=min(m_isf,nin-k1)
!!$      do l=ms,me
!!$         tt=tt+shf(l)*psi_in(k1+l,j)
!!$      end do
!!$
!!$
!!$
!!$!print '(a,3i4,4(1pe15.7),4i4)','i,k1,k2,ksh1,ksh2,dt,t0_l,nint(t0_l),j',i,k1,k2,ksh1,ksh2,dt,t0_l,nint(t0_l),j,&
!!$!     nint(t0_l*2.0_gp),nint(t0_l*2.0_gp)/2 !,tt2,(abs(ksh2)*tt+abs(ksh1)*tt2)/(abs(ksh1)+abs(ksh2))
!!$write(104,*) i,j,k1,k2,ksh1,ksh2,tt,t0_l,nint(t0_l)!+sign(t0_l,1.0_gp)*1.0_gp*epsilon(1.0_gp))
!!$      if (i > 0 .and. i < nout) psi_out(j,i)=tt!=(abs(ksh2)*tt+abs(ksh1)*tt2)/(abs(ksh1)+abs(ksh2))
!!$	if (i > 0 .and. i < nout)       write(102,*)i,psi_out(j,i)
!!$
!!$
!!$
!!$end do
!!$
!!$end do
!!$
!!$! call f_free(shf)
!!$! call f_malloc_free_routine()
!!$
!!$ i_all=-product(shape(shf))*kind(shf)
!!$ deallocate(shf,stat=i_stat)
!!$ call memocc(i_stat,i_all,'shf',subname)
!!$
!!$end subroutine my_morph_and_transpose
<|MERGE_RESOLUTION|>--- conflicted
+++ resolved
@@ -249,25 +249,15 @@
  ! end if
   shift=-0.1111450195312500d0
   if (real(nint(x_phi(i)+shift,kind=8)) == x_phi(i)+shift) then
-<<<<<<< HEAD
      print *,x_phi(i),y_phi(i,2)
-=======
-     print *,x_phi(i),y_phi(i,:)
->>>>>>> 7a58caba
   end if
 !    write(17,*)i,x_phi(i),y_phi(i)
   end do
   call scaling_function4b2B_again(itype,nd,nrange,x_phi,y_phi)
   do i=0,nd
-<<<<<<< HEAD
     write(17,*)i,x_phi(i),y_phi(i,1)
     if (real(nint(x_phi(i),kind=8)) == x_phi(i)) then
        print *,x_phi(i),y_phi(i,1)
-=======
-    write(17,*)i,x_phi(i),y_phi(i,:)
-    if (real(nint(x_phi(i),kind=8)) == x_phi(i)) then
-       print *,x_phi(i),y_phi(i,:)
->>>>>>> 7a58caba
     end if
   end do
 
