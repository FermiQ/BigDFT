!> @file

!!  Use integral form for Poisson solver
!! @author
!!    Copyright (c) 2013-2015 BigDFT group
!!    This file is distributed under the terms of the
!!    GNU General Public License, see ~/COPYING file
!!    or http://www.gnu.org/copyleft/gpl.txt .
!!    For the list of contributors, see ~/AUTHORS 


!> Program testing new ideas like momentum-preserving gaussian integrals
program MP_gaussian
  use module_base
  use gaussians
  use yaml_output
  implicit none
<<<<<<< HEAD
  integer, parameter :: iunit=16        !< File unit for the plot
  integer, parameter :: nmoms=16        !< Number of calculated moments
  integer, parameter :: nstep=10        !> Number of resolution to calculate the moments
  integer, parameter :: nsigma=10        !< Number of different gaussian functions
  integer, parameter :: npts=1000       !< Arrays from -npts to npts
  real(gp), parameter :: hgrid = 1.0_gp !< Step grid
  integer :: j,imoms,pow,istep,isigma,unit
  real(gp) :: pgauss,x0,reference,max1
  real(gp), dimension(0:nmoms,2) :: moments
  real(gp), dimension(3,2,0:nmoms) :: avgmaxmin
  real(gp), dimension(:), allocatable :: fj_phi,fj_coll
=======
  integer, parameter :: iplot=14,iunit=16  !< File unit for the plots
  integer, parameter :: nmoms=16           !< Number of calculated moments
  integer, parameter :: nstep=10           !< Number of resolution to calculate the moments
  integer, parameter :: nsigma=1           !< Number of different gaussian functions
  integer, parameter :: npts=16          !< Arrays from -npts to npts
  real(gp), parameter :: hgrid = 1.0_gp    !< Step grid
  integer :: i,j,imoms,pow,istep,isigma,n_range
  integer, parameter :: itype_scf = 16
  integer :: n_scf
  integer :: istart, iend, i0
  real(gp) :: pgauss,x,x0,reference,max_phi,max_lag,dx,scalar
  real(gp), dimension(0:nmoms,3) :: moments
  real(gp), dimension(3,3,0:nmoms) :: avgmaxmin
  real(gp), dimension(:), allocatable :: fj_phi,fj_coll,fj_lag
  real(gp), dimension(:), allocatable :: scf_dat,lag_dat
  real(gp), dimension(:), allocatable :: x_scf
>>>>>>> 3a140f57

  call f_lib_initialize()

  pow=0
  unit=iunit+1

  !pgauss=0.5_gp/((0.1_gp*hgrid)**2)!8.0e-3_dp*1.25_dp**(6*(8-1))
  !array where we have to write the value of the discretization
  fj_phi=f_malloc(-npts .to. npts,id='fj_phi')
  fj_lag=f_malloc(-npts .to. npts,id='fj_lag')
  fj_coll=f_malloc(-npts .to. npts,id='fj_coll')
<<<<<<< HEAD
  call initialize_real_space_conversion(npoints=2**8,isf_m=8) !initialize the work arrays needed to integrate with isf

  call f_open_file(unit,file='MultipolesError.dat')
=======

  !Initialize the work arrays needed to integrate with isf
  call initialize_real_space_conversion()

  !Initialize the work array needed to integrate with the Lagrange polynomial
  n_scf = 2*itype_scf*(2**10)

  !Allocations for lagrange polynomial data array
  x_scf = f_malloc(0.to.n_scf)
  lag_dat = f_malloc(0.to.n_scf,id='lag_dat')
  scf_dat = f_malloc(0.to.n_scf,id='scf_dat')

  !Build the scaling function external routine coming from Poisson Solver. To be customized accordingly
  call scaling_function(itype_scf,n_scf,n_range,x_scf,scf_dat)

  !call yaml_set_stream(record_length=150)
  call yaml_map('itype_scf',itype_scf)
  call yaml_map('range', n_range)
  call yaml_map('number of points',n_scf)
  call yaml_map('step',x_scf(1)-x_scf(0))
  call yaml_map('dx',real(2*itype_scf,gp)/real(n_scf,gp))

  !Step grid for the integration
  !dx = real(2*itype_scf,gp)/real(n_scf,gp)
  !starting point for the x coordinate for integration
  !x  = real(-itype_scf,gp)-dx
  write(iplot,'(a)') '#Abscissae   Interpolating_scaling_function   Lagrange_polynomial' 
  do i=0,n_scf
     !x=x+dx
     lag_dat(i) = lag_sym(x_scf(i),itype_scf,0)
     write(iplot,'(f19.13,1x,3(1pe23.15,1x))') x_scf(i),scf_dat(i),lag_dat(i)
  end do

  !Do scalar product
  scalar = 0.d0
  do i=0,n_scf
     scalar = scalar + scf_dat(i)*lag_dat(i)
  end do
  scalar = scalar*(x_scf(1)-x_scf(0))
  call yaml_map('<lag_dat|scf-dat>',scalar)

  call yaml_sequence_open('<lag|iscf>')
  istart=-(itype_scf/2-1)
  iend=itype_scf/2-1
  do i0=-itype_scf/2+1,itype_scf/2-1
    scalar = 0.d0
    do i=0,n_scf
      scalar = scalar + scf_dat(i)*lagrange(x_scf(i),istart,iend,i0)
      !scalar = scalar + scf_dat(i)*lag_sym(x_scf(i),itype_scf,i0)
      !scalar = scalar + scf_dat(i)*x_scf(i)**i0
    end do
    scalar = scalar*(x_scf(1)-x_scf(0))
    !call yaml_map(trim(yaml_toa(istart))//trim(yaml_toa(iend))//trim(yaml_toa(i0)), scalar)
    !call yaml_map(trim(yaml_toa(i0)), (/ scalar,lag_sym(real(i0,gp),itype_scf,i0) /))
    call yaml_map(trim(yaml_toa(i0)), (/ scalar,lagrange(real(i0,gp),istart,iend,i0) /))
  end do
  call yaml_sequence_close()
>>>>>>> 3a140f57

  ! Calculate for different nsigma sigma
  do isigma=1,nsigma
     pgauss=0.5_gp/((0.1_gp+0.1_gp*(isigma-1)*hgrid)**2)
     call yaml_map('sigma/h',sqrt(0.5_gp/pgauss)/hgrid)
<<<<<<< HEAD

     avgmaxmin=0.d0
     avgmaxmin(3,:,:)=1.d100
     max1=0.0_gp


=======
     !plot raw function (fort.iunit)
     do j=-npts,npts
        if (pow /= 0) then
           write(iunit,*) j,x_scf(j),exp(-pgauss*(j*hgrid-x0)**2)*((j*hgrid-x0)**pow)
        else
           write(iunit,'(i6,4(1pe22.10))') j,x_scf(j),j*hgrid,exp(-pgauss*(j*hgrid-x0)**2),exp(-pgauss*(x_scf(j)-x0)**2)
        end if
     end do

     avgmaxmin=0.d0
     avgmaxmin(3,:,:)=1.d100
     max_phi=0.0_gp
     max_lag=0.0_gp
>>>>>>> 3a140f57
     do istep=1,nstep
        x0=(-0.5_gp+real(istep-1,gp)/real(nstep,gp))*hgrid
        !plot raw function (fort.iunit)
!!$        do j=-npts,npts
!!$           if (pow /= 0) then
!!$              write(iunit,*) j,safe_exp(-pgauss*(j*hgrid-x0)**2)*((j*hgrid-x0)**pow)
!!$           else
!!$              write(iunit,*) j,safe_exp(-pgauss*(j*hgrid-x0)**2)
!!$           end if
!!$        end do

        !call yaml_map('x0',x0,advance='no')
        !call yaml_comment('Step No.'//trim(yaml_toa(istep)),tabbing=70)
        call evaluate_moments(nmoms,npts,hgrid,pgauss,pow,x0,fj_phi,fj_coll,fj_lag,moments)
        max_phi=max(max_phi,maxval(abs(fj_coll-fj_phi)))
        max_lag=max(max_lag,maxval(abs(fj_coll-fj_lag)))
!!$  !print moments value
!!$  do imoms=0,nmoms
!!$     reference=gauint0(pgauss,imoms+pow)
!!$     if (reference /=0.0_gp) then
!!$        call yaml_map('Mom No.'//trim(yaml_toa(imoms)),&
!!$             (moments(imoms,:)-reference)/reference,fmt='(1pe22.14)',advance='no')
!!$     else
!!$        call yaml_map('Mom No.'//trim(yaml_toa(imoms)),&
!!$             moments(imoms,:),fmt='(1pe22.14)',advance='no')
!!$     end if
!!$     call yaml_comment('Ref: '//trim(yaml_toa(reference,fmt='(1pe22.14)')))
!!$  end do

        !calculate the average, maximum and minimum of each moment in function of the reference
        !j=1 use the elemental property of the mp_exp function with fj_phi
        !j=2 Lagrange polynomial
        !j=3 collocation array with fj_coll
        do j=1,3
           do imoms=0,nmoms
              reference=gauint0(pgauss,imoms+pow)
              !print *,j,imoms,reference,moments(imoms,j),abs((moments(imoms,j)-reference))
              if (reference /= 0.0_gp) then
                 !x^even
                 moments(imoms,j) = abs((moments(imoms,j)-reference)/reference)
              else
                 !x^odd
                 moments(imoms,j) = abs(moments(imoms,j))
              end if
              avgmaxmin(1,j,imoms) = avgmaxmin(1,j,imoms)+moments(imoms,j)/real(nstep,gp)
              avgmaxmin(2,j,imoms) = max(moments(imoms,j),avgmaxmin(2,j,imoms))
              avgmaxmin(3,j,imoms) = min(moments(imoms,j),avgmaxmin(3,j,imoms))
           end do
        end do
        call yaml_mapping_open('Normalised moments')
        call yaml_map('x0/h',x0/hgrid)
        call yaml_map('C',moments(:,2),fmt='(1pe14.5)')
        call yaml_map('MP',moments(:,1),fmt='(1pe14.5)')
        call yaml_mapping_close()
     end do
     call yaml_map('Results',reshape(avgmaxmin,(/6,nmoms+1/)),fmt='(1pe14.5)')
     !Plot fort.(iunit+1)
<<<<<<< HEAD
     avgmaxmin(2,:,:)=avgmaxmin(2,:,:)-avgmaxmin(3,:,:)
     write(unit,'(104(1pe14.5))') sqrt(0.5_gp/pgauss)/hgrid,avgmaxmin(1:2,:,:)
     call yaml_map('maxdiff' // trim(yaml_toa(isigma)), (/ sqrt(0.5_gp/pgauss)/hgrid, max1 /) )
     !print *,'maxdiff',sqrt(0.5_gp/pgauss)/hgrid,max1
  end do

  call f_close(unit)
=======
     write(iunit+1,'(104(1pe14.5))') sqrt(0.5_gp/pgauss)/hgrid,avgmaxmin
     call yaml_map('maxdiff' // trim(yaml_toa(isigma)), (/ sqrt(0.5_gp/pgauss)/hgrid, max_phi, max_lag /) )
  end do
  call yaml_map('Results (phi)',reshape(avgmaxmin(1:3,1:3:2,:),(/6,nmoms+1/)),fmt='(1pe14.5)')
  call yaml_map('Results (lag)',reshape(avgmaxmin(1:3,2:3,:),(/6,nmoms+1/)),fmt='(1pe14.5)')

>>>>>>> 3a140f57

  call finalize_real_space_conversion()
  
  call f_free(fj_phi,fj_coll,fj_lag)
  call f_free(scf_dat,lag_dat,x_scf)
  call f_lib_finalize()


<<<<<<< HEAD
!> Classify the quality of a multipole extraction in both cases
subroutine evaluate_moments(nmoms,npts,hgrid,pgauss,pow,x0,fj_phi,fj_coll,moments)
  use module_base, only: gp,safe_exp,f_open_file,f_close,yaml_toa
  use gaussians, only: mp_exp, scfdotf
  implicit none
  !Arguments
  integer, intent(in) :: npts,pow,nmoms
  real(gp), intent(in) :: hgrid,pgauss,x0
  real(gp), dimension(0:nmoms,2), intent(out) :: moments
  real(gp), dimension(-npts:npts), intent(out) :: fj_phi,fj_coll
  integer, parameter :: iunit = 100
  !local variables
  integer :: j,unit
  integer :: istep = 0

  unit=iunit+istep
  call f_open_file(unit,'gau'//trim(adjustl(yaml_toa(x0,fmt='(f5.2)')))//&
       'p'//trim(adjustl(yaml_toa(pgauss,fmt='(f5.2)')))//&
       'h'//trim(adjustl(yaml_toa(hgrid,fmt='(f5.2)'))))

  !use the elemental property of the mp_exp function
  fj_phi=mp_exp(hgrid,x0,pgauss,(/(j,j=-npts,npts)/),pow,.true.)
!  fj_phi=scfdotf((/(j,j=-npts,npts)/),hgrid,pgauss,x0,pow)
  !scfdotf((/(j,j=-npts,npts)/),hgrid,pgauss,x0,pow)
  call moments_1d(2*npts+1,fj_phi,x0+hgrid*(npts+1),hgrid,nmoms,moments(0,1))
  !collocation array
  fj_coll=mp_exp(hgrid,x0,pgauss,(/(j,j=-npts,npts)/),pow,.false.)

  call moments_1d(2*npts+1,fj_coll,x0+hgrid*(npts+1),hgrid,nmoms,moments(0,2))

  do j=-npts,npts
     write(unit,*) j,fj_phi(j),fj_coll(j)
  end do
  istep = istep + 1

  call f_close(unit)

end subroutine evaluate_moments
=======
contains

>>>>>>> 3a140f57

  !> Classify the quality of a multipole extraction in both cases
  subroutine evaluate_moments(nmoms,npts,hgrid,pgauss,pow,x0,fj_phi,fj_coll,fj_lag,moments)
    use module_base, only: gp
    use gaussians, only: mp_exp, scfdotf
    implicit none
    !Arguments
    integer, intent(in) :: npts,pow,nmoms
    real(gp), intent(in) :: hgrid,pgauss,x0
    real(gp), dimension(0:nmoms,3), intent(out) :: moments
    real(gp), dimension(-npts:npts), intent(out) :: fj_phi,fj_coll,fj_lag
    integer, parameter :: iunit = 100
    !local variables
    integer :: j
    integer :: istep = 0

<<<<<<< HEAD
!> Calculate the moments of an array with respect to a reference point 
subroutine moments_1d(n,array,x0,h,nmoms,moments)
  use module_base, only:gp
  implicit none
  !Arguments
  integer, intent(in) :: nmoms,n
  real(gp), intent(in) :: x0,h !<grid spacing
  real(gp), dimension(n), intent(in) :: array
  real(gp), dimension(0:nmoms), intent(out) :: moments
  !local variables
  integer :: j,k
  real(gp) :: x

  moments(0)=h*sum(array)
  do j=1,nmoms
     moments(j)=0.0_gp
     do k=1,n
        x=real(k,gp)*h-x0
        !if (j==0) then
        !   moments(j)=moments(j)+array(k)
        !else
           moments(j)=moments(j)+x**j*array(k)
        !end if
     end do
     moments(j)=moments(j)*h
  end do
=======
    !use the elemental property of the mp_exp function
    !fj_phi=mp_exp(hgrid,x0,pgauss,(/(j,j=-npts,npts)/),pow,.true.)
    fj_phi=scfdotf((/(j,j=-npts,npts)/),hgrid,pgauss,x0,pow)
    !scfdotf((/(j,j=-npts,npts)/),hgrid,pgauss,x0,pow)
    call moments_1d(2*npts+1,fj_phi,x0+hgrid*(npts+1),hgrid,nmoms,moments(0,1))

    !Lagrange polynomial array
    fj_lag=lagdotf((/(j,j=-npts,npts)/),hgrid,pgauss,x0,pow)
    call moments_1d(2*npts+1,fj_lag,x0+hgrid*(npts+1),hgrid,nmoms,moments(0,2))

    !collocation array
    fj_coll=mp_exp(hgrid,x0,pgauss,(/(j,j=-npts,npts)/),pow,.false.)
    !if (pow /=0) then
    !   fj_coll=(/(exp(-pgauss*(j*hgrid-x0)**2)*(j*hgrid-x0)**pow,j=-npts,npts)/)
    !else
    !   fj_coll=(/(exp(-pgauss*(j*hgrid-x0)**2),j=-npts,npts)/)
    !end if
    call moments_1d(2*npts+1,fj_coll,x0+hgrid*(npts+1),hgrid,nmoms,moments(0,3))

    write(iunit+istep,'(a)') '#Projection of a gaussian with iscf, collocation and lagrange polynomials method'
    write(iunit+istep,'(a)') '#j,fj_phi(j),fj_coll(j),fj_lag(j)'
    do j=-npts,npts
       write(iunit+istep,'(i0,3(1pe24.16))') j,fj_phi(j),fj_coll(j),fj_lag(j)
    end do
    istep = istep + 1

  end subroutine evaluate_moments


  !> Calculate the moments of an array with respect to a reference point 
  subroutine moments_1d(n,array,x0,h,nmoms,moments)
    use module_base, only:gp
    implicit none
    !Arguments
    integer, intent(in) :: nmoms,n
    real(gp), intent(in) :: x0 !< Reference point
    real(gp), intent(in) :: h  !< Grid spacing
    real(gp), dimension(n), intent(in) :: array
    real(gp), dimension(0:nmoms), intent(out) :: moments
    !local variables
    integer :: j,k
    real(gp) :: x

    do j=0,nmoms
       moments(j)=0.0_gp
       do k=1,n
          x=real(k,gp)*h-x0
          moments(j)=moments(j)+x**j*array(k)
       end do
       moments(j)=moments(j)*h
    end do

  end subroutine moments_1d


  !> This function calculates the scalar product between a Lagrange polynomial and a 
  !! input function, which is a gaussian times a power centered
  !! @f$g(x) = (x-x_0)^{pow} e^{-pgauss (x-x_0)}@f$
  !! here pure specifier is redundant
  !! we should add here the threshold from which the 
  !! normal function can be evaluated
  elemental pure function lagdotf(j,hgrid,pgauss,x0,pow) result(gint)
    implicit none
    !Arguments
    integer, intent(in) :: j !<value of the input result in the hgrid reference
    integer, intent(in) :: pow
    real(gp), intent(in) :: hgrid,pgauss,x0
    real(gp) :: gint
    !local variables
    integer :: i
    real(gp) :: x,absci,fabsci,dx
    gint=0.0_gp

    !Step grid for the integration
    dx = real(2*itype_scf,gp)/real(n_scf,gp)
    !starting point for the x coordinate for integration
    x  = real(j-itype_scf+1,gp)-dx

    !the loop can be unrolled to maximize performances
    if (pow /= 0) then
       do i=0,n_scf
          x=x+dx
          absci = x*hgrid - x0
          !here evaluate the function
          fabsci = absci**pow
          absci = -pgauss*absci*absci
          fabsci = fabsci*dexp(absci)
          !calculate the integral
          gint = gint + lag_dat(i)*fabsci
   !       print *,'test',i,scf_dat(i),fabsci,pgauss,pow,absci
       end do
    else
       do i=0,n_scf
          x=x+dx
          absci = x*hgrid - x0
          !here evaluate the function
          absci = -pgauss*absci*absci
          fabsci = safe_exp(absci)
          !calculate the integral
          gint = gint + lag_dat(i)*fabsci
   !       print *,'test',i,scf_dat(i),fabsci,pgauss,pow,absci
       end do
    end if
    gint = gint*dx

  end function lagdotf


  !> Calculate the Lagrange polynomial
  !! @f$ l_{i_0}(x) = \prod_{i=istart, i \neq i_0}^{iend} \frac{x-i}{i0-i}$
  elemental function lagrange(x,istart,iend,i0) result(y)
    implicit none
    !Arguments
    real(gp), intent(in) :: x
    integer, intent(in) :: istart !< First point
    integer, intent(in) :: iend   !< Last point
    integer, intent(in) :: i0     !< Center (i which removes)
    real(gp) :: y
    !Local variables
    integer :: i
    !if (x >= real(istart,kind=gp) .and. x<= real(iend,kind=gp)) then
      y = 1.d0
      do i=istart,iend
        if (i /= i0) then
          y = y *(x-real(i,gp))/real(i0-i,gp)
        end if
      end do
    !else
    !  y = 0.d0
    !end if
  end function lagrange


  !> Calculate the Lagrange polynomial
  !! @f$ l_{i_0}(x) = \prod_{i=istart, i \neq i_0}^{iend} \frac{x-i}{i0-i}$
  elemental function lag_sym(x,itypescf,i0) result(y)
    implicit none
    !Arguments
    real(gp), intent(in) :: x
    integer, intent(in) :: itypescf !< order of scf (should be even)
    integer, intent(in) :: i0     !< Center (i which removes)
    real(gp) :: y
    !Local variables
    integer :: i,ii
    !if (abs(x-real(i0,gp)) < 1d-4) then
    !  y = 1.d0/0.0009765625
    !else
    !  y = 0.d0
    !end if
    !return
    ii = itypescf/2-1
    if (abs(x) <= real(ii,gp)) then
      y = 1.d0
      do i=-ii,ii
        !if (i /= i0) then
        if (i /= 0) then
          y = y *(x-real(i0+i,gp))/real(-i,gp)
        end if
      end do
    else
      y = 0.d0
    end if
  end function lag_sym


end program MP_gaussian
>>>>>>> 3a140f57


!!$
!!$!> takes a Gaussian of exponent pgauss an center x0 and discretize it on a grid of size 1 in units of sqrt(0.5*[pgauss])
!!$!! f(x)=fac*exp(-pgauss*(x-x0)**2)
!!$subroutine discretize_gaussian(nrange,fac,pgauss,x0,hgrid,filename)
!!$  use module_base
!!$  use gaussians
!!$  !not yet use dynamic_memory !let's start
!!$  implicit none
!!$  integer, intent(in) :: nrange
!!$  real(gp), intent(in) :: fac,pgauss,x0,hgrid
!!$  character(len=*), intent(in) :: filename
!!$  !local variables
!!$  integer, parameter :: itype_scf=16,npoints=2**6,nmoms=6
!!$  integer :: k,n_scf,n_range,j
!!$  real(gp) :: dx,x
!!$  real(gp), dimension(0:nmoms,3) :: moments !<to check all methods
!!$  real(dp), dimension(0:2048) :: fISF
!!$  real(gp), dimension(:), allocatable :: f_i,f_phi_i,f_phi_i2,x_scf,y_scf
!!$
!!$  !allocate the three gaussians arrays
!!$  allocate(f_i(-nrange:nrange))
!!$  allocate(f_phi_i(-nrange:nrange))
!!$  allocate(f_phi_i2(-nrange:nrange))
!!$
!!$  !Number of integration points = 2*itype_scf*n_points
!!$  n_scf=2*itype_scf*npoints
!!$
!!$  !Other allocations
!!$  allocate(x_scf(0:n_scf))
!!$  allocate(y_scf(0:n_scf))
!!$
!!$  !Build the scaling function
!!$  call scaling_function(itype_scf,n_scf,n_range,x_scf,y_scf)
!!$
!!$  !Step grid for the integration
!!$  dx = real(nrange,gp)/real(n_scf,gp)
!!$
!!$  !first, collocate the gaussian
!!$  do k=-nrange,nrange
!!$     f_i(k)=fac*exp(-pgauss*(hgrid*real(k,gp)-x0)**2)
!!$  end do
!!$
!!$  f_phi_i2=0.0_gp
!!$  f_phi_i=0.0_gp
!!$  !then, calculate its values integrated with SCF
!!$  !use the i2 array as a workspace
!!$  call my_gauss_conv_scf(itype_scf,pgauss,x0,hgrid,dx,nrange,n_scf,x_scf,y_scf,f_phi_i,f_phi_i2)
!!$  call dscal(2*nrange+1,fac,f_phi_i,1)
!!$  !Only itype=8,14,16,20,24,30,40,50,60,100
!!$  call four_isf_coeffs(itype_scf,fISF)
!!$  f_phi_i2=0.0_gp
!!$  !then calculate the values via the analytic method (for the moment only on the second half)
!!$  !this routine is not useful for performances of precision and speed
!!$  !call my_analytic_integral(hgrid*sqrt(pgauss),x0/hgrid,&
!!$  !     nrange,itype_scf,f_phi_i2,fISF,64)
!!$  !  do k=-nrange,-1
!!$  !     f_phi_i2(k)=f_phi_i2(-k)
!!$  !  end do
!!$  !call dscal(2*nrange+1,fac,f_phi_i2,1)
!!$
!!$  !use daubechies wavelets for expressing the function
!!$  !  call gauss_to_daub(hgrid,fac,x0,sqrt(0.5/pgauss),0,&!no err, errsuc
!!$  !       2*nrange+1,n_left,n_right,c,err_norm,&         !no err_wav. nmax instead of n_intvx
!!$  !       ww,nwork,.false.)                             !added work arrays ww with dimension nwork
!!$  !create the isf array in the gaussian module
!!$  call initialize_real_space_conversion()
!!$  do j=-nrange,nrange
!!$     f_phi_i2(j)=scfdotf(j,hgrid,pgauss,x0,0)
!!$     !print *,'j',j,f_phi_i2(j)
!!$  end do
!!$  !use the elemental property of the scfdotf function
!!$  f_phi_i2=scfdotf((/(j,j=-nrange,nrange)/),hgrid,pgauss,x0,0)
!!$  call finalize_real_space_conversion('discretize_gaussian')
!!$
!!$  !then print the results
!!$  moments=0.0_dp
!!$  !open(unit=200, file = trim(filename), status = 'unknown')
!!$  do j=0,nmoms
!!$     open(unit=200+j)
!!$     do k=-nrange,nrange
!!$        x=real(k,gp)*hgrid-x0
!!$        moments(j,1)=moments(j,1)+x**j*f_i(k)
!!$        moments(j,2)=moments(j,2)+x**j*f_phi_i(k)
!!$        moments(j,3)=moments(j,3)+x**j*f_phi_i2(k)
!!$        write(200+j,'(i4,3(1pe26.17e3))')k,x**j*f_i(k),x**j*f_phi_i(k),x**j*f_phi_i2(k)
!!$     end do
!!$     moments(j,:) = moments(j,:)*hgrid
!!$     print '(a,i3,8(1pe14.5))',trim(filename),j,&
!!$          pgauss,moments(j,:),gauint0(pgauss,j),moments(j,:)-gauint0(pgauss,j)
!!$     close(unit=200+j)
!!$  end do
!!$
!!$  deallocate(f_i,f_phi_i,f_phi_i2)
!!$
!!$end subroutine discretize_gaussian
!!$
!!$
!!$!> Write a routine which performs the integration of a function on a given grid
!!$subroutine my_gauss_conv_scf(itype_scf,pgauss,x0,hgrid,dx,n_range,n_scf,x_scf,y_scf,kernel_scf,work)
!!$  use module_base
!!$  implicit none
!!$  integer, intent(in) :: n_range,n_scf,itype_scf
!!$  real(dp), intent(in) :: pgauss,hgrid,dx,x0
!!$  real(dp), dimension(0:n_scf), intent(in) :: x_scf
!!$  real(dp), dimension(0:n_scf), intent(in) :: y_scf
!!$  real(dp), dimension(-n_range:n_range), intent(inout) :: work
!!$  real(dp), dimension(-n_range:n_range), intent(inout) :: kernel_scf
!!$  !local variables
!!$  real(dp), parameter :: p0_ref = 1.0_dp
!!$  integer :: n_iter,i_kern,i
!!$  real(dp) :: p0_cell,p0gauss,absci,kern
!!$
!!$  !Step grid for the integration
!!$  !dx = real(n_range,dp)/real(n_scf,dp)
!!$
!!$  !To have a correct integration
!!$  p0_cell = p0_ref/(hgrid*hgrid)
!!$
!!$  !write(*,*) 'p0_cell = ', p0_cell 
!!$
!!$  !We calculate the number of iterations to go from pgauss to p0_ref
!!$  n_iter = nint((log(pgauss) - log(p0_cell))/log(4.0_dp))
!!$
!!$  write(*,*) 'n_iter = ', n_iter
!!$
!!$  if (n_iter <= 0 .or. x0 /= 0.d0)then
!!$     n_iter = 0
!!$     p0gauss = pgauss
!!$  else
!!$     p0gauss = pgauss/4._dp**n_iter
!!$  end if
!!$
!!$  !  write(*,*) 'p0gauss =',  p0gauss
!!$
!!$  !Stupid integration
!!$  !Do the integration with the exponential centered in i_kern
!!$  kernel_scf(:) = 0.0_dp
!!$  do i_kern=-n_range,n_range
!!$     kern = 0.0_dp
!!$     do i=0,n_scf
!!$        absci = x_scf(i) - real(i_kern,dp)
!!$        absci = x0-absci*hgrid !sign has changed here
!!$        absci = absci*absci
!!$        kern = kern + y_scf(i)*dexp(-p0gauss*absci)
!!$     end do
!!$     kernel_scf(-i_kern) = kern*dx
!!$     !write(17,*)i_kern,kernel_scf(i_kern)
!!$     !kernel_scf(-i_kern) = kern*dx
!!$     !if (abs(kern) < 1.d-18) then
!!$     !   !Too small not useful to calculate
!!$     !   exit
!!$     !end if
!!$  end do
!!$
!!$  !  do i=0,n_scf
!!$  !     write(18,*)i,x_scf(i),y_scf(i)
!!$  !  end do
!!$
!!$  !Start the iteration to go from p0gauss to pgauss
!!$  call scf_recursion(itype_scf,n_iter,n_range,kernel_scf,work)
!!$
!!$END SUBROUTINE my_gauss_conv_scf
!!$
!!$
!!$!> Here alpha corresponds to sqrt(alpha) in mathematica
!!$!! the final result is fwork(j+m)-fwork(j-m)
!!$subroutine my_analytic_integral(alpha,x0,ntot,m,fwork,fISF,argument_nf)
!!$  use module_base
!!$  implicit none
!!$  integer, intent(in) :: ntot,m
!!$  real(dp), intent(in) :: alpha,x0 !<x0 is the deviation wrt the grid spacing
!!$  real(dp), dimension(-ntot:ntot), intent(inout) :: fwork
!!$  real(dp), dimension(0:2048), intent(in) :: fISF
!!$  integer, intent(in) :: argument_nf 
!!$
!!$  !local variables
!!$  integer :: nf
!!$  real(dp), parameter :: pi=3.1415926535897932384_dp
!!$  logical :: flag,flag1,flag2
!!$  integer :: j,q,jz
!!$  real(dp) :: if,r1,r2,res,ypm,ymm,erfcpm,erfcmm,factor,re,ro,factorend
!!$
!!$  !write(*,*) fISF(1000), fISF16(1000)
!!$
!!$  !  if(present(argument_nf)) then 
!!$  nf=argument_nf
!!$  !  else
!!$  !     nf = 64 ! "default value"
!!$  !  endif
!!$
!!$  flag=.false.
!!$  factor=pi/real(2*m,dp)/alpha
!!$  factorend=sqrt(pi)/alpha/real(4*m,dp)*exp((alpha*x0)**2)
!!$  !fill work array
!!$  !the calculation for j=0 can be separated from the rest
!!$  !since it only contains error functions
!!$  !the values of the loop are not symmetric in principle
!!$  loop_nonzero: do j=-ntot,ntot
!!$     ypm=alpha*(real(j+m,dp)+x0)
!!$     ymm=alpha*(real(j-m,dp)+x0)
!!$     call derfcf(erfcpm,ypm) ! erfcpm = erfc(ypm)
!!$     call derfcf(erfcmm,ymm)
!!$
!!$     !assume nf even
!!$     res=0._dp
!!$     !reso=0._dp
!!$     do q=nf,2,-2
!!$        !the sign of q only influences the imaginary part
!!$        !so we can multiply by a factor of two
!!$
       ! call wofz_mod(alpha,m,q,-j-m,r1,if,flag1)
       ! call wofz_mod(alpha,m,q,-j+m,r2,if,flag2)
!!$        call GcplxInt(alpha,m,q,-j-m,-x0,r1,if,flag1)
       ! if (q==12 .and. j==15) then
       !    print *,'here',alpha,m,q,j,x0,r1,if,flag1
       !    stop
       ! end if
!!$        call GcplxInt(alpha,m,q,-j+m,-x0,r2,if,flag2)
!!$        re=r1-r2
!!$        flag=flag1 .or. flag2 .or. flag
!!$        !if (flag) then
!!$        !   print *,'here',r1,if,q,j,x0
!!$        !   stop 
!!$        !end if
       ! call wofz_mod(alpha,m,q-1,-j-m,r1,if,flag1)
       ! call wofz_mod(alpha,m,q-1,-j+m,r2,if,flag2)
!!$        call GcplxInt(alpha,m,q-1,-j-m,-x0,r1,if,flag1)
!!$        call GcplxInt(alpha,m,q-1,-j+m,-x0,r2,if,flag2)
!!$        ro=r1-r2
!!$        flag=flag1 .or. flag2 .or. flag
!!$        !if (flag) then
!!$        !   print *,'there',xo,y
!!$        !   stop 
!!$        !end if
!!$        !write(16,'(2(i4),6(1pe15.7))')j,q,re,ro,erfcmm-erfcpm
!!$        re=re*fISF(q)
!!$        ro=ro*fISF(q-1)
!!$        res=res+re-ro
!!$     end do
!!$     !q=0 
!!$     !fwork(j)=derf(y)+rese-reso
!!$     fwork(j)=erfcmm-erfcpm+2.0_dp*res!e-reso
!!$     fwork(j)=factorend*fwork(j)
!!$     !exit form the loop if it is close to zero
!!$     !     if (abs(fwork(j)) < 1.e-25_dp) exit loop_nonzero
!!$     !write(17,'(i4,8(1pe15.7))')j,derf(y),erfcsgn,rese,reso,derf(y)+rese-reso,&
!!$     !     -erfcsgn+rese-reso,erfcsgn+rese-reso
!!$  end do loop_nonzero
!!$
!!$  !check flag
!!$  if (flag) then
!!$     write (*,*)'value of alpha',alpha
!!$     stop 'problem occurred in wofz'
!!$  end if
!!$
!!$  !put to zero the rest
!!$  do jz=j+1,ntot
!!$     fwork(jz)=0.0_dp
!!$  end do
!!$
!!$END SUBROUTINE my_analytic_integral<|MERGE_RESOLUTION|>--- conflicted
+++ resolved
@@ -15,26 +15,13 @@
   use gaussians
   use yaml_output
   implicit none
-<<<<<<< HEAD
-  integer, parameter :: iunit=16        !< File unit for the plot
-  integer, parameter :: nmoms=16        !< Number of calculated moments
-  integer, parameter :: nstep=10        !> Number of resolution to calculate the moments
-  integer, parameter :: nsigma=10        !< Number of different gaussian functions
-  integer, parameter :: npts=1000       !< Arrays from -npts to npts
-  real(gp), parameter :: hgrid = 1.0_gp !< Step grid
-  integer :: j,imoms,pow,istep,isigma,unit
-  real(gp) :: pgauss,x0,reference,max1
-  real(gp), dimension(0:nmoms,2) :: moments
-  real(gp), dimension(3,2,0:nmoms) :: avgmaxmin
-  real(gp), dimension(:), allocatable :: fj_phi,fj_coll
-=======
   integer, parameter :: iplot=14,iunit=16  !< File unit for the plots
   integer, parameter :: nmoms=16           !< Number of calculated moments
   integer, parameter :: nstep=10           !< Number of resolution to calculate the moments
-  integer, parameter :: nsigma=1           !< Number of different gaussian functions
+  integer, parameter :: nsigma=10        !< Number of different gaussian functions
   integer, parameter :: npts=16          !< Arrays from -npts to npts
   real(gp), parameter :: hgrid = 1.0_gp    !< Step grid
-  integer :: i,j,imoms,pow,istep,isigma,n_range
+  integer :: i,j,imoms,pow,istep,isigma,n_range,unit
   integer, parameter :: itype_scf = 16
   integer :: n_scf
   integer :: istart, iend, i0
@@ -44,8 +31,6 @@
   real(gp), dimension(:), allocatable :: fj_phi,fj_coll,fj_lag
   real(gp), dimension(:), allocatable :: scf_dat,lag_dat
   real(gp), dimension(:), allocatable :: x_scf
->>>>>>> 3a140f57
-
   call f_lib_initialize()
 
   pow=0
@@ -56,14 +41,9 @@
   fj_phi=f_malloc(-npts .to. npts,id='fj_phi')
   fj_lag=f_malloc(-npts .to. npts,id='fj_lag')
   fj_coll=f_malloc(-npts .to. npts,id='fj_coll')
-<<<<<<< HEAD
-  call initialize_real_space_conversion(npoints=2**8,isf_m=8) !initialize the work arrays needed to integrate with isf
+  call initialize_real_space_conversion(npoints=2**8,isf_m=itype_scf,nmoms=16) !initialize the work arrays needed to integrate with isf
 
   call f_open_file(unit,file='MultipolesError.dat')
-=======
-
-  !Initialize the work arrays needed to integrate with isf
-  call initialize_real_space_conversion()
 
   !Initialize the work array needed to integrate with the Lagrange polynomial
   n_scf = 2*itype_scf*(2**10)
@@ -74,7 +54,8 @@
   scf_dat = f_malloc(0.to.n_scf,id='scf_dat')
 
   !Build the scaling function external routine coming from Poisson Solver. To be customized accordingly
-  call scaling_function(itype_scf,n_scf,n_range,x_scf,scf_dat)
+  !call scaling_function(itype_scf,n_scf,n_range,x_scf,scf_dat)
+  !call ISF_family(itype_scf,0,n_scf,n_range,x_scf,scf_dat)
 
   !call yaml_set_stream(record_length=150)
   call yaml_map('itype_scf',itype_scf)
@@ -118,34 +99,17 @@
     call yaml_map(trim(yaml_toa(i0)), (/ scalar,lagrange(real(i0,gp),istart,iend,i0) /))
   end do
   call yaml_sequence_close()
->>>>>>> 3a140f57
 
   ! Calculate for different nsigma sigma
   do isigma=1,nsigma
      pgauss=0.5_gp/((0.1_gp+0.1_gp*(isigma-1)*hgrid)**2)
      call yaml_map('sigma/h',sqrt(0.5_gp/pgauss)/hgrid)
-<<<<<<< HEAD
-
-     avgmaxmin=0.d0
-     avgmaxmin(3,:,:)=1.d100
-     max1=0.0_gp
-
-
-=======
-     !plot raw function (fort.iunit)
-     do j=-npts,npts
-        if (pow /= 0) then
-           write(iunit,*) j,x_scf(j),exp(-pgauss*(j*hgrid-x0)**2)*((j*hgrid-x0)**pow)
-        else
-           write(iunit,'(i6,4(1pe22.10))') j,x_scf(j),j*hgrid,exp(-pgauss*(j*hgrid-x0)**2),exp(-pgauss*(x_scf(j)-x0)**2)
-        end if
-     end do
 
      avgmaxmin=0.d0
      avgmaxmin(3,:,:)=1.d100
      max_phi=0.0_gp
      max_lag=0.0_gp
->>>>>>> 3a140f57
+
      do istep=1,nstep
         x0=(-0.5_gp+real(istep-1,gp)/real(nstep,gp))*hgrid
         !plot raw function (fort.iunit)
@@ -203,22 +167,15 @@
      end do
      call yaml_map('Results',reshape(avgmaxmin,(/6,nmoms+1/)),fmt='(1pe14.5)')
      !Plot fort.(iunit+1)
-<<<<<<< HEAD
      avgmaxmin(2,:,:)=avgmaxmin(2,:,:)-avgmaxmin(3,:,:)
-     write(unit,'(104(1pe14.5))') sqrt(0.5_gp/pgauss)/hgrid,avgmaxmin(1:2,:,:)
-     call yaml_map('maxdiff' // trim(yaml_toa(isigma)), (/ sqrt(0.5_gp/pgauss)/hgrid, max1 /) )
-     !print *,'maxdiff',sqrt(0.5_gp/pgauss)/hgrid,max1
-  end do
-
-  call f_close(unit)
-=======
-     write(iunit+1,'(104(1pe14.5))') sqrt(0.5_gp/pgauss)/hgrid,avgmaxmin
+     write(unit,'(104(1pe14.5))') sqrt(0.5_gp/pgauss)/hgrid,avgmaxmin(1:2,1:3:2,:)
      call yaml_map('maxdiff' // trim(yaml_toa(isigma)), (/ sqrt(0.5_gp/pgauss)/hgrid, max_phi, max_lag /) )
   end do
   call yaml_map('Results (phi)',reshape(avgmaxmin(1:3,1:3:2,:),(/6,nmoms+1/)),fmt='(1pe14.5)')
   call yaml_map('Results (lag)',reshape(avgmaxmin(1:3,2:3,:),(/6,nmoms+1/)),fmt='(1pe14.5)')
 
->>>>>>> 3a140f57
+  call f_close(unit)
+
 
   call finalize_real_space_conversion()
   
@@ -227,53 +184,12 @@
   call f_lib_finalize()
 
 
-<<<<<<< HEAD
-!> Classify the quality of a multipole extraction in both cases
-subroutine evaluate_moments(nmoms,npts,hgrid,pgauss,pow,x0,fj_phi,fj_coll,moments)
-  use module_base, only: gp,safe_exp,f_open_file,f_close,yaml_toa
-  use gaussians, only: mp_exp, scfdotf
-  implicit none
-  !Arguments
-  integer, intent(in) :: npts,pow,nmoms
-  real(gp), intent(in) :: hgrid,pgauss,x0
-  real(gp), dimension(0:nmoms,2), intent(out) :: moments
-  real(gp), dimension(-npts:npts), intent(out) :: fj_phi,fj_coll
-  integer, parameter :: iunit = 100
-  !local variables
-  integer :: j,unit
-  integer :: istep = 0
-
-  unit=iunit+istep
-  call f_open_file(unit,'gau'//trim(adjustl(yaml_toa(x0,fmt='(f5.2)')))//&
-       'p'//trim(adjustl(yaml_toa(pgauss,fmt='(f5.2)')))//&
-       'h'//trim(adjustl(yaml_toa(hgrid,fmt='(f5.2)'))))
-
-  !use the elemental property of the mp_exp function
-  fj_phi=mp_exp(hgrid,x0,pgauss,(/(j,j=-npts,npts)/),pow,.true.)
-!  fj_phi=scfdotf((/(j,j=-npts,npts)/),hgrid,pgauss,x0,pow)
-  !scfdotf((/(j,j=-npts,npts)/),hgrid,pgauss,x0,pow)
-  call moments_1d(2*npts+1,fj_phi,x0+hgrid*(npts+1),hgrid,nmoms,moments(0,1))
-  !collocation array
-  fj_coll=mp_exp(hgrid,x0,pgauss,(/(j,j=-npts,npts)/),pow,.false.)
-
-  call moments_1d(2*npts+1,fj_coll,x0+hgrid*(npts+1),hgrid,nmoms,moments(0,2))
-
-  do j=-npts,npts
-     write(unit,*) j,fj_phi(j),fj_coll(j)
-  end do
-  istep = istep + 1
-
-  call f_close(unit)
-
-end subroutine evaluate_moments
-=======
 contains
 
->>>>>>> 3a140f57
 
   !> Classify the quality of a multipole extraction in both cases
   subroutine evaluate_moments(nmoms,npts,hgrid,pgauss,pow,x0,fj_phi,fj_coll,fj_lag,moments)
-    use module_base, only: gp
+  use module_base, only: gp,safe_exp,f_open_file,f_close,yaml_toa
     use gaussians, only: mp_exp, scfdotf
     implicit none
     !Arguments
@@ -283,62 +199,36 @@
     real(gp), dimension(-npts:npts), intent(out) :: fj_phi,fj_coll,fj_lag
     integer, parameter :: iunit = 100
     !local variables
-    integer :: j
+  integer :: j,unit
     integer :: istep = 0
 
-<<<<<<< HEAD
-!> Calculate the moments of an array with respect to a reference point 
-subroutine moments_1d(n,array,x0,h,nmoms,moments)
-  use module_base, only:gp
-  implicit none
-  !Arguments
-  integer, intent(in) :: nmoms,n
-  real(gp), intent(in) :: x0,h !<grid spacing
-  real(gp), dimension(n), intent(in) :: array
-  real(gp), dimension(0:nmoms), intent(out) :: moments
-  !local variables
-  integer :: j,k
-  real(gp) :: x
-
-  moments(0)=h*sum(array)
-  do j=1,nmoms
-     moments(j)=0.0_gp
-     do k=1,n
-        x=real(k,gp)*h-x0
-        !if (j==0) then
-        !   moments(j)=moments(j)+array(k)
-        !else
-           moments(j)=moments(j)+x**j*array(k)
-        !end if
-     end do
-     moments(j)=moments(j)*h
-  end do
-=======
+  unit=iunit+istep
+  call f_open_file(unit,'gau'//trim(adjustl(yaml_toa(x0,fmt='(f5.2)')))//&
+       'p'//trim(adjustl(yaml_toa(pgauss,fmt='(f5.2)')))//&
+       'h'//trim(adjustl(yaml_toa(hgrid,fmt='(f5.2)'))))
+
     !use the elemental property of the mp_exp function
-    !fj_phi=mp_exp(hgrid,x0,pgauss,(/(j,j=-npts,npts)/),pow,.true.)
-    fj_phi=scfdotf((/(j,j=-npts,npts)/),hgrid,pgauss,x0,pow)
+  fj_phi=mp_exp(hgrid,x0,pgauss,(/(j,j=-npts,npts)/),pow,.true.)
+!  fj_phi=scfdotf((/(j,j=-npts,npts)/),hgrid,pgauss,x0,pow)
     !scfdotf((/(j,j=-npts,npts)/),hgrid,pgauss,x0,pow)
     call moments_1d(2*npts+1,fj_phi,x0+hgrid*(npts+1),hgrid,nmoms,moments(0,1))
-
     !Lagrange polynomial array
     fj_lag=lagdotf((/(j,j=-npts,npts)/),hgrid,pgauss,x0,pow)
     call moments_1d(2*npts+1,fj_lag,x0+hgrid*(npts+1),hgrid,nmoms,moments(0,2))
 
     !collocation array
     fj_coll=mp_exp(hgrid,x0,pgauss,(/(j,j=-npts,npts)/),pow,.false.)
-    !if (pow /=0) then
-    !   fj_coll=(/(exp(-pgauss*(j*hgrid-x0)**2)*(j*hgrid-x0)**pow,j=-npts,npts)/)
-    !else
-    !   fj_coll=(/(exp(-pgauss*(j*hgrid-x0)**2),j=-npts,npts)/)
-    !end if
+
     call moments_1d(2*npts+1,fj_coll,x0+hgrid*(npts+1),hgrid,nmoms,moments(0,3))
 
     write(iunit+istep,'(a)') '#Projection of a gaussian with iscf, collocation and lagrange polynomials method'
     write(iunit+istep,'(a)') '#j,fj_phi(j),fj_coll(j),fj_lag(j)'
     do j=-npts,npts
-       write(iunit+istep,'(i0,3(1pe24.16))') j,fj_phi(j),fj_coll(j),fj_lag(j)
+     write(unit,*) j,fj_phi(j),fj_coll(j)
     end do
     istep = istep + 1
+
+  call f_close(unit)
 
   end subroutine evaluate_moments
 
@@ -357,11 +247,16 @@
     integer :: j,k
     real(gp) :: x
 
-    do j=0,nmoms
+  moments(0)=h*sum(array)
+  do j=1,nmoms
        moments(j)=0.0_gp
        do k=1,n
           x=real(k,gp)*h-x0
-          moments(j)=moments(j)+x**j*array(k)
+        !if (j==0) then
+        !   moments(j)=moments(j)+array(k)
+        !else
+           moments(j)=moments(j)+x**j*array(k)
+        !end if
        end do
        moments(j)=moments(j)*h
     end do
@@ -480,7 +375,6 @@
 
 
 end program MP_gaussian
->>>>>>> 3a140f57
 
 
 !!$
