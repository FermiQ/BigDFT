--- conflicted
+++ resolved
@@ -14,11 +14,7 @@
   use module_base
   use gaussians
   use yaml_output
-<<<<<<< HEAD
   use gaussdaub
-=======
-  use yaml_strings
->>>>>>> 942c8208
   implicit none
   integer, parameter :: iplot=14,iunit=16 !< File unit for the plots
   integer, parameter :: nmoms=16          !< Number of calculated moments
@@ -338,21 +334,15 @@
     character(len=128), intent(out) :: filename
 
     call f_strcpy(dest=filename,src=&
-<<<<<<< HEAD
-         'gau'//trim(adjustl(yaml_toa(x0,fmt='(f5.2)')))//&
-         'p'//trim(adjustl(yaml_toa(pgauss,fmt='(f5.2)')))//&
-         'h'//trim(adjustl(yaml_toa(hgrid,fmt='(f5.2)'))))
-
-
-!     call f_strcpy(dest=filename,src=&
-!         'gau'+x0**'(f5.2)'+'p'+pgauss**'(f5.2)'+'h'+hgrid**'(f5.2)')
-
-
-=======
          'gau'+x0**'(f5.2)'//&
          'p'+pgauss**'(f5.2)'//&
          'h'+hgrid**'(f5.2)')
->>>>>>> 942c8208
+
+
+!     call f_strcpy(dest=filename,src=&
+!         'gau'+x0**'(f5.2)'+'p'+pgauss**'(f5.2)'+'h'+hgrid**'(f5.2)')
+
+
   end subroutine filename_test
 
   !> Calculate the moments of an array with respect to a reference point 
