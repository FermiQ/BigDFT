## Process this file with automake to produce Makefile.in

SUBDIRS = 

<<<<<<< HEAD
SHORT_CHECK=
LONG_CHECK=psp.report

include $(srcdir)/../check.mk

EXTRA_DIST = psp.out.ref
=======
EXTRA_DIST = psp.ref.yaml
>>>>>>> be3b50c0

check_PROGRAMS = check_psp

AM_FCFLAGS = @MPI_INCLUDE@ @LIBABINIT_INCLUDE@ -I$(top_builddir)/includes

AM_LDFLAGS = -L$(top_builddir)/src
if BUILD_DYNAMIC_LIBS
AM_LDFLAGS += -Wl,-rpath=$(abs_top_builddir)/src
else
LIBS += @LIBS_SHORT_DEPS@
endif

check_psp_SOURCES = check_psp.f90
check_psp_LDADD = -lbigdft-1

CLEANFILES = psp.out.yaml psp.report.yaml

<<<<<<< HEAD
psp.report: $(srcdir)/psp.out.ref psp.out
	python $(top_srcdir)/tests/fldiff.py $^ | tee $@
=======
check: psp.report.yaml

psp.report.yaml: psp.out.yaml
	python $(top_srcdir)/tests/fldiff_yaml.py -r $(srcdir)/psp.ref.yaml -d $^ -o $@ \
		-t $(top_srcdir)/tests/tols-BigDFT.yaml --label=psp
>>>>>>> be3b50c0

psp.out.yaml: check_psp
	echo "Test LDA:" > $@
	for psp in $(top_srcdir)/utils/PSPfiles/Krach-LDA/*-q* ; do \
	  ./check_psp $$psp >> $@ ; \
	done
	echo "Test PBE:" >> $@
	for psp in $(top_srcdir)/utils/PSPfiles/Krach-PBE/*-q* ; do \
	  ./check_psp $$psp >> $@ ; \
	done<|MERGE_RESOLUTION|>--- conflicted
+++ resolved
@@ -2,16 +2,12 @@
 
 SUBDIRS = 
 
-<<<<<<< HEAD
+EXTRA_DIST = psp.ref.yaml
 SHORT_CHECK=
 LONG_CHECK=psp.report
 
 include $(srcdir)/../check.mk
 
-EXTRA_DIST = psp.out.ref
-=======
-EXTRA_DIST = psp.ref.yaml
->>>>>>> be3b50c0
 
 check_PROGRAMS = check_psp
 
@@ -29,16 +25,10 @@
 
 CLEANFILES = psp.out.yaml psp.report.yaml
 
-<<<<<<< HEAD
-psp.report: $(srcdir)/psp.out.ref psp.out
-	python $(top_srcdir)/tests/fldiff.py $^ | tee $@
-=======
 check: psp.report.yaml
-
 psp.report.yaml: psp.out.yaml
 	python $(top_srcdir)/tests/fldiff_yaml.py -r $(srcdir)/psp.ref.yaml -d $^ -o $@ \
 		-t $(top_srcdir)/tests/tols-BigDFT.yaml --label=psp
->>>>>>> be3b50c0
 
 psp.out.yaml: check_psp
 	echo "Test LDA:" > $@
