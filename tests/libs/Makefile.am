--- conflicted
+++ resolved
@@ -1,13 +1,8 @@
 SUBDIRS = fft \
-<<<<<<< HEAD
-	PSolver \
-=======
 	xcPSolver \
->>>>>>> 7bcdcb60
 	OP2P \
 	psp \
 	IO-wf
-#	flib \ currently out
 
 if USE_BLACS
 SUBDIRS += dsygv
