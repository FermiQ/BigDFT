!> @file
!! Test program
!! @author
!!    Copyright (C) 2013-2014 BigDFT group
!!    This file is distributed under the terms of the
!!    GNU General Public License, see ~/COPYING file
!!    or http://www.gnu.org/copyleft/gpl.txt .
!!    For the list of contributors, see ~/AUTHORS


!> Test the overlapgeneral routine
program driver
  use module_base
  use module_types
  use module_interfaces
  use sparsematrix_base, only: deallocate_sparse_matrix, matrices_null, allocate_matrices, deallocate_matrices
  use sparsematrix, only: compress_matrix, uncompress_matrix
  use yaml_output
  implicit none

  ! Variables
<<<<<<< HEAD
  integer :: iproc, nproc, istat, nthread, ithread
  integer :: omp_get_num_threads
  real(kind=8) :: t1, t2, tt
  real(kind=8),dimension(:),allocatable :: eval, work
  real(kind=8),dimension(:,:),allocatable :: A_init, S_init, A, S
=======
  integer :: iproc, nproc
!$  integer :: omp_get_num_threads
>>>>>>> 1726225c
  integer,parameter :: itype=1
  character(len=1),parameter :: jobz='v', uplo='l'
  integer,parameter :: n=64
  real(kind=8) :: val, error
  real(kind=8),dimension(:,:),allocatable :: ovrlp, ovrlp2
  integer :: norb, nseg, nvctr, iorb, jorb, iorder, power, blocksize, icheck, imode
  logical :: file_exists, symmetric, check_symmetry, perform_check
  type(orbitals_data) :: orbs
  type(sparse_matrix) :: smat_A, smat_B
  type(matrices) :: mat_A, inv_mat_B
  character(len=*),parameter :: filename='inputdata.fake'
  integer :: nconfig, ierr, iseg, iiorb
!!  integer :: lwork
  integer, dimension(4) :: mpi_info
  character(len=60) :: run_id
  integer,parameter :: ncheck=30
  integer,dimension(:,:),allocatable :: keyg_tmp
  integer,parameter :: SPARSE=1
  integer,parameter :: DENSE=2

  integer :: ncount1, ncount_rate, ncount_max, ncount2
  real(kind=4) :: tr0, tr1
  real(kind=8) :: time, time2
  real :: rn
  real(kind=8) :: ddot, dnrm2
  logical, parameter :: timer_on=.false.        !time the different methods
  logical, parameter :: ortho_check=.false.     !check deviation from orthonormality of input overlap matrix
  logical, parameter :: print_matrices=.true.  !output calculated matrices

  ! Initialize
  call f_lib_initialize()
  call bigdft_init(mpi_info,nconfig,run_id,ierr)
  !just for backward compatibility
  iproc=mpi_info(1)
  nproc=mpi_info(2)


  if (iproc==0) then
      call yaml_comment('Program to check the overlapPowergeneral routine',hfill='/')
      call yaml_map('reading from file',filename)
  end  if

  ! Open file for reading
  inquire(file=filename, exist=file_exists)
  if_file_exists: if (file_exists) then
      ! Read the basis quantities
      open(unit=1, file=filename)
      read(1,*) norb
      read(1,*) nseg
      read(1,*) nvctr
  else
      stop 'file does not exist!'
  end if if_file_exists

  if (iproc==0) then
      call yaml_open_sequence('parameters for this test')
      call yaml_map('number of rows and columns',norb)
      call yaml_map('number of segments',nseg)
      call yaml_map('number of non-zero elements',nvctr)
      call yaml_close_sequence
  end if


  ! Fake initialization of the orbitals_data type
  call orbs_init_fake(iproc, nproc, norb, orbs)

  ! Fake initialization of the sparse_matrix type
  call sparse_matrix_init_fake(norb, orbs%norbp, orbs%isorb, nseg, nvctr, smat_A)
  call sparse_matrix_init_fake(norb, orbs%norbp, orbs%isorb, nseg, nvctr, smat_B)


  symmetric = check_symmetry(norb, smat_A)

  !!if (iproc==0) then
  !!    do iseg=1,smat_A%nseg
  !!        write(*,*) smat_A%keyg(:,iseg)
  !!    end do
  !!    do iseg=1,smat_A%nvctr
  !!        write(*,*) smat_A%orb_from_index(:,iseg)
  !!    end do
  !!end if

  ! Initialize an overlap matrix
  allocate(ovrlp(orbs%norb,orbs%norb))
  if (orbs%norb<30) then
      do iorb=1,orbs%norb
          do jorb=iorb,orbs%norb
              val = 2.d-1*(sin(real((iorb-1)*n+jorb,kind=8)))**2
              if (jorb/=iorb) then
                  ovrlp(jorb,iorb) = val
                  ovrlp(iorb,jorb) = val
              else
                  val = val + 1.d0
                  ovrlp(jorb,iorb) = val
              end if
          end do
      end do
  else
      ! above approach has problems for testing larger matrices
      allocate(ovrlp2(orbs%norb,orbs%norb))
      ! randomly generate vectors
      do iorb=1,orbs%norb
          do jorb=1,orbs%norb
              call random_number(rn)
              ovrlp2(jorb,iorb)=2.0d0*real(rn,kind=8)-1.0d0
          end do
          tt=dnrm2(orbs%norb, ovrlp2(1,iorb), 1)
          call dscal(orbs%norb, 1/tt, ovrlp2(1,iorb), 1)
      end do

      ! calculate overlap from random vectors
      do iorb=1,orbs%norb
          do jorb=iorb,orbs%norb
             ovrlp(jorb,iorb)=ddot(orbs%norb,ovrlp2(1,iorb),1,ovrlp2(1,jorb),1)
             ovrlp(iorb,jorb)=ovrlp(jorb,iorb)
          end do
      end do
      deallocate(ovrlp2)
  end if

  !!lwork=100*orbs%norb
  !!allocate(work(lwork))
  !!allocate(eval(orbs%norb))
  !!ovrlp2=ovrlp
  !!call dsyev('v', 'l', orbs%norb, ovrlp2, orbs%norb, eval, work, lwork, info)
  !!do iseg=1,orbs%norb
  !!    write(*,*) iseg, eval(iseg)
  !!end do

  mat_A = matrices_null()
  inv_mat_B = matrices_null()

  call vcopy(orbs%norb**2, ovrlp(1,1), 1, smat_A%matrix(1,1), 1)
  call allocate_matrices(smat_A, allocate_full=.true., matname='mat_A', mat=mat_A)
  call compress_matrix(iproc, smat_A, inmat=smat_A%matrix, outmat=mat_A%matrix_compr)
  call allocate_matrices(smat_B, allocate_full=.true., matname='inv_mat_B', mat=inv_mat_B)
  ! uncomment for sparse and dense modes to be testing the same matrix
  !call uncompress_matrix(iproc, smat_A)

  if (print_matrices.and.iproc==0) call write_matrix_compressed('initial matrix', smat_A, mat_A)



  ! Check of the overlap manipulation routine

  call mpi_barrier(bigdft_mpi%mpi_comm, ierr)

  keyg_tmp=f_malloc((/2,smat_A%nseg/))
  do iseg=1,smat_A%nseg
      iorb=smat_A%keyg(1,iseg)
      iiorb=mod(iorb-1,norb)+1
      !!write(*,*) 'iorb, iiorb', iorb, iiorb
      keyg_tmp(1,iseg)=iiorb
      iorb=smat_A%keyg(2,iseg)
      iiorb=mod(iorb-1,norb)+1
      !!write(*,*) 'iorb, iiorb', iorb, iiorb
      keyg_tmp(2,iseg)=iiorb
  end do

  if (ortho_check) call deviation_from_unity_parallel(iproc, nproc, orbs%norb, orbs%norb, 0, ovrlp, error)
  if (ortho_check.and.iproc==0) call yaml_map('deviation from unity',error)
  if (iproc==0) call yaml_comment('starting the checks',hfill='=')

  do icheck=1,ncheck
      !if (icheck==1 .or. icheck==4 .or. icheck==10 .or. icheck==11 .or.  icheck==13 .or. icheck==14 .or. icheck==16 .or. icheck==17) cycle
      call get_parameters()
      if (iproc==0) then
          call yaml_comment('check:'//yaml_toa(icheck,fmt='(i5)'),hfill='-')
          call yaml_map('check number',icheck)
          call yaml_map('imode',imode)
          call yaml_map('iorder',iorder)
          call yaml_map('power',power)
          call yaml_newline()
      end if
      if (.not.symmetric .and. imode==SPARSE .and. iorder==0) then
          perform_check=.false.
      else
          perform_check=.true.
      end if
      if (iproc==0) call yaml_map('Can perform this test',perform_check)
      if (.not.perform_check) cycle
      if (imode==DENSE) then
          call vcopy(orbs%norb**2, ovrlp(1,1), 1, mat_A%matrix(1,1), 1)
          if (timer_on) call cpu_time(tr0)
          if (timer_on) call system_clock(ncount1,ncount_rate,ncount_max)
          call overlapPowerGeneral(iproc, nproc, iorder, power, blocksize, &
               imode, ovrlp_smat=smat_A, inv_ovrlp_smat=smat_B, ovrlp_mat=mat_A, inv_ovrlp_mat=inv_mat_B, &
               check_accur=.true., error=error)
          if (timer_on) call cpu_time(tr1)
          if (timer_on) call system_clock(ncount2,ncount_rate,ncount_max)
          if (timer_on) time=real(tr1-tr0,kind=8)
          if (timer_on) time2=dble(ncount2-ncount1)/dble(ncount_rate)
          call compress_matrix(iproc, smat_B, inmat=inv_mat_B%matrix, outmat=inv_mat_B%matrix_compr)
      else if (imode==SPARSE) then
          call vcopy(orbs%norb**2, ovrlp(1,1), 1, smat_A%matrix(1,1), 1)
          call compress_matrix(iproc, smat_A)
          if (timer_on) call cpu_time(tr0)
          if (timer_on) call system_clock(ncount1,ncount_rate,ncount_max)
          call overlapPowerGeneral(iproc, nproc, iorder, power, blocksize, &
               imode, ovrlp_smat=smat_A, inv_ovrlp_smat=smat_B, ovrlp_mat=mat_A, inv_ovrlp_mat=inv_mat_B, &
               check_accur=.true., error=error)
               !!foe_nseg=smat_A%nseg, foe_kernel_nsegline=smat_A%nsegline, &
               !!foe_istsegline=smat_A%istsegline, foe_keyg=smat_A%keyg)
           !if (iorder==0) call compress_matrix(iproc, smat_B)
          if (timer_on) call cpu_time(tr1)
          if (timer_on) call system_clock(ncount2,ncount_rate,ncount_max)
          if (timer_on) time=real(tr1-tr0,kind=8)
          if (timer_on) time2=dble(ncount2-ncount1)/dble(ncount_rate)
      end if
      if (print_matrices.and.iproc==0) call write_matrix_compressed('final result', smat_B, inv_mat_B)
      if (iproc==0) call yaml_map('error of the result',error)
      if (timer_on.and.iproc==0) call yaml_map('time taken (cpu)',time)
      if (timer_on.and.iproc==0) call yaml_map('time taken (system)',time2)
  end do

  if (iproc==0) call yaml_comment('checks finished',hfill='=')

  call f_free(keyg_tmp)

  call deallocate_orbitals_data(orbs, 'driver')
  call deallocate_sparse_matrix(smat_A, 'driver')
  call deallocate_sparse_matrix(smat_B, 'driver')
  call deallocate_matrices(mat_A)
  call deallocate_matrices(inv_mat_B)

  deallocate(ovrlp)

  call bigdft_finalize(ierr)

  call f_lib_finalize()


  !!call mpi_barrier(mpi_comm_world, ierr)
  !!call mpi_finalize(ierr)

  contains

    subroutine get_parameters()
      select case (icheck)
      case (1)
          imode = 2 ; iorder=0 ; power= -2 ; blocksize=-1
      case (2)
          imode = 2 ; iorder=1 ; power= -2 ; blocksize=-1
      case (3)
          imode = 2 ; iorder=6 ; power= -2 ; blocksize=-1
      case (4)
          imode = 2 ; iorder=-1 ; power= -2 ; blocksize=-1
      case (5)
          imode = 2 ; iorder=-6 ; power= -2 ; blocksize=-1
      case (6)
          imode = 2 ; iorder=0 ; power= 1 ; blocksize=-1
      case (7)
          imode = 2 ; iorder=1 ; power= 1 ; blocksize=-1
      case (8)
          imode = 2 ; iorder=6 ; power= 1 ; blocksize=-1
      case (9)
          imode = 2 ; iorder=-1 ; power= 1 ; blocksize=-1
      case (10)
          imode = 2 ; iorder=-6 ; power= 1 ; blocksize=-1
      case (11)
          imode = 2 ; iorder=0 ; power= 2 ; blocksize=-1
      case (12)
          imode = 2 ; iorder=1 ; power= 2 ; blocksize=-1
      case (13)
          imode = 2 ; iorder=6 ; power= 2 ; blocksize=-1
      case (14)
          imode = 2 ; iorder=-1 ; power= 2 ; blocksize=-1
      case (15)
          imode = 2 ; iorder=-6 ; power= 2 ; blocksize=-1
      case (16)
          imode = 1 ; iorder=0 ; power= -2 ; blocksize=-1
      case (17)
          imode = 1 ; iorder=1 ; power= -2 ; blocksize=-1
      case (18)
          imode = 1 ; iorder=6 ; power= -2 ; blocksize=-1
      case (19)
          imode = 1 ; iorder=-1 ; power= -2 ; blocksize=-1
      case (20)
          imode = 1 ; iorder=-6 ; power= -2 ; blocksize=-1
      case (21)
          imode = 1 ; iorder=0 ; power= 1 ; blocksize=-1
      case (22)
          imode = 1 ; iorder=1 ; power= 1 ; blocksize=-1
      case (23)
          imode = 1 ; iorder=6 ; power= 1 ; blocksize=-1
      case (24)
          imode = 1 ; iorder=-1 ; power= 1 ; blocksize=-1
      case (25)
          imode = 1 ; iorder=-6 ; power= 1 ; blocksize=-1
      case (26)
          imode = 1 ; iorder=0 ; power= 2 ; blocksize=-1
      case (27)
          imode = 1 ; iorder=1 ; power= 2 ; blocksize=-1
      case (28)
          imode = 1 ; iorder=6 ; power= 2 ; blocksize=-1
      case (29)
          imode = 1 ; iorder=-1 ; power= 2 ; blocksize=-1
      case (30)
          imode = 1 ; iorder=-6 ; power= 2 ; blocksize=-1
      case default
          stop 'wrong icheck'
      end select
    end subroutine get_parameters
end program driver



!> Fake initialization of the orbitals_data type
subroutine orbs_init_fake(iproc, nproc, norb, orbs)
  use module_base
  use module_types
  implicit none
  integer,intent(in) :: iproc, nproc, norb
  type(orbitals_data),intent(out) :: orbs

  ! Nullify the data type
  call nullify_orbitals_data(orbs)

  ! Allocate the arrays which will be needed
  call allocate_arrays()

  ! Initialize the relevant data. First the one from the input.
  orbs%norb = norb

  ! Now intialize the remaning fields if they will be needed.
  orbs%norb_par(:,0) = norb_par_init()
  orbs%norbp = orbs%norb_par(iproc,0)
  orbs%isorb_par = isorb_par_init()
  orbs%isorb = orbs%isorb_par(iproc)

  !!write(*,*) 'iproc, orbs%norb', iproc, orbs%norb
  !!write(*,*) 'iproc, orbs%norbp', iproc, orbs%norbp
  !!write(*,*) 'iproc, orbs%isorb', iproc, orbs%isorb
  !!write(*,*) 'iproc, orbs%norb_par', iproc, orbs%norb_par
  !!write(*,*) 'iproc, orbs%isorb_par', iproc, orbs%isorb_par


  contains

    subroutine allocate_arrays
      implicit none
      orbs%norb_par=f_malloc_ptr((/0.to.nproc-1,0.to.0/),id='orbs%norb_par')
      orbs%isorb_par=f_malloc_ptr(0.to.nproc-1,id='orbs%isorb_par')
    end subroutine allocate_arrays

    function norb_par_init() result(norb_par)
      integer,dimension(0:nproc-1) :: norb_par
      real(kind=8) :: tt
      integer :: ii, jproc
      tt=real(norb,kind=8)/real(nproc,kind=8)
      ii=floor(tt)
      do jproc=0,nproc-1
          norb_par(jproc)=ii
      end do
      ii=norb-nproc*ii
      do jproc=0,ii-1
          norb_par(jproc)=norb_par(jproc)+1
      end do
      if (sum(norb_par)/=orbs%norb) stop 'sum(norb_par)/=orbs%norb'
    end function norb_par_init

    function isorb_par_init() result(isorb_par)
      integer,dimension(0:nproc-1) :: isorb_par
      integer :: jproc
      isorb_par(0)=0
      do jproc=1,nproc-1
          isorb_par(jproc)=isorb_par(jproc-1)+orbs%norb_par(jproc-1,0)
      end do
    end function isorb_par_init
 
end subroutine orbs_init_fake


!> Fake initialization of the sparse_matrix type
subroutine sparse_matrix_init_fake(norb, norbp, isorb, nseg, nvctr, smat)
  use module_base
  use module_types
  use sparsematrix_base, only: sparse_matrix, sparse_matrix_null, deallocate_sparse_matrix
  use sparsematrix_init, only: init_sparse_matrix
  implicit none

  ! Calling arguments
  integer,intent(in) :: norb, norbp, isorb, nseg, nvctr
  type(sparse_matrix) :: smat

  ! Local variables
  integer,dimension(:),allocatable :: nvctr_per_segment
<<<<<<< HEAD
  integer :: jseg, jorb, nnonzero
  integer ,dimension(:),pointer :: nonzero

=======
>>>>>>> 1726225c

  ! Some checks whether the arguments are reasonable
  if (nseg > nvctr) stop 'sparse matrix would have more segments than elements'
  if (nseg < norb) stop 'sparse matrix would have less segments than lines'
  if (nvctr > norb**2) stop 'sparse matrix would contain more elements than the dense one'

  ! Nullify the data type
  smat = sparse_matrix_null()

  ! Initialize the relevant data. First the one from the input.
  smat%nvctr = nvctr
  smat%nseg = nseg
  smat%nfvctr = norb

  ! Now some default values
  smat%parallel_compression=0
  smat%store_index=.false.

  ! Allocate the arrays which will be needed
  call allocate_arrays()

  ! Auxiliary array
  nvctr_per_segment = nvctr_per_segment_init()

  ! Now intialize the remaning fields if they will be needed.
  smat%nsegline = nsegline_init()
  smat%istsegline = istsegline_init ()
  smat%keyv = keyv_init()
  smat%keyg = keyg_init()
  call init_orbs_from_index(smat)

  call init_nonzero_arrays(norbp, isorb, smat, nnonzero, nonzero)

  call deallocate_sparse_matrix(smat, 'sparse_matrix_init_fake')
  call init_sparse_matrix(iproc, nproc, norb, norbp, isorb, .false., &
             nnonzero, nonzero, nnonzero, nonzero, smat, allocate_full_=.true.)
  call f_free_ptr(nonzero)


  call f_free(nvctr_per_segment)

  !!! Initialize the parameters for the spare matrix matrix multiplication
  !!call init_sparse_matrix_matrix_multiplication(norb, norbp, isorb, smat%nseg, &
  !!     smat%nsegline, smat%istsegline, smat%keyg, smat)

  !!if (iproc==0) then
  !!    do jorb=1,norb
  !!        write(*,*) 'jorb, nsegline, istsegline', jorb, smat%nsegline(jorb), smat%istsegline(jorb) 
  !!    end do
  !!    do jseg=1,smat%nseg
  !!        write(*,*) 'keyv, keyg', smat%keyv(jseg), smat%keyg(:,jseg)
  !!    end do
  !!end if

  contains

    subroutine allocate_arrays
      implicit none
      smat%nsegline=f_malloc_ptr(norb,id='smat%nsegline')
      smat%istsegline=f_malloc_ptr(norb,id='smat%istsegline')
      nvctr_per_segment=f_malloc(nseg,id='nvctr_per_segment')
      smat%keyv=f_malloc_ptr(nseg,id='smat%keyv')
      smat%keyg=f_malloc_ptr((/2,nseg/),id='smat%keyg')
      smat%matrix_compr=f_malloc_ptr(smat%nvctr,id='smat%matrix_compr')
      smat%matrix=f_malloc_ptr((/norb,norb/),id='smat%matrix')
    end subroutine allocate_arrays

    function nsegline_init() result(nsegline)
      integer,dimension(norb) :: nsegline
      real(kind=8) :: tt
      integer :: ii, jorb
      ! Distribute segments evenly among the lines
      tt=real(nseg,kind=8)/real(norb,kind=8)
      ii=floor(tt)
      do jorb=1,norb
          nsegline(jorb)=ii
      end do
      ii=nseg-norb*ii
      do jorb=1,ii
          nsegline(jorb)=nsegline(jorb)+1
      end do
    end function nsegline_init

    function istsegline_init() result(istsegline)
      integer,dimension(norb) :: istsegline
      integer :: jorb
      istsegline(1)=1
      do jorb=2,norb
          istsegline(jorb)=istsegline(jorb-1)+smat%nsegline(jorb-1)
      end do
    end function istsegline_init


    function nvctr_per_segment_init() result(nvctr_per_segment)
      integer,dimension(nseg) :: nvctr_per_segment
      real(kind=8) :: tt
      integer :: ii, jseg
      ! Distribute the elements evenly among the segments
      tt=real(nvctr,kind=8)/real(nseg,kind=8)
      ii=floor(tt)
      do jseg=1,nseg
          nvctr_per_segment(jseg)=ii
      end do
      ii=nvctr-nseg*ii
      do jseg=1,ii
          nvctr_per_segment(jseg)=nvctr_per_segment(jseg)+1
      end do
      if (sum(nvctr_per_segment)/=smat%nvctr) stop 'sum(nvctr_per_segment)/=smat%nvctr'
    end function nvctr_per_segment_init


    function keyv_init() result(keyv)
      integer,dimension(smat%nseg) :: keyv
      integer :: jseg
      keyv(1)=1
      do jseg=2,nseg
          keyv(jseg)=keyv(jseg-1)+nvctr_per_segment(jseg-1)
      end do
    end function keyv_init


    function keyg_init() result(keyg)
      integer,dimension(2,smat%nseg) :: keyg
      integer :: jorb, nempty, jseg, jjseg, ii, j, ist, itot, istart, iend, idiag
      integer :: idist_start, idist_end, ilen
      integer,dimension(:),allocatable :: nempty_arr
      real(kind=8) :: tt
      integer,parameter :: DECREASE=1, INCREASE=2

      itot=1
      do jorb=1,norb
          ! Number of empty elements
          nempty=norb
          do jseg=1,smat%nsegline(jorb)
              jjseg=smat%istsegline(jorb)+jseg-1
              nempty=nempty-nvctr_per_segment(jjseg)
          end do
          if (nempty<0) then
              write(*,*) 'ERROR: nemtpy < 0; reduce number of elements'
              stop
          end if
          ! Number of empty elements between the elements
          allocate(nempty_arr(0:smat%nsegline(jorb)))
          tt=real(nempty,kind=8)/real(smat%nsegline(jorb)+1,kind=8)
          ii=floor(tt)
          do j=0,smat%nsegline(jorb)
              nempty_arr(j)=ii
          end do
          ii=nempty-(smat%nsegline(jorb)+1)*ii
          do j=0,ii-1
              nempty_arr(j)=nempty_arr(j)+1
          end do
          ! Check that the diagonal element is not in an empty region. If so,
          ! shift the elements.
          idiag=(jorb-1)*norb+jorb
          adjust_empty: do
              ist=nempty_arr(0)
              do jseg=1,smat%nsegline(jorb)
                  jjseg=smat%istsegline(jorb)+jseg-1
                  istart=itot+ist
                  iend=istart+nvctr_per_segment(jjseg)-1
                  if (istart<=idiag .and. idiag<=iend) exit adjust_empty
                  ! Determine the distance to the start / end of the segment
                  idist_start=abs(idiag-istart)
                  idist_end=abs(idiag-iend)
                  !!if (j==1 .and. idiag<istart) then
                  !!    ! Diagonal element is before the first segment, 
                  !!    ! so decrease the first empty region
                  !!    iaction=DECREASE
                  !!end if
                  !!if (j==smat%nsegline(jorb) .and. idiag>iend) then
                  !!    ! Diagonal element is after the last segment, 
                  !!    ! so increase the first empty region
                  !!    iaction=INCREASE
                  !!end if
                  ist=ist+nvctr_per_segment(jjseg)
                  ist=ist+nempty_arr(jseg)
              end do
              ! If one arrives here, the diagonal element was in an empty
              ! region. Determine whether it was close to the start or end of a
              ! segment.
              if (istart==iend) then
                  ! Segment has only length one
                  if (istart<idiag) then
                      ! Incrase the first empty region and increase the last one
                      nempty_arr(0)=nempty_arr(0)+1
                      nempty_arr(smat%nsegline(jorb))=nempty_arr(smat%nsegline(jorb))-1
                  else
                      ! Decrase the first empty region and increase the last one
                      nempty_arr(0)=nempty_arr(0)-1
                      nempty_arr(smat%nsegline(jorb))=nempty_arr(smat%nsegline(jorb))+1
                  end if
              else if (idist_start<=idist_end) then
                  ! Closer to the start, so decrase the first empty region and increase the last one
                  nempty_arr(0)=nempty_arr(0)-1
                  nempty_arr(smat%nsegline(jorb))=nempty_arr(smat%nsegline(jorb))+1
              else 
                  ! Closer to the end, so increase the first empty region and decrease the last one
                  nempty_arr(0)=nempty_arr(0)+1
                  nempty_arr(smat%nsegline(jorb))=nempty_arr(smat%nsegline(jorb))-1
              end if
          end do adjust_empty

          ! Now fill the keys
          ist=nempty_arr(0)
          do jseg=1,smat%nsegline(jorb)
              jjseg=smat%istsegline(jorb)+jseg-1
              istart=itot+ist
              iend=istart+nvctr_per_segment(jjseg)-1
              keyg(1,jjseg)=istart
              keyg(2,jjseg)=iend
              ist=ist+nvctr_per_segment(jjseg)
              ist=ist+nempty_arr(jseg)
          end do
          itot=itot+ist
          deallocate(nempty_arr)
      end do

      ! Check that the total number is correct
      itot=0
      do jseg=1,smat%nseg
          ilen=keyg(2,jseg)-keyg(1,jseg)+1
          if (ilen/=nvctr_per_segment(jseg)) stop 'ilen/=nvctr_per_segment(jseg)'
          if (jseg/=smat%nseg) then
              if (ilen/=(smat%keyv(jseg+1)-smat%keyv(jseg))) stop 'ilen/=(smat%keyv(jseg+1)-smat%keyv(jseg))'
          else
              if (ilen/=(smat%nvctr+1-smat%keyv(jseg))) stop 'ilen/=(smat%nvctr+1-smat%keyv(jseg))'
          end if
          itot=itot+ilen
      end do
      if (itot/=smat%nvctr) stop 'itot/=smat%nvctr'
    end function keyg_init


    subroutine init_orbs_from_index(sparsemat)
      use module_base
      use module_types
      use sparsematrix_base, only: sparse_matrix
      implicit none

      ! Calling arguments
      type(sparse_matrix),intent(inout) :: sparsemat

      ! local variables
      integer :: ind, iseg, segn, iorb, jorb
      character(len=*),parameter :: subname='init_orbs_from_index'

      sparsemat%orb_from_index=f_malloc_ptr((/2,sparsemat%nvctr/),id='sparsemat%orb_from_index')

      ind = 0
      do iseg = 1, sparsemat%nseg
         do segn = sparsemat%keyg(1,iseg), sparsemat%keyg(2,iseg)
            ind=ind+1
            iorb = (segn - 1) / sparsemat%nfvctr + 1
            jorb = segn - (iorb-1)*sparsemat%nfvctr
            sparsemat%orb_from_index(1,ind) = jorb
            sparsemat%orb_from_index(2,ind) = iorb
         end do
      end do

    end subroutine init_orbs_from_index

<<<<<<< HEAD


    subroutine init_nonzero_arrays(norbp, isorb, sparsemat, nnonzero, nonzero)
      use sparsematrix_base, only : sparse_matrix
      implicit none

      ! Calling arguments
      integer,intent(in) :: norbp, isorb
      type(sparse_matrix),intent(in) :: sparsemat
      integer,intent(out) :: nnonzero
      integer,dimension(:),pointer :: nonzero

      ! Local variables
      integer :: iorb, iiorb, iseg, iiseg, ilen, i, ii

      nnonzero=0
      do iorb=1,norbp
          iiorb=isorb+iorb
          do iseg=1,sparsemat%nsegline(iiorb)
              iiseg=sparsemat%istsegline(iiorb)+iseg-1
              ilen=sparsemat%keyg(2,iiseg)-sparsemat%keyg(1,iiseg)+1
              nnonzero=nnonzero+ilen
          end do
      end do


      nonzero = f_malloc_ptr(nnonzero,id='nonzero')
      ii=0
      do iorb=1,norbp
          iiorb=isorb+iorb
          do iseg=1,sparsemat%nsegline(iiorb)
              iiseg=sparsemat%istsegline(iiorb)+iseg-1
              do i=sparsemat%keyg(1,iiseg),sparsemat%keyg(2,iiseg)
                  ii=ii+1
                  nonzero(ii)=i
              end do
          end do
      end do


    end subroutine init_nonzero_arrays



end subroutine sparse_matrix_init_fake



subroutine write_matrix_compressed(message, smat, mat)
=======
end subroutine sparse_matrix_init_fake


subroutine write_matrix_compressed(message, smat)
>>>>>>> 1726225c
  use yaml_output
  use sparsematrix_base, only: sparse_matrix, matrices
  implicit none

  ! Calling arguments
  character(len=*),intent(in) :: message
  type(sparse_matrix),intent(in) :: smat
  type(matrices),intent(in) :: mat

  ! Local variables
  integer :: iseg, ilen, istart, iend, i, iorb, jorb

  !!call yaml_open_sequence(trim(message))
  !!do iseg=1,smat%nseg
  !!    call yaml_sequence(advance='no')
  !!    ilen=smat%keyg(2,iseg)-smat%keyg(1,iseg)+1
  !!    call yaml_open_map(flow=.true.)
  !!    call yaml_map('segment',iseg)
  !!    istart=smat%keyv(iseg)
  !!    iend=smat%keyv(iseg)+ilen
  !!    call yaml_map('values',smat%matrix_compr(istart:iend))
  !!    call yaml_close_map()
  !!    call yaml_newline()
  !!end do
  !!call yaml_close_sequence()

  call yaml_open_sequence(trim(message))
  do iseg=1,smat%nseg
      call yaml_sequence(advance='no')
      ilen=smat%keyg(2,iseg)-smat%keyg(1,iseg)+1
      call yaml_open_map(flow=.true.)
      call yaml_map('segment',iseg)
      call yaml_open_sequence('elements')
      istart=smat%keyv(iseg)
      iend=smat%keyv(iseg)+ilen-1
      do i=istart,iend
          call yaml_newline()
          call yaml_sequence(advance='no')
          call yaml_open_map(flow=.true.)
          iorb=smat%orb_from_index(1,i)
          jorb=smat%orb_from_index(2,i)
          call yaml_map('coordinates',(/jorb,iorb/))
          call yaml_map('value',mat%matrix_compr(i))
          call yaml_close_map()
      end do
      call yaml_close_sequence()
      !call yaml_map('values',smat%matrix_compr(istart:iend))
      call yaml_close_map()
      call yaml_newline()
  end do
  call yaml_close_sequence()

end subroutine write_matrix_compressed


function check_symmetry(norb, smat)
  use module_base
  use sparsematrix_base, only: sparse_matrix
  implicit none

  ! Calling arguments
  integer,intent(in) :: norb
  type(sparse_matrix),intent(in) :: smat
  logical :: check_symmetry

  ! Local variables
  integer :: i, iorb, jorb
  logical,dimension(:,:),allocatable :: lgrid

  lgrid=f_malloc((/norb,norb/),id='lgrid')
  lgrid=.false.

  do i=1,smat%nvctr
      iorb=smat%orb_from_index(1,i)
      jorb=smat%orb_from_index(2,i)
      lgrid(jorb,iorb)=.true.
  end do

  check_symmetry=.true.
  do iorb=1,norb
      do jorb=1,norb
          if (lgrid(jorb,iorb) .and. .not.lgrid(iorb,jorb)) then
              check_symmetry=.false.
          end if
      end do
  end do

  call f_free(lgrid)

end function check_symmetry
<|MERGE_RESOLUTION|>--- conflicted
+++ resolved
@@ -19,22 +19,15 @@
   implicit none
 
   ! Variables
-<<<<<<< HEAD
-  integer :: iproc, nproc, istat, nthread, ithread
-  integer :: omp_get_num_threads
-  real(kind=8) :: t1, t2, tt
-  real(kind=8),dimension(:),allocatable :: eval, work
-  real(kind=8),dimension(:,:),allocatable :: A_init, S_init, A, S
-=======
   integer :: iproc, nproc
 !$  integer :: omp_get_num_threads
->>>>>>> 1726225c
   integer,parameter :: itype=1
   character(len=1),parameter :: jobz='v', uplo='l'
   integer,parameter :: n=64
   real(kind=8) :: val, error
   real(kind=8),dimension(:,:),allocatable :: ovrlp, ovrlp2
   integer :: norb, nseg, nvctr, iorb, jorb, iorder, power, blocksize, icheck, imode
+
   logical :: file_exists, symmetric, check_symmetry, perform_check
   type(orbitals_data) :: orbs
   type(sparse_matrix) :: smat_A, smat_B
@@ -51,9 +44,9 @@
 
   integer :: ncount1, ncount_rate, ncount_max, ncount2
   real(kind=4) :: tr0, tr1
-  real(kind=8) :: time, time2
+  real(kind=8) :: time, time2,tt
   real :: rn
-  real(kind=8) :: ddot, dnrm2
+  real(kind=8), external :: ddot, dnrm2
   logical, parameter :: timer_on=.false.        !time the different methods
   logical, parameter :: ortho_check=.false.     !check deviation from orthonormality of input overlap matrix
   logical, parameter :: print_matrices=.true.  !output calculated matrices
@@ -96,8 +89,8 @@
   call orbs_init_fake(iproc, nproc, norb, orbs)
 
   ! Fake initialization of the sparse_matrix type
-  call sparse_matrix_init_fake(norb, orbs%norbp, orbs%isorb, nseg, nvctr, smat_A)
-  call sparse_matrix_init_fake(norb, orbs%norbp, orbs%isorb, nseg, nvctr, smat_B)
+  call sparse_matrix_init_fake(iproc,nproc,norb, orbs%norbp, orbs%isorb, nseg, nvctr, smat_A)
+  call sparse_matrix_init_fake(iproc,nproc,norb, orbs%norbp, orbs%isorb, nseg, nvctr, smat_B)
 
 
   symmetric = check_symmetry(norb, smat_A)
@@ -403,7 +396,7 @@
 
 
 !> Fake initialization of the sparse_matrix type
-subroutine sparse_matrix_init_fake(norb, norbp, isorb, nseg, nvctr, smat)
+subroutine sparse_matrix_init_fake(iproc,nproc,norb, norbp, isorb, nseg, nvctr, smat)
   use module_base
   use module_types
   use sparsematrix_base, only: sparse_matrix, sparse_matrix_null, deallocate_sparse_matrix
@@ -411,17 +404,13 @@
   implicit none
 
   ! Calling arguments
-  integer,intent(in) :: norb, norbp, isorb, nseg, nvctr
+  integer,intent(in) :: iproc,nproc,norb, norbp, isorb, nseg, nvctr
   type(sparse_matrix) :: smat
 
   ! Local variables
+  integer :: nnonzero
   integer,dimension(:),allocatable :: nvctr_per_segment
-<<<<<<< HEAD
-  integer :: jseg, jorb, nnonzero
   integer ,dimension(:),pointer :: nonzero
-
-=======
->>>>>>> 1726225c
 
   ! Some checks whether the arguments are reasonable
   if (nseg > nvctr) stop 'sparse matrix would have more segments than elements'
@@ -684,9 +673,6 @@
 
     end subroutine init_orbs_from_index
 
-<<<<<<< HEAD
-
-
     subroutine init_nonzero_arrays(norbp, isorb, sparsemat, nnonzero, nonzero)
       use sparsematrix_base, only : sparse_matrix
       implicit none
@@ -732,14 +718,7 @@
 end subroutine sparse_matrix_init_fake
 
 
-
 subroutine write_matrix_compressed(message, smat, mat)
-=======
-end subroutine sparse_matrix_init_fake
-
-
-subroutine write_matrix_compressed(message, smat)
->>>>>>> 1726225c
   use yaml_output
   use sparsematrix_base, only: sparse_matrix, matrices
   implicit none
