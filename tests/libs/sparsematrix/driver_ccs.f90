program driver_css
  ! The following module are part of the sparsematrix library
  use sparsematrix_base
  use sparsematrix_highlevel, only: sparse_matrix_and_matrices_init_from_file_ccs, &
                                    sparse_matrix_init_from_file_ccs, matrices_init, &
                                    matrices_get_values, matrices_set_values, &
                                    sparse_matrix_init_from_data_ccs, &
                                    ccs_data_from_sparse_matrix, ccs_matrix_write, &
                                    matrix_matrix_multiplication, matrix_chebyshev_expansion
  use sparsematrix, only: write_matrix_compressed
  ! The following module is an auxiliary module for this test
  use utilities, only: get_ccs_data_from_file
  ! The following module should no be used!
  use module_types, only: bigdft_init_errors, &
                          bigdft_init_timing_categories
  implicit none

  ! Variables
<<<<<<< HEAD
  integer :: i
=======
  integer :: i, iproc, nproc
>>>>>>> d31be52c
  type(sparse_matrix) :: smat1, smat2, smat3
  type(matrices) :: mat1
  type(matrices),dimension(2) :: mat2
  type(matrices),dimension(2) :: mat3
  integer :: nfvctr, nvctr, ierr
  integer,dimension(:),pointer :: row_ind, col_ptr
  real(kind=8),dimension(:),pointer :: val

  ! Initialize flib
  call f_lib_initialize()

  ! MPI initialization; we have:
  ! iproc is the task ID
  ! nproc is the total number of tasks
  call mpiinit()
  iproc=mpirank()
  nproc=mpisize()

  ! Initialize the BigDFT error handling and timing.
  ! PROBLEM: THIS IS IN MODULE_TYPES
  call bigdft_init_errors()
  call bigdft_init_timing_categories()

  ! Read from matrix1.dat and create the type containing the sparse matrix descriptors (smat1) as well as
  ! the type which contains the matrix data (overlap). The matrix element are stored in mat1%matrix_compr.
<<<<<<< HEAD
  call sparse_matrix_and_matrices_init_from_file_ccs('matrix1.dat', bigdft_mpi%iproc, bigdft_mpi%nproc, &
       bigdft_mpi%mpi_comm, smat1, mat1)

  ! Read from matrix2.dat and creates the type containing the sparse matrix descriptors (smat2).
  call sparse_matrix_init_from_file_ccs('matrix2.dat', bigdft_mpi%iproc, bigdft_mpi%nproc, &
       bigdft_mpi%mpi_comm, smat2)
=======
  call sparse_matrix_and_matrices_init_from_file_ccs('matrix1.dat', iproc, nproc, &
       mpi_comm_world, smat1, mat1)

  ! Read from matrix2.dat and creates the type containing the sparse matrix descriptors (smat2).
  call sparse_matrix_init_from_file_ccs('matrix2.dat', iproc, nproc, &
       mpi_comm_world, smat2)
>>>>>>> d31be52c

  ! Prepares the type containing the matrix data.
  call matrices_init(smat2, mat2(1))

  ! Calculate the square root of the matrix described by the pair smat1/mat1 and store the result in
  ! smat2/mat2. Attention: The sparsity pattern of smat1 must be contained within that of smat2.
  ! It is your responsabilty to assure this, the routine does only some minimal checks.
  ! The final result is contained in mat2(1)%matrix_compr.
<<<<<<< HEAD
  call matrix_chebyshev_expansion(bigdft_mpi%iproc, bigdft_mpi%nproc, 1, (/0.5d0/), &
=======
  call matrix_chebyshev_expansion(iproc, nproc, mpi_comm_world, &
       1, (/0.5d0/), &
>>>>>>> d31be52c
       smat1, smat2, mat1, mat2(1))

  ! Write the result in YAML format to the standard output (required for non-regression tests).
  if (iproc==0) call write_matrix_compressed('Result of first matrix', smat2, mat2(1))

  ! Create another matrix type, this time directly with the CCS format descriptors.
  ! Get these descriptors from an auxiliary routine using again matrix2.dat
  call get_ccs_data_from_file('matrix2.dat', nfvctr, nvctr, row_ind, col_ptr)
<<<<<<< HEAD
  call sparse_matrix_init_from_data_ccs(bigdft_mpi%iproc, bigdft_mpi%nproc, bigdft_mpi%mpi_comm, &
=======
  call sparse_matrix_init_from_data_ccs(iproc, nproc, mpi_comm_world, &
>>>>>>> d31be52c
       nfvctr, nvctr, row_ind, col_ptr, smat3)

  ! Extract the compressed matrix from the data type. The first routine allocates an array with the correct size,
  ! the second one extracts the result.
  val = sparsematrix_malloc_ptr(smat2, iaction=SPARSE_FULL, id='val')
  call matrices_get_values(smat2, mat2(1), val)

  ! Prepare a new matrix data type.
  call matrices_init(smat2, mat2(2))
  ! Set the contents of this new matrix type, using the above result.
  call matrices_set_values(smat2, val, mat2(2))

  ! Deallocate the array
  call f_free_ptr(val)

  ! Prepare two new matrix data types
  do i=1,2
      call matrices_init(smat3, mat3(i))
  end do

  ! Calculate at the same time the square root and the inverse square of the matrix described  by the pair smat2/mat2
  ! and store the result in smat3/mat3. The final results are thus in mat3(1)%matrix_compr and mat3(2)%matrix_compr.
  ! The same wraning as above applies.
<<<<<<< HEAD
  call matrix_chebyshev_expansion(bigdft_mpi%iproc, bigdft_mpi%nproc, 2, (/0.5d0,-0.5d0/), &
=======
  call matrix_chebyshev_expansion(iproc, nproc, mpi_comm_world, &
       2, (/0.5d0,-0.5d0/), &
>>>>>>> d31be52c
       smat2, smat3, mat2(2), mat3)

  ! Write the result in YAML format to the standard output (required for non-regression tests).
  if (iproc==0) call write_matrix_compressed('Result of second matrix', smat3, mat3(1))
  if (iproc==0) call write_matrix_compressed('Result of third matrix', smat3, mat3(2))

  ! Calculate the CCS descriptors from the sparse_matrix type.
  call ccs_data_from_sparse_matrix(smat3, row_ind, col_ptr)

  ! Write the two matrices to disk, using the CCS format
  if (iproc==0) call ccs_matrix_write('squareroot.dat', smat3, row_ind, col_ptr, mat3(1))
  if (iproc==0) call ccs_matrix_write('invsquareroot.dat', smat3, row_ind, col_ptr, mat3(2))

  ! Multiply the two matrices calculated above (i.e. the square root and the inverse square root) and
  ! store the result in mat2. The final result is thus contained in mat2%matrix_compr.
  call matrix_matrix_multiplication(iproc, nproc, smat3, &
       mat3(1), mat3(2), mat2(1))

  ! Write the result of the above multiplication to a file. Since we multiply the square root times the 
  ! inverse square root, the result will be the unity matrix.
  call ccs_matrix_write('unity.dat', smat3, row_ind, col_ptr, mat2(1))

  ! Write the result also in YAML format to the standard output (required for non-regression tests).
  if (iproc==0) call write_matrix_compressed('Result of fourth matrix', smat3, mat2(1))

  ! Deallocate all the sparse matrix descriptrs types
  call deallocate_sparse_matrix(smat1)
  call deallocate_sparse_matrix(smat2)
  call deallocate_sparse_matrix(smat3)

  ! Deallocate all the matrix data types
  call deallocate_matrices(mat1)
  do i=1,2
      call deallocate_matrices(mat2(i))
      call deallocate_matrices(mat3(i))
  end do

  ! Deallocate the CCS format descriptors
  call f_free_ptr(row_ind)
  call f_free_ptr(col_ptr)

  ! Finalize MPI
  call bigdft_finalize(ierr)

  ! Finalize flib
  ! SM: I have the impression that every task should call this routine, but if I do so
  ! some things are printed nproc times instead of once.
  if (iproc==0) call f_lib_finalize()


end program driver_css<|MERGE_RESOLUTION|>--- conflicted
+++ resolved
@@ -16,11 +16,7 @@
   implicit none
 
   ! Variables
-<<<<<<< HEAD
-  integer :: i
-=======
   integer :: i, iproc, nproc
->>>>>>> d31be52c
   type(sparse_matrix) :: smat1, smat2, smat3
   type(matrices) :: mat1
   type(matrices),dimension(2) :: mat2
@@ -46,21 +42,12 @@
 
   ! Read from matrix1.dat and create the type containing the sparse matrix descriptors (smat1) as well as
   ! the type which contains the matrix data (overlap). The matrix element are stored in mat1%matrix_compr.
-<<<<<<< HEAD
-  call sparse_matrix_and_matrices_init_from_file_ccs('matrix1.dat', bigdft_mpi%iproc, bigdft_mpi%nproc, &
-       bigdft_mpi%mpi_comm, smat1, mat1)
-
-  ! Read from matrix2.dat and creates the type containing the sparse matrix descriptors (smat2).
-  call sparse_matrix_init_from_file_ccs('matrix2.dat', bigdft_mpi%iproc, bigdft_mpi%nproc, &
-       bigdft_mpi%mpi_comm, smat2)
-=======
   call sparse_matrix_and_matrices_init_from_file_ccs('matrix1.dat', iproc, nproc, &
        mpi_comm_world, smat1, mat1)
 
   ! Read from matrix2.dat and creates the type containing the sparse matrix descriptors (smat2).
   call sparse_matrix_init_from_file_ccs('matrix2.dat', iproc, nproc, &
        mpi_comm_world, smat2)
->>>>>>> d31be52c
 
   ! Prepares the type containing the matrix data.
   call matrices_init(smat2, mat2(1))
@@ -69,12 +56,8 @@
   ! smat2/mat2. Attention: The sparsity pattern of smat1 must be contained within that of smat2.
   ! It is your responsabilty to assure this, the routine does only some minimal checks.
   ! The final result is contained in mat2(1)%matrix_compr.
-<<<<<<< HEAD
-  call matrix_chebyshev_expansion(bigdft_mpi%iproc, bigdft_mpi%nproc, 1, (/0.5d0/), &
-=======
   call matrix_chebyshev_expansion(iproc, nproc, mpi_comm_world, &
        1, (/0.5d0/), &
->>>>>>> d31be52c
        smat1, smat2, mat1, mat2(1))
 
   ! Write the result in YAML format to the standard output (required for non-regression tests).
@@ -83,11 +66,7 @@
   ! Create another matrix type, this time directly with the CCS format descriptors.
   ! Get these descriptors from an auxiliary routine using again matrix2.dat
   call get_ccs_data_from_file('matrix2.dat', nfvctr, nvctr, row_ind, col_ptr)
-<<<<<<< HEAD
-  call sparse_matrix_init_from_data_ccs(bigdft_mpi%iproc, bigdft_mpi%nproc, bigdft_mpi%mpi_comm, &
-=======
   call sparse_matrix_init_from_data_ccs(iproc, nproc, mpi_comm_world, &
->>>>>>> d31be52c
        nfvctr, nvctr, row_ind, col_ptr, smat3)
 
   ! Extract the compressed matrix from the data type. The first routine allocates an array with the correct size,
@@ -111,12 +90,8 @@
   ! Calculate at the same time the square root and the inverse square of the matrix described  by the pair smat2/mat2
   ! and store the result in smat3/mat3. The final results are thus in mat3(1)%matrix_compr and mat3(2)%matrix_compr.
   ! The same wraning as above applies.
-<<<<<<< HEAD
-  call matrix_chebyshev_expansion(bigdft_mpi%iproc, bigdft_mpi%nproc, 2, (/0.5d0,-0.5d0/), &
-=======
   call matrix_chebyshev_expansion(iproc, nproc, mpi_comm_world, &
        2, (/0.5d0,-0.5d0/), &
->>>>>>> d31be52c
        smat2, smat3, mat2(2), mat3)
 
   ! Write the result in YAML format to the standard output (required for non-regression tests).
