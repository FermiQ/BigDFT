program driver_css
  use module_base
  use sparsematrix_base, only: sparse_matrix, matrices, &
                               deallocate_sparse_matrix, deallocate_matrices
  use bigdft_run, only: bigdft_init
  use sparsematrix_highlevel, only: sparse_matrix_and_matrices_init_from_file_ccs, &
                                    sparse_matrix_init_from_file_ccs, matrices_init, &
                                    matrices_set, sparse_matrix_init_from_data, &
                                    ccs_data_from_sparse_matrix, ccs_matrix_write, &
                                    matrix_matrix_multiplication, matrix_chebyshev_expansion
  use utilities, only: get_ccs_data_from_file
  use sparsematrix, only: write_matrix_compressed
  implicit none

  ! Variables
  integer :: i
  integer :: norder_polynomial
  type(sparse_matrix) :: smat1, smat2, smat3
  type(matrices) :: mat1
  type(matrices),dimension(2) :: mat2
  type(matrices),dimension(2) :: mat3
  integer :: nfvctr, nvctr
  integer,dimension(:),pointer :: row_ind, col_ptr

  ! Initialize flib
  call f_lib_initialize()

  ! General initialization, including MPI. Here we have:
  ! bigdft_mpi%iproc is the task ID
  ! bigdft_mpi%nproc is the total number of tasks
  ! PROBLEM: This is in src/modules...
  call bigdft_init()

  ! Read from matrix1.dat and create the type containing the sparse matrix descriptors (smat1) as well as
  ! the type which contains the matrix data (overlap). The matrix element are stored in mat1%matrix_compr.
  call sparse_matrix_and_matrices_init_from_file_ccs('matrix1.dat', bigdft_mpi%iproc, bigdft_mpi%nproc, &
       bigdft_mpi%mpi_comm, smat1, mat1)

  ! Read from matrix2.dat and creates the type containing the sparse matrix descriptors (smat2).
  call sparse_matrix_init_from_file_ccs('matrix2.dat', bigdft_mpi%iproc, bigdft_mpi%nproc, &
       bigdft_mpi%mpi_comm, smat2)

  ! Prepares the type containing the matrix data.
  call matrices_init(smat2, mat2(1))

  ! Calculate the square root of the matrix described by the pair smat1/mat1 and store the result in
  ! smat2/mat2. Attention: The sparsity pattern of smat2 must be contained within smat1.
  ! It is your responsabilty to assure this, the routine does only some minimal checks.
  ! The final result is contained in mat2(1)%matrix_compr.
  norder_polynomial = 30
<<<<<<< HEAD
  call matrix_chebyshev_expansion(bigdft_mpi%iproc, bigdft_mpi%nproc, 1, (/0.5d0/), &
=======
  call matrix_chebyshev_expansion(bigdft_mpi%iproc, bigdft_mpi%nproc, bigdft_mpi%mpi_comm, &
       1, (/0.5d0/), &
>>>>>>> d31be52c
       smat1, smat2, mat1, mat2(1))

  ! Write the result in YAML format to the standard output (required for non-regression tests).
  call write_matrix_compressed('Result of second matrix', smat2, mat2(1))

  ! Create another matrix type, this time directly with the CCS format descriptors.
  ! Get these descriptors from an auxiliary routine using again matrix2.dat
  call get_ccs_data_from_file('matrix2.dat', nfvctr, nvctr, row_ind, col_ptr)
  call sparse_matrix_init_from_data(bigdft_mpi%iproc, bigdft_mpi%nproc, nfvctr, nvctr, row_ind, col_ptr, smat3)

  ! Prepare a new matrix data type.
  call matrices_init(smat2, mat2(2))
  ! Set the contents of this new matrix type, using the above result.
  call matrices_set(smat2, mat2(1)%matrix_compr, mat2(2))

  ! Prepare two new matrix data types
  do i=1,2
      call matrices_init(smat3, mat3(i))
  end do

  ! Calculate at the same time the square root and the inverse square of the matrix described  by the pair smat2/mat2
  ! and store the result in smat3/mat3. The final results are thus in mat3(1)%matrix_compr and mat3(2)%matrix_compr.
  ! The same wraning as above applies.
  norder_polynomial = 40
<<<<<<< HEAD
  call matrix_chebyshev_expansion(bigdft_mpi%iproc, bigdft_mpi%nproc, 2, (/0.5d0,-0.5d0/), &
=======
  call matrix_chebyshev_expansion(bigdft_mpi%iproc, bigdft_mpi%nproc, bigdft_mpi%mpi_comm, &
       2, (/0.5d0,-0.5d0/), &
>>>>>>> d31be52c
       smat2, smat3, mat2(2), mat3)

  ! Write the result in YAML format to the standard output (required for non-regression tests).
  call write_matrix_compressed('Result of second matrix', smat3, mat3(1))
  call write_matrix_compressed('Result of third matrix', smat3, mat3(2))

  ! Calculate the CCS descriptors from the sparse_matrix type.
  call ccs_data_from_sparse_matrix(smat3, row_ind, col_ptr)

  ! Write the two matrices to disk, using the CCS format
  call ccs_matrix_write('squareroot.dat', smat3, row_ind, col_ptr, mat3(1))
  call ccs_matrix_write('invsquareroot.dat', smat3, row_ind, col_ptr, mat3(2))

  ! Multiply the two matrices calculated above (i.e. the square root and the inverse square root) and
  ! store the result in mat2. The final result is thus contained in mat2%matrix_compr.
  call matrix_matrix_multiplication(bigdft_mpi%iproc, bigdft_mpi%nproc, smat3, &
       mat3(1), mat3(2), mat2(1))

  ! Write the result of the above multiplication to a file. Since we multiply the square root times the 
  ! inverse square root, the result will be the unity matrix.
  call ccs_matrix_write('unity.dat', smat3, row_ind, col_ptr, mat2(1))

  ! Write the result also in YAML format to the standard output (required for non-regression tests).
  call write_matrix_compressed('Result of fourth matrix', smat3, mat2(1))

  ! Deallocate all the sparse matrix descriptrs types
  call deallocate_sparse_matrix(smat1)
  call deallocate_sparse_matrix(smat2)
  call deallocate_sparse_matrix(smat3)

  ! Deallocate all the matrix data types
  call deallocate_matrices(mat1)
  do i=1,2
      call deallocate_matrices(mat2(i))
      call deallocate_matrices(mat3(i))
  end do

  ! Deallocate the CCS format descriptors
  call f_free_ptr(row_ind)
  call f_free_ptr(col_ptr)

  ! Finalize flib
  call f_lib_finalize()


end program driver_css<|MERGE_RESOLUTION|>--- conflicted
+++ resolved
@@ -48,12 +48,8 @@
   ! It is your responsabilty to assure this, the routine does only some minimal checks.
   ! The final result is contained in mat2(1)%matrix_compr.
   norder_polynomial = 30
-<<<<<<< HEAD
-  call matrix_chebyshev_expansion(bigdft_mpi%iproc, bigdft_mpi%nproc, 1, (/0.5d0/), &
-=======
   call matrix_chebyshev_expansion(bigdft_mpi%iproc, bigdft_mpi%nproc, bigdft_mpi%mpi_comm, &
        1, (/0.5d0/), &
->>>>>>> d31be52c
        smat1, smat2, mat1, mat2(1))
 
   ! Write the result in YAML format to the standard output (required for non-regression tests).
@@ -78,12 +74,8 @@
   ! and store the result in smat3/mat3. The final results are thus in mat3(1)%matrix_compr and mat3(2)%matrix_compr.
   ! The same wraning as above applies.
   norder_polynomial = 40
-<<<<<<< HEAD
-  call matrix_chebyshev_expansion(bigdft_mpi%iproc, bigdft_mpi%nproc, 2, (/0.5d0,-0.5d0/), &
-=======
   call matrix_chebyshev_expansion(bigdft_mpi%iproc, bigdft_mpi%nproc, bigdft_mpi%mpi_comm, &
        2, (/0.5d0,-0.5d0/), &
->>>>>>> d31be52c
        smat2, smat3, mat2(2), mat3)
 
   ! Write the result in YAML format to the standard output (required for non-regression tests).
