program driver_single
  ! The following module are part of the sparsematrix library
  use sparsematrix_base
  use sparsematrix_highlevel, only: sparse_matrix_and_matrices_init_from_file_bigdft, &
                                    sparse_matrix_init_from_file_bigdft, &
                                    matrices_init, &
                                    matrix_chebyshev_expansion, &
                                    matrix_matrix_multiplication
  ! The following module should no be used!
  use module_types, only: bigdft_init_errors, &
                          bigdft_init_timing_categories
  implicit none

  ! External routines
  external :: gather_timings

  ! Variables
  type(sparse_matrix) :: smat_in, smat_out
  type(matrices) :: mat_in
  type(matrices),dimension(1) :: mat_out
  type(matrices),dimension(2) :: mat_check_accur
  integer :: norder_polynomial, ierr, nthread, blocksize, iproc, nproc
  real(kind=8) :: exp_power
  character(len=200) :: filename_in, filename_out
  type(dictionary), pointer :: dict_timing_info
  !$ integer :: omp_get_max_threads

  ! Initialize flib
  call f_lib_initialize()

  ! MPI initialization; we have:
  ! iproc is the task ID
  ! nproc is the total number of tasks
  call mpiinit()
<<<<<<< HEAD

  !iproc=mpirank()
=======
  iproc=mpirank()
  nproc=mpisize()

  ! Initialize the BigDFT error handling and timing.
  ! PROBLEM: THIS IS IN MODULE_TYPES
  call bigdft_init_errors()
  call bigdft_init_timing_categories()
>>>>>>> d31be52c

  if (bigdft_mpi%iproc==0) then
      call yaml_new_document()
  end if
  call f_timing_reset(filename='time.yaml',master=iproc==0,verbose_mode=.true. .and. nproc>1)


  if (iproc==0) then
      call yaml_scalar('',hfill='~')
      call yaml_scalar('DRIVER FOR MATRIX CHEBYSHEV EXPANSION',hfill='~')
  end if

  if (iproc==0) then
      call yaml_mapping_open('Parallel environment')
      call yaml_map('MPI tasks',nproc)
      nthread = 1
      !$ nthread = omp_get_max_threads()
      call yaml_map('OpenMP threads',nthread)
      call yaml_mapping_close()
  end if



  ! Read in the parameters for the run:
  ! 1) name of the file with the input matrix
  ! 2) name of the file with the descriptors for the output matrix
  ! 3) exponent for the operation (mat**exponent)
  ! 4) the degree of the polynomial that shall be used
  if (iproc==0) then
       read(*,*) filename_in, filename_out, exp_power, norder_polynomial

      call yaml_mapping_open('Input parameters')
      call yaml_map('File with input matrix',trim(filename_in))
      call yaml_map('File with output matrix descriptors',trim(filename_out))
      call yaml_map('Exponent',exp_power)
      call yaml_map('Polynomial degree',norder_polynomial)
      call yaml_mapping_close()
  end if

  ! Send the input parameters to all MPI tasks
  call mpibcast(filename_in, root=0, comm=mpi_comm_world)
  call mpibcast(filename_out, root=0, comm=mpi_comm_world)
  call mpibcast(exp_power, root=0, comm=mpi_comm_world)
  call mpibcast(norder_polynomial, root=0, comm=mpi_comm_world)

  ! Read the input matrix descriptors and the matrix itself, and create the correpsonding structures
  if (iproc==0) then
      call yaml_comment('Input matrix',hfill='-')
      call yaml_mapping_open('Input matrix structure')
  end if
  call sparse_matrix_and_matrices_init_from_file_bigdft(filename_in, &
       iproc, nproc, mpi_comm_world, smat_in, mat_in)
  if (iproc==0) then
      call yaml_mapping_close()
  end if
  mat_in%matrix_compr(:) = 100.d0*mat_in%matrix_compr(:)

  ! Read the output matrix descriptors, and create the correpsonding structures
  if (iproc==0) then
      call yaml_comment('Output matrix',hfill='-')
      call yaml_mapping_open('Output matrix structure')
  end if
  call sparse_matrix_init_from_file_bigdft(filename_out, &
       iproc, nproc, mpi_comm_world, smat_out)
  if (iproc==0) then
      call yaml_mapping_close()
  end if

  ! Prepare the output matrix structure
  call matrices_init(smat_out, mat_out(1))

  if (iproc==0) then
      call yaml_comment('Performing Matrix Chebyshev Expansion',hfill='-')
  end if

  call timing(mpi_comm_world,'INIT','PR')

  ! Perform the operation mat_out = mat_in**exp_power
<<<<<<< HEAD
  call matrix_chebyshev_expansion(bigdft_mpi%iproc, bigdft_mpi%nproc, 1, (/exp_power/), &
=======
  call matrix_chebyshev_expansion(iproc, nproc, mpi_comm_world, &
       1, (/exp_power/), &
>>>>>>> d31be52c
       smat_in, smat_out, mat_in, mat_out, npl_auto=.true.)

  call timing(mpi_comm_world,'CALC_LINEAR','PR')

  ! Now perform a check of the accuracy by calculating the matrix with the inverse power. The previously
  ! calculated matrix times this result should the give the identity.
  ! Prepare the structures needed for the check of the accuracy
  call matrices_init(smat_out, mat_check_accur(1))
  call matrices_init(smat_out, mat_check_accur(2))

  ! Perform the operation mat_out = mat_in**exp_power
  if (iproc==0) then
      call yaml_comment('Performing Matrix Chebyshev Expansion',hfill='-')
  end if
<<<<<<< HEAD
  call matrix_chebyshev_expansion(bigdft_mpi%iproc, bigdft_mpi%nproc, 1, (/-exp_power/), &
=======
  call matrix_chebyshev_expansion(iproc, nproc, mpi_comm_world, &
       1, (/-exp_power/), &
>>>>>>> d31be52c
       smat_in, smat_out, mat_in, mat_check_accur(1), npl_auto=.true.)
  ! Multiply the previously calculated one with this new none. The result should be the identity.
  call matrix_matrix_multiplication(iproc, nproc, smat_out, &
       mat_out(1), mat_check_accur(1), mat_check_accur(2))

  ! Check the deviation from unity
  if (iproc==0) then
      call yaml_comment('Check deviation from Unity')
  end if
  call check_deviation_from_unity(smat_out, mat_check_accur(2))

  call timing(mpi_comm_world,'CHECK_LINEAR','PR')

  ! Do the operation using exact LAPACK and the dense matrices
  if (iproc==0) then
      call yaml_comment('Do the same calculation using dense LAPACK',hfill='-')
  end if
  call operation_using_dense_lapack(iproc, nproc, smat_in, mat_in)

  ! Deallocate all structures
  call deallocate_sparse_matrix(smat_in)
  call deallocate_sparse_matrix(smat_out)
  call deallocate_matrices(mat_in)
  call deallocate_matrices(mat_out(1))
  call deallocate_matrices(mat_check_accur(1))
  call deallocate_matrices(mat_check_accur(2))

  call timing(mpi_comm_world,'FINISH','PR')

  call build_dict_info(dict_timing_info)
  call f_timing_stop(mpi_comm=mpi_comm_world, nproc=nproc, &
       gather_routine=gather_timings, dict_info=dict_timing_info)
  call dict_free(dict_timing_info)

  ! Finalize MPI
  call bigdft_finalize(ierr)

  ! Finalize flib
  ! SM: I have the impression that every task should call this routine, but if I do so
  ! some things are printed nproc times instead of once.
  if (iproc==0) call f_lib_finalize()


  contains
   !> construct the dictionary needed for the timing information
    subroutine build_dict_info(dict_info)
      !use module_base
      use dynamic_memory
      use dictionaries
      implicit none
      include 'mpif.h'
      type(dictionary), pointer :: dict_info
      !local variables
      integer :: ierr,namelen,nthreads
      character(len=MPI_MAX_PROCESSOR_NAME) :: nodename_local
      character(len=MPI_MAX_PROCESSOR_NAME), dimension(:), allocatable :: nodename
      type(dictionary), pointer :: dict_tmp
      !$ integer :: omp_get_max_threads

      call dict_init(dict_info)
!  bastian: comment out 4 followinf lines for debug purposes (7.12.2014)
      !if (DoLastRunThings) then
         call f_malloc_dump_status(dict_summary=dict_tmp)
         call set(dict_info//'Routines timing and number of calls',dict_tmp)
      !end if
      nthreads = 0
      !$  nthreads=omp_get_max_threads()
      call set(dict_info//'CPU parallelism'//'MPI tasks',nproc)
      if (nthreads /= 0) call set(dict_info//'CPU parallelism'//'OMP threads',&
           nthreads)

      nodename=f_malloc0_str(MPI_MAX_PROCESSOR_NAME,0.to.nproc-1,id='nodename')
      if (nproc>1) then
         call MPI_GET_PROCESSOR_NAME(nodename_local,namelen,ierr)
         !gather the result between all the process
         call MPI_GATHER(nodename_local,MPI_MAX_PROCESSOR_NAME,MPI_CHARACTER,&
              nodename(0),MPI_MAX_PROCESSOR_NAME,MPI_CHARACTER,0,&
              mpi_comm_world,ierr)
         if (iproc==0) call set(dict_info//'Hostnames',&
                 list_new(.item. nodename))
      end if
      call f_free_str(MPI_MAX_PROCESSOR_NAME,nodename)

    end subroutine build_dict_info


    subroutine check_deviation_from_unity(smat, mat)
      use sparsematrix_base, only: sparse_matrix, &
                                   matrices
      implicit none

      ! Calling arguments
      type(sparse_matrix),intent(in) :: smat
      type(matrices),intent(in) :: mat

      ! Local variables
      integer :: iseg, ii, i, irow, icolumn
      real(kind=8) :: sum_error, max_error, error

      sum_error = 0.d0
      max_error = 0.d0
      do iseg=1,smat%nseg
          ii=smat%keyv(iseg)
          ! A segment is always on one line, therefore no double loop
          do i=smat%keyg(1,1,iseg),smat%keyg(2,1,iseg)
             irow = i
             icolumn = smat%keyg(1,2,iseg)
             if (irow==icolumn) then
                 error = abs(mat%matrix_compr(ii)-1.d0)
             else
                 error = abs(mat%matrix_compr(ii))
             end if
             sum_error = sum_error + error
             max_error = max(max_error,error)
             ii=ii+1
         end do
      end do

      if (iproc==0) then
          call yaml_mapping_open('Check the deviation from unity of the operation S^x*S^-x')
          call yaml_map('max_error',max_error,fmt='(es10.3)')
          call yaml_map('sum_error',sum_error/real(smat%nvctr,kind=8),fmt='(es10.3)')
          call yaml_mapping_close()
      end if

    end subroutine check_deviation_from_unity


    subroutine check_deviation_from_unity_dense(n, mat)
      implicit none

      ! Calling arguments
      integer,intent(in) :: n
      real(kind=8),dimension(n,n),intent(in) :: mat

      ! Local variables
      integer :: i, j
      real(kind=8) :: sum_error, max_error, error

      sum_error = 0.d0
      max_error = 0.d0
      do i=1,n
          do j=1,n
              if (j==i) then
                  error = abs(mat(j,i)-1.d0)
              else
                  error = abs(mat(j,i))
              end if
              sum_error = sum_error + error
              max_error = max(max_error,error)
          end do
      end do


      if (iproc==0) then
          call yaml_mapping_open('Check the deviation from unity of the operation S^x*S^-x')
          call yaml_map('max_error',max_error,fmt='(es10.3)')
          call yaml_map('sum_error',sum_error/real(n**2,kind=8),fmt='(es10.3)')
          call yaml_mapping_close()
      end if

    end subroutine check_deviation_from_unity_dense



    !> Calculate matrix**power, using the dense matrix and exact LAPACK operations
    subroutine matrix_power_dense(iproc, nproc, blocksize, n, mat_in, ex, mat_out)
      !use module_base
      use parallel_linalg, only: dgemm_parallel, dsyev_parallel
      implicit none

      ! Calling arguments
      integer,intent(in) :: iproc, nproc, blocksize, n
      real(kind=8),dimension(n,n),intent(in) :: mat_in
      real(kind=8),intent(in) :: ex
      real(kind=8),dimension(n,n),intent(out) :: mat_out

      ! Local variables
      integer :: i, j, info
      real(kind=8) :: tt
      real(kind=8),dimension(:,:,:),allocatable :: mat_tmp
      real(kind=8),dimension(:),allocatable :: eval

      call f_routine(id='matrix_power_dense')


      ! Diagonalize the matrix
      mat_tmp = f_malloc((/n,n,2/),id='mat_tmp')
      eval = f_malloc(n,id='mat_tmp')
      call f_memcpy(src=mat_in, dest=mat_tmp)
      call dsyev_parallel(iproc, nproc, blocksize, mpi_comm_world, 'v', 'l', n, mat_tmp, n, eval, info)
      if (info /= 0) then
          call f_err_throw('wrong infocode, value ='//trim(yaml_toa(info)))
      end if

      ! Multiply a diagonal matrix containing the eigenvalues to the power ex with the diagonalized matrix
      do i=1,n
          tt = eval(i)**ex
          do j=1,n
              mat_tmp(j,i,2) = mat_tmp(j,i,1)*tt
          end do
      end do

      ! Apply the diagonalized overlap matrix to the matrix constructed above
      call dgemm_parallel(iproc, nproc, blocksize, mpi_comm_world, 'n', 't', n, n, n, 1.d0, mat_tmp(1,1,1), n, &
           mat_tmp(1,1,2), n, 0.d0, mat_out, n)

      call f_free(mat_tmp)
      call f_free(eval)

      call f_release_routine()


    end subroutine matrix_power_dense


    subroutine operation_using_dense_lapack(iproc, nproc, smat_in, mat_in)
      !use module_base
      use sparsematrix_base, only: sparse_matrix, matrices
      use sparsematrix, only: uncompress_matrix
      use parallel_linalg, only: dgemm_parallel
      implicit none

      ! Calling arguments
      integer,intent(in) :: iproc, nproc
      type(sparse_matrix),intent(in) :: smat_in
      type(matrices),intent(in) :: mat_in

      ! Local variables
      integer :: blocksize
      real(kind=8),dimension(:,:),allocatable :: mat_in_dense, mat_out_dense
      real(kind=8),dimension(:,:,:),allocatable :: mat_check_accur_dense

      call f_routine(id='operation_using_dense_lapack')

      blocksize = -100
      mat_in_dense = f_malloc((/smat_in%nfvctr,smat_in%nfvctr/),id='mat_in_dense')
      mat_out_dense = f_malloc((/smat_in%nfvctr,smat_in%nfvctr/),id='mat_out_dense')
      mat_check_accur_dense = f_malloc((/smat_in%nfvctr,smat_in%nfvctr,2/),id='mat_check_accur_dense')
      call uncompress_matrix(iproc, nproc, &
           smat_in, mat_in%matrix_compr, mat_in_dense)
      call timing(mpi_comm_world,'INIT_CUBIC','PR')
      call matrix_power_dense(iproc, nproc, blocksize, smat_in%nfvctr, &
           mat_in_dense, exp_power, mat_out_dense)
      call timing(mpi_comm_world,'CALC_CUBIC','PR')
      call matrix_power_dense(iproc, nproc, blocksize, smat_in%nfvctr, &
           mat_in_dense, -exp_power, mat_check_accur_dense)
      call dgemm_parallel(iproc, nproc, blocksize, mpi_comm_world, 'n', 'n', &
           smat_in%nfvctr, smat_in%nfvctr, smat_in%nfvctr, &
           1.d0, mat_out_dense(1,1), smat_in%nfvctr, &
           mat_check_accur_dense(1,1,1), smat_in%nfvctr, 0.d0, mat_check_accur_dense(1,1,2), smat_in%nfvctr)
      call check_deviation_from_unity_dense(smat_in%nfvctr, mat_check_accur_dense(1,1,2))
      call timing(mpi_comm_world,'CHECK_CUBIC','PR')
      call f_free(mat_check_accur_dense)
      call f_free(mat_in_dense)
      call f_free(mat_out_dense)

      call f_release_routine()

    end subroutine operation_using_dense_lapack

end program driver_single<|MERGE_RESOLUTION|>--- conflicted
+++ resolved
@@ -32,10 +32,6 @@
   ! iproc is the task ID
   ! nproc is the total number of tasks
   call mpiinit()
-<<<<<<< HEAD
-
-  !iproc=mpirank()
-=======
   iproc=mpirank()
   nproc=mpisize()
 
@@ -43,9 +39,8 @@
   ! PROBLEM: THIS IS IN MODULE_TYPES
   call bigdft_init_errors()
   call bigdft_init_timing_categories()
->>>>>>> d31be52c
-
-  if (bigdft_mpi%iproc==0) then
+
+  if (iproc==0) then
       call yaml_new_document()
   end if
   call f_timing_reset(filename='time.yaml',master=iproc==0,verbose_mode=.true. .and. nproc>1)
@@ -122,12 +117,8 @@
   call timing(mpi_comm_world,'INIT','PR')
 
   ! Perform the operation mat_out = mat_in**exp_power
-<<<<<<< HEAD
-  call matrix_chebyshev_expansion(bigdft_mpi%iproc, bigdft_mpi%nproc, 1, (/exp_power/), &
-=======
   call matrix_chebyshev_expansion(iproc, nproc, mpi_comm_world, &
        1, (/exp_power/), &
->>>>>>> d31be52c
        smat_in, smat_out, mat_in, mat_out, npl_auto=.true.)
 
   call timing(mpi_comm_world,'CALC_LINEAR','PR')
@@ -142,12 +133,8 @@
   if (iproc==0) then
       call yaml_comment('Performing Matrix Chebyshev Expansion',hfill='-')
   end if
-<<<<<<< HEAD
-  call matrix_chebyshev_expansion(bigdft_mpi%iproc, bigdft_mpi%nproc, 1, (/-exp_power/), &
-=======
   call matrix_chebyshev_expansion(iproc, nproc, mpi_comm_world, &
        1, (/-exp_power/), &
->>>>>>> d31be52c
        smat_in, smat_out, mat_in, mat_check_accur(1), npl_auto=.true.)
   ! Multiply the previously calculated one with this new none. The result should be the identity.
   call matrix_matrix_multiplication(iproc, nproc, smat_out, &
