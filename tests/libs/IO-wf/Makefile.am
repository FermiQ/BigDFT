--- conflicted
+++ resolved
@@ -82,11 +82,6 @@
 	  done ; \
         fi
 
-<<<<<<< HEAD
-check_lib_c check_lib: $(top_builddir)/src/libbigdft-1.a
-
-=======
->>>>>>> ce98b2fe
 if BUILD_DYNAMIC_LIBS
 LD_LIBRARY_PATH := ${LD_LIBRARY_PATH}:$(abs_top_builddir)/src
 endif
