!> @file
!! Test yaml_output module
!! @author
!!    Copyright (C) 2012-2013 BigDFT group
!!    This file is distributed oneder the terms of the
!!    GNU General Public License, see ~/COPYING file
!!    or http://www.gnu.org/copyleft/gpl.txt .
!!    For the list of contributors, see ~/AUTHORS


!> Test yaml output module
program yaml_test
   use yaml_output
<<<<<<< HEAD
   use dictionaries, dict_char_len=> max_field_length
   use dynamic_memory
=======
   use dictionaries
>>>>>>> c27655b2
   implicit none
   !logical :: fl
   integer :: i!,l,j,ip,ic,d
   character(len=10), dimension(:), allocatable :: cv
   integer, dimension(:), allocatable :: iv
   real(kind=8), dimension(:), allocatable :: dv
<<<<<<< HEAD
   type(dictionary), pointer :: dict,dictA
   type(dictionary), pointer :: dict2,dictA2,dict_routine,dict_global,dict_array
   real(kind=8), dimension(:), allocatable :: density,rhopot,potential,pot_ion,xc_pot,extra_ref
   character(len=dict_char_len) :: routinename
   integer :: ival
=======
   type(dictionary), pointer :: dict1,dict2,dict3
>>>>>>> c27655b2

   !First document
   call yaml_new_document()
   call yaml_comment('Yaml Output Module Test',hfill='~')

   call yaml_open_map("Test")
      call yaml_map("Short sentence",.true.)
!      call yaml_stream_attributes(iflowlevel=i,ilevel=l,ilast=j,indent=d,flowrite=fl,indent_previous=ip,icursor=ic)
!      print *,'iflowlevel',i,'ilevel',l,'ilast',j,'indent',d,'flowrite',fl,'indent_previous',ip,'icursor',ic
      call yaml_open_map("Foo",flow=.true.)
      call yaml_map("one",1)
      call yaml_map("two",2)
      call yaml_close_map()
 !     call yaml_stream_attributes(iflowlevel=i,ilevel=l,ilast=j,indent=d,flowrite=fl,indent_previous=ip,icursor=ic)
 !     print *,'iflowlevel',i,'ilevel',l,'ilast',j,'indent',d,'flowrite',fl,'indent_previous',ip,'icursor',ic
!      call yaml_stream_attributes()
!      call yaml_scalar("1.0")
      call yaml_open_map("toto",flow=.true.)
      call yaml_map("one",1)
      call yaml_map("two",2)
      call yaml_close_map()
!      call yaml_stream_attributes(iflowlevel=i,ilevel=l,ilast=j,indent=d)
!      print *,'iflowlevel',i,'ilevel',l,'ilast',j,'indent',d
   call yaml_close_map()
   call yaml_release_document()

   !Second document
   call yaml_new_document()
   call yaml_open_map("Test")
      call yaml_map("I have a very long sentence in order to test if yaml_output fails to print that",.true.)
      call yaml_open_map("Foo",flow=.true.)
      call yaml_map("one",1)
      call yaml_map("two",2)
      call yaml_close_map()
      !call yaml_comment('Bug at this level!: the indentation is not correct')
      !Works if the comment is uncommented!!
      call yaml_open_map("toto",flow=.true.)
      call yaml_map("one",1)
      call yaml_map("two",2)
      call yaml_close_map()
   call yaml_close_map()
   call yaml_release_document()

   !Third document
   allocate(cv(0))
   allocate(iv(0))
   !This raises a bug for a vector which is too long
   allocate(dv(11))
   dv=3.d0
   call yaml_new_document()
   !Check calling twice yaml_new_document
   call yaml_new_document()
   call yaml_map('Vector of characters',cv)
   call yaml_map('Vector of integers',iv)
   call yaml_open_sequence('Vector of double',flow=.true.)
      do i=1,size(dv)
         call yaml_sequence(trim(yaml_toa(dv(i),fmt='(1pe12.5)')))
   end do
   call yaml_close_sequence()
   call yaml_map('Vector of real(kind=8)',dv,fmt='(f3.0)')
   call yaml_release_document()
   deallocate(cv)
   deallocate(iv)
   deallocate(dv)

<<<<<<< HEAD
   call yaml_comment('Fortran Dictionary Test',hfill='~')

   call dict_init(dict)

   !Normal filling of the dictionary
   !this fills a last level
   call set(dict//'Number of Groups',1)

   !this fills a nested level
   call set(dict//'First'//'One',1)
   call set(dict//'First'//'Two',2)

   !alternative way of filling
   dict2 => dict//'First'
   call set(dict//'First'//'Three',3)
   call set(dict2//'Threeb','3b')

   !print dictionary status
   call yaml_dict_dump(dict,flow=.true.)

   !popping a term from the dictionary
   !only a normal pointer can be used
   !try with these examples
   call pop(dict2,'One')
   call pop(dict2,'Two')
!   call pop(dict2,'Three')
   !a further element can be added
   call set(dict//'First'//'Four',4)
   call yaml_open_map('After pop')
   call yaml_dict_dump(dict)
   call yaml_close_map()

   call pop(dict,'First')
   call yaml_open_map('Complete pop')
   call yaml_dict_dump(dict)
   call yaml_close_map()

   !note that we do not have a garbage collector!
   !a call to this will produce a crash due to association above
   !call set(dict2//'Five',5)

   !search for a key and point to it without modifying
   dict2=>find_key(dict,'Number of Gruops')
   call yaml_map('Key found',associated(dict2))
   !the key was wrong, try to find again
   dict2=>find_key(dict,'Number of Groups')
   call yaml_map('Second try, Key found',associated(dict2))
   ival=dict2
   call yaml_map('Value found',ival)
   !increase the value
   call set(dict//'Number of Groups',ival+1)  
   !retrieve it
   ival=dict//'Number of Groups'
   call yaml_map('Alternative way',ival)

  !test if a complete pop will disassociate the dictionry
  call yaml_map('Dictionary associated before last pop',associated(dict))
  call pop(dict,'Number of Groups')
  call yaml_map('Last pop done, still associated',associated(dict))

   call dict_init(dictA)

   call dict_init(dictA2)

   call set(dictA2//'Test1'//'Toto',5)
   call set(dictA2//'Test1'//'Titi',6)

   call set(dictA//'Stack'//0,5)
   call set(dictA//'Stack'//1,4)
   call set(dictA//'Stack'//2,2)
   call set(dictA//'Stack'//3,dictA2)

   call set(dictA//'Stack2',(/'1','2','3'/))

   call yaml_dict_dump(dictA)

   dict2=>find_key(dictA,'Stack')
   call pop(dict2)


   call pop(dict2)

   !  call push(dict2,'Element')
   !  call append(dictA,dictA2)
   call yaml_dict_dump(dictA)

   call yaml_comment('Prepend dictionary example',hfill='~')
   
   call yaml_open_map('Dict A')
   call yaml_dict_dump(dictA)
   call yaml_close_map()
   call dict_init(dict2)
   call set(dict2//'Test1'//'Toto',5)
   call set(dict2//'Test1'//'Titi',6)
   call set(dict2//'Test2'//'Toto',4)
   call set(dict2//'Test2'//'Titi',2)


   call yaml_open_map('Dict 2')
   call yaml_dict_dump(dict2)
   call yaml_close_map()

   call prepend(dictA,dict2)

   call yaml_open_map('Prepended')
   call yaml_dict_dump(dictA)
   call yaml_close_map()
   
!   call dict_free(dict2)
   call dict_free(dictA)

 !  stop

   call yaml_comment('Routine-Tree creation example',hfill='~')

   !let used to imagine a routine-tree creation
   nullify(dict2)
   call dict_init(dictA)
   dict2=>dictA//'Routine Tree'
!   call yaml_map('Length',dict_len(dict2))
   call add_routine(dict2,'Routine 0')
   call close_routine(dict2,'Routine 0')
   call add_routine(dict2,'Routine A')
   call close_routine(dict2,'Routine A')
   call add_routine(dict2,'Routine B')
   call close_routine(dict2,'Routine B')
   call add_routine(dict2,'Routine C')
   call close_routine(dict2,'Routine C')
   call add_routine(dict2,'Routine D')

   call open_routine(dict2)
   call add_routine(dict2,'SubCase 1')
   call close_routine(dict2,'SubCase 1')

   call add_routine(dict2,'Subcase 2')
   call open_routine(dict2)
   call add_routine(dict2,'SubSubCase1')
   call close_routine(dict2,'SubSubCase1')

   call close_routine(dict2,'SubSubCase1')
   
!   call close_routine(dict2)
   call add_routine(dict2,'SubCase 3')
   call close_routine(dict2,'SubCase 3')
   call close_routine(dict2,'SubCase 3')

   call add_routine(dict2,'Routine E')
   call close_routine(dict2,'Routine E')

   call add_routine(dict2,'Routine F')

!   call yaml_comment('Look Below',hfill='v')
   call yaml_open_map('Test Case before implementation')
   call yaml_dict_dump(dictA)
   call yaml_close_map()
!   call yaml_comment('Look above',hfill='^')

   call dict_free(dictA)

   call f_malloc_set_status(memory_limit=0.e0)
   call f_malloc_routine_id('PS_Check')

   call f_malloc_routine_id('Routine 0')
   !Density
   density=f_malloc(3*2,id='density')
   !Density then potential
   potential=f_malloc0(3,id='potential')

   call f_malloc_free_routine()
   call f_malloc_routine_id('Routine A')
   call f_malloc_free_routine()

!   call f_malloc_dump_status()

   call f_malloc_routine_id('Routine D')
    call f_malloc_routine_id('SubCase 1')
    call f_malloc_free_routine()
    call f_malloc_routine_id('Subcase 2')
      call f_malloc_routine_id('SubSubcase1')
      call f_malloc_free_routine()
    call f_malloc_free_routine()
    call f_malloc_routine_id('SubCase 3')
    call f_malloc_free_routine()
   call f_malloc_free_routine()
   call f_malloc_routine_id('Routine E')
   call f_free(density)
   call f_malloc_free_routine()
   call f_malloc_routine_id('Routine F')
   call f_malloc_free_routine()
! call f_malloc_dump_status()
!!$
!!$   !Allocations, considering also spin density
   !ionic potential
   pot_ion=f_malloc(3,id='pot_ion')
   !XC potential
   xc_pot=f_malloc(3*2,id='xc_pot')

!   call f_malloc_dump_status()
   extra_ref=f_malloc(3,id='extra_ref')

   rhopot=f_malloc(3*2,id='rhopot')
   call f_free(rhopot)

   !call f_free(density,potential,pot_ion,xc_pot,extra_ref)
!!$   call f_malloc_dump_status()

   call f_free(pot_ion)

   call f_free(xc_pot)
!   call f_malloc_dump_status()
   call f_free(extra_ref)
!   call yaml_open_map('Last')
!   call f_malloc_dump_status()
!   call yaml_close_map()
   call f_malloc_free_routine()
   call f_malloc_finalize()

   contains

     subroutine open_routine(dict)
       implicit none
       type(dictionary), pointer :: dict
       !local variables
       integer :: ival
       type(dictionary), pointer :: dict_tmp
      
       !now imagine that a new routine is created
       ival=dict_len(dict)-1
       routinename=dict//ival

       !call yaml_map('The routine which has to be converted is',trim(routinename))

       call pop(dict,ival)

       dict_tmp=>dict//ival//trim(routinename)
       dict => dict_tmp
       nullify(dict_tmp)

     end subroutine open_routine

     subroutine close_routine(dict,name)
       implicit none
       type(dictionary), pointer :: dict
       character(len=*), intent(in), optional :: name
       !local variables
       logical :: jump_up
       integer :: ival
       type(dictionary), pointer :: dict_tmp
       
       if (.not. associated(dict)) stop 'ERROR, routine not associated' 

!       call yaml_map('Key of the dictionary',trim(dict%data%key))

       if (present(name)) then
          !jump_up=(trim(dict%data%key) /= trim(name))
          jump_up=(trim(routinename) /= trim(name))
       else
          jump_up=.true.
       end if
          
!       call yaml_map('Would like to jump up',jump_up)
       if (jump_up) then
          !now the routine has to be closed
          !we should jump at the upper level
          dict_tmp=>dict%parent 
          if (associated(dict_tmp%parent)) then
             nullify(dict)
             !this might be null if we are at the topmost level
             dict=>dict_tmp%parent
          end if
          nullify(dict_tmp)
       end if

       routinename=repeat(' ',len(routinename))
     end subroutine close_routine

     subroutine add_routine(dict,name)
       implicit none
       type(dictionary), pointer :: dict
       character(len=*), intent(in) :: name

       routinename=trim(name)
       call add(dict,trim(name))

     end subroutine add_routine
=======
   !Fourth document
   allocate(dv(5))
   dv=1.d0
   call yaml_new_document()
   !Check a comment
   call yaml_comment('This document checks the call yaml_comment().')
   call yaml_comment(trim(yaml_toa(dv, fmt='(f14.10)')))
   !Check a very long comment
   call yaml_comment('See if this very long comment is correctly treated:' // &
   & trim(yaml_toa(dv, fmt='(f14.10)')))
   call yaml_open_map('Map')
   call yaml_map('One',1)
   call yaml_comment('No blank characters'//repeat('x',500))
   !Check a message with blank characters
   call yaml_comment(repeat(' ',200))
   call yaml_comment(repeat('y',200),hfill='-')
   call yaml_comment(repeat('y',200),tabbing=9,hfill='-')
   call yaml_close_map()
   call yaml_comment('Now we test dictionaries inside yaml.')
   !Test a dictionary
   call dict_init(dict1)
   call set(dict1//'toto',1)
   call set(dict1//'titi',1.d0)
   call set(dict1//'tutu',(/ '1', '2' /))
   call dict_init(dict2)
   call set(dict2//'a',0)
   !call set(dict1//'dict2',dict2)
   call set(dict1//'List'//0,dict2)
   call set(dict1//'List'//1,4)
   call set(dict1//'List'//2,1.0)
   dict3=> dict1//'New key'
   call set(dict3//'Example',4)
   call yaml_dict_dump(dict1,flow=.true.)
   call yaml_release_document()
   deallocate(dv)
   call dict_free(dict1)
>>>>>>> c27655b2

end program yaml_test<|MERGE_RESOLUTION|>--- conflicted
+++ resolved
@@ -11,27 +11,21 @@
 !> Test yaml output module
 program yaml_test
    use yaml_output
-<<<<<<< HEAD
    use dictionaries, dict_char_len=> max_field_length
    use dynamic_memory
-=======
-   use dictionaries
->>>>>>> c27655b2
    implicit none
    !logical :: fl
    integer :: i!,l,j,ip,ic,d
    character(len=10), dimension(:), allocatable :: cv
    integer, dimension(:), allocatable :: iv
    real(kind=8), dimension(:), allocatable :: dv
-<<<<<<< HEAD
+   type(dictionary), pointer :: dict1,dict2,dict3
+
    type(dictionary), pointer :: dict,dictA
-   type(dictionary), pointer :: dict2,dictA2,dict_routine,dict_global,dict_array
+   type(dictionary), pointer :: dictA2,dict_routine,dict_global,dict_array
    real(kind=8), dimension(:), allocatable :: density,rhopot,potential,pot_ion,xc_pot,extra_ref
    character(len=dict_char_len) :: routinename
    integer :: ival
-=======
-   type(dictionary), pointer :: dict1,dict2,dict3
->>>>>>> c27655b2
 
    !First document
    call yaml_new_document()
@@ -97,7 +91,42 @@
    deallocate(iv)
    deallocate(dv)
 
-<<<<<<< HEAD
+   !Fourth document
+   allocate(dv(5))
+   dv=1.d0
+   call yaml_new_document()
+   !Check a comment
+   call yaml_comment('This document checks the call yaml_comment().')
+   call yaml_comment(trim(yaml_toa(dv, fmt='(f14.10)')))
+   !Check a very long comment
+   call yaml_comment('See if this very long comment is correctly treated:' // &
+   & trim(yaml_toa(dv, fmt='(f14.10)')))
+   call yaml_open_map('Map')
+   call yaml_map('One',1)
+   call yaml_comment('No blank characters'//repeat('x',500))
+   !Check a message with blank characters
+   call yaml_comment(repeat(' ',200))
+   call yaml_comment(repeat('y',200),hfill='-')
+   call yaml_comment(repeat('y',200),tabbing=9,hfill='-')
+   call yaml_close_map()
+   call yaml_comment('Now we test dictionaries inside yaml.')
+   !Test a dictionary
+   call dict_init(dict1)
+   call set(dict1//'toto',1)
+   call set(dict1//'titi',1.d0)
+   call set(dict1//'tutu',(/ '1', '2' /))
+   call dict_init(dict2)
+   call set(dict2//'a',0)
+   !call set(dict1//'dict2',dict2)
+   call set(dict1//'List'//0,dict2)
+   call set(dict1//'List'//1,4)
+   call set(dict1//'List'//2,1.0)
+   dict3=> dict1//'New key'
+   call set(dict3//'Example',4)
+   call yaml_dict_dump(dict1,flow=.true.)
+   call yaml_release_document()
+   deallocate(dv)
+   call dict_free(dict1)
    call yaml_comment('Fortran Dictionary Test',hfill='~')
 
    call dict_init(dict)
@@ -383,43 +412,5 @@
        call add(dict,trim(name))
 
      end subroutine add_routine
-=======
-   !Fourth document
-   allocate(dv(5))
-   dv=1.d0
-   call yaml_new_document()
-   !Check a comment
-   call yaml_comment('This document checks the call yaml_comment().')
-   call yaml_comment(trim(yaml_toa(dv, fmt='(f14.10)')))
-   !Check a very long comment
-   call yaml_comment('See if this very long comment is correctly treated:' // &
-   & trim(yaml_toa(dv, fmt='(f14.10)')))
-   call yaml_open_map('Map')
-   call yaml_map('One',1)
-   call yaml_comment('No blank characters'//repeat('x',500))
-   !Check a message with blank characters
-   call yaml_comment(repeat(' ',200))
-   call yaml_comment(repeat('y',200),hfill='-')
-   call yaml_comment(repeat('y',200),tabbing=9,hfill='-')
-   call yaml_close_map()
-   call yaml_comment('Now we test dictionaries inside yaml.')
-   !Test a dictionary
-   call dict_init(dict1)
-   call set(dict1//'toto',1)
-   call set(dict1//'titi',1.d0)
-   call set(dict1//'tutu',(/ '1', '2' /))
-   call dict_init(dict2)
-   call set(dict2//'a',0)
-   !call set(dict1//'dict2',dict2)
-   call set(dict1//'List'//0,dict2)
-   call set(dict1//'List'//1,4)
-   call set(dict1//'List'//2,1.0)
-   dict3=> dict1//'New key'
-   call set(dict3//'Example',4)
-   call yaml_dict_dump(dict1,flow=.true.)
-   call yaml_release_document()
-   deallocate(dv)
-   call dict_free(dict1)
->>>>>>> c27655b2
 
 end program yaml_test