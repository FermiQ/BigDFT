!> @file
!! Test yaml_output module
!! @author
!!    Copyright (C) 2012-2012 BigDFT group
!!    This file is distributed oneder the terms of the
!!    GNU General Public License, see ~/COPYING file
!!    or http://www.gnu.org/copyleft/gpl.txt .
!!    For the list of contributors, see ~/AUTHORS


!> Test yaml output module
program yaml_test
   use yaml_output
   implicit none
<<<<<<< HEAD
   logical :: fl
   integer :: i,l,j,d,ip,ic
=======
   integer :: i,l,j,d
   character(len=10), dimension(:), allocatable :: cv
   integer, dimension(:), allocatable :: iv
   real(kind=8), dimension(:), allocatable :: dv
>>>>>>> 5e7ae0c5
   !First document
   call yaml_new_document()
   call yaml_open_map("Test")
      call yaml_map("Short sentence",.true.)
<<<<<<< HEAD
!      call yaml_stream_attributes(iflowlevel=i,ilevel=l,ilast=j,indent=d,flowrite=fl,indent_previous=ip,icursor=ic)
!      print *,'iflowlevel',i,'ilevel',l,'ilast',j,'indent',d,'flowrite',fl,'indent_previous',ip,'icursor',ic
=======
      call yaml_stream_attributes(iflowlevel=i,ilevel=l,ilast=j,indent=d)
>>>>>>> 5e7ae0c5
      call yaml_open_map("Foo",flow=.true.)
      call yaml_map("one",1)
      call yaml_map("two",2)
      call yaml_close_map()
<<<<<<< HEAD
 !     call yaml_stream_attributes(iflowlevel=i,ilevel=l,ilast=j,indent=d,flowrite=fl,indent_previous=ip,icursor=ic)
 !     print *,'iflowlevel',i,'ilevel',l,'ilast',j,'indent',d,'flowrite',fl,'indent_previous',ip,'icursor',ic
!      call yaml_stream_attributes()
!      call yaml_scalar("1.0")
=======
      call yaml_stream_attributes(iflowlevel=i,ilevel=l,ilast=j,indent=d)
      call yaml_stream_attributes()
      !call yaml_scalar("1.0")
>>>>>>> 5e7ae0c5
      call yaml_open_map("toto",flow=.true.)
      call yaml_map("one",1)
      call yaml_map("two",2)
      call yaml_close_map()
<<<<<<< HEAD
!      call yaml_stream_attributes(iflowlevel=i,ilevel=l,ilast=j,indent=d)
!      print *,'iflowlevel',i,'ilevel',l,'ilast',j,'indent',d
=======
      call yaml_stream_attributes(iflowlevel=i,ilevel=l,ilast=j,indent=d)
>>>>>>> 5e7ae0c5
   call yaml_close_map()
   call yaml_release_document()

   !Second document
   call yaml_new_document()
   call yaml_open_map("Test")
      call yaml_map("I have a very long sentence in order to test if yaml_output fails to print that",.true.)
      call yaml_open_map("Foo",flow=.true.)
      call yaml_map("one",1)
      call yaml_map("two",2)
      call yaml_close_map()
      !call yaml_comment('Bug at this level!: the indentation is not correct')
      !Works if the comment is uncommented!!
      call yaml_open_map("toto",flow=.true.)
      call yaml_map("one",1)
      call yaml_map("two",2)
      call yaml_close_map()
   call yaml_close_map()
   call yaml_release_document()

   !Third document
   allocate(cv(0))
   allocate(iv(0))
   allocate(dv(0))
   call yaml_new_document()
   !Check calling twice yaml_new_document
   call yaml_new_document()
   call yaml_map('Vector of characters',cv)
   call yaml_map('Vector of integers',iv)
   call yaml_map('Vector of real(kind=8)',dv)
   call yaml_release_document()
   deallocate(cv)
   deallocate(iv)
   deallocate(dv)
end program yaml_test<|MERGE_RESOLUTION|>--- conflicted
+++ resolved
@@ -12,49 +12,32 @@
 program yaml_test
    use yaml_output
    implicit none
-<<<<<<< HEAD
    logical :: fl
    integer :: i,l,j,d,ip,ic
-=======
-   integer :: i,l,j,d
+!   integer :: i,l,j,d
    character(len=10), dimension(:), allocatable :: cv
    integer, dimension(:), allocatable :: iv
    real(kind=8), dimension(:), allocatable :: dv
->>>>>>> 5e7ae0c5
    !First document
    call yaml_new_document()
    call yaml_open_map("Test")
       call yaml_map("Short sentence",.true.)
-<<<<<<< HEAD
 !      call yaml_stream_attributes(iflowlevel=i,ilevel=l,ilast=j,indent=d,flowrite=fl,indent_previous=ip,icursor=ic)
 !      print *,'iflowlevel',i,'ilevel',l,'ilast',j,'indent',d,'flowrite',fl,'indent_previous',ip,'icursor',ic
-=======
-      call yaml_stream_attributes(iflowlevel=i,ilevel=l,ilast=j,indent=d)
->>>>>>> 5e7ae0c5
       call yaml_open_map("Foo",flow=.true.)
       call yaml_map("one",1)
       call yaml_map("two",2)
       call yaml_close_map()
-<<<<<<< HEAD
  !     call yaml_stream_attributes(iflowlevel=i,ilevel=l,ilast=j,indent=d,flowrite=fl,indent_previous=ip,icursor=ic)
  !     print *,'iflowlevel',i,'ilevel',l,'ilast',j,'indent',d,'flowrite',fl,'indent_previous',ip,'icursor',ic
 !      call yaml_stream_attributes()
 !      call yaml_scalar("1.0")
-=======
-      call yaml_stream_attributes(iflowlevel=i,ilevel=l,ilast=j,indent=d)
-      call yaml_stream_attributes()
-      !call yaml_scalar("1.0")
->>>>>>> 5e7ae0c5
       call yaml_open_map("toto",flow=.true.)
       call yaml_map("one",1)
       call yaml_map("two",2)
       call yaml_close_map()
-<<<<<<< HEAD
 !      call yaml_stream_attributes(iflowlevel=i,ilevel=l,ilast=j,indent=d)
 !      print *,'iflowlevel',i,'ilevel',l,'ilast',j,'indent',d
-=======
-      call yaml_stream_attributes(iflowlevel=i,ilevel=l,ilast=j,indent=d)
->>>>>>> 5e7ae0c5
    call yaml_close_map()
    call yaml_release_document()
 
