--- conflicted
+++ resolved
@@ -3,12 +3,7 @@
 SUBDIRS = 
 
 EXTRA_DIST = \
-<<<<<<< HEAD
 	CPUlimit_global \
-=======
-	README
-	CPUlimit \
->>>>>>> d6b229bf
 	README \
 	earr.dat \
 	input.dft \
