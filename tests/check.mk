--- conflicted
+++ resolved
@@ -194,10 +194,6 @@
 	$(MAKE) -f ../Makefile $$name".post-out"
 %.b2w.out: $(abs_top_builddir)/src/BigDFT2Wannier
 	if test -n "${LD_LIBRARY_PATH}" ; then export LD_LIBRARY_PATH=${LD_LIBRARY_PATH} ; fi ; \
-<<<<<<< HEAD
-	$(run_serial) $(abs_top_builddir)/src/bigdft-tool -l -n 1 ;\
-=======
->>>>>>> 1cfc22a1
 	$(run_parallel) $(abs_top_builddir)/src/bigdft -l yes > $@
 	if test -n "${LD_LIBRARY_PATH}" ; then export LD_LIBRARY_PATH=${LD_LIBRARY_PATH} ; fi ; \
 	$(run_parallel) $(abs_top_builddir)/src/BigDFT2Wannier -l yes > $@
