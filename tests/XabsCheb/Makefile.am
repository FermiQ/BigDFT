--- conflicted
+++ resolved
@@ -6,16 +6,9 @@
 	inputRef.dft \
 	inputRef.abscalc \
 	posinpRef.xyz \
-<<<<<<< HEAD
 	XabsCheb.out.ref \
 	psppar.Fe_patched_plus_initialwave	\
 	input.kpt
-=======
-	gproje_Fe_1s_1 \
-	XabsCheb.out.ref \
-	inputGenPot.dft	\
-	posinpGenPot.xyz 
->>>>>>> 9e2eb496
 
 PPFILES = \
 	psppar.Fe
@@ -68,9 +61,7 @@
 	@rm -f input.dft
 	@rm -f posinp.xyz
 	@rm -f input.abscalc
-<<<<<<< HEAD
 	@rm -f input.kpt
-
 
 XabsCG.out: $(top_builddir)/src/abscalc $(PPFILES)
 	@ln -fs $(srcdir)/inputCG.abscalc input.abscalc
@@ -82,21 +73,12 @@
 	@rm -f input.abscalc
 
 
-
-
-check: XabsCheb.out  XabsLanc.out Xabsb2B.out  XabsCG.out
-	cat XabsCheb.out  XabsLanc.out  Xabsb2B.out XabsCG.out >  XabsChebLanc.out 
-	python $(top_srcdir)/tests/fldiff.py --mode=bigdft XabsChebLanc.out \
-		$(top_srcdir)/tests/XabsCheb/XabsCheb.out.ref | tee fldiff.report
-=======
-	@if ! test x"$(srcdir)" = x"." ; then \
-	  rm -f gproje_Fe_1s_1 ; \
-	fi
 #dependencies for make check in parallel
 Xabsb2B.out: XabsLanc.out
 XabsLanc.out: XabsCheb.out
 
-check: XabsCheb.out  XabsLanc.out Xabsb2B.out
+
+check: XabsCheb.out  XabsLanc.out Xabsb2B.out XabsCG.out
 	python $(top_srcdir)/tests/fldiff.py --mode=bigdft XabsCheb.out \
 		$(top_srcdir)/tests/XabsCheb/XabsCheb.out.ref | tee XabsCheb.out.report
 	python $(top_srcdir)/tests/fldiff.py --mode=bigdft XabsLanc.out \
@@ -105,4 +87,5 @@
 		$(top_srcdir)/tests/XabsCheb/Xabsdel.out.ref | tee Xabsdel.out.report
 	python $(top_srcdir)/tests/fldiff.py --mode=bigdft Xabsb2B.out \
 		$(top_srcdir)/tests/XabsCheb/Xabsb2B.out.ref | tee Xabsb2B.out.report
->>>>>>> 9e2eb496
+	python $(top_srcdir)/tests/fldiff.py --mode=bigdft XabsCG.out \
+		$(top_srcdir)/tests/XabsCheb/XabsCG.out.ref | tee XabsCG.out.report