--- conflicted
+++ resolved
@@ -39,11 +39,7 @@
 
   !decide the number of groups to run with (maximum 10 groups)
   call random_integer(10,ngroups)
-<<<<<<< HEAD
-  !ngroups=2 !for the moment only one group
-=======
-  !ngroups=1 !for the moment only one group
->>>>>>> ad0dfe93
+  ngroups=2 !for the moment only one group
   !decide the total number of elements for each group (maximum 1000 elements)       
   call random_integer(1000,norb)
   !the number of orbitals should be bigger than the number of groups
@@ -89,12 +85,12 @@
   !initialize objects
   do iorb=1,norb
      call random_number(tt) !the seed is equal for each mpi process
-     psi(iorb)=1.d0!real(tt,kind=8)
+     !psi(iorb)=1.d0!real(tt,kind=8)
      results(iorb)=0.0d0
      expected_results(iorb)=0.0d0
   end do
 
-!!$  !calculate expected results (could be done with the same fake_operation)
+!!$  !calculate expected results (could be done with the same fake_operation )
 !!$  do iorb=1,norb
 !!$     expected_results(iorb)=0.0d0
 !!$     do jorb=1,norb
@@ -156,7 +152,7 @@
   !print *,'a',norb_par,orbs_attributes
 
   !here any processor will initialise the global communications arrays needed for executing the op2p
-  call initialize_OP2P_descriptors(.false.,iproc,nproc,norb,orbs_attributes,norb_par,OP2P)
+  call initialize_OP2P_descriptors(.true.,iproc,nproc,norb,orbs_attributes,norb_par,OP2P)
 
   !this simulates the concurrent call of the op2p routine by all the processors
   !print *,'starting',iproc
@@ -168,7 +164,7 @@
   !print *,'iproc,icount2',iproc,icount
   call free_OP2P_descriptors(OP2P,subname)
   !print *,'barrier',ierr
-  if (iproc==0) flush(unit=6)
+  !if (iproc==0) flush(unit=6)
   maxerr=0.0d0
 
   do iorb=1,norb_par(iproc)
