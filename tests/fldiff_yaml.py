#!/usr/bin/env python
# -*- coding: us-ascii -*-
#----------------------------------------------------------------------------

import math
import sys
import os,copy,optparse

#path of the script
path=os.path.dirname(sys.argv[0])
#yaml_folder = '/local/gigi/binaries/ifort-OMP-OCL-CUDA-gC/PyYAML-3.10/lib'
#if yaml_folder not in sys.path:
#  sys.path.insert(0,'/local/gigi/binaries/ifort-OMP-OCL-CUDA-gC/PyYAML-3.10/lib')

#Check the version of python
version = map(int,sys.version_info[0:3])
if  version <= [2,5,0]:
  print 70*"-",'Fatal error, Compatibility Problem!'
  sys.stdout.write("Detected version %d.%d.%d\n" % tuple(version))
  sys.stdout.write("Due to PyYaml, minimal required version is python 2.5.0\n")
  print 'Solution:',30*"-",'Try to use a newer version of Python! (Python 2.5.0 : Early 2007)'
  sys.exit(1)


import yaml
from yaml_hl import *

start_fail = "<fail>" #"\033[0;31m"
start_fail_esc = "\033[0;31m "
start_success = "\033[0;32m "
start_pass = "<pass>"
end = "</end>" #"\033[m"
end_esc = "\033[m "



def ignore_key(key):
  ret = key in keys_to_ignore
  if (not(ret)):
    for p in patterns_to_ignore:
      if key.find(p) > -1:
        ret=True
        exit
  return ret
    

#generic document comparison routine
#descend recursively in the dictionary until a scalar is found
#a tolerance value might be passed
def compare(data, ref, tols = None, always_fails = False):
#  if tols is not None:
#  if (discrepancy > 1.85e-9):
#  print 'test',data,ref,tols,discrepancy
  if data is None:
    return (True, None)
  elif type(ref) == type({}):
#for a floating point the reference is set for all the lower levels    
    if type(tols) == type(1.0e-1):
      neweps=tols
      tols={}
      for key in ref:
        if key in def_tols:
          tols[key]=def_tols[key]
        else:
          tols[key]=neweps
      #print neweps,tols,def_tols
    ret = compare_map(data, ref, tols, always_fails)
  elif type(ref) == type([]):
    if type(tols) == type(1.0e-1):
      neweps=tols
      tols=[]
      tols.append(neweps)
    ret = compare_seq(data, ref, tols, always_fails)
  else:
    ret = compare_scl(data, ref, tols, always_fails)
  return ret

#sequence comparison routine
def compare_seq(seq, ref, tols, always_fails = False):
  global failed_checks
  if tols is not None:
    for i in range(len(ref)):
#      print 'here',ref[i],seq[i],tols[0]
      (failed, newtols) = compare(seq[i], ref[i], tols[0], always_fails)
# Add to the tolerance dictionary a failed result      
      if failed:
        if type(newtols)== type({}): # and type(tols) == type({}):
          #print seq,ref,'tols',tols,'newtols',newtols,type(tols)
          if (type(tols[0]) != type(1.0)):
            tols[0].update(newtols)
        elif type(newtols) == type([]):
          tols[0] = newtols   
        else:
          tols[0] = max(newtols,tols[0])
  else:
    tols = []
    if len(ref) == len(seq):
      for i in range(len(ref)):
        if len(tols) == 0:
          (failed, newtols) = compare(seq[i], ref[i], always_fails = always_fails)
          #  add to the tolerance dictionary a failed result      
          if failed:
            tols.append(newtols)
        else:
          (failed, newtols) = compare(seq[i], ref[i], tols[0], always_fails = always_fails)
          if failed:
            tols[0] = newtols
    else:
      failed_checks+=1
      if len(tols) == 0:
        tols.append("NOT SAME LENGTH")
      else:
        tols[0] = "NOT SAME LENGTH"
  return (len(tols) > 0, tols)

def compare_map(map, ref, tols, always_fails = False):
  global docmiss,docmiss_it
  if tols is None:
    tols = {}
  for key in ref:
    if not(ignore_key(key)):
      if not(key in map):
        docmiss+=1
        docmiss_it.append(key)
        print "WARNING!!",key,"not found",ref[key]
        always_fails = True
        value = ref[key]
      else:
        value = map[key]
      if type(tols) == type({}) and key in tols:
        (failed, newtols) = compare(value, ref[key], tols[key], always_fails)
      elif key in def_tols: #def tols is rigorously a one-level only dictionary
        (failed, newtols) = compare(value, ref[key], def_tols[key], always_fails)
      else:
        (failed, newtols) = compare(value, ref[key], always_fails = always_fails)
# add to the tolerance dictionary a failed result              
      if failed:
        if key in tols:
          if type(newtols)== type({}):
            tols[key].update(newtols)
          elif type(newtols) == type([]):
            tols[key]=newtols
          else:
            tols[key] = max(newtols,tols[key])
        else:
            tols[key] = newtols
  return (len(tols) > 0, tols)  
  

#compare the scalars.
#return the tolerance if the results are ok
def compare_scl(scl, ref, tols, always_fails = False):
  global failed_checks,discrepancy,biggest_tol
  failed = always_fails
  ret = (failed, None)
  #print scl,ref,tols
#eliminate the character variables
  if type(ref) == type(""):
    if not(scl == ref):
      ret = (True, scl)
  elif not(always_fails):
    if tols is None:
      failed = not(math.fabs(scl - ref) <= epsilon)
    else:
      failed = not(math.fabs(scl - ref) <= tols) 
    discrepancy=max(discrepancy,math.fabs(scl - ref))
#    if (discrepancy > 1.85e-9):
#    print 'test',scl,ref,tols,discrepancy,failed
#      sys.exit(1)
    if not(failed):
      if tols is None:
        ret = (always_fails, None)
      else:
        ret = (True, tols)
    else:
      ret = (True, math.fabs(scl - ref))
      if tols is not None:
        biggest_tol=max(biggest_tol,math.fabs(tols))
  if failed:
#    print 'hereAAA',scl,ref,tols,discrepancy
    failed_checks +=1
  return ret

def document_report(hostname,tol,biggest_disc,nchecks,leaks,nmiss,miss_it,timet):

  results={}
  failure_reason = None 

#  disc=biggest_disc
  if nchecks > 0 or leaks != 0 or nmiss > 0:
    if leaks != 0:
      failure_reason="Memory"
    elif nmiss > 0:
      failure_reason="Information"
    elif tol==0 and biggest_disc==0 and timet==0:
      failure_reason="Yaml Standard"
    else:
      failure_reason="Difference"
  else:
    start = start_success
    message = "succeeded "
  results["Platform"]=hostname  
  results["Test succeeded"]=nchecks == 0  and nmiss==0 and leaks==0
  if failure_reason is not None:
    results["Failure reason"]=failure_reason
  results["Maximum discrepancy"]=biggest_disc
  results["Maximum tolerance applied"]=tol
  results["Seconds needed for the test"]=timet
  if (nmiss > 0):
    results["Missed Reference Items"]=miss_it

  return results


import yaml_hl

class Pouet:
  def __init__(self):
    self.input = "report"
    self.output = None
    self.style = "ascii"
    self.config = os.path.join(path,'yaml_hl.cfg')

def parse_arguments():
  parser = optparse.OptionParser("This script is used to compare two yaml outputs with respect to a tolerance file given. usage: fldiff_yaml.py <options>")
  parser.add_option('-r', '--reference', dest='ref', default=None, #sys.argv[1],
                    help="reference yaml stream", metavar='REFERENCE')
  parser.add_option('-d', '--data', dest='data',default=None, #sys.argv[2],
                    help="yaml stream to be compared with reference", metavar='DATA')
  parser.add_option('-t', '--tolerances', dest='tols', default=None, #sys.argv[3],
                    help="File of the tolerances used for comparison", metavar='TOLS')
  parser.add_option('-o', '--output', dest='output', default="/dev/null", #sys.argv[4],
                    help="set the output file (default: /dev/null)", metavar='FILE')
  parser.add_option('-l', '--label', dest='label', default=None, 
                    help="Define the label to be used in the tolerance file to override the default", metavar='LABEL')
  #Return the parsing
  return parser

def fatal_error(args,reports):
  "Fatal Error: exit after writing the report, assume that the report file is already open)"
  print 'Error in reading datas, Yaml Standard violated or missing file'
  finres=document_report('None',0.,0.,1,0,0,0,0)
  sys.stdout.write(yaml.dump(finres,default_flow_style=False,explicit_start=True))
  reports.write(yaml.dump(finres,default_flow_style=False,explicit_start=True))
  #datas    = [a for a in yaml.load_all(open(args.data, "r"), Loader = yaml.CLoader)]
  sys.exit(0)

if __name__ == "__main__":
  parser = parse_arguments()
  (args, argtmp) = parser.parse_args()


#args=parse_arguments()

#print args.ref,args.data,args.output
<<<<<<< HEAD

references = [a for a in yaml.load_all(open(args.ref, "r").read(), Loader = yaml.CLoader)]
=======
#datas    = [a for a in yaml.load_all(open(args.data, "r"), Loader = yaml.CLoader)]
references = [a for a in yaml.load_all(open(args.ref, "r"), Loader = yaml.CLoader)]
>>>>>>> 2e6b5505
try:
  datas    = [a for a in yaml.load_all(open(args.data, "r").read(), Loader = yaml.CLoader)]
except:
  datas = []
  reports = open(args.output, "w")
  fatal_error(args,reports)
<<<<<<< HEAD
  
orig_tols  = yaml.load(open(args.tols, "r").read(), Loader = yaml.CLoader)
=======

if args.tols:
    orig_tols = yaml.load(open(args.tols, "r"), Loader = yaml.CLoader)
else:
    orig_tols = dict()
>>>>>>> 2e6b5505

# take default value for the tolerances
try:
  def_tols = orig_tols["Default tolerances"]
  try:
    keys_to_ignore = orig_tols["Keys to ignore"]
  except:
    keys_to_ignore = []
  try:
    patterns_to_ignore = orig_tols["Patterns to ignore"]
  except:
    patterns_to_ignore = []
except:
  def_tols = {}
  keys_to_ignore = []
  patterns_to_ignore = []

#override the default tolerances with the values which are written in the label
extra_tols={}
if args.label is not None and args.label is not '':
  try:
    extra_tols=orig_tols[args.label]
#adding new keys to ignore    
    try:
      keys_to_ignore += extra_tols["Keys to ignore"]
      del extra_tols["Keys to ignore"]
    except:
      print 'Label "%s": No new keys to ignore' % args.label 
#adding new patterns to ignore
    try:
      patterns_to_ignore += extra_tols["Patterns to ignore"]
      del extra_tols["Patterns to ignore"]
    except:
      print 'Label "%s": No new patterns to ignore' % args.label
#adding new tolerances and override default ones      
    try:
      def_tols.update(extra_tols)
    except:
      print 'Label "%s": No new tolerances' % args.label
#eliminate particular case  
    del orig_tols[args.label]
  except:
    print 'Label "%s" not found in tolerance file' % args.label

#determine generic tolerance
try:
  epsilon = orig_tols["Default tolerances"]["Epsilon"]
except:
  epsilon = 0
    
poplist=[]
for k in range(len(keys_to_ignore)):
  if keys_to_ignore[k].find('*') > -1:
    poplist.append(k)
    patterns_to_ignore.append(keys_to_ignore[k].partition('*')[0])
#print poplist
ipopped=0
for k in poplist:
  keys_to_ignore.pop(k-ipopped)
  ipopped+=1

if len(patterns_to_ignore) > 0:
  orig_tols["Patterns to ignore"]=patterns_to_ignore

#print 'Epsilon tolerance',epsilon
#print 'Ignore',keys_to_ignore,'Patterns',patterns_to_ignore

options = Pouet()
failed_documents=0
reports = open(args.output, "w")
max_discrepancy=0.
leak_memory = 0
total_misses=0
total_missed_items=[]
time = 0.
biggest_tol=epsilon
try:
  hostname=datas[0]["Root process Hostname"]
except:
  hostname='unknown'

if len(references) != len(datas):
  print 'Error, number of documents differ between reference (',len(references),') and data (',len(datas),')' 
  fatal_error(args,reports)

for i in range(len(references)):
  tols={}  #copy.deepcopy(orig_tols)
#  print data
  failed_checks=0
  docmiss=0
  docmiss_it=[]
  discrepancy=0.
  reference = references[i]
  #this executes the fldiff procedure
  compare(datas[i], reference, tols)
  try:
    data = datas[i]
    compare(data, reference, tols)
  except:
      fatal_error(args,reports)
  try:
    doctime = data["Timings for root process"]["Elapsed time (s)"]
  except:
    doctime = 0
  try:
    docleaks = data["Memory Consumption Report"]["Remaining Memory (B)"]
  except:
    docleaks = 0

  sys.stdout.write("#Document: %2d, failed_checks: %d, Max. Diff. %10.2e, missed_items: %d memory_leaks (B): %d, Elapsed Time (s): %7.2f\n" %\
                  (i, failed_checks,discrepancy,docmiss,docleaks,doctime))
#  print "failed checks",failed_checks,"max diff",discrepancy
  max_discrepancy=max(discrepancy,max_discrepancy)
  #print total time
  time += doctime
  #print remaining memory
  leak_memory += docleaks
  total_misses +=docmiss
  total_missed_items.append(docmiss_it)
  if failed_checks > 0 or docleaks > 0:
    failed_documents+=1
    #optional
    sys.stdout.write(yaml.dump(tols,default_flow_style=False,explicit_start=True))
  newreport = open("report", "w")
  newreport.write(yaml.dump(document_report(hostname,biggest_tol,discrepancy,failed_checks,docleaks,docmiss,docmiss_it,doctime),\
                            default_flow_style=False,explicit_start=True))
  newreport.close()
  reports.write(open("report", "rb").read())
  hl = YAMLHighlight(options)
  hl.highlight()
  
#create dictionary for the final report

finres=document_report(hostname,biggest_tol,max_discrepancy,failed_documents,leak_memory,total_misses,total_missed_items,time)
if len(references)> 1:
  sys.stdout.write(yaml.dump(finres,default_flow_style=False,explicit_start=True))
  reports.write(yaml.dump(finres,default_flow_style=False,explicit_start=True))

sys.exit(0)

<|MERGE_RESOLUTION|>--- conflicted
+++ resolved
@@ -253,29 +253,19 @@
 #args=parse_arguments()
 
 #print args.ref,args.data,args.output
-<<<<<<< HEAD
-
+#datas    = [a for a in yaml.load_all(open(args.data, "r"), Loader = yaml.CLoader)]
 references = [a for a in yaml.load_all(open(args.ref, "r").read(), Loader = yaml.CLoader)]
-=======
-#datas    = [a for a in yaml.load_all(open(args.data, "r"), Loader = yaml.CLoader)]
-references = [a for a in yaml.load_all(open(args.ref, "r"), Loader = yaml.CLoader)]
->>>>>>> 2e6b5505
 try:
   datas    = [a for a in yaml.load_all(open(args.data, "r").read(), Loader = yaml.CLoader)]
 except:
   datas = []
   reports = open(args.output, "w")
   fatal_error(args,reports)
-<<<<<<< HEAD
-  
-orig_tols  = yaml.load(open(args.tols, "r").read(), Loader = yaml.CLoader)
-=======
 
 if args.tols:
-    orig_tols = yaml.load(open(args.tols, "r"), Loader = yaml.CLoader)
+    orig_tols = yaml.load(open(args.tols, "r").read(), Loader = yaml.CLoader)
 else:
     orig_tols = dict()
->>>>>>> 2e6b5505
 
 # take default value for the tolerances
 try:
