#!/usr/bin/env python
# -*- coding: us-ascii -*-
#----------------------------------------------------------------------------

#> @file
## Check yaml output for tests
## @author
##    Copyright (C) 2012-2013 BigDFT group
##    This file is distributed under the terms of the
##    GNU General Public License, see ~/COPYING file
##    or http://www.gnu.org/copyleft/gpl.txt .
##    For the list of contributors, see ~/AUTHORS


import math
import sys
import os,copy,optparse

#path of the script
path=os.path.dirname(sys.argv[0])
#yaml_folder = '/local/gigi/binaries/ifort-OMP-OCL-CUDA-gC/PyYAML-3.10/lib'
#if yaml_folder not in sys.path:
#  sys.path.insert(0,'/local/gigi/binaries/ifort-OMP-OCL-CUDA-gC/PyYAML-3.10/lib')

#Check the version of python
version = map(int,sys.version_info[0:3])
if  version <= [2,5,0]:
  print 70*"-",'Fatal error, Compatibility Problem!'
  sys.stdout.write("Detected version %d.%d.%d\n" % tuple(version))
  sys.stdout.write("Due to PyYaml, minimal required version is python 2.5.0\n")
  print 'Solution:',30*"-",'Try to use a newer version of Python! (Python 2.5.0 : Early 2007)'
  sys.exit(1)


import yaml
#from yaml_hl import *

start_fail = "<fail>" #"\033[0;31m"
start_fail_esc = "\033[0;31m "
start_success = "\033[0;32m "
start_pass = "<pass>"
end = "</end>" #"\033[m"
end_esc = "\033[m "



def ignore_key(key):
  ret = key in keys_to_ignore
  if (not(ret)):
    for p in patterns_to_ignore:
      if str(key).find(p) > -1:
        ret=True
        exit
  return ret
    

#generic document comparison routine
#descend recursively in the dictionary until a scalar is found
#a tolerance value might be passed
def compare(data, ref, tols = None, always_fails = False):
#  if tols is not None:
#  if (discrepancy > 1.85e-9):
#  print 'test',data,ref,tols,discrepancy
  if data is None:
    return (True, None)
  elif type(ref) == type({}):
    #for a floating point the reference is set for all the lower levels    
    if type(tols) == type(1.0e-1):
      neweps=tols
      tols={}
      for key in ref:
        if key in def_tols:
          tols[key]=def_tols[key]
        else:
          tols[key]=neweps
      #print neweps,tols,def_tols
    ret = compare_map(data, ref, tols, always_fails)
  elif type(ref) == type([]):
    if type(tols) == type(1.0e-1):
      neweps=tols
      tols=[]
      tols.append(neweps)
    ret = compare_seq(data, ref, tols, always_fails)
  else:
    ret = compare_scl(data, ref, tols, always_fails)
  return ret

#sequence comparison routine
def compare_seq(seq, ref, tols, always_fails = False):
  global failed_checks
  if tols is not None:
    if len(ref) == len(seq):
      for i in range(len(ref)):
        #print 'here',ref[i],seq[i],tols[0]
        (failed, newtols) = compare(seq[i], ref[i], tols[0], always_fails)
# Add to the tolerance dictionary a failed result      
        if failed:
          if type(newtols)== type({}): # and type(tols) == type({}):
            #print seq,ref,'tols',tols,'newtols',newtols,type(tols)
            if (type(tols[0]) != type(1.0)):
              tols[0].update(newtols)
          elif type(newtols) == type([]):
            tols[0] = newtols   
          else:
            tols[0] = max(newtols,tols[0])
    else:
      print 'problem with length 1',
      failed_checks+=1
      if len(tols) == 0:
        tols.append("NOT SAME LENGTH")
      else:
        tols[0] = "NOT SAME LENGTH"
  else:
    tols = []
    if len(ref) == len(seq):
      for i in range(len(ref)):
        if len(tols) == 0:
          (failed, newtols) = compare(seq[i], ref[i], always_fails = always_fails)
          #  add to the tolerance dictionary a failed result      
          if failed:
            tols.append(newtols)
        else:
          (failed, newtols) = compare(seq[i], ref[i], tols[0], always_fails = always_fails)
          if failed:
            tols[0] = newtols
    else:
      print 'problem with length 2',
      failed_checks+=1
      if len(tols) == 0:
        tols.append("NOT SAME LENGTH")
      else:
        tols[0] = "NOT SAME LENGTH"
  return (len(tols) > 0, tols)

def compare_map(map, ref, tols, always_fails = False):
  global docmiss,docmiss_it
  if tols is None:
    tols = {}
  for key in ref:
    if not(ignore_key(key)):
      if not(key in map):
        docmiss+=1
        docmiss_it.append(key)
        print "WARNING!!",key,"not found",ref[key]
        always_fails = True
        value = ref[key]
      else:
        value = map[key]
      if type(tols) == type({}) and key in tols:
        (failed, newtols) = compare(value, ref[key], tols[key], always_fails)
      elif key in def_tols: #def tols is rigorously a one-level only dictionary
        (failed, newtols) = compare(value, ref[key], def_tols[key], always_fails)
      else:
        (failed, newtols) = compare(value, ref[key], always_fails = always_fails)
# add to the tolerance dictionary a failed result              
      if failed:
        if type(tols) == type({}) and key in tols:
          if type(newtols)== type({}):
            if type(tols[key]) == type({}):
              tols[key].update(newtols)
            else:
              tols[key]=newtols
          elif type(newtols) == type([]):
            tols[key]=newtols
          else:
            tols[key] = max(newtols,tols[key])
        elif type(tols) == type({}):
          tols[key] = newtols
  return (len(tols) > 0, tols)  
  

#compare the scalars.
#return the tolerance if the results are ok
def compare_scl(scl, ref, tols, always_fails = False):
  global failed_checks,discrepancy,biggest_tol
  failed = always_fails
  ret = (failed, None)
#  print scl,ref,tols, type(ref), type(scl)
#eliminate the character variables
  if type(ref) == type(""):
    if not(scl == ref):
      ret = (True, scl)
  elif not(always_fails):
    # infinity case
    if scl == ref:
      failed = False
      diff = 0.
    else:
      try:
        diff = math.fabs(scl - ref)
        ret_diff = diff
        if tols is None:
          failed = not(diff <= epsilon)
        else:
          failed = not(diff <= tols)
      except TypeError:
        ret_diff = "NOT SAME KIND"
        diff = 0.
        failed = True
    discrepancy=max(discrepancy,diff)
#    if (discrepancy > 1.85e-6):
#    	print 'test',scl,ref,tols,discrepancy,failed
#      	sys.exit(1)
    if not(failed):
      if tols is None:
        ret = (always_fails, None)
      else:
        ret = (True, tols)
    else:
      ret = (True, ret_diff)
      if tols is not None:
        biggest_tol=max(biggest_tol,math.fabs(tols))
  if failed:
<<<<<<< HEAD
    #print 'fldiff_fail',scl,ref,tols,discrepancy,biggest_tol
=======
    print 'fldiff_fail',scl,ref,tols,discrepancy,biggest_tol
>>>>>>> ffa93dbe
    failed_checks +=1
  return ret

def document_report(hostname,tol,biggest_disc,nchecks,leaks,nmiss,miss_it,timet):

  results={}
  failure_reason = None 

#  disc=biggest_disc
  if nchecks > 0 or leaks != 0 or nmiss > 0:
    if leaks != 0:
      failure_reason="Memory"
    elif nmiss > 0:
      failure_reason="Information"
    elif tol==0 and biggest_disc==0 and timet==0:
      failure_reason="Yaml Standard"
    else:
      failure_reason="Difference"
  else:
    start = start_success
    message = "succeeded "
  results["Platform"]=hostname  
  results["Test succeeded"]=nchecks == 0  and nmiss==0 and leaks==0
  if failure_reason is not None:
    results["Failure reason"]=failure_reason
  results["Maximum discrepancy"]=biggest_disc
  results["Maximum tolerance applied"]=tol
  results["Seconds needed for the test"]=timet
  if (nmiss > 0):
    results["Missed Reference Items"]=miss_it

  return results


import yaml_hl

#Class used to define options in order to hightlight the YAML output by mean of yaml_hl
class Pouet:
  def __init__(self):
    #Define a temporary file
    self.input = "report"
    self.output = None
    self.style = "ascii"
    self.config = os.path.join(path,'yaml_hl.cfg')

def parse_arguments():
  parser = optparse.OptionParser("This script is used to compare two yaml outputs with respect to a tolerance file given. usage: fldiff_yaml.py <options>")
  parser.add_option('-r', '--reference', dest='ref', default=None, #sys.argv[1],
                    help="reference yaml stream", metavar='REFERENCE')
  parser.add_option('-d', '--data', dest='data',default=None, #sys.argv[2],
                    help="yaml stream to be compared with reference", metavar='DATA')
  parser.add_option('-t', '--tolerances', dest='tols', default=None, #sys.argv[3],
                    help="File of the tolerances used for comparison", metavar='TOLS')
  parser.add_option('-o', '--output', dest='output', default="/dev/null", #sys.argv[4],
                    help="set the output file (default: /dev/null)", metavar='FILE')
  parser.add_option('-l', '--label', dest='label', default=None, 
                    help="Define the label to be used in the tolerance file to override the default", metavar='LABEL')
  #Return the parsing
  return parser

def fatal_error(args,reports):
  "Fatal Error: exit after writing the report, assume that the report file is already open)"
  print 'Error in reading datas, Yaml Standard violated or missing file'
  finres=document_report('None',0.,0.,1,0,0,0,0)
  sys.stdout.write(yaml.dump(finres,default_flow_style=False,explicit_start=True))
  reports.write(yaml.dump(finres,default_flow_style=False,explicit_start=True))
  #datas    = [a for a in yaml.load_all(open(args.data, "r"), Loader = yaml.CLoader)]
  sys.exit(0)

if __name__ == "__main__":
  parser = parse_arguments()
  (args, argtmp) = parser.parse_args()


#args=parse_arguments()
#print args.ref,args.data,args.output
#datas      = [a for a in yaml.load_all(open(args.data, "r"), Loader = yaml.CLoader)]
references = [a for a in yaml.load_all(open(args.ref, "r").read(), Loader = yaml.CLoader)]
try:
  datas    = [a for a in yaml.load_all(open(args.data, "r").read(), Loader = yaml.CLoader)]
except Exception,e:
  print str(e)
  datas = []
  reports = open(args.output, "w")
  fatal_error(args,reports)

if args.tols:
    orig_tols = yaml.load(open(args.tols, "r").read(), Loader = yaml.CLoader)
else:
    orig_tols = dict()

# take default value for the tolerances
try:
  def_tols = orig_tols["Default tolerances"]
  try:
    keys_to_ignore = orig_tols["Keys to ignore"]
  except:
    keys_to_ignore = []
  try:
    patterns_to_ignore = orig_tols["Patterns to ignore"]
  except:
    patterns_to_ignore = []
except:
  def_tols = {}
  keys_to_ignore = []
  patterns_to_ignore = []

#override the default tolerances with the values which are written in the label
extra_tols={}
if args.label is not None and args.label is not '':
  try:
    extra_tols=orig_tols[args.label]
#adding new keys to ignore    
    try:
      keys_to_ignore += extra_tols["Keys to ignore"]
      del extra_tols["Keys to ignore"]
    except:
      print 'Label "%s": No new keys to ignore' % args.label 
#adding new patterns to ignore
    try:
      patterns_to_ignore += extra_tols["Patterns to ignore"]
      del extra_tols["Patterns to ignore"]
    except:
      print 'Label "%s": No new patterns to ignore' % args.label
#adding new tolerances and override default ones      
    try:
      def_tols.update(extra_tols)
    except:
      print 'Label "%s": No new tolerances' % args.label
#eliminate particular case  
    del orig_tols[args.label]
  except:
    print 'Label "%s" not found in tolerance file' % args.label

#determine generic tolerance
try:
  epsilon = orig_tols["Default tolerances"]["Epsilon"]
except:
  epsilon = 0
    
poplist=[]
for k in range(len(keys_to_ignore)):
  if keys_to_ignore[k].find('*') > -1:
    poplist.append(k)
    patterns_to_ignore.append(keys_to_ignore[k].partition('*')[0])
#print poplist
ipopped=0
for k in poplist:
  keys_to_ignore.pop(k-ipopped)
  ipopped+=1

if len(patterns_to_ignore) > 0:
  orig_tols["Patterns to ignore"]=patterns_to_ignore

#print 'Epsilon tolerance',epsilon
#print 'Ignore',keys_to_ignore,'Patterns',patterns_to_ignore

options = Pouet()
failed_documents=0
reports = open(args.output, "w")
max_discrepancy=0.
leak_memory = 0
total_misses=0
total_missed_items=[]
time = 0.
biggest_tol=epsilon
try:
  hostname=datas[0]["Root process Hostname"]
except:
  hostname='unknown'

if len(references) != len(datas):
  print 'Error, number of documents differ between reference (',len(references),') and data (',len(datas),')' 
  fatal_error(args,reports)

for i in range(len(references)):
  tols={}  #copy.deepcopy(orig_tols)
  #  print data
  failed_checks=0
  docmiss=0
  docmiss_it=[]
  discrepancy=0.
  reference = references[i]
  #this executes the fldiff procedure
  #compare(datas[i], reference, tols)
  try:
    data = datas[i]
    compare(data, reference, tols)
  except Exception,e:
    print str(e)
    fatal_error(args,reports)
  try:
    doctime = data["Timings for root process"]["Elapsed time (s)"]
  except:
    doctime = 0
  try:
    docleaks = data["Memory Consumption Report"]["Remaining Memory (B)"]
  except:
    docleaks = 0
  #  print "failed checks",failed_checks,"max diff",discrepancy
  max_discrepancy=max(discrepancy,max_discrepancy)
  #print total time
  time += doctime
  #print remaining memory
  leak_memory += docleaks
  total_misses +=docmiss
  total_missed_items.append(docmiss_it)
  if failed_checks > 0 or docleaks > 0:
    failed_documents+=1
    #optional
    sys.stdout.write(yaml.dump(tols,default_flow_style=False,explicit_start=True))
  newreport = open("report", "w")
  newreport.write(yaml.dump(document_report(hostname,biggest_tol,discrepancy,failed_checks,docleaks,docmiss,docmiss_it,doctime),\
                            default_flow_style=False,explicit_start=True))
  newreport.close()
  reports.write(open("report", "rb").read())
  Style = yaml_hl.Style
  hl = yaml_hl.YAMLHighlight(options)
  hl.highlight()
  sys.stdout.write("#Document: %2d, failed_checks: %d, Max. Diff. %10.2e, missed_items: %d memory_leaks (B): %d, Elapsed Time (s): %7.2f\n" %\
                  (i, failed_checks,discrepancy,docmiss,docleaks,doctime))

  
# Create dictionary for the final report
if len(references)> 1:
  finres=document_report(hostname,biggest_tol,max_discrepancy,failed_documents,leak_memory,total_misses,total_missed_items,time)
  newreport = open("report", "w")
  newreport.write(yaml.dump(finres,default_flow_style=False,explicit_start=True))
  newreport.close()
  reports.write(open("report", "rb").read())
  Style = yaml_hl.Style
  hl = yaml_hl.YAMLHighlight(options)
  hl.highlight()

#Then remove the file "report" (temporary file)
os.remove("report")

sys.exit(0)

<|MERGE_RESOLUTION|>--- conflicted
+++ resolved
@@ -211,11 +211,7 @@
       if tols is not None:
         biggest_tol=max(biggest_tol,math.fabs(tols))
   if failed:
-<<<<<<< HEAD
-    #print 'fldiff_fail',scl,ref,tols,discrepancy,biggest_tol
-=======
     print 'fldiff_fail',scl,ref,tols,discrepancy,biggest_tol
->>>>>>> ffa93dbe
     failed_checks +=1
   return ret
 
