  #================================ Daubechies Wavelets for DFT Pseudopotential Calculations
 Code logo:
         TTTT         F       DDDDD
        T    T               D
       T     T        F     D
       T    T         F     D        D
       TTTTT          F     D         D
       T    T         F     D         D
       T     T        F     D         D
       T      T       F     D         D
       T     T     FFFF     D         D
       T TTTT         F      D        D
       T             F        D      D
   TTTTTTTTT    FFFFF          DDDDDD
     gggggg          iiiii    BBBBBBBBB
    g      g        i             B
   g        g      i         BBBB B
   g         g     iiii     B     B
   g         g     i       B      B
   g         g     i        B     B
   g         g     i         B    B
   g         g     i          BBBBB
    g        g     i         B    B
             g     i        B     B
            g               B    B
       ggggg       i         BBBB

 Reference Paper                       : The Journal of Chemical Physics 129, 014109 (2008)
 Version Number                        : 1.7-dev.22
 Timestamp of this run                 : 2012-12-28 00:07:51.841
 Root process Hostname                 : athelas
 Number of MPI tasks                   :  2
 OpenMP parallelization                :  Yes
 Maximal OpenMP threads per MPI task   :  2
 #... (file:input.perf)..................................................Performance Options
 #|debug F                      Debug option                                                 
 #|fftcache 8192                Cache size for the FFT                                       
 #|accel NO                     Acceleration (NO, CUDAGPU, OCLGPU, OCLCPU, OCLACC)           
 #|OCL_platform                 Chosen OCL platform                                          
 #|blas F                       CUBLAS acceleration                                          
 #|projrad  1.50E+01            Radius of the projector as a function of the maxrad          
 #|exctxpar OP2P                Exact exchange parallelisation scheme                        
 #|ig_diag T                    Input guess: (T:Direct, F:Iterative) diag. of Ham.           
 #|ig_norbp 5                   Input guess: Orbitals per process for iterative diag.        
 #|ig_blocks 300 800            Input guess: Block sizes for orthonormalisation              
 #|ig_tol  1.00E-04             Input guess: Tolerance criterion                             
 #|methortho 0                  Orthogonalisation (0=Cholesky,1=GS/Chol,2=Loewdin)           
 #|rho_commun DEF               Density communication scheme (DBL, RSC, MIX)                 
 #|psolver_groupsize 0          Size of Poisson Solver taskgroups (0=nproc)                  
 #|psolver_accel 0              Acceleration of the Poisson Solver (0=none, 1=CUDA)          
 #|unblock_comms OFF            Overlap Communications of fields (OFF,DEN,POT)               
 #|linear OFF                   Linear Input Guess approach (OFF, LIG, FUL, TMO)             
 #|tolsym  1.00E-08             Tolerance for symmetry detection                             
 #|signaling F                  Expose calculation results on Network                        
 #|signalTimeout 0              Time out on startup for signal connection                    
 #|domain                       Domain to add to the hostname to find the IP                 
 #|verbosity 2                  verbosity of the output 0=low, 2=high                        
 #|outdir ./                    Writing directory                                            
 #|psp_onfly T                  Calculate pseudopotential projectors on the fly              
 #... (file:input.dft)............................................DFT Calculation Parameters
 #|0.40 0.40 0.40  hx,hy,hz: grid spacing in the three directions                            
 #|5.0  7.0       c(f)rmult: c(f)rmult*radii_cf(:,1(2))=coarse(fine) atom-based radius       
 #|1              ixc: exchange-correlation parameter (LDA=1,PBE=11)                         
 #|0 0.0 0.0 0.0  charge of the system, Electric field (Ex,Ey,Ez)                            
 #|1  0           nspin=1 non-spin polarization, mpol=total magnetic moment                  
 #|1.E-05         gnrm_cv: convergence criterion gradient                                    
 #|20 1           itermax,nrepmax: max. # of wfn. opt. steps and of re-diag. runs            
 #|5  8           ncong, idsx: # of CG it. for preconditioning eq., wfn. diis history        
 #|0              dispersion correction potential (values 1,2,3), 0=none                     
 #|0  0           InputPsiId, output_wf, output_denspot                                      
 #|0.0  30        rbuf, ncongt: length of the tail (AU),# tail CG iterations                 
 #|0  0           Davidson subspace dim., # of opt. orbs, # of plotted orbs                  
 #|T              disable the symmetry detection                                             
 #... (file:input.mix.. not present)......................................Mixing Parameters 
 #|0              Mixing parameters                                                          
 #|1              Maximum number of diagonalisation iterations                               
 #|1.e-4          Stop criterion on the residue of potential or density                      
 #|0 0.0 1        No. of additional bands, elec. temperature, smearing method                
 #|0.0 2.0        Multiplying factors for the mixing and the electronic DIIS                 
 #... (file:input.geopt.. not present)..................................Geometry Parameters 
 #|BFGS           Geometry optimisation method                                               
 #|1              Maximum number of force evaluations                                        
 #|1.0 0.0        fract_fluct,forcemax                                                       
 #|0.0            random displacement amplitude                                              
 #|4.0            Stepsize for the geometry optimisation                                     
 #... (file:input.tddft.. not present)....................................TD-DFT Parameters 
 #|NONE           TDDFT Method                                                               
 #... (file:input.sic.. not present).........................................SIC Parameters 
 #|NONE           SIC method: NONE, PZ, NK                                                   
 #|0.0            SIC downscaling parameter                                                  
 #|0.0            Reference occupation fref (NK case only)                                   
 #... (file:input.kpt.. not present).....................Brillouin Zone Sampling Parameters 
 #|manual         K-point sampling method                                                    
 #|1              Number of K-points                                                         
 #|0. 0. 0. 1.    K-pt coords, K-pt weigth                                                   
  #--------------------------------------------------------------------------------------- |
 Data Writing directory                : ./data/
 Material acceleration                 :  No #iproc=0
  #-------------------------------------------------- Input Atomic System (file: posinp.xyz)
 Atomic System Properties:
   Number of atomic types              :  2
   Number of atoms                     :  3
   Types of atoms                      :  [ O, H ]
   Boundary Conditions                 : Free #Code: F
   Number of Symmetries                :  0
   Space group                         : disabled
  #------------------------------ Geometry optimization Input Parameters (file: input.geopt)
 Geometry Optimization Parameters:
   Maximum steps                       :  1
   Algorithm                           : BFGS
   Random atomic displacement          :  0.0E+00
   Fluctuation in forces               :  1.0E+00
   Maximum in forces                   :  0.0E+00
   Steepest descent step               :  4.0E+00
  #------------------------------------------------------------------------ Input parameters
 DFT parameters:
   eXchange Correlation:
     XC ID                             :  &ixc  1
     Exchange-Correlation reference    : "XC: Teter 93"
     XC functional implementation      : ABINIT
     Spin polarization                 :  No
 Basis set definition:
   Suggested Grid Spacings (a0)        :  [  0.40,  0.40,  0.40 ]
   Coarse and Fine Radii Multipliers   :  [  5.0,  7.0 ]
 Self-Consistent Cycle Parameters:
   Wavefunction:
     Gradient Norm Threshold           :  &gnrm_cv  1.0E-05
     CG Steps for Preconditioner       :  5
     DIIS History length               :  8
     Max. Wfn Iterations               :  &itermax  20
     Max. Subspace Diagonalizations    :  1
     Input wavefunction policy         : LCAO # 0
     Output wavefunction policy        : none # 0
     Output grid policy                : none # 0
     Output grid format                : text # 0
     Virtual orbitals                  :  0
     Number of plotted density orbitals:  0
   Density/Potential:
     Max. Iterations                   :  1
 Post Optimization Parameters:
   Finite-Size Effect estimation:
     Scheduled                         :  No
  #----------------------------------------------------------------------- System Properties
 Properties of atoms in the system:
 - Symbol                              : O #Type No.  01
   No. of Electrons                    :  6
   No. of Atoms                        :  1
   Radii of active regions (AU):
     Coarse                            :  1.21558
     Fine                              :  0.22179
     Coarse PSP                        :  0.55035
     Source                            : Hard-Coded
   Grid Spacing threshold (AU)         :  0.55
   Pseudopotential type                : HGH-K
   Local Pseudo Potential (HGH convention):
     Rloc                              :  0.24762
     Coefficients (c1 .. c4)           :  [ -16.58032,  2.39570,  0.00000,  0.00000 ]
   NonLocal PSP Parameters:
   - Channel (l)                       :  0
     Rloc                              :  0.22179
     h_ij matrix:
     -  [  18.26692,  0.00000,  0.00000 ]
     -  [  0.00000,  0.00000,  0.00000 ]
     -  [  0.00000,  0.00000,  0.00000 ]
   No. of projectors                   :  1
   PSP XC                              : "XC: Teter 93"
 - Symbol                              : H #Type No.  02
   No. of Electrons                    :  1
   No. of Atoms                        :  2
   Radii of active regions (AU):
     Coarse                            :  1.46342
     Fine                              :  0.20000
     Coarse PSP                        :  0.00000
     Source                            : Hard-Coded
   Grid Spacing threshold (AU)         :  0.50
   Pseudopotential type                : HGH-K
   Local Pseudo Potential (HGH convention):
     Rloc                              :  0.20000
     Coefficients (c1 .. c4)           :  [ -4.18024,  0.72507,  0.00000,  0.00000 ]
   No. of projectors                   :  0
   PSP XC                              : "XC: Teter 93"
  #-------------------------------------------------------------------------- Atom Positions
 Atomic positions within the cell (Atomic and Grid Units):
 - O: {AU:  [  9.0264,  7.4804,  7.4633 ], GU:  [  22.566,  18.701,  18.658 ]} # 0001
 - H: {AU:  [  7.2217,  7.2025,  7.2712 ], GU:  [  18.054,  18.006,  18.178 ]} # 0002
 - H: {AU:  [  9.1783,  8.7975,  8.7288 ], GU:  [  22.946,  21.994,  21.822 ]} # 0003
 Rigid Shift Applied (AU)              :  [  6.9608,  6.7528,  6.6983 ]
  #------------------------------------------------------------------------- Grid properties
 Box Grid spacings                     :  [  0.4000,  0.4000,  0.4000 ]
 Sizes of the simulation domain:
   AU                                  :  [  16.400,  16.000,  16.000 ]
   Angstroem                           :  [  8.6785,  8.4668,  8.4668 ]
   Grid Spacing Units                  :  [  41,  40,  40 ]
   High resolution region boundaries (GU):
     From                              :  [  15,  15,  15 ]
     To                                :  [  26,  25,  25 ]
 High Res. box is treated separately   :  Yes
  #------------------------------------------------------------------- Kernel Initialization
 Poisson Kernel Initialization:
   MPI tasks                           :  2
   OpenMP threads per MPI task         :  2
 Poisson Kernel Creation:
   Boundary Conditions                 : Free
   Memory Requirements per MPI task:
     Density (MB)                      :  5.74
     Kernel (MB)                       :  5.89
     Full Grid Arrays (MB)             :  10.62
     Load Balancing of calculations:
       Density:
         MPI tasks 0- 1                : 100%
       Kernel:
         MPI tasks 0- 0                : 100%
         MPI task 1                    :  98%
       Complete LB per task            : 1/3 LB_density + 2/3 LB_kernel
 Wavefunctions Descriptors, full simulation domain:
   Coarse resolution grid:
     No. of segments                   :  1253
     No. of points                     :  33180
   Fine resolution grid:
     No. of segments                   :  86
     No. of points                     :  534
  #---------------------------------------------------------------------- Occupation Numbers
 Total Number of Electrons             :  8
 Spin treatment                        : Averaged
 Orbitals Repartition:
   MPI tasks  0- 1                     :  2
 Total Number of Orbitals              :  4
 Occupation numbers coming from        : System properties
 Input Occupation Numbers:
 - Occupation Numbers: {Orbitals No. 1-4:  2.0000}
 Wavefunctions memory occupation for root MPI process:  0 MB 576 KB 864 B
 NonLocal PSP Projectors Descriptors:
   Creation strategy                   : On-the-fly
   Total number of projectors          :  1
   Total number of components          :  5504
   Percent of zero components          :  36
  #-------------------------------------------------------- Estimation of Memory Consumption
 Memory requirements for principal quantities (MiB.KiB):
   Subspace Matrix                     : 0.1 #    (Number of Orbitals: 4)
   Single orbital                      : 0.289 #  (Number of Components: 36918)
   All (distributed) orbitals          : 1.707 #  (Number of Orbitals per MPI task: 2)
   Wavefunction storage size           : 10.721 # (DIIS/SD workspaces included)
   Nonlocal Pseudopotential Arrays     : 0.43
   Full Uncompressed (ISF) grid        : 10.638
   Workspaces storage size             : 0.855
 Memory requirements for principal code sections (MiB.KiB):
   Kernel calculation                  : 112.999
   Density Construction                : 61.190
   Poisson Solver                      : 85.612
   Hamiltonian application             : 61.855
 Estimated Memory Peak (MB)            :  112
 Ion-Ion interaction energy            :  6.88446996418391E+00
  #---------------------------------------------------------------- Ionic Potential Creation
 Total ionic charge                    : -8.000000012371
 Poisson Solver:
   BC                                  : Free
   Box                                 :  [  113,  111,  111 ]
   MPI tasks                           :  2
  #----------------------------------- Wavefunctions from PSP Atomic Orbitals initialization
 Input Hamiltonian:
   Total No. of Atomic Input Orbitals  :  6
   Inputguess Orbitals Repartition:
     MPI tasks  0- 1                   :  3
   Atomic Input Orbital Generation:
   -  {Atom Type: O, Electronic configuration: {s: [ 2.00], p: [ 4/3,  4/3,  4/3]}}
   -  {Atom Type: H, Electronic configuration: {s: [ 1.00]}}
   Wavelet conversion succeeded        :  Yes
   Deviation from normalization        :  9.22E-06
   GPU acceleration                    :  No
   Rho Commun                          : RED_SCT
   Total electronic charge             :  7.999998786509
   Poisson Solver:
     BC                                : Free
     Box                               :  [  113,  111,  111 ]
     MPI tasks                         :  2
   Expected kinetic energy             :  13.8742030731
   Energies: {Ekin:  1.38768228861E+01, Epot: -1.91494147179E+01, Enl:  1.39950427137E+00, 
                EH:  2.10711756968E+01,  EXC: -4.12388010256E+00, EvXC: -5.40550827385E+00}
   EKS                                 : -1.67781651217393701E+01
   Input Guess Overlap Matrices: {Calculated:  Yes, Diagonalized:  Yes}
    #Eigenvalues and New Occupation Numbers
   Orbitals: [
 {e: -9.433981597969E-01, f:  2.0000},  # 00001
 {e: -4.771111648142E-01, f:  2.0000},  # 00002
 {e: -4.009077455149E-01, f:  2.0000},  # 00003
 {e: -3.368181658580E-01, f:  2.0000},  # 00004
 {e:  4.025109785856E-01, f:  0.0000},  # 00005
 {e:  4.324439430438E-01, f:  0.0000}] # 00006
   IG wavefunctions defined            :  Yes
   Accuracy estimation for this run:
     Energy                            :  2.62E-03
     Convergence Criterion             :  6.55E-04
  #------------------------------------------------------------------- Self-Consistent Cycle
 Ground State Optimization:
 - Hamiltonian Optimization: &itrp001
   - Subspace Optimization: &itrep001-01
       Wavefunctions Iterations:
       -  { #---------------------------------------------------------------------- iter: 1
 GPU acceleration:  No, Rho Commun: RED_SCT, Total electronic charge:  7.999998620197, 
 Poisson Solver: {BC: Free, Box:  [  113,  111,  111 ], MPI tasks:  2}, 
 Hamiltonian Applied:  Yes, Orthoconstraint:  Yes, Preconditioning:  Yes, 
 Energies: {Ekin:  1.50711283663E+01, Epot: -1.89205244179E+01, Enl:  1.23473886674E+00, 
              EH:  2.26300441133E+01,  EXC: -4.33019534512E+00, EvXC: -5.67853264243E+00}, 
 iter:  1, EKS: -1.70118940366483713E+01, gnrm:  2.59E-01, D: -2.34E-01, 
 DIIS weights: [ 1.00E+00,  1.00E+00], Orthogonalization Method:  0}
       -  { #---------------------------------------------------------------------- iter: 2
 GPU acceleration:  No, Rho Commun: RED_SCT, Total electronic charge:  7.999998809049, 
 Poisson Solver: {BC: Free, Box:  [  113,  111,  111 ], MPI tasks:  2}, 
 Hamiltonian Applied:  Yes, Orthoconstraint:  Yes, Preconditioning:  Yes, 
 Energies: {Ekin:  1.35009404688E+01, Epot: -1.87558143627E+01, Enl:  1.03506507670E+00, 
              EH:  2.10860118120E+01,  EXC: -4.06130284817E+00, EvXC: -5.32330392084E+00}, 
 iter:  2, EKS: -1.71593495923120827E+01, gnrm:  1.08E-01, D: -1.47E-01, 
 DIIS weights: [ 1.15E-01,  8.85E-01, -2.68E-03], Orthogonalization Method:  0}
       -  { #---------------------------------------------------------------------- iter: 3
 GPU acceleration:  No, Rho Commun: RED_SCT, Total electronic charge:  7.999998814184, 
 Poisson Solver: {BC: Free, Box:  [  113,  111,  111 ], MPI tasks:  2}, 
 Hamiltonian Applied:  Yes, Orthoconstraint:  Yes, Preconditioning:  Yes, 
 Energies: {Ekin:  1.38140919621E+01, Epot: -1.88856244717E+01, Enl:  1.14401822133E+00, 
              EH:  2.14144325337E+01,  EXC: -4.12520376839E+00, EvXC: -5.40774335597E+00}, 
 iter:  3, EKS: -1.71749372701382335E+01, gnrm:  4.26E-02, D: -1.56E-02, 
 DIIS weights: [-9.34E-02, -1.45E-01,  1.24E+00, -2.19E-04], Orthogonalization Method:  0}
       -  { #---------------------------------------------------------------------- iter: 4
 GPU acceleration:  No, Rho Commun: RED_SCT, Total electronic charge:  7.999998840602, 
 Poisson Solver: {BC: Free, Box:  [  113,  111,  111 ], MPI tasks:  2}, 
 Hamiltonian Applied:  Yes, Orthoconstraint:  Yes, Preconditioning:  Yes, 
 Energies: {Ekin:  1.37199548605E+01, Epot: -1.88840552501E+01, Enl:  1.13800877872E+00, 
              EH:  2.13143677351E+01,  EXC: -4.11122411921E+00, EvXC: -5.38928970011E+00}, 
 iter:  4, EKS: -1.71779238008679584E+01, gnrm:  1.43E-02, D: -2.99E-03, 
 DIIS weights: [ 2.97E-02,  1.57E-02, -3.55E-01,  1.31E+00, -2.94E-05], 
 Orthogonalization Method:  0}
       -  { #---------------------------------------------------------------------- iter: 5
 GPU acceleration:  No, Rho Commun: RED_SCT, Total electronic charge:  7.999998850967, 
 Poisson Solver: {BC: Free, Box:  [  113,  111,  111 ], MPI tasks:  2}, 
 Hamiltonian Applied:  Yes, Orthoconstraint:  Yes, Preconditioning:  Yes, 
 Energies: {Ekin:  1.37083646651E+01, Epot: -1.88819050524E+01, Enl:  1.14958076221E+00, 
              EH:  2.13173295711E+01,  EXC: -4.11282597890E+00, EvXC: -5.39140311894E+00}, 
 iter:  5, EKS: -1.71782420919921286E+01, gnrm:  6.19E-03, D: -3.18E-04, 
 DIIS weights: [-8.50E-03,  6.99E-03,  4.10E-02, -6.65E-01,  1.63E+00, -5.55E-06], 
 Orthogonalization Method:  0}
       -  { #---------------------------------------------------------------------- iter: 6
 GPU acceleration:  No, Rho Commun: RED_SCT, Total electronic charge:  7.999998857011, 
 Poisson Solver: {BC: Free, Box:  [  113,  111,  111 ], MPI tasks:  2}, 
 Hamiltonian Applied:  Yes, Orthoconstraint:  Yes, Preconditioning:  Yes, 
 Energies: {Ekin:  1.36925412502E+01, Epot: -1.88757976866E+01, Enl:  1.15102197485E+00, 
              EH:  2.13088782439E+01,  EXC: -4.11198695501E+00, EvXC: -5.39029287851E+00}, 
 iter:  6, EKS: -1.71783368177240732E+01, gnrm:  2.67E-03, D: -9.47E-05, 
 DIIS weights: [-2.16E-03, -4.56E-03,  7.43E-02, -3.87E-02, -6.06E-01,  1.58E+00, -8.71E-07], 
 Orthogonalization Method:  0}
       -  { #---------------------------------------------------------------------- iter: 7
 GPU acceleration:  No, Rho Commun: RED_SCT, Total electronic charge:  7.999998857944, 
 Poisson Solver: {BC: Free, Box:  [  113,  111,  111 ], MPI tasks:  2}, 
 Hamiltonian Applied:  Yes, Orthoconstraint:  Yes, Preconditioning:  Yes, 
 Energies: {Ekin:  1.36888289222E+01, Epot: -1.88747724259E+01, Enl:  1.15414193879E+00, 
              EH:  2.13094125010E+01,  EXC: -4.11224751703E+00, EvXC: -5.39063597432E+00}, 
 iter:  7, EKS: -1.71783556444326457E+01, gnrm:  1.03E-03, D: -1.88E-05, 
 DIIS weights: [ 5.63E-04,  2.63E-05, -1.41E-02,  6.49E-02, -5.80E-03, -5.33E-01,  1.49E+00, -1.29E-07], 
 Orthogonalization Method:  0}
       -  { #---------------------------------------------------------------------- iter: 8
 GPU acceleration:  No, Rho Commun: RED_SCT, Total electronic charge:  7.999998857650, 
 Poisson Solver: {BC: Free, Box:  [  113,  111,  111 ], MPI tasks:  2}, 
 Hamiltonian Applied:  Yes, Orthoconstraint:  Yes, Preconditioning:  Yes, 
 Energies: {Ekin:  1.36879980272E+01, Epot: -1.88745625778E+01, Enl:  1.15441861415E+00, 
              EH:  2.13090638874E+01,  EXC: -4.11222686426E+00, EvXC: -5.39060842495E+00}, 
 iter:  8, EKS: -1.71783582989476002E+01, gnrm:  4.56E-04, D: -2.65E-06, 
 DIIS weights: [-9.72E-05, -4.15E-04, -1.65E-03, -9.41E-03,  4.10E-02, -1.63E-02, -3.68E-01,  1.36E+00, -2.07E-08], 
 Orthogonalization Method:  0}
       -  { #---------------------------------------------------------------------- iter: 9
 GPU acceleration:  No, Rho Commun: RED_SCT, Total electronic charge:  7.999998857487, 
 Poisson Solver: {BC: Free, Box:  [  113,  111,  111 ], MPI tasks:  2}, 
 Hamiltonian Applied:  Yes, Orthoconstraint:  Yes, Preconditioning:  Yes, 
 Energies: {Ekin:  1.36878592069E+01, Epot: -1.88747678220E+01, Enl:  1.15471583277E+00, 
              EH:  2.13090195198E+01,  EXC: -4.11223346618E+00, EvXC: -5.39061714651E+00}, 
 iter:  9, EKS: -1.71783586576427894E+01, gnrm:  2.07E-04, D: -3.59E-07, 
 DIIS weights: [ 1.95E-04,  1.24E-03, -3.49E-03, -7.67E-03,  5.44E-02, -5.28E-02, -4.83E-01,  1.49E+00, -4.01E-09], 
 Orthogonalization Method:  0}
       -  { #--------------------------------------------------------------------- iter: 10
 GPU acceleration:  No, Rho Commun: RED_SCT, Total electronic charge:  7.999998857443, 
 Poisson Solver: {BC: Free, Box:  [  113,  111,  111 ], MPI tasks:  2}, 
 Hamiltonian Applied:  Yes, Orthoconstraint:  Yes, Preconditioning:  Yes, 
 Energies: {Ekin:  1.36878251481E+01, Epot: -1.88747619199E+01, Enl:  1.15474356167E+00, 
              EH:  2.13090182654E+01,  EXC: -4.11223064876E+00, EvXC: -5.39061341969E+00}, 
 iter:  10, EKS: -1.71783587403687079E+01, gnrm:  9.91E-05, D: -8.27E-08, 
 DIIS weights: [-3.98E-04,  2.08E-03, -1.58E-03, -1.78E-02,  7.15E-02, -3.80E-02, -6.02E-01,  1.59E+00, -7.35E-10], 
 Orthogonalization Method:  0}
       -  { #--------------------------------------------------------------------- iter: 11
 GPU acceleration:  No, Rho Commun: RED_SCT, Total electronic charge:  7.999998857457, 
 Poisson Solver: {BC: Free, Box:  [  113,  111,  111 ], MPI tasks:  2}, 
 Hamiltonian Applied:  Yes, Orthoconstraint:  Yes, Preconditioning:  Yes, 
 Energies: {Ekin:  1.36877791944E+01, Epot: -1.88747307494E+01, Enl:  1.15475332341E+00, 
              EH:  2.13090120319E+01,  EXC: -4.11222676291E+00, EvXC: -5.39060830132E+00}, 
 iter:  11, EKS: -1.71783587609029667E+01, gnrm:  4.16E-05, D: -2.05E-08, 
 DIIS weights: [-4.06E-04, -5.27E-05,  3.94E-03, -2.03E-02,  6.31E-02,  9.96E-02, -8.12E-01,  1.67E+00, -1.39E-10], 
 Orthogonalization Method:  0}
       -  { #--------------------------------------------------------------------- iter: 12
 GPU acceleration:  No, Rho Commun: RED_SCT, Total electronic charge:  7.999998857467, 
 Poisson Solver: {BC: Free, Box:  [  113,  111,  111 ], MPI tasks:  2}, 
 Hamiltonian Applied:  Yes, Orthoconstraint:  Yes, Preconditioning:  Yes, 
 Energies: {Ekin:  1.36877583627E+01, Epot: -1.88747204569E+01, Enl:  1.15476086064E+00, 
              EH:  2.13090083087E+01,  EXC: -4.11222444319E+00, EvXC: -5.39060525657E+00}, 
 iter:  12, EKS: -1.71783587646784746E+01, gnrm:  1.68E-05, D: -3.78E-09, 
 DIIS weights: [ 8.77E-05,  1.08E-03, -5.90E-03, -2.26E-03,  5.91E-02, -6.34E-02, -4.26E-01,  1.44E+00, -1.86E-11], 
 Orthogonalization Method:  0}
       -  { #--------------------------------------------------------------------- iter: 13
 GPU acceleration:  No, Rho Commun: RED_SCT, Total electronic charge:  7.999998857465, 
 Poisson Solver: {BC: Free, Box:  [  113,  111,  111 ], MPI tasks:  2}, 
 Hamiltonian Applied:  Yes, Orthoconstraint:  Yes, Preconditioning:  Yes, 
 Energies: {Ekin:  1.36877542296E+01, Epot: -1.88747207653E+01, Enl:  1.15475840092E+00, 
              EH:  2.13090007969E+01,  EXC: -4.11222251013E+00, EvXC: -5.39060271237E+00}, 
 iter:  13, EKS: -1.71783587651971992E+01, gnrm:  5.47E-06, D: -5.19E-10, 
 DIIS weights: [-3.98E-06,  9.54E-04, -2.32E-03, -1.45E-02,  6.73E-02, -5.72E-02, -3.10E-01,  1.32E+00, -1.78E-12], 
 Orthogonalization Method:  0}
       -  &FINAL001  { #---------------------------------------------------------- iter: 14
 GPU acceleration:  No, Rho Commun: RED_SCT, Total electronic charge:  7.999998857461, 
 Poisson Solver: {BC: Free, Box:  [  113,  111,  111 ], MPI tasks:  2}, 
 Hamiltonian Applied:  Yes, 
 iter:  14, EKS: -1.71783587652380554E+01, gnrm:  5.47E-06, D: -4.09E-11,  #FINAL
 Energies: {Ekin:  1.36877611372E+01, Epot: -1.88747257564E+01, Enl:  1.15475922859E+00, 
              EH:  2.13090036695E+01,  EXC: -4.11222290183E+00, EvXC: -5.39060323252E+00, 
            Eion:  6.88446996418E+00}, 
 SCF criterion:  0}
       Non-Hermiticity of Hamiltonian in the Subspace:  9.71E-31
        #Eigenvalues and New Occupation Numbers
       Orbitals: [
 {e: -9.215009269742E-01, f:  2.0000},  # 00001
 {e: -4.830750822855E-01, f:  2.0000},  # 00002
 {e: -3.414668218195E-01, f:  2.0000},  # 00003
 {e: -2.700598642427E-01, f:  2.0000}] # 00004
 Last Iteration                        : *FINAL001
  #---------------------------------------------------------------------- Forces Calculation
 GPU acceleration                      :  No
 Rho Commun                            : RED_SCT
 Total electronic charge               :  7.999998857461
 Poisson Solver:
   BC                                  : Free
   Box                                 :  [  113,  111,  111 ]
   MPI tasks                           :  2
 Electric Dipole Moment (AU):
   P vector                            :  [ -5.3772E-01,  3.3855E-01,  3.4970E-01 ]
   norm(P)                             :  7.252972E-01
 Electric Dipole Moment (Debye):
   P vector                            :  [ -1.3668E+00,  8.6051E-01,  8.8885E-01 ]
   norm(P)                             :  1.843521E+00
<<<<<<< HEAD
 Calculate local forces: {Leaked force:  0.00000E+00}
 Non Local forces calculated           :  Yes
 Average noise forces: {x:  2.23449123E-03, y:  2.14734654E-03, z:  3.29081909E-03, 
                    total:  4.52034717E-03}
 Clean forces norm (Ha/Bohr): {maxval:  2.919676500834E-03, fnrm2:  1.540176767715E-05}
 Raw forces norm (Ha/Bohr): {maxval:  6.468115763555E-03, fnrm2:  4.380739214182E-05}
  #--------------------------------------------------------------------------- Atomic Forces
 Atomic Forces (Ha/Bohr):
 -  {O:  [  1.967424374749E-03,  1.592729955361E-03,  1.454978861861E-03 ]} # 0001
 -  {H:  [ -1.977930439603E-03, -4.116361569183E-04, -3.139504510973E-04 ]} # 0002
 -  {H:  [  1.050606485355E-05, -1.181093798442E-03, -1.141028410764E-03 ]} # 0003
  #----------------------------------------------------------------- Timing for root process
=======
 Calculate Non Local forces            :  Yes
>>>>>>> 5e7ae0c5
 Timings for root process:
   CPU time (s)                        :  29.04
   Elapsed time (s)                    :  18.51
 Wavefunction Optimization Finished, exit signal:  0
 Path iteration                        :  1
 -F.dr                                 : -3.74052E-05
 Path integral                         : -1.24684E-05
  #------------------------------------------------------------------------------ Atomic Forces
 Atomic Forces (Ha/Bohr):
 -  {O:  [  1.967424374749E-03,  1.592729955361E-03,  1.454978861861E-03 ]} # 0001
 -  {H:  [ -1.977930439603E-03, -4.116361569183E-04, -3.139504510973E-04 ]} # 0002
 -  {H:  [  1.050606485355E-05, -1.181093798442E-03, -1.141028410764E-03 ]} # 0003
  #----------------------------------------------------- Input Atomic System (file: posinp.xyz)
 Atomic System Properties:
   Number of atomic types              :  2
   Number of atoms                     :  3
   Types of atoms                      :  [ O, H ]
   Boundary Conditions                 : Free #Code: F
   Number of Symmetries                :  0
   Space group                         : disabled
  #--------------------------------- Geometry optimization Input Parameters (file: input.geopt)
 Geometry Optimization Parameters:
   Maximum steps                       :  1
   Algorithm                           : BFGS
   Random atomic displacement          :  0.0E+00
   Fluctuation in forces               :  1.0E+00
   Maximum in forces                   :  0.0E+00
   Steepest descent step               :  4.0E+00
---
  #--------------------------------------------------------------------------- Input parameters
 DFT parameters:
   eXchange Correlation:
     XC ID                             :  &ixc  1
     Exchange-Correlation reference    : "XC: Teter 93"
     XC functional implementation      : ABINIT
     Spin polarization                 :  No
 Basis set definition:
   Suggested Grid Spacings (a0)        :  [  0.40,  0.40,  0.40 ]
   Coarse and Fine Radii Multipliers   :  [  5.0,  7.0 ]
 Self-Consistent Cycle Parameters:
   Wavefunction:
     Gradient Norm Threshold           :  &gnrm_cv  1.0E-05
     CG Steps for Preconditioner       :  5
     DIIS History length               :  8
     Max. Wfn Iterations               :  &itermax  20
     Max. Subspace Diagonalizations    :  1
     Input wavefunction policy         : wvl. in mem. # 1
     Output wavefunction policy        : none # 0
     Output grid policy                : none # 0
     Output grid format                : text # 0
     Virtual orbitals                  :  0
     Number of plotted density orbitals:  0
   Density/Potential:
     Max. Iterations                   :  1
 Post Optimization Parameters:
   Finite-Size Effect estimation:
     Scheduled                         :  No
  #-------------------------------------------------------------------------- System Properties
 Properties of atoms in the system:
 - Symbol                              : O #Type No.  01
   No. of Electrons                    :  6
   No. of Atoms                        :  1
   Radii of active regions (AU):
     Coarse                            :  1.21558
     Fine                              :  0.22179
     Coarse PSP                        :  0.55035
     Source                            : Hard-Coded
   Grid Spacing threshold (AU)         :  0.55
   Pseudopotential type                : HGH-K
   Local Pseudo Potential (HGH convention):
     Rloc                              :  0.24762
     Coefficients (c1 .. c4)           :  [ -16.58032,  2.39570,  0.00000,  0.00000 ]
   NonLocal PSP Parameters:
   - Channel (l)                       :  0
     Rloc                              :  0.22179
     h_ij matrix:
     -  [  18.26692,  0.00000,  0.00000 ]
     -  [  0.00000,  0.00000,  0.00000 ]
     -  [  0.00000,  0.00000,  0.00000 ]
   No. of projectors                   :  1
   PSP XC                              : "XC: Teter 93"
 - Symbol                              : H #Type No.  02
   No. of Electrons                    :  1
   No. of Atoms                        :  2
   Radii of active regions (AU):
     Coarse                            :  1.46342
     Fine                              :  0.20000
     Coarse PSP                        :  0.00000
     Source                            : Hard-Coded
   Grid Spacing threshold (AU)         :  0.50
   Pseudopotential type                : HGH-K
   Local Pseudo Potential (HGH convention):
     Rloc                              :  0.20000
     Coefficients (c1 .. c4)           :  [ -4.18024,  0.72507,  0.00000,  0.00000 ]
   No. of projectors                   :  0
   PSP XC                              : "XC: Teter 93"
  #----------------------------------------------------------------------------- Atom Positions
 Atomic positions within the cell (Atomic and Grid Units):
 - O: {AU:  [  9.0320,  7.4881,  7.4737 ], GU:  [  22.580,  18.720,  18.684 ]} # 0001
 - H: {AU:  [  7.2260,  7.2072,  7.2760 ], GU:  [  18.065,  18.018,  18.190 ]} # 0002
 - H: {AU:  [  9.1740,  8.7928,  8.7240 ], GU:  [  22.935,  21.982,  21.810 ]} # 0003
 Rigid Shift Applied (AU)              :  [  6.9570,  6.7507,  6.6988 ]
  #---------------------------------------------------------------------------- Grid properties
 Box Grid spacings                     :  [  0.4000,  0.4000,  0.4000 ]
 Sizes of the simulation domain:
   AU                                  :  [  16.400,  16.000,  16.000 ]
   Angstroem                           :  [  8.6785,  8.4668,  8.4668 ]
   Grid Spacing Units                  :  [  41,  40,  40 ]
   High resolution region boundaries (GU):
     From                              :  [  15,  15,  15 ]
     To                                :  [  26,  25,  25 ]
 High Res. box is treated separately   :  Yes
  #---------------------------------------------------------------------- Kernel Initialization
 Poisson Kernel Initialization:
   MPI tasks                           :  2
   OpenMP threads per MPI task         :  2
 Poisson Kernel Creation:
   Boundary Conditions                 : Free
   Memory Requirements per MPI task:
     Density (MB)                      :  5.74
     Kernel (MB)                       :  5.89
     Full Grid Arrays (MB)             :  10.62
     Load Balancing of calculations:
       Density:
         MPI tasks 0- 1                : 100%
       Kernel:
         MPI tasks 0- 0                : 100%
         MPI task 1                    :  98%
       Complete LB per task            : 1/3 LB_density + 2/3 LB_kernel
 Wavefunctions Descriptors, full simulation domain:
   Coarse resolution grid:
     No. of segments                   :  1247
     No. of points                     :  33130
   Fine resolution grid:
     No. of segments                   :  87
     No. of points                     :  531
  #------------------------------------------------------------------------- Occupation Numbers
 Total Number of Electrons             :  8
 Spin treatment                        : Averaged
 Orbitals Repartition:
   MPI tasks  0- 1                     :  2
 Total Number of Orbitals              :  4
 Occupation numbers coming from        : System properties
 Input Occupation Numbers:
 - Occupation Numbers: {Orbitals No. 1-4:  2.0000}
 Wavefunctions memory occupation for root MPI process:  0 MB 575 KB 768 B
 NonLocal PSP Projectors Descriptors:
   Creation strategy                   : On-the-fly
   Total number of projectors          :  1
   Total number of components          :  5500
   Percent of zero components          :  36
  #----------------------------------------------------------- Estimation of Memory Consumption
 Memory requirements for principal quantities (MiB.KiB):
   Subspace Matrix                     : 0.1 #    (Number of Orbitals: 4)
   Single orbital                      : 0.288 #  (Number of Components: 36847)
   All (distributed) orbitals          : 1.704 #  (Number of Orbitals per MPI task: 2)
   Wavefunction storage size           : 10.700 # (DIIS/SD workspaces included)
   Nonlocal Pseudopotential Arrays     : 0.43
   Full Uncompressed (ISF) grid        : 10.638
   Workspaces storage size             : 0.855
 Memory requirements for principal code sections (MiB.KiB):
   Kernel calculation                  : 112.999
   Density Construction                : 61.169
   Poisson Solver                      : 85.591
   Hamiltonian application             : 61.834
 Estimated Memory Peak (MB)            :  112
 Ion-Ion interaction energy            :  6.91878997978122E+00
  #------------------------------------------------------------------- Ionic Potential Creation
 Total ionic charge                    : -8.000000009955
 Poisson Solver:
   BC                                  : Free
   Box                                 :  [  113,  111,  111 ]
   MPI tasks                           :  2
  #---------------------------------------------------------------------- Wavefunctions Restart
 Input Hamiltonian:
   Reformating wavefunctions           :  Yes
   Reformatting for:
     nvctr_c_old /= nvctr_c            :  [  33180,  33130 ]
  #---------------------------------------------------------------------- Self-Consistent Cycle
 Ground State Optimization:
 - Hamiltonian Optimization: &itrp001
   - Subspace Optimization: &itrep001-01
       Wavefunctions Iterations:
       -  { #------------------------------------------------------------------------- iter: 1
 GPU acceleration:  No, Rho Commun: RED_SCT, Total electronic charge:  7.999998858129, 
 Poisson Solver: {BC: Free, Box:  [  113,  111,  111 ], MPI tasks:  2}, 
 Hamiltonian Applied:  Yes, Orthoconstraint:  Yes, Preconditioning:  Yes, 
 Energies: {Ekin:  1.36875340429E+01, Epot: -1.89018311352E+01, Enl:  1.15281158268E+00, 
              EH:  2.13089343705E+01,  EXC: -4.11221120416E+00, EvXC: -5.39058777117E+00}, 
 iter:  1, EKS: -1.71732533333384119E+01, gnrm:  9.52E-02, 
 DIIS weights: [ 1.00E+00,  1.00E+00], Orthogonalization Method:  0}
       -  { #------------------------------------------------------------------------- iter: 2
 GPU acceleration:  No, Rho Commun: RED_SCT, Total electronic charge:  7.999998850619, 
 Poisson Solver: {BC: Free, Box:  [  113,  111,  111 ], MPI tasks:  2}, 
 Hamiltonian Applied:  Yes, Orthoconstraint:  Yes, Preconditioning:  Yes, 
 Energies: {Ekin:  1.37053143182E+01, Epot: -1.89051816954E+01, Enl:  1.15694878543E+00, 
              EH:  2.13334220771E+01,  EXC: -4.11634871538E+00, EvXC: -5.39605164213E+00}, 
 iter:  2, EKS: -1.71778477623589545E+01, gnrm:  3.09E-02, D: -4.59E-03, 
 DIIS weights: [-1.29E-02,  1.01E+00, -1.44E-05], Orthogonalization Method:  0}
       -  { #------------------------------------------------------------------------- iter: 3
 GPU acceleration:  No, Rho Commun: RED_SCT, Total electronic charge:  7.999998846257, 
 Poisson Solver: {BC: Free, Box:  [  113,  111,  111 ], MPI tasks:  2}, 
 Hamiltonian Applied:  Yes, Orthoconstraint:  Yes, Preconditioning:  Yes, 
 Energies: {Ekin:  1.37060719929E+01, Epot: -1.89033074648E+01, Enl:  1.15488782715E+00, 
              EH:  2.13343925967E+01,  EXC: -4.11637996981E+00, EvXC: -5.39609189058E+00}, 
 iter:  3, EKS: -1.71782383408437163E+01, gnrm:  1.14E-02, D: -3.91E-04, 
 DIIS weights: [-2.14E-02, -3.30E-01,  1.35E+00, -2.40E-06], Orthogonalization Method:  0}
       -  { #------------------------------------------------------------------------- iter: 4
 GPU acceleration:  No, Rho Commun: RED_SCT, Total electronic charge:  7.999998843554, 
 Poisson Solver: {BC: Free, Box:  [  113,  111,  111 ], MPI tasks:  2}, 
 Hamiltonian Applied:  Yes, Orthoconstraint:  Yes, Preconditioning:  Yes, 
 Energies: {Ekin:  1.37073851184E+01, Epot: -1.89032067148E+01, Enl:  1.15462781358E+00, 
              EH:  2.13356757663E+01,  EXC: -4.11655203543E+00, EvXC: -5.39631858130E+00}, 
 iter:  4, EKS: -1.71783130234111994E+01, gnrm:  2.63E-03, D: -7.47E-05, 
 DIIS weights: [ 2.97E-02,  9.32E-02, -8.38E-01,  1.72E+00, -3.11E-07], 
 Orthogonalization Method:  0}
       -  { #------------------------------------------------------------------------- iter: 5
 GPU acceleration:  No, Rho Commun: RED_SCT, Total electronic charge:  7.999998843266, 
 Poisson Solver: {BC: Free, Box:  [  113,  111,  111 ], MPI tasks:  2}, 
 Hamiltonian Applied:  Yes, Orthoconstraint:  Yes, Preconditioning:  Yes, 
 Energies: {Ekin:  1.37075929697E+01, Epot: -1.89030396123E+01, Enl:  1.15417259913E+00, 
              EH:  2.13355961611E+01,  EXC: -4.11652038798E+00, EvXC: -5.39627651793E+00}, 
 iter:  5, EKS: -1.71783240948016918E+01, gnrm:  1.08E-03, D: -1.11E-05, 
 DIIS weights: [-2.04E-03,  2.68E-02,  3.10E-02, -4.36E-01,  1.38E+00, -5.12E-08], 
 Orthogonalization Method:  0}
       -  { #------------------------------------------------------------------------- iter: 6
 GPU acceleration:  No, Rho Commun: RED_SCT, Total electronic charge:  7.999998843551, 
 Poisson Solver: {BC: Free, Box:  [  113,  111,  111 ], MPI tasks:  2}, 
 Hamiltonian Applied:  Yes, Orthoconstraint:  Yes, Preconditioning:  Yes, 
 Energies: {Ekin:  1.37081444983E+01, Epot: -1.89031935235E+01, Enl:  1.15408845257E+00, 
              EH:  2.13359292210E+01,  EXC: -4.11657656675E+00, EvXC: -5.39635073284E+00}, 
 iter:  6, EKS: -1.71783256477513859E+01, gnrm:  3.71E-04, D: -1.55E-06, 
 DIIS weights: [-3.04E-03, -2.31E-02,  9.97E-02, -1.12E-01, -4.48E-01,  1.49E+00, -7.86E-09], 
 Orthogonalization Method:  0}
       -  { #------------------------------------------------------------------------- iter: 7
 GPU acceleration:  No, Rho Commun: RED_SCT, Total electronic charge:  7.999998843615, 
 Poisson Solver: {BC: Free, Box:  [  113,  111,  111 ], MPI tasks:  2}, 
 Hamiltonian Applied:  Yes, Orthoconstraint:  Yes, Preconditioning:  Yes, 
 Energies: {Ekin:  1.37082362578E+01, Epot: -1.89032210208E+01, Enl:  1.15393459597E+00, 
              EH:  2.13358324617E+01,  EXC: -4.11655341987E+00, EvXC: -5.39632017818E+00}, 
 iter:  7, EKS: -1.71783258905202771E+01, gnrm:  1.07E-04, D: -2.43E-07, 
 DIIS weights: [ 6.36E-04, -1.65E-03, -1.60E-02,  6.34E-02, -7.48E-02, -2.90E-01,  1.32E+00, -1.28E-09], 
 Orthogonalization Method:  0}
       -  { #------------------------------------------------------------------------- iter: 8
 GPU acceleration:  No, Rho Commun: RED_SCT, Total electronic charge:  7.999998843560, 
 Poisson Solver: {BC: Free, Box:  [  113,  111,  111 ], MPI tasks:  2}, 
 Hamiltonian Applied:  Yes, Orthoconstraint:  Yes, Preconditioning:  Yes, 
 Energies: {Ekin:  1.37084115559E+01, Epot: -1.89032825095E+01, Enl:  1.15392833310E+00, 
              EH:  2.13359456267E+01,  EXC: -4.11657080839E+00, EvXC: -5.39634316685E+00}, 
 iter:  8, EKS: -1.71783259088601952E+01, gnrm:  5.42E-05, D: -1.83E-08, 
 DIIS weights: [ 4.00E-04,  2.83E-03, -1.17E-02,  1.44E-02,  5.98E-02, -1.48E-01, -2.29E-01,  1.31E+00, -2.81E-10], 
 Orthogonalization Method:  0}
       -  { #------------------------------------------------------------------------- iter: 9
 GPU acceleration:  No, Rho Commun: RED_SCT, Total electronic charge:  7.999998843537, 
 Poisson Solver: {BC: Free, Box:  [  113,  111,  111 ], MPI tasks:  2}, 
 Hamiltonian Applied:  Yes, Orthoconstraint:  Yes, Preconditioning:  Yes, 
 Energies: {Ekin:  1.37083996358E+01, Epot: -1.89032841396E+01, Enl:  1.15390682771E+00, 
              EH:  2.13359080283E+01,  EXC: -4.11656283945E+00, EvXC: -5.39633265086E+00}, 
 iter:  9, EKS: -1.71783259132130652E+01, gnrm:  2.60E-05, D: -4.35E-09, 
 DIIS weights: [-2.28E-04,  1.22E-03, -3.58E-03, -6.13E-03,  6.93E-02, -1.77E-01, -3.00E-01,  1.42E+00, -6.13E-11], 
 Orthogonalization Method:  0}
       -  { #------------------------------------------------------------------------ iter: 10
 GPU acceleration:  No, Rho Commun: RED_SCT, Total electronic charge:  7.999998843531, 
 Poisson Solver: {BC: Free, Box:  [  113,  111,  111 ], MPI tasks:  2}, 
 Hamiltonian Applied:  Yes, Orthoconstraint:  Yes, Preconditioning:  Yes, 
 Energies: {Ekin:  1.37084238930E+01, Epot: -1.89032923137E+01, Enl:  1.15390833489E+00, 
              EH:  2.13359265360E+01,  EXC: -4.11656568298E+00, EvXC: -5.39633641052E+00}, 
 iter:  10, EKS: -1.71783259144515803E+01, gnrm:  1.09E-05, D: -1.24E-09, 
 DIIS weights: [ 1.11E-04, -1.23E-04, -2.13E-03, -1.60E-02,  1.11E-01, -7.71E-02, -6.38E-01,  1.62E+00, -1.01E-11], 
 Orthogonalization Method:  0}
       -  { #------------------------------------------------------------------------ iter: 11
 GPU acceleration:  No, Rho Commun: RED_SCT, Total electronic charge:  7.999998843534, 
 Poisson Solver: {BC: Free, Box:  [  113,  111,  111 ], MPI tasks:  2}, 
 Hamiltonian Applied:  Yes, Orthoconstraint:  Yes, Preconditioning:  Yes, 
 Energies: {Ekin:  1.37084203072E+01, Epot: -1.89032899055E+01, Enl:  1.15390564085E+00, 
              EH:  2.13359223992E+01,  EXC: -4.11656485938E+00, EvXC: -5.39633532157E+00}, 
 iter:  11, EKS: -1.71783259146877363E+01, gnrm:  4.17E-06, D: -2.36E-10, 
 DIIS weights: [ 2.99E-04, -9.22E-04, -3.11E-04, -5.34E-03,  6.48E-02, -5.73E-02, -3.89E-01,  1.39E+00, -1.53E-12], 
 Orthogonalization Method:  0}
       -  &FINAL001  { #------------------------------------------------------------- iter: 12
 GPU acceleration:  No, Rho Commun: RED_SCT, Total electronic charge:  7.999998843534, 
 Poisson Solver: {BC: Free, Box:  [  113,  111,  111 ], MPI tasks:  2}, 
 Hamiltonian Applied:  Yes, 
 iter:  12, EKS: -1.71783259147153480E+01, gnrm:  4.17E-06, D: -2.76E-11,  #FINAL
 Energies: {Ekin:  1.37084213002E+01, Epot: -1.89032893049E+01, Enl:  1.15390551725E+00, 
              EH:  2.13359239740E+01,  EXC: -4.11656518980E+00, EvXC: -5.39633575681E+00, 
            Eion:  6.91878997978E+00}, 
 SCF criterion:  0}
       Non-Hermiticity of Hamiltonian in the Subspace:  5.26E-31
        #Eigenvalues and New Occupation Numbers
       Orbitals: [
 {e: -9.235024774477E-01, f:  2.0000},  # 00001
 {e: -4.845697402576E-01, f:  2.0000},  # 00002
 {e: -3.419158854532E-01, f:  2.0000},  # 00003
 {e: -2.704931405717E-01, f:  2.0000}] # 00004
 Last Iteration                        : *FINAL001
  #------------------------------------------------------------------------- Forces Calculation
 GPU acceleration                      :  No
 Rho Commun                            : RED_SCT
 Total electronic charge               :  7.999998843534
 Poisson Solver:
   BC                                  : Free
   Box                                 :  [  113,  111,  111 ]
   MPI tasks                           :  2
 Electric Dipole Moment (AU):
   P vector                            :  [ -5.4203E-01,  3.3572E-01,  3.4509E-01 ]
   norm(P)                             :  7.249755E-01
 Electric Dipole Moment (Debye):
   P vector                            :  [ -1.3777E+00,  8.5330E-01,  8.7712E-01 ]
   norm(P)                             :  1.842704E+00
<<<<<<< HEAD
 Calculate local forces: {Leaked force:  0.00000E+00}
 Non Local forces calculated           :  Yes
 Average noise forces: {x:  2.47231327E-03, y:  1.59708337E-03, z:  2.86187012E-03, 
                    total:  4.10527816E-03}
 Clean forces norm (Ha/Bohr): {maxval:  9.606268104510E-03, fnrm2:  1.769922708882E-04}
 Raw forces norm (Ha/Bohr): {maxval:  1.210972597928E-02, fnrm2:  2.011352355194E-04}
  #------------------------------------------------------------------------------ Atomic Forces
 Atomic Forces (Ha/Bohr):
 -  {O:  [ -2.529558112234E-04, -6.605172822303E-03, -6.348551251992E-03 ]} # 0001
 -  {H:  [ -7.490427964804E-04, -2.977422108749E-04, -2.564581901377E-04 ]} # 0002
 -  {H:  [  1.001998607704E-03,  6.902915033178E-03,  6.605009442129E-03 ]} # 0003
  #-------------------------------------------------------------------- Timing for root process
=======
 Calculate Non Local forces            :  Yes
>>>>>>> 5e7ae0c5
 Timings for root process:
   CPU time (s)                        :  22.48
   Elapsed time (s)                    :  12.58
 Wavefunction Optimization Finished, exit signal:  0
 Path iteration                        :  2
 -F.dr                                 :  1.92788E-04
 Path integral                         :  2.44583E-04
  #------------------------------------------------------------------------------ Atomic Forces
 Atomic Forces (Ha/Bohr):
 -  {O:  [ -2.529558112234E-04, -6.605172822303E-03, -6.348551251992E-03 ]} # 0001
 -  {H:  [ -7.490427964804E-04, -2.977422108749E-04, -2.564581901377E-04 ]} # 0002
 -  {H:  [  1.001998607704E-03,  6.902915033178E-03,  6.605009442129E-03 ]} # 0003
  #----------------------------------------------------- Input Atomic System (file: posinp.xyz)
 Atomic System Properties:
   Number of atomic types              :  2
   Number of atoms                     :  3
   Types of atoms                      :  [ O, H ]
   Boundary Conditions                 : Free #Code: F
   Number of Symmetries                :  0
   Space group                         : disabled
  #--------------------------------- Geometry optimization Input Parameters (file: input.geopt)
 Geometry Optimization Parameters:
   Maximum steps                       :  1
   Algorithm                           : BFGS
   Random atomic displacement          :  0.0E+00
   Fluctuation in forces               :  1.0E+00
   Maximum in forces                   :  0.0E+00
   Steepest descent step               :  4.0E+00
---
  #--------------------------------------------------------------------------- Input parameters
 DFT parameters:
   eXchange Correlation:
     XC ID                             :  &ixc  1
     Exchange-Correlation reference    : "XC: Teter 93"
     XC functional implementation      : ABINIT
     Spin polarization                 :  No
 Basis set definition:
   Suggested Grid Spacings (a0)        :  [  0.40,  0.40,  0.40 ]
   Coarse and Fine Radii Multipliers   :  [  5.0,  7.0 ]
 Self-Consistent Cycle Parameters:
   Wavefunction:
     Gradient Norm Threshold           :  &gnrm_cv  1.0E-05
     CG Steps for Preconditioner       :  5
     DIIS History length               :  8
     Max. Wfn Iterations               :  &itermax  20
     Max. Subspace Diagonalizations    :  1
     Input wavefunction policy         : wvl. in mem. # 1
     Output wavefunction policy        : none # 0
     Output grid policy                : none # 0
     Output grid format                : text # 0
     Virtual orbitals                  :  0
     Number of plotted density orbitals:  0
   Density/Potential:
     Max. Iterations                   :  1
 Post Optimization Parameters:
   Finite-Size Effect estimation:
     Scheduled                         :  No
  #-------------------------------------------------------------------------- System Properties
 Properties of atoms in the system:
 - Symbol                              : O #Type No.  01
   No. of Electrons                    :  6
   No. of Atoms                        :  1
   Radii of active regions (AU):
     Coarse                            :  1.21558
     Fine                              :  0.22179
     Coarse PSP                        :  0.55035
     Source                            : Hard-Coded
   Grid Spacing threshold (AU)         :  0.55
   Pseudopotential type                : HGH-K
   Local Pseudo Potential (HGH convention):
     Rloc                              :  0.24762
     Coefficients (c1 .. c4)           :  [ -16.58032,  2.39570,  0.00000,  0.00000 ]
   NonLocal PSP Parameters:
   - Channel (l)                       :  0
     Rloc                              :  0.22179
     h_ij matrix:
     -  [  18.26692,  0.00000,  0.00000 ]
     -  [  0.00000,  0.00000,  0.00000 ]
     -  [  0.00000,  0.00000,  0.00000 ]
   No. of projectors                   :  1
   PSP XC                              : "XC: Teter 93"
 - Symbol                              : H #Type No.  02
   No. of Electrons                    :  1
   No. of Atoms                        :  2
   Radii of active regions (AU):
     Coarse                            :  1.46342
     Fine                              :  0.20000
     Coarse PSP                        :  0.00000
     Source                            : Hard-Coded
   Grid Spacing threshold (AU)         :  0.50
   Pseudopotential type                : HGH-K
   Local Pseudo Potential (HGH convention):
     Rloc                              :  0.20000
     Coefficients (c1 .. c4)           :  [ -4.18024,  0.72507,  0.00000,  0.00000 ]
   No. of projectors                   :  0
   PSP XC                              : "XC: Teter 93"
  #----------------------------------------------------------------------------- Atom Positions
 Atomic positions within the cell (Atomic and Grid Units):
 - O: {AU:  [  9.0376,  7.4959,  7.4842 ], GU:  [  22.594,  18.740,  18.710 ]} # 0001
 - H: {AU:  [  7.2304,  7.2118,  7.2808 ], GU:  [  18.076,  18.030,  18.202 ]} # 0002
 - H: {AU:  [  9.1696,  8.7882,  8.7192 ], GU:  [  22.924,  21.970,  21.798 ]} # 0003
 Rigid Shift Applied (AU)              :  [  6.9533,  6.7486,  6.6993 ]
  #---------------------------------------------------------------------------- Grid properties
 Box Grid spacings                     :  [  0.4000,  0.4000,  0.4000 ]
 Sizes of the simulation domain:
   AU                                  :  [  16.400,  16.000,  16.000 ]
   Angstroem                           :  [  8.6785,  8.4668,  8.4668 ]
   Grid Spacing Units                  :  [  41,  40,  40 ]
   High resolution region boundaries (GU):
     From                              :  [  15,  15,  15 ]
     To                                :  [  26,  25,  25 ]
 High Res. box is treated separately   :  Yes
  #---------------------------------------------------------------------- Kernel Initialization
 Poisson Kernel Initialization:
   MPI tasks                           :  2
   OpenMP threads per MPI task         :  2
 Poisson Kernel Creation:
   Boundary Conditions                 : Free
   Memory Requirements per MPI task:
     Density (MB)                      :  5.74
     Kernel (MB)                       :  5.89
     Full Grid Arrays (MB)             :  10.62
     Load Balancing of calculations:
       Density:
         MPI tasks 0- 1                : 100%
       Kernel:
         MPI tasks 0- 0                : 100%
         MPI task 1                    :  98%
       Complete LB per task            : 1/3 LB_density + 2/3 LB_kernel
 Wavefunctions Descriptors, full simulation domain:
   Coarse resolution grid:
     No. of segments                   :  1247
     No. of points                     :  33102
   Fine resolution grid:
     No. of segments                   :  87
     No. of points                     :  530
  #------------------------------------------------------------------------- Occupation Numbers
 Total Number of Electrons             :  8
 Spin treatment                        : Averaged
 Orbitals Repartition:
   MPI tasks  0- 1                     :  2
 Total Number of Orbitals              :  4
 Occupation numbers coming from        : System properties
 Input Occupation Numbers:
 - Occupation Numbers: {Orbitals No. 1-4:  2.0000}
 Wavefunctions memory occupation for root MPI process:  0 MB 575 KB 192 B
 NonLocal PSP Projectors Descriptors:
   Creation strategy                   : On-the-fly
   Total number of projectors          :  1
   Total number of components          :  5504
   Percent of zero components          :  36
  #----------------------------------------------------------- Estimation of Memory Consumption
 Memory requirements for principal quantities (MiB.KiB):
   Subspace Matrix                     : 0.1 #    (Number of Orbitals: 4)
   Single orbital                      : 0.288 #  (Number of Components: 36812)
   All (distributed) orbitals          : 1.702 #  (Number of Orbitals per MPI task: 2)
   Wavefunction storage size           : 10.689 # (DIIS/SD workspaces included)
   Nonlocal Pseudopotential Arrays     : 0.43
   Full Uncompressed (ISF) grid        : 10.638
   Workspaces storage size             : 0.855
 Memory requirements for principal code sections (MiB.KiB):
   Kernel calculation                  : 112.999
   Density Construction                : 61.158
   Poisson Solver                      : 85.581
   Hamiltonian application             : 61.823
 Estimated Memory Peak (MB)            :  112
 Ion-Ion interaction energy            :  6.95385011679172E+00
  #------------------------------------------------------------------- Ionic Potential Creation
 Total ionic charge                    : -8.000000007358
 Poisson Solver:
   BC                                  : Free
   Box                                 :  [  113,  111,  111 ]
   MPI tasks                           :  2
  #---------------------------------------------------------------------- Wavefunctions Restart
 Input Hamiltonian:
   Reformating wavefunctions           :  Yes
   Reformatting for:
     nvctr_c_old /= nvctr_c            :  [  33130,  33102 ]
  #---------------------------------------------------------------------- Self-Consistent Cycle
 Ground State Optimization:
 - Hamiltonian Optimization: &itrp001
   - Subspace Optimization: &itrep001-01
       Wavefunctions Iterations:
       -  { #------------------------------------------------------------------------- iter: 1
 GPU acceleration:  No, Rho Commun: RED_SCT, Total electronic charge:  7.999998843876, 
 Poisson Solver: {BC: Free, Box:  [  113,  111,  111 ], MPI tasks:  2}, 
 Hamiltonian Applied:  Yes, Orthoconstraint:  Yes, Preconditioning:  Yes, 
 Energies: {Ekin:  1.37081976972E+01, Epot: -1.89310388602E+01, Enl:  1.15212042760E+00, 
              EH:  2.13358533651E+01,  EXC: -4.11655551564E+00, EvXC: -5.39632296975E+00}, 
 iter:  1, EKS: -1.71729565296372826E+01, gnrm:  9.54E-02, 
 DIIS weights: [ 1.00E+00,  1.00E+00], Orthogonalization Method:  0}
       -  { #------------------------------------------------------------------------- iter: 2
 GPU acceleration:  No, Rho Commun: RED_SCT, Total electronic charge:  7.999998837804, 
 Poisson Solver: {BC: Free, Box:  [  113,  111,  111 ], MPI tasks:  2}, 
 Hamiltonian Applied:  Yes, Orthoconstraint:  Yes, Preconditioning:  Yes, 
 Energies: {Ekin:  1.37267486589E+01, Epot: -1.89345398552E+01, Enl:  1.15614459262E+00, 
              EH:  2.13609000215E+01,  EXC: -4.12081332356E+00, EvXC: -5.40194601257E+00}, 
 iter:  2, EKS: -1.71775638194118692E+01, gnrm:  3.09E-02, D: -4.61E-03, 
 DIIS weights: [-1.27E-02,  1.01E+00, -1.44E-05], Orthogonalization Method:  0}
       -  { #------------------------------------------------------------------------- iter: 3
 GPU acceleration:  No, Rho Commun: RED_SCT, Total electronic charge:  7.999998834203, 
 Poisson Solver: {BC: Free, Box:  [  113,  111,  111 ], MPI tasks:  2}, 
 Hamiltonian Applied:  Yes, Orthoconstraint:  Yes, Preconditioning:  Yes, 
 Energies: {Ekin:  1.37272453201E+01, Epot: -1.89325833065E+01, Enl:  1.15402673754E+00, 
              EH:  2.13616220771E+01,  EXC: -4.12080353321E+00, EvXC: -5.40193207662E+00}, 
 iter:  3, EKS: -1.71779546658858635E+01, gnrm:  1.14E-02, D: -3.91E-04, 
 DIIS weights: [-2.19E-02, -3.29E-01,  1.35E+00, -2.39E-06], Orthogonalization Method:  0}
       -  { #------------------------------------------------------------------------- iter: 4
 GPU acceleration:  No, Rho Commun: RED_SCT, Total electronic charge:  7.999998831919, 
 Poisson Solver: {BC: Free, Box:  [  113,  111,  111 ], MPI tasks:  2}, 
 Hamiltonian Applied:  Yes, Orthoconstraint:  Yes, Preconditioning:  Yes, 
 Energies: {Ekin:  1.37286148015E+01, Epot: -1.89324830776E+01, Enl:  1.15379568141E+00, 
              EH:  2.13629960290E+01,  EXC: -4.12099423277E+00, EvXC: -5.40218340324E+00}, 
 iter:  4, EKS: -1.71780293363846432E+01, gnrm:  2.63E-03, D: -7.47E-05, 
 DIIS weights: [ 2.98E-02,  9.26E-02, -8.35E-01,  1.71E+00, -3.07E-07], 
 Orthogonalization Method:  0}
       -  { #------------------------------------------------------------------------- iter: 5
 GPU acceleration:  No, Rho Commun: RED_SCT, Total electronic charge:  7.999998831721, 
 Poisson Solver: {BC: Free, Box:  [  113,  111,  111 ], MPI tasks:  2}, 
 Hamiltonian Applied:  Yes, Orthoconstraint:  Yes, Preconditioning:  Yes, 
 Energies: {Ekin:  1.37287121127E+01, Epot: -1.89322698634E+01, Enl:  1.15332434946E+00, 
              EH:  2.13628310945E+01,  EXC: -4.12094789605E+00, EvXC: -5.40212193854E+00}, 
 iter:  5, EKS: -1.71780403364858962E+01, gnrm:  1.08E-03, D: -1.10E-05, 
 DIIS weights: [-1.86E-03,  2.71E-02,  2.41E-02, -4.20E-01,  1.37E+00, -5.06E-08], 
 Orthogonalization Method:  0}
       -  { #------------------------------------------------------------------------- iter: 6
 GPU acceleration:  No, Rho Commun: RED_SCT, Total electronic charge:  7.999998831957, 
 Poisson Solver: {BC: Free, Box:  [  113,  111,  111 ], MPI tasks:  2}, 
 Hamiltonian Applied:  Yes, Orthoconstraint:  Yes, Preconditioning:  Yes, 
 Energies: {Ekin:  1.37293034156E+01, Epot: -1.89324357814E+01, Enl:  1.15326461061E+00, 
              EH:  2.13632196000E+01,  EXC: -4.12101433774E+00, EvXC: -5.40220971227E+00}, 
 iter:  6, EKS: -1.71780418638730445E+01, gnrm:  3.70E-04, D: -1.53E-06, 
 DIIS weights: [-3.13E-03, -2.24E-02,  1.03E-01, -1.26E-01, -4.11E-01,  1.46E+00, -7.90E-09], 
 Orthogonalization Method:  0}
       -  { #------------------------------------------------------------------------- iter: 7
 GPU acceleration:  No, Rho Commun: RED_SCT, Total electronic charge:  7.999998832002, 
 Poisson Solver: {BC: Free, Box:  [  113,  111,  111 ], MPI tasks:  2}, 
 Hamiltonian Applied:  Yes, Orthoconstraint:  Yes, Preconditioning:  Yes, 
 Energies: {Ekin:  1.37293593503E+01, Epot: -1.89324560303E+01, Enl:  1.15310746427E+00, 
              EH:  2.13630891667E+01,  EXC: -4.12098556664E+00, EvXC: -5.40217172969E+00}, 
 iter:  7, EKS: -1.71780421025874475E+01, gnrm:  1.08E-04, D: -2.39E-07, 
 DIIS weights: [ 5.63E-04, -2.43E-03, -1.39E-02,  6.35E-02, -9.88E-02, -2.44E-01,  1.29E+00, -1.27E-09], 
 Orthogonalization Method:  0}
       -  { #------------------------------------------------------------------------- iter: 8
 GPU acceleration:  No, Rho Commun: RED_SCT, Total electronic charge:  7.999998831946, 
 Poisson Solver: {BC: Free, Box:  [  113,  111,  111 ], MPI tasks:  2}, 
 Hamiltonian Applied:  Yes, Orthoconstraint:  Yes, Preconditioning:  Yes, 
 Energies: {Ekin:  1.37295426225E+01, Epot: -1.89325220330E+01, Enl:  1.15310440146E+00, 
              EH:  2.13632094609E+01,  EXC: -4.12100441382E+00, EvXC: -5.40219664590E+00}, 
 iter:  8, EKS: -1.71780421210831591E+01, gnrm:  5.37E-05, D: -1.85E-08, 
 DIIS weights: [ 4.17E-04,  2.89E-03, -1.22E-02,  1.52E-02,  6.27E-02, -1.59E-01, -2.15E-01,  1.31E+00, -2.67E-10], 
 Orthogonalization Method:  0}
       -  { #------------------------------------------------------------------------- iter: 9
 GPU acceleration:  No, Rho Commun: RED_SCT, Total electronic charge:  7.999998831923, 
 Poisson Solver: {BC: Free, Box:  [  113,  111,  111 ], MPI tasks:  2}, 
 Hamiltonian Applied:  Yes, Orthoconstraint:  Yes, Preconditioning:  Yes, 
 Energies: {Ekin:  1.37295326623E+01, Epot: -1.89325255487E+01, Enl:  1.15308362908E+00, 
              EH:  2.13631727493E+01,  EXC: -4.12099669205E+00, EvXC: -5.40218645669E+00}, 
 iter:  9, EKS: -1.71780421252518742E+01, gnrm:  2.58E-05, D: -4.17E-09, 
 DIIS weights: [-2.24E-04,  1.18E-03, -3.33E-03, -6.19E-03,  6.74E-02, -1.58E-01, -3.41E-01,  1.44E+00, -5.63E-11], 
 Orthogonalization Method:  0}
       -  { #------------------------------------------------------------------------ iter: 10
 GPU acceleration:  No, Rho Commun: RED_SCT, Total electronic charge:  7.999998831917, 
 Poisson Solver: {BC: Free, Box:  [  113,  111,  111 ], MPI tasks:  2}, 
 Hamiltonian Applied:  Yes, Orthoconstraint:  Yes, Preconditioning:  Yes, 
 Energies: {Ekin:  1.37295544558E+01, Epot: -1.89325335000E+01, Enl:  1.15308466736E+00, 
              EH:  2.13631883978E+01,  EXC: -4.12099906976E+00, EvXC: -5.40218960108E+00}, 
 iter:  10, EKS: -1.71780421264345691E+01, gnrm:  1.07E-05, D: -1.18E-09, 
 DIIS weights: [ 8.71E-05, -3.92E-05, -2.25E-03, -1.58E-02,  1.00E-01, -3.27E-02, -6.95E-01,  1.65E+00, -9.11E-12], 
 Orthogonalization Method:  0}
       -  { #------------------------------------------------------------------------ iter: 11
 GPU acceleration:  No, Rho Commun: RED_SCT, Total electronic charge:  7.999998831920, 
 Poisson Solver: {BC: Free, Box:  [  113,  111,  111 ], MPI tasks:  2}, 
 Hamiltonian Applied:  Yes, Orthoconstraint:  Yes, Preconditioning:  Yes, 
 Energies: {Ekin:  1.37295515511E+01, Epot: -1.89325314036E+01, Enl:  1.15308248193E+00, 
              EH:  2.13631851984E+01,  EXC: -4.12099843174E+00, EvXC: -5.40218875728E+00}, 
 iter:  11, EKS: -1.71780421266536436E+01, gnrm:  4.04E-06, D: -2.19E-10, 
 DIIS weights: [ 2.47E-04, -7.52E-04,  1.36E-04, -6.62E-03,  5.65E-02, -2.60E-02, -4.28E-01,  1.40E+00, -1.35E-12], 
 Orthogonalization Method:  0}
       -  &FINAL001  { #------------------------------------------------------------- iter: 12
 GPU acceleration:  No, Rho Commun: RED_SCT, Total electronic charge:  7.999998831920, 
 Poisson Solver: {BC: Free, Box:  [  113,  111,  111 ], MPI tasks:  2}, 
 Hamiltonian Applied:  Yes, 
 iter:  12, EKS: -1.71780421266786938E+01, gnrm:  4.04E-06, D: -2.51E-11,  #FINAL
 Energies: {Ekin:  1.37295521093E+01, Epot: -1.89325306522E+01, Enl:  1.15308228124E+00, 
              EH:  2.13631863907E+01,  EXC: -4.12099869508E+00, EvXC: -5.40218910393E+00, 
            Eion:  6.95385011679E+00}, 
 SCF criterion:  0}
       Non-Hermiticity of Hamiltonian in the Subspace:  6.48E-31
        #Eigenvalues and New Occupation Numbers
       Orbitals: [
 {e: -9.255881137054E-01, f:  2.0000},  # 00001
 {e: -4.860534034430E-01, f:  2.0000},  # 00002
 {e: -3.423814616979E-01, f:  2.0000},  # 00003
 {e: -2.709251519493E-01, f:  2.0000}] # 00004
 Last Iteration                        : *FINAL001
  #------------------------------------------------------------------------- Forces Calculation
 GPU acceleration                      :  No
 Rho Commun                            : RED_SCT
 Total electronic charge               :  7.999998831920
 Poisson Solver:
   BC                                  : Free
   Box                                 :  [  113,  111,  111 ]
   MPI tasks                           :  2
 Electric Dipole Moment (AU):
   P vector                            :  [ -5.4638E-01,  3.3286E-01,  3.4042E-01 ]
   norm(P)                             :  7.247133E-01
 Electric Dipole Moment (Debye):
   P vector                            :  [ -1.3888E+00,  8.4604E-01,  8.6526E-01 ]
   norm(P)                             :  1.842037E+00
<<<<<<< HEAD
 Calculate local forces: {Leaked force:  0.00000E+00}
 Non Local forces calculated           :  Yes
 Average noise forces: {x:  2.63303390E-03, y:  9.30866617E-04, z:  2.13775372E-03, 
                    total:  3.51701167E-03}
 Clean forces norm (Ha/Bohr): {maxval:  2.184594050012E-02, fnrm2:  9.490310859253E-04}
 Raw forces norm (Ha/Bohr): {maxval:  2.369491077920E-02, fnrm2:  9.669176936478E-04}
  #------------------------------------------------------------------------------ Atomic Forces
 Atomic Forces (Ha/Bohr):
 -  {O:  [ -2.499181330704E-03, -1.560907819996E-02, -1.488353447537E-02 ]} # 0001
 -  {H:  [  5.824154377174E-04, -1.288989080700E-04, -1.460098089177E-04 ]} # 0002
 -  {H:  [  1.916765892987E-03,  1.573797710803E-02,  1.502954428428E-02 ]} # 0003
  #-------------------------------------------------------------------- Timing for root process
=======
 Calculate Non Local forces            :  Yes
>>>>>>> 5e7ae0c5
 Timings for root process:
   CPU time (s)                        :  22.44
   Elapsed time (s)                    :  14.52
 Wavefunction Optimization Finished, exit signal:  0
 Path iteration                        :  3
 -F.dr                                 :  4.42461E-04
 Path integral                         :  5.39557E-04
  #------------------------------------------------------------------------------ Atomic Forces
 Atomic Forces (Ha/Bohr):
 -  {O:  [ -2.499181330704E-03, -1.560907819996E-02, -1.488353447537E-02 ]} # 0001
 -  {H:  [  5.824154377174E-04, -1.288989080700E-04, -1.460098089177E-04 ]} # 0002
 -  {H:  [  1.916765892987E-03,  1.573797710803E-02,  1.502954428428E-02 ]} # 0003
  #----------------------------------------------------- Input Atomic System (file: posinp.xyz)
 Atomic System Properties:
   Number of atomic types              :  2
   Number of atoms                     :  3
   Types of atoms                      :  [ O, H ]
   Boundary Conditions                 : Free #Code: F
   Number of Symmetries                :  0
   Space group                         : disabled
  #--------------------------------- Geometry optimization Input Parameters (file: input.geopt)
 Geometry Optimization Parameters:
   Maximum steps                       :  1
   Algorithm                           : BFGS
   Random atomic displacement          :  0.0E+00
   Fluctuation in forces               :  1.0E+00
   Maximum in forces                   :  0.0E+00
   Steepest descent step               :  4.0E+00
---
  #--------------------------------------------------------------------------- Input parameters
 DFT parameters:
   eXchange Correlation:
     XC ID                             :  &ixc  1
     Exchange-Correlation reference    : "XC: Teter 93"
     XC functional implementation      : ABINIT
     Spin polarization                 :  No
 Basis set definition:
   Suggested Grid Spacings (a0)        :  [  0.40,  0.40,  0.40 ]
   Coarse and Fine Radii Multipliers   :  [  5.0,  7.0 ]
 Self-Consistent Cycle Parameters:
   Wavefunction:
     Gradient Norm Threshold           :  &gnrm_cv  1.0E-05
     CG Steps for Preconditioner       :  5
     DIIS History length               :  8
     Max. Wfn Iterations               :  &itermax  20
     Max. Subspace Diagonalizations    :  1
     Input wavefunction policy         : wvl. in mem. # 1
     Output wavefunction policy        : none # 0
     Output grid policy                : none # 0
     Output grid format                : text # 0
     Virtual orbitals                  :  0
     Number of plotted density orbitals:  0
   Density/Potential:
     Max. Iterations                   :  1
 Post Optimization Parameters:
   Finite-Size Effect estimation:
     Scheduled                         :  No
  #-------------------------------------------------------------------------- System Properties
 Properties of atoms in the system:
 - Symbol                              : O #Type No.  01
   No. of Electrons                    :  6
   No. of Atoms                        :  1
   Radii of active regions (AU):
     Coarse                            :  1.21558
     Fine                              :  0.22179
     Coarse PSP                        :  0.55035
     Source                            : Hard-Coded
   Grid Spacing threshold (AU)         :  0.55
   Pseudopotential type                : HGH-K
   Local Pseudo Potential (HGH convention):
     Rloc                              :  0.24762
     Coefficients (c1 .. c4)           :  [ -16.58032,  2.39570,  0.00000,  0.00000 ]
   NonLocal PSP Parameters:
   - Channel (l)                       :  0
     Rloc                              :  0.22179
     h_ij matrix:
     -  [  18.26692,  0.00000,  0.00000 ]
     -  [  0.00000,  0.00000,  0.00000 ]
     -  [  0.00000,  0.00000,  0.00000 ]
   No. of projectors                   :  1
   PSP XC                              : "XC: Teter 93"
 - Symbol                              : H #Type No.  02
   No. of Electrons                    :  1
   No. of Atoms                        :  2
   Radii of active regions (AU):
     Coarse                            :  1.46342
     Fine                              :  0.20000
     Coarse PSP                        :  0.00000
     Source                            : Hard-Coded
   Grid Spacing threshold (AU)         :  0.50
   Pseudopotential type                : HGH-K
   Local Pseudo Potential (HGH convention):
     Rloc                              :  0.20000
     Coefficients (c1 .. c4)           :  [ -4.18024,  0.72507,  0.00000,  0.00000 ]
   No. of projectors                   :  0
   PSP XC                              : "XC: Teter 93"
  #----------------------------------------------------------------------------- Atom Positions
 Atomic positions within the cell (Atomic and Grid Units):
 - O: {AU:  [  9.0431,  7.5037,  7.4946 ], GU:  [  22.608,  18.759,  18.736 ]} # 0001
 - H: {AU:  [  7.2347,  7.2165,  7.2855 ], GU:  [  18.087,  18.041,  18.214 ]} # 0002
 - H: {AU:  [  9.1653,  8.7835,  8.7145 ], GU:  [  22.913,  21.959,  21.786 ]} # 0003
 Rigid Shift Applied (AU)              :  [  6.9495,  6.7465,  6.6998 ]
  #---------------------------------------------------------------------------- Grid properties
 Box Grid spacings                     :  [  0.4000,  0.4000,  0.4000 ]
 Sizes of the simulation domain:
   AU                                  :  [  16.400,  16.000,  16.000 ]
   Angstroem                           :  [  8.6785,  8.4668,  8.4668 ]
   Grid Spacing Units                  :  [  41,  40,  40 ]
   High resolution region boundaries (GU):
     From                              :  [  15,  15,  15 ]
     To                                :  [  26,  25,  25 ]
 High Res. box is treated separately   :  Yes
  #---------------------------------------------------------------------- Kernel Initialization
 Poisson Kernel Initialization:
   MPI tasks                           :  2
   OpenMP threads per MPI task         :  2
 Poisson Kernel Creation:
   Boundary Conditions                 : Free
   Memory Requirements per MPI task:
     Density (MB)                      :  5.74
     Kernel (MB)                       :  5.89
     Full Grid Arrays (MB)             :  10.62
     Load Balancing of calculations:
       Density:
         MPI tasks 0- 1                : 100%
       Kernel:
         MPI tasks 0- 0                : 100%
         MPI task 1                    :  98%
       Complete LB per task            : 1/3 LB_density + 2/3 LB_kernel
 Wavefunctions Descriptors, full simulation domain:
   Coarse resolution grid:
     No. of segments                   :  1247
     No. of points                     :  33068
   Fine resolution grid:
     No. of segments                   :  86
     No. of points                     :  528
  #------------------------------------------------------------------------- Occupation Numbers
 Total Number of Electrons             :  8
 Spin treatment                        : Averaged
 Orbitals Repartition:
   MPI tasks  0- 1                     :  2
 Total Number of Orbitals              :  4
 Occupation numbers coming from        : System properties
 Input Occupation Numbers:
 - Occupation Numbers: {Orbitals No. 1-4:  2.0000}
 Wavefunctions memory occupation for root MPI process:  0 MB 574 KB 448 B
 NonLocal PSP Projectors Descriptors:
   Creation strategy                   : On-the-fly
   Total number of projectors          :  1
   Total number of components          :  5481
   Percent of zero components          :  36
  #----------------------------------------------------------- Estimation of Memory Consumption
 Memory requirements for principal quantities (MiB.KiB):
   Subspace Matrix                     : 0.1 #    (Number of Orbitals: 4)
   Single orbital                      : 0.288 #  (Number of Components: 36764)
   All (distributed) orbitals          : 1.700 #  (Number of Orbitals per MPI task: 2)
   Wavefunction storage size           : 10.675 # (DIIS/SD workspaces included)
   Nonlocal Pseudopotential Arrays     : 0.43
   Full Uncompressed (ISF) grid        : 10.638
   Workspaces storage size             : 0.855
 Memory requirements for principal code sections (MiB.KiB):
   Kernel calculation                  : 112.999
   Density Construction                : 61.144
   Poisson Solver                      : 85.566
   Hamiltonian application             : 61.809
 Estimated Memory Peak (MB)            :  112
 Ion-Ion interaction energy            :  6.98967122221567E+00
  #------------------------------------------------------------------- Ionic Potential Creation
 Total ionic charge                    : -8.000000004632
 Poisson Solver:
   BC                                  : Free
   Box                                 :  [  113,  111,  111 ]
   MPI tasks                           :  2
  #---------------------------------------------------------------------- Wavefunctions Restart
 Input Hamiltonian:
   Reformating wavefunctions           :  Yes
   Reformatting for:
     nvctr_c_old /= nvctr_c            :  [  33102,  33068 ]
  #---------------------------------------------------------------------- Self-Consistent Cycle
 Ground State Optimization:
 - Hamiltonian Optimization: &itrp001
   - Subspace Optimization: &itrep001-01
       Wavefunctions Iterations:
       -  { #------------------------------------------------------------------------- iter: 1
 GPU acceleration:  No, Rho Commun: RED_SCT, Total electronic charge:  7.999998832318, 
 Poisson Solver: {BC: Free, Box:  [  113,  111,  111 ], MPI tasks:  2}, 
 Hamiltonian Applied:  Yes, Orthoconstraint:  Yes, Preconditioning:  Yes, 
 Energies: {Ekin:  1.37293273002E+01, Epot: -1.89609308080E+01, Enl:  1.15146747717E+00, 
              EH:  2.13631149822E+01,  EXC: -4.12099143506E+00, EvXC: -5.40217950905E+00}, 
 iter:  1, EKS: -1.71723917165847269E+01, gnrm:  9.54E-02, 
 DIIS weights: [ 1.00E+00,  1.00E+00], Orthogonalization Method:  0}
       -  { #------------------------------------------------------------------------- iter: 2
 GPU acceleration:  No, Rho Commun: RED_SCT, Total electronic charge:  7.999998828013, 
 Poisson Solver: {BC: Free, Box:  [  113,  111,  111 ], MPI tasks:  2}, 
 Hamiltonian Applied:  Yes, Orthoconstraint:  Yes, Preconditioning:  Yes, 
 Energies: {Ekin:  1.37486547586E+01, Epot: -1.89645638201E+01, Enl:  1.15536449048E+00, 
              EH:  2.13887309638E+01,  EXC: -4.12537257198E+00, EvXC: -5.40796574237E+00}, 
 iter:  2, EKS: -1.71770111421911444E+01, gnrm:  3.08E-02, D: -4.62E-03, 
 DIIS weights: [-1.25E-02,  1.01E+00, -1.44E-05], Orthogonalization Method:  0}
       -  { #------------------------------------------------------------------------- iter: 3
 GPU acceleration:  No, Rho Commun: RED_SCT, Total electronic charge:  7.999998825406, 
 Poisson Solver: {BC: Free, Box:  [  113,  111,  111 ], MPI tasks:  2}, 
 Hamiltonian Applied:  Yes, Orthoconstraint:  Yes, Preconditioning:  Yes, 
 Energies: {Ekin:  1.37488751814E+01, Epot: -1.89625203596E+01, Enl:  1.15319240561E+00, 
              EH:  2.13891960808E+01,  EXC: -4.12532033015E+00, EvXC: -5.40789576180E+00}, 
 iter:  3, EKS: -1.71774021995506310E+01, gnrm:  1.14E-02, D: -3.91E-04, 
 DIIS weights: [-2.24E-02, -3.27E-01,  1.35E+00, -2.38E-06], Orthogonalization Method:  0}
       -  { #------------------------------------------------------------------------- iter: 4
 GPU acceleration:  No, Rho Commun: RED_SCT, Total electronic charge:  7.999998823658, 
 Poisson Solver: {BC: Free, Box:  [  113,  111,  111 ], MPI tasks:  2}, 
 Hamiltonian Applied:  Yes, Orthoconstraint:  Yes, Preconditioning:  Yes, 
 Energies: {Ekin:  1.37503011991E+01, Epot: -1.89624165573E+01, Enl:  1.15299078698E+00, 
              EH:  2.13906658483E+01,  EXC: -4.12553057473E+00, EvXC: -5.40817292704E+00}, 
 iter:  4, EKS: -1.71774768450095756E+01, gnrm:  2.63E-03, D: -7.46E-05, 
 DIIS weights: [ 2.98E-02,  9.15E-02, -8.30E-01,  1.71E+00, -3.03E-07], 
 Orthogonalization Method:  0}
       -  { #------------------------------------------------------------------------- iter: 5
 GPU acceleration:  No, Rho Commun: RED_SCT, Total electronic charge:  7.999998823569, 
 Poisson Solver: {BC: Free, Box:  [  113,  111,  111 ], MPI tasks:  2}, 
 Hamiltonian Applied:  Yes, Orthoconstraint:  Yes, Preconditioning:  Yes, 
 Energies: {Ekin:  1.37502839006E+01, Epot: -1.89621552557E+01, Enl:  1.15250456227E+00, 
              EH:  2.13904146214E+01,  EXC: -4.12546929105E+00, EvXC: -5.40809172045E+00}, 
 iter:  5, EKS: -1.71774877625997320E+01, gnrm:  1.07E-03, D: -1.09E-05, 
 DIIS weights: [-1.58E-03,  2.77E-02,  1.45E-02, -3.99E-01,  1.36E+00, -5.03E-08], 
 Orthogonalization Method:  0}
       -  { #------------------------------------------------------------------------- iter: 6
 GPU acceleration:  No, Rho Commun: RED_SCT, Total electronic charge:  7.999998823745, 
 Poisson Solver: {BC: Free, Box:  [  113,  111,  111 ], MPI tasks:  2}, 
 Hamiltonian Applied:  Yes, Orthoconstraint:  Yes, Preconditioning:  Yes, 
 Energies: {Ekin:  1.37509126534E+01, Epot: -1.89623320740E+01, Enl:  1.15246877047E+00, 
              EH:  2.13908567848E+01,  EXC: -4.12554565024E+00, EvXC: -5.40819259714E+00}, 
 iter:  6, EKS: -1.71774892659076137E+01, gnrm:  3.70E-04, D: -1.50E-06, 
 DIIS weights: [-3.24E-03, -2.19E-02,  1.06E-01, -1.42E-01, -3.76E-01,  1.44E+00, -7.94E-09], 
 Orthogonalization Method:  0}
       -  { #------------------------------------------------------------------------- iter: 7
 GPU acceleration:  No, Rho Commun: RED_SCT, Total electronic charge:  7.999998823767, 
 Poisson Solver: {BC: Free, Box:  [  113,  111,  111 ], MPI tasks:  2}, 
 Hamiltonian Applied:  Yes, Orthoconstraint:  Yes, Preconditioning:  Yes, 
 Energies: {Ekin:  1.37509368743E+01, Epot: -1.89623462422E+01, Enl:  1.15230981645E+00, 
              EH:  2.13906973713E+01,  EXC: -4.12551208631E+00, EvXC: -5.40814828484E+00}, 
 iter:  7, EKS: -1.71774895019741543E+01, gnrm:  1.10E-04, D: -2.36E-07, 
 DIIS weights: [ 5.07E-04, -3.03E-03, -1.22E-02,  6.31E-02, -1.16E-01, -2.11E-01,  1.28E+00, -1.25E-09], 
 Orthogonalization Method:  0}
       -  { #------------------------------------------------------------------------- iter: 8
 GPU acceleration:  No, Rho Commun: RED_SCT, Total electronic charge:  7.999998823710, 
 Poisson Solver: {BC: Free, Box:  [  113,  111,  111 ], MPI tasks:  2}, 
 Hamiltonian Applied:  Yes, Orthoconstraint:  Yes, Preconditioning:  Yes, 
 Energies: {Ekin:  1.37511239401E+01, Epot: -1.89624155637E+01, Enl:  1.15230889742E+00, 
              EH:  2.13908205050E+01,  EXC: -4.12553161871E+00, EvXC: -5.40817410696E+00}, 
 iter:  8, EKS: -1.71774895207503775E+01, gnrm:  5.29E-05, D: -1.88E-08, 
 DIIS weights: [ 4.22E-04,  2.90E-03, -1.24E-02,  1.55E-02,  6.37E-02, -1.61E-01, -2.18E-01,  1.31E+00, -2.49E-10], 
 Orthogonalization Method:  0}
       -  { #------------------------------------------------------------------------- iter: 9
 GPU acceleration:  No, Rho Commun: RED_SCT, Total electronic charge:  7.999998823688, 
 Poisson Solver: {BC: Free, Box:  [  113,  111,  111 ], MPI tasks:  2}, 
 Hamiltonian Applied:  Yes, Orthoconstraint:  Yes, Preconditioning:  Yes, 
 Energies: {Ekin:  1.37511172157E+01, Epot: -1.89624212763E+01, Enl:  1.15228924919E+00, 
              EH:  2.13907861188E+01,  EXC: -4.12552440242E+00, EvXC: -5.40816458573E+00}, 
 iter:  9, EKS: -1.71774895247220734E+01, gnrm:  2.52E-05, D: -3.97E-09, 
 DIIS weights: [-2.27E-04,  1.13E-03, -3.07E-03, -6.08E-03,  6.40E-02, -1.36E-01, -3.78E-01,  1.46E+00, -5.14E-11], 
 Orthogonalization Method:  0}
       -  { #------------------------------------------------------------------------ iter: 10
 GPU acceleration:  No, Rho Commun: RED_SCT, Total electronic charge:  7.999998823684, 
 Poisson Solver: {BC: Free, Box:  [  113,  111,  111 ], MPI tasks:  2}, 
 Hamiltonian Applied:  Yes, Orthoconstraint:  Yes, Preconditioning:  Yes, 
 Energies: {Ekin:  1.37511365918E+01, Epot: -1.89624289640E+01, Enl:  1.15228993352E+00, 
              EH:  2.13907991234E+01,  EXC: -4.12552635671E+00, EvXC: -5.40816717084E+00}, 
 iter:  10, EKS: -1.71774895258288218E+01, gnrm:  1.05E-05, D: -1.11E-09, 
 DIIS weights: [ 7.89E-05,  4.38E-06, -2.31E-03, -1.51E-02,  8.94E-02,  2.86E-03, -7.30E-01,  1.66E+00, -8.22E-12], 
 Orthogonalization Method:  0}
       -  { #------------------------------------------------------------------------ iter: 11
 GPU acceleration:  No, Rho Commun: RED_SCT, Total electronic charge:  7.999998823686, 
 Poisson Solver: {BC: Free, Box:  [  113,  111,  111 ], MPI tasks:  2}, 
 Hamiltonian Applied:  Yes, Orthoconstraint:  Yes, Preconditioning:  Yes, 
 Energies: {Ekin:  1.37511340044E+01, Epot: -1.89624270748E+01, Enl:  1.15228819603E+00, 
              EH:  2.13907965236E+01,  EXC: -4.12552584726E+00, EvXC: -5.40816649689E+00}, 
 iter:  11, EKS: -1.71774895260291878E+01, gnrm:  3.87E-06, D: -2.00E-10, 
 DIIS weights: [ 2.15E-04, -6.52E-04,  4.09E-04, -7.29E-03,  4.94E-02, -4.55E-03, -4.58E-01,  1.42E+00, -1.19E-12], 
 Orthogonalization Method:  0}
       -  &FINAL001  { #------------------------------------------------------------- iter: 12
 GPU acceleration:  No, Rho Commun: RED_SCT, Total electronic charge:  7.999998823687, 
 Poisson Solver: {BC: Free, Box:  [  113,  111,  111 ], MPI tasks:  2}, 
 Hamiltonian Applied:  Yes, 
 iter:  12, EKS: -1.71774895260518541E+01, gnrm:  3.87E-06, D: -2.27E-11,  #FINAL
 Energies: {Ekin:  1.37511342267E+01, Epot: -1.89624262081E+01, Enl:  1.15228794997E+00, 
              EH:  2.13907974338E+01,  EXC: -4.12552606090E+00, EvXC: -5.40816677789E+00, 
            Eion:  6.98967122222E+00}, 
 SCF criterion:  0}
       Non-Hermiticity of Hamiltonian in the Subspace:  1.84E-30
        #Eigenvalues and New Occupation Numbers
       Orbitals: [
 {e: -9.277613440609E-01, f:  2.0000},  # 00001
 {e: -4.875240568364E-01, f:  2.0000},  # 00002
 {e: -3.428616087443E-01, f:  2.0000},  # 00003
 {e: -2.713550060773E-01, f:  2.0000}] # 00004
 Last Iteration                        : *FINAL001
  #------------------------------------------------------------------------- Forces Calculation
 GPU acceleration                      :  No
 Rho Commun                            : RED_SCT
 Total electronic charge               :  7.999998823687
 Poisson Solver:
   BC                                  : Free
   Box                                 :  [  113,  111,  111 ]
   MPI tasks                           :  2
 Electric Dipole Moment (AU):
   P vector                            :  [ -5.5076E-01,  3.2999E-01,  3.3570E-01 ]
   norm(P)                             :  7.245137E-01
 Electric Dipole Moment (Debye):
   P vector                            :  [ -1.3999E+00,  8.3874E-01,  8.5327E-01 ]
   norm(P)                             :  1.841530E+00
<<<<<<< HEAD
 Calculate local forces: {Leaked force:  0.00000E+00}
 Non Local forces calculated           :  Yes
 Average noise forces: {x:  2.68908036E-03, y:  1.73089294E-04, z:  1.17407212E-03, 
                    total:  2.93931257E-03}
 Clean forces norm (Ha/Bohr): {maxval:  3.537623022742E-02, fnrm2:  2.487912025100E-03}
 Raw forces norm (Ha/Bohr): {maxval:  3.611910030131E-02, fnrm2:  2.499749392164E-03}
  #------------------------------------------------------------------------------ Atomic Forces
 Atomic Forces (Ha/Bohr):
 -  {O:  [ -4.795929520929E-03, -2.541441026252E-02, -2.413678678164E-02 ]} # 0001
 -  {H:  [  2.029412960305E-03,  7.612129489549E-05, -8.921891705991E-07 ]} # 0002
 -  {H:  [  2.766516560624E-03,  2.533828896763E-02,  2.413767897081E-02 ]} # 0003
  #-------------------------------------------------------------------- Timing for root process
=======
 Calculate Non Local forces            :  Yes
>>>>>>> 5e7ae0c5
 Timings for root process:
   CPU time (s)                        :  21.82
   Elapsed time (s)                    :  12.67
 Wavefunction Optimization Finished, exit signal:  0
 Path iteration                        :  4
 -F.dr                                 :  7.11839E-04
 Path integral                         :  1.48868E-03
  #------------------------------------------------------------------------------ Atomic Forces
 Atomic Forces (Ha/Bohr):
 -  {O:  [ -4.795929520929E-03, -2.541441026252E-02, -2.413678678164E-02 ]} # 0001
 -  {H:  [  2.029412960305E-03,  7.612129489549E-05, -8.921891705991E-07 ]} # 0002
 -  {H:  [  2.766516560624E-03,  2.533828896763E-02,  2.413767897081E-02 ]} # 0003
  #----------------------------------------------------- Input Atomic System (file: posinp.xyz)
 Atomic System Properties:
   Number of atomic types              :  2
   Number of atoms                     :  3
   Types of atoms                      :  [ O, H ]
   Boundary Conditions                 : Free #Code: F
   Number of Symmetries                :  0
   Space group                         : disabled
  #--------------------------------- Geometry optimization Input Parameters (file: input.geopt)
 Geometry Optimization Parameters:
   Maximum steps                       :  1
   Algorithm                           : BFGS
   Random atomic displacement          :  0.0E+00
   Fluctuation in forces               :  1.0E+00
   Maximum in forces                   :  0.0E+00
   Steepest descent step               :  4.0E+00
---
  #--------------------------------------------------------------------------- Input parameters
 DFT parameters:
   eXchange Correlation:
     XC ID                             :  &ixc  1
     Exchange-Correlation reference    : "XC: Teter 93"
     XC functional implementation      : ABINIT
     Spin polarization                 :  No
 Basis set definition:
   Suggested Grid Spacings (a0)        :  [  0.40,  0.40,  0.40 ]
   Coarse and Fine Radii Multipliers   :  [  5.0,  7.0 ]
 Self-Consistent Cycle Parameters:
   Wavefunction:
     Gradient Norm Threshold           :  &gnrm_cv  1.0E-05
     CG Steps for Preconditioner       :  5
     DIIS History length               :  8
     Max. Wfn Iterations               :  &itermax  20
     Max. Subspace Diagonalizations    :  1
     Input wavefunction policy         : wvl. in mem. # 1
     Output wavefunction policy        : none # 0
     Output grid policy                : none # 0
     Output grid format                : text # 0
     Virtual orbitals                  :  0
     Number of plotted density orbitals:  0
   Density/Potential:
     Max. Iterations                   :  1
 Post Optimization Parameters:
   Finite-Size Effect estimation:
     Scheduled                         :  No
  #-------------------------------------------------------------------------- System Properties
 Properties of atoms in the system:
 - Symbol                              : O #Type No.  01
   No. of Electrons                    :  6
   No. of Atoms                        :  1
   Radii of active regions (AU):
     Coarse                            :  1.21558
     Fine                              :  0.22179
     Coarse PSP                        :  0.55035
     Source                            : Hard-Coded
   Grid Spacing threshold (AU)         :  0.55
   Pseudopotential type                : HGH-K
   Local Pseudo Potential (HGH convention):
     Rloc                              :  0.24762
     Coefficients (c1 .. c4)           :  [ -16.58032,  2.39570,  0.00000,  0.00000 ]
   NonLocal PSP Parameters:
   - Channel (l)                       :  0
     Rloc                              :  0.22179
     h_ij matrix:
     -  [  18.26692,  0.00000,  0.00000 ]
     -  [  0.00000,  0.00000,  0.00000 ]
     -  [  0.00000,  0.00000,  0.00000 ]
   No. of projectors                   :  1
   PSP XC                              : "XC: Teter 93"
 - Symbol                              : H #Type No.  02
   No. of Electrons                    :  1
   No. of Atoms                        :  2
   Radii of active regions (AU):
     Coarse                            :  1.46342
     Fine                              :  0.20000
     Coarse PSP                        :  0.00000
     Source                            : Hard-Coded
   Grid Spacing threshold (AU)         :  0.50
   Pseudopotential type                : HGH-K
   Local Pseudo Potential (HGH convention):
     Rloc                              :  0.20000
     Coefficients (c1 .. c4)           :  [ -4.18024,  0.72507,  0.00000,  0.00000 ]
   No. of projectors                   :  0
   PSP XC                              : "XC: Teter 93"
  #----------------------------------------------------------------------------- Atom Positions
 Atomic positions within the cell (Atomic and Grid Units):
 - O: {AU:  [  9.0487,  7.5114,  7.5050 ], GU:  [  22.622,  18.779,  18.763 ]} # 0001
 - H: {AU:  [  7.2390,  7.2211,  7.2903 ], GU:  [  18.098,  18.053,  18.226 ]} # 0002
 - H: {AU:  [  9.1610,  8.7789,  8.7097 ], GU:  [  22.902,  21.947,  21.774 ]} # 0003
 Rigid Shift Applied (AU)              :  [  6.9458,  6.7444,  6.7003 ]
  #---------------------------------------------------------------------------- Grid properties
 Box Grid spacings                     :  [  0.4000,  0.4000,  0.4000 ]
 Sizes of the simulation domain:
   AU                                  :  [  16.400,  16.000,  16.000 ]
   Angstroem                           :  [  8.6785,  8.4668,  8.4668 ]
   Grid Spacing Units                  :  [  41,  40,  40 ]
   High resolution region boundaries (GU):
     From                              :  [  15,  15,  15 ]
     To                                :  [  26,  25,  25 ]
 High Res. box is treated separately   :  Yes
  #---------------------------------------------------------------------- Kernel Initialization
 Poisson Kernel Initialization:
   MPI tasks                           :  2
   OpenMP threads per MPI task         :  2
 Poisson Kernel Creation:
   Boundary Conditions                 : Free
   Memory Requirements per MPI task:
     Density (MB)                      :  5.74
     Kernel (MB)                       :  5.89
     Full Grid Arrays (MB)             :  10.62
     Load Balancing of calculations:
       Density:
         MPI tasks 0- 1                : 100%
       Kernel:
         MPI tasks 0- 0                : 100%
         MPI task 1                    :  98%
       Complete LB per task            : 1/3 LB_density + 2/3 LB_kernel
 Wavefunctions Descriptors, full simulation domain:
   Coarse resolution grid:
     No. of segments                   :  1245
     No. of points                     :  33020
   Fine resolution grid:
     No. of segments                   :  86
     No. of points                     :  524
  #------------------------------------------------------------------------- Occupation Numbers
 Total Number of Electrons             :  8
 Spin treatment                        : Averaged
 Orbitals Repartition:
   MPI tasks  0- 1                     :  2
 Total Number of Orbitals              :  4
 Occupation numbers coming from        : System properties
 Input Occupation Numbers:
 - Occupation Numbers: {Orbitals No. 1-4:  2.0000}
 Wavefunctions memory occupation for root MPI process:  0 MB 573 KB 256 B
 NonLocal PSP Projectors Descriptors:
   Creation strategy                   : On-the-fly
   Total number of projectors          :  1
   Total number of components          :  5456
   Percent of zero components          :  36
  #----------------------------------------------------------- Estimation of Memory Consumption
 Memory requirements for principal quantities (MiB.KiB):
   Subspace Matrix                     : 0.1 #    (Number of Orbitals: 4)
   Single orbital                      : 0.287 #  (Number of Components: 36688)
   All (distributed) orbitals          : 1.696 #  (Number of Orbitals per MPI task: 2)
   Wavefunction storage size           : 10.652 # (DIIS/SD workspaces included)
   Nonlocal Pseudopotential Arrays     : 0.43
   Full Uncompressed (ISF) grid        : 10.638
   Workspaces storage size             : 0.855
 Memory requirements for principal code sections (MiB.KiB):
   Kernel calculation                  : 112.999
   Density Construction                : 61.121
   Poisson Solver                      : 85.544
   Hamiltonian application             : 61.786
 Estimated Memory Peak (MB)            :  112
 Ion-Ion interaction energy            :  7.02627472026192E+00
  #------------------------------------------------------------------- Ionic Potential Creation
 Total ionic charge                    : -8.000000001833
 Poisson Solver:
   BC                                  : Free
   Box                                 :  [  113,  111,  111 ]
   MPI tasks                           :  2
  #---------------------------------------------------------------------- Wavefunctions Restart
 Input Hamiltonian:
   Reformating wavefunctions           :  Yes
   Reformatting for:
     nvctr_c_old /= nvctr_c            :  [  33068,  33020 ]
  #---------------------------------------------------------------------- Self-Consistent Cycle
 Ground State Optimization:
 - Hamiltonian Optimization: &itrp001
   - Subspace Optimization: &itrep001-01
       Wavefunctions Iterations:
       -  { #------------------------------------------------------------------------- iter: 1
 GPU acceleration:  No, Rho Commun: RED_SCT, Total electronic charge:  7.999998819531, 
 Poisson Solver: {BC: Free, Box:  [  113,  111,  111 ], MPI tasks:  2}, 
 Hamiltonian Applied:  Yes, Orthoconstraint:  Yes, Preconditioning:  Yes, 
 Energies: {Ekin:  1.37509658795E+01, Epot: -1.89914924862E+01, Enl:  1.15086949369E+00, 
              EH:  2.13907192691E+01,  EXC: -4.12552009111E+00, EvXC: -5.40815888572E+00}, 
 iter:  1, EKS: -1.71714628671438234E+01, gnrm:  9.59E-02, 
 DIIS weights: [ 1.00E+00,  1.00E+00], Orthogonalization Method:  0}
       -  { #------------------------------------------------------------------------- iter: 2
 GPU acceleration:  No, Rho Commun: RED_SCT, Total electronic charge:  7.999998819504, 
 Poisson Solver: {BC: Free, Box:  [  113,  111,  111 ], MPI tasks:  2}, 
 Hamiltonian Applied:  Yes, Orthoconstraint:  Yes, Preconditioning:  Yes, 
 Energies: {Ekin:  1.37708765179E+01, Epot: -1.89951803067E+01, Enl:  1.15465142700E+00, 
              EH:  2.14168073484E+01,  EXC: -4.13000695301E+00, EvXC: -5.41408506272E+00}, 
 iter:  2, EKS: -1.71761068802305168E+01, gnrm:  3.08E-02, D: -4.64E-03, 
 DIIS weights: [-1.23E-02,  1.01E+00, -1.45E-05], Orthogonalization Method:  0}
       -  { #------------------------------------------------------------------------- iter: 3
 GPU acceleration:  No, Rho Commun: RED_SCT, Total electronic charge:  7.999998818070, 
 Poisson Solver: {BC: Free, Box:  [  113,  111,  111 ], MPI tasks:  2}, 
 Hamiltonian Applied:  Yes, Orthoconstraint:  Yes, Preconditioning:  Yes, 
 Energies: {Ekin:  1.37708172822E+01, Epot: -1.89930063133E+01, Enl:  1.15241290147E+00, 
              EH:  2.14170459638E+01,  EXC: -4.12991720974E+00, EvXC: -5.41396556354E+00}, 
 iter:  3, EKS: -1.71764990193776086E+01, gnrm:  1.14E-02, D: -3.92E-04, 
 DIIS weights: [-2.29E-02, -3.25E-01,  1.35E+00, -2.37E-06], Orthogonalization Method:  0}
       -  { #------------------------------------------------------------------------- iter: 4
 GPU acceleration:  No, Rho Commun: RED_SCT, Total electronic charge:  7.999998816945, 
 Poisson Solver: {BC: Free, Box:  [  113,  111,  111 ], MPI tasks:  2}, 
 Hamiltonian Applied:  Yes, Orthoconstraint:  Yes, Preconditioning:  Yes, 
 Energies: {Ekin:  1.37722810044E+01, Epot: -1.89928796776E+01, Enl:  1.15224033472E+00, 
              EH:  2.14186116171E+01,  EXC: -4.13014667191E+00, EvXC: -5.41426813184E+00}, 
 iter:  4, EKS: -1.71765737754299721E+01, gnrm:  2.63E-03, D: -7.48E-05, 
 DIIS weights: [ 2.98E-02,  8.96E-02, -8.24E-01,  1.70E+00, -3.02E-07], 
 Orthogonalization Method:  0}
       -  { #------------------------------------------------------------------------- iter: 5
 GPU acceleration:  No, Rho Commun: RED_SCT, Total electronic charge:  7.999998816984, 
 Poisson Solver: {BC: Free, Box:  [  113,  111,  111 ], MPI tasks:  2}, 
 Hamiltonian Applied:  Yes, Orthoconstraint:  Yes, Preconditioning:  Yes, 
 Energies: {Ekin:  1.37721471183E+01, Epot: -1.89925665320E+01, Enl:  1.15174136134E+00, 
              EH:  2.14182781835E+01,  EXC: -4.13007086044E+00, EvXC: -5.41416773792E+00}, 
 iter:  5, EKS: -1.71765846381871121E+01, gnrm:  1.07E-03, D: -1.09E-05, 
 DIIS weights: [-1.24E-03,  2.87E-02,  3.33E-03, -3.76E-01,  1.34E+00, -5.02E-08], 
 Orthogonalization Method:  0}
       -  { #------------------------------------------------------------------------- iter: 6
 GPU acceleration:  No, Rho Commun: RED_SCT, Total electronic charge:  7.999998817103, 
 Poisson Solver: {BC: Free, Box:  [  113,  111,  111 ], MPI tasks:  2}, 
 Hamiltonian Applied:  Yes, Orthoconstraint:  Yes, Preconditioning:  Yes, 
 Energies: {Ekin:  1.37728086519E+01, Epot: -1.89927516562E+01, Enl:  1.15172716268E+00, 
              EH:  2.14187692662E+01,  EXC: -4.13015615107E+00, EvXC: -5.41428041530E+00}, 
 iter:  6, EKS: -1.71765861232723012E+01, gnrm:  3.72E-04, D: -1.49E-06, 
 DIIS weights: [-3.39E-03, -2.14E-02,  1.10E-01, -1.57E-01, -3.43E-01,  1.42E+00, -7.99E-09], 
 Orthogonalization Method:  0}
       -  { #------------------------------------------------------------------------- iter: 7
 GPU acceleration:  No, Rho Commun: RED_SCT, Total electronic charge:  7.999998817100, 
 Poisson Solver: {BC: Free, Box:  [  113,  111,  111 ], MPI tasks:  2}, 
 Hamiltonian Applied:  Yes, Orthoconstraint:  Yes, Preconditioning:  Yes, 
 Energies: {Ekin:  1.37728081300E+01, Epot: -1.89927617280E+01, Enl:  1.15156778584E+00, 
              EH:  2.14185876063E+01,  EXC: -4.13011891689E+00, EvXC: -5.41423125664E+00}, 
 iter:  7, EKS: -1.71765863584489757E+01, gnrm:  1.12E-04, D: -2.35E-07, 
 DIIS weights: [ 4.81E-04, -3.39E-03, -1.13E-02,  6.34E-02, -1.27E-01, -1.96E-01,  1.27E+00, -1.21E-09], 
 Orthogonalization Method:  0}
       -  { #------------------------------------------------------------------------- iter: 8
 GPU acceleration:  No, Rho Commun: RED_SCT, Total electronic charge:  7.999998817041, 
 Poisson Solver: {BC: Free, Box:  [  113,  111,  111 ], MPI tasks:  2}, 
 Hamiltonian Applied:  Yes, Orthoconstraint:  Yes, Preconditioning:  Yes, 
 Energies: {Ekin:  1.37729958391E+01, Epot: -1.89928336879E+01, Enl:  1.15156780191E+00, 
              EH:  2.14187096670E+01,  EXC: -4.13013840375E+00, EvXC: -5.41425701981E+00}, 
 iter:  8, EKS: -1.71765863775744911E+01, gnrm:  5.22E-05, D: -1.91E-08, 
 DIIS weights: [ 4.17E-04,  2.86E-03, -1.23E-02,  1.53E-02,  6.34E-02, -1.55E-01, -2.30E-01,  1.32E+00, -2.31E-10], 
 Orthogonalization Method:  0}
       -  { #------------------------------------------------------------------------- iter: 9
 GPU acceleration:  No, Rho Commun: RED_SCT, Total electronic charge:  7.999998817021, 
 Poisson Solver: {BC: Free, Box:  [  113,  111,  111 ], MPI tasks:  2}, 
 Hamiltonian Applied:  Yes, Orthoconstraint:  Yes, Preconditioning:  Yes, 
 Energies: {Ekin:  1.37729925894E+01, Epot: -1.89928418148E+01, Enl:  1.15154953048E+00, 
              EH:  2.14186779020E+01,  EXC: -4.13013176021E+00, EvXC: -5.41424825548E+00}, 
 iter:  9, EKS: -1.71765863813442081E+01, gnrm:  2.46E-05, D: -3.77E-09, 
 DIIS weights: [-2.29E-04,  1.08E-03, -2.83E-03, -5.87E-03,  5.98E-02, -1.16E-01, -4.03E-01,  1.47E+00, -4.67E-11], 
 Orthogonalization Method:  0}
       -  { #------------------------------------------------------------------------ iter: 10
 GPU acceleration:  No, Rho Commun: RED_SCT, Total electronic charge:  7.999998817018, 
 Poisson Solver: {BC: Free, Box:  [  113,  111,  111 ], MPI tasks:  2}, 
 Hamiltonian Applied:  Yes, Orthoconstraint:  Yes, Preconditioning:  Yes, 
 Energies: {Ekin:  1.37730100443E+01, Epot: -1.89928493567E+01, Enl:  1.15155004505E+00, 
              EH:  2.14186888618E+01,  EXC: -4.13013340443E+00, EvXC: -5.41425043091E+00}, 
 iter:  10, EKS: -1.71765863823700862E+01, gnrm:  1.02E-05, D: -1.03E-09, 
 DIIS weights: [ 6.46E-05,  5.08E-05, -2.46E-03, -1.39E-02,  7.97E-02,  2.29E-02, -7.42E-01,  1.66E+00, -7.51E-12], 
 Orthogonalization Method:  0}
       -  { #------------------------------------------------------------------------ iter: 11
 GPU acceleration:  No, Rho Commun: RED_SCT, Total electronic charge:  7.999998817020, 
 Poisson Solver: {BC: Free, Box:  [  113,  111,  111 ], MPI tasks:  2}, 
 Hamiltonian Applied:  Yes, Orthoconstraint:  Yes, Preconditioning:  Yes, 
 Energies: {Ekin:  1.37730075643E+01, Epot: -1.89928475867E+01, Enl:  1.15154863839E+00, 
              EH:  2.14186866072E+01,  EXC: -4.13013297718E+00, EvXC: -5.41424986554E+00}, 
 iter:  11, EKS: -1.71765863825531682E+01, gnrm:  3.70E-06, D: -1.83E-10, 
 DIIS weights: [ 1.86E-04, -5.20E-04,  3.84E-04, -7.08E-03,  4.54E-02,  4.80E-03, -4.74E-01,  1.43E+00, -1.06E-12], 
 Orthogonalization Method:  0}
       -  &FINAL001  { #------------------------------------------------------------- iter: 12
 GPU acceleration:  No, Rho Commun: RED_SCT, Total electronic charge:  7.999998817021, 
 Poisson Solver: {BC: Free, Box:  [  113,  111,  111 ], MPI tasks:  2}, 
 Hamiltonian Applied:  Yes, 
 iter:  12, EKS: -1.71765863825738911E+01, gnrm:  3.70E-06, D: -2.07E-11,  #FINAL
 Energies: {Ekin:  1.37730075002E+01, Epot: -1.89928466174E+01, Enl:  1.15154838866E+00, 
              EH:  2.14186873193E+01,  EXC: -4.13013315734E+00, EvXC: -5.41425010233E+00, 
            Eion:  7.02627472026E+00}, 
 SCF criterion:  0}
       Non-Hermiticity of Hamiltonian in the Subspace:  1.40E-31
        #Eigenvalues and New Occupation Numbers
       Orbitals: [
 {e: -9.300244639806E-01, f:  2.0000},  # 00001
 {e: -4.889863610056E-01, f:  2.0000},  # 00002
 {e: -3.433566394335E-01, f:  2.0000},  # 00003
 {e: -2.717778998359E-01, f:  2.0000}] # 00004
 Last Iteration                        : *FINAL001
  #------------------------------------------------------------------------- Forces Calculation
 GPU acceleration                      :  No
 Rho Commun                            : RED_SCT
 Total electronic charge               :  7.999998817021
 Poisson Solver:
   BC                                  : Free
   Box                                 :  [  113,  111,  111 ]
   MPI tasks                           :  2
 Electric Dipole Moment (AU):
   P vector                            :  [ -5.5520E-01,  3.2710E-01,  3.3096E-01 ]
   norm(P)                             :  7.244190E-01
 Electric Dipole Moment (Debye):
   P vector                            :  [ -1.4112E+00,  8.3141E-01,  8.4122E-01 ]
   norm(P)                             :  1.841289E+00
<<<<<<< HEAD
 Calculate local forces: {Leaked force:  0.00000E+00}
 Non Local forces calculated           :  Yes
 Average noise forces: {x:  2.75935411E-03, y: -3.63710578E-04, z:  3.22712260E-04, 
                    total:  2.80186790E-03}
 Clean forces norm (Ha/Bohr): {maxval:  4.968121395194E-02, fnrm2:  4.889940006263E-03}
 Raw forces norm (Ha/Bohr): {maxval:  4.943143958265E-02, fnrm2:  4.899316932489E-03}
  #------------------------------------------------------------------------------ Atomic Forces
 Atomic Forces (Ha/Bohr):
 -  {O:  [ -7.051043669992E-03, -3.571291056190E-02, -3.380967054113E-02 ]} # 0001
 -  {H:  [  3.433263131709E-03,  2.188671410575E-04,  9.086158000159E-05 ]} # 0002
 -  {H:  [  3.617780538284E-03,  3.549404342084E-02,  3.371880896113E-02 ]} # 0003
  #-------------------------------------------------------------------- Timing for root process
=======
 Calculate Non Local forces            :  Yes
>>>>>>> 5e7ae0c5
 Timings for root process:
   CPU time (s)                        :  22.34
   Elapsed time (s)                    :  12.47
 Wavefunction Optimization Finished, exit signal:  0
 Path iteration                        :  5
 -F.dr                                 :  9.94774E-04
 Path integral                         :  1.82027E-03
  #------------------------------------------------------------------------------ Atomic Forces
 Atomic Forces (Ha/Bohr):
 -  {O:  [ -7.051043669992E-03, -3.571291056190E-02, -3.380967054113E-02 ]} # 0001
 -  {H:  [  3.433263131709E-03,  2.188671410575E-04,  9.086158000159E-05 ]} # 0002
 -  {H:  [  3.617780538284E-03,  3.549404342084E-02,  3.371880896113E-02 ]} # 0003
 Memory Consumption Report:
   Tot. No. of Allocations  : 9104
   Tot. No. of Deallocations: 9104
   Remaining Memory (B)     : 0
   Memory occupation: 
      Peak Value (MB): 86
      for the array: zmpi1
      in the routine: G_Poisson_Solver<|MERGE_RESOLUTION|>--- conflicted
+++ resolved
@@ -24,14 +24,14 @@
              g     i        B     B
             g               B    B
        ggggg       i         BBBB
-
+ 
  Reference Paper                       : The Journal of Chemical Physics 129, 014109 (2008)
  Version Number                        : 1.7-dev.22
- Timestamp of this run                 : 2012-12-28 00:07:51.841
- Root process Hostname                 : athelas
- Number of MPI tasks                   :  2
+ Timestamp of this run                 : 2013-01-12 19:24:30.186
+ Root process Hostname                 : localhost
+ Number of MPI tasks                   :  1
  OpenMP parallelization                :  Yes
- Maximal OpenMP threads per MPI task   :  2
+ Maximal OpenMP threads per MPI task   :  3
  #... (file:input.perf)..................................................Performance Options
  #|debug F                      Debug option                                                 
  #|fftcache 8192                Cache size for the FFT                                       
@@ -197,21 +197,14 @@
  High Res. box is treated separately   :  Yes
   #------------------------------------------------------------------- Kernel Initialization
  Poisson Kernel Initialization:
-   MPI tasks                           :  2
-   OpenMP threads per MPI task         :  2
+   MPI tasks                           :  1
+   OpenMP threads per MPI task         :  3
  Poisson Kernel Creation:
    Boundary Conditions                 : Free
    Memory Requirements per MPI task:
-     Density (MB)                      :  5.74
-     Kernel (MB)                       :  5.89
+     Density (MB)                      :  11.48
+     Kernel (MB)                       :  11.79
      Full Grid Arrays (MB)             :  10.62
-     Load Balancing of calculations:
-       Density:
-         MPI tasks 0- 1                : 100%
-       Kernel:
-         MPI tasks 0- 0                : 100%
-         MPI task 1                    :  98%
-       Complete LB per task            : 1/3 LB_density + 2/3 LB_kernel
  Wavefunctions Descriptors, full simulation domain:
    Coarse resolution grid:
      No. of segments                   :  1253
@@ -222,13 +215,11 @@
   #---------------------------------------------------------------------- Occupation Numbers
  Total Number of Electrons             :  8
  Spin treatment                        : Averaged
- Orbitals Repartition:
-   MPI tasks  0- 1                     :  2
  Total Number of Orbitals              :  4
  Occupation numbers coming from        : System properties
  Input Occupation Numbers:
  - Occupation Numbers: {Orbitals No. 1-4:  2.0000}
- Wavefunctions memory occupation for root MPI process:  0 MB 576 KB 864 B
+ Wavefunctions memory occupation for root MPI process:  1 MB 129 KB 704 B
  NonLocal PSP Projectors Descriptors:
    Creation strategy                   : On-the-fly
    Total number of projectors          :  1
@@ -238,53 +229,50 @@
  Memory requirements for principal quantities (MiB.KiB):
    Subspace Matrix                     : 0.1 #    (Number of Orbitals: 4)
    Single orbital                      : 0.289 #  (Number of Components: 36918)
-   All (distributed) orbitals          : 1.707 #  (Number of Orbitals per MPI task: 2)
-   Wavefunction storage size           : 10.721 # (DIIS/SD workspaces included)
+   All (distributed) orbitals          : 2.260 #  (Number of Orbitals per MPI task: 4)
+   Wavefunction storage size           : 20.287 # (DIIS/SD workspaces included)
    Nonlocal Pseudopotential Arrays     : 0.43
    Full Uncompressed (ISF) grid        : 10.638
    Workspaces storage size             : 0.855
  Memory requirements for principal code sections (MiB.KiB):
-   Kernel calculation                  : 112.999
-   Density Construction                : 61.190
-   Poisson Solver                      : 85.612
-   Hamiltonian application             : 61.855
- Estimated Memory Peak (MB)            :  112
+   Kernel calculation                  : 129.682
+   Density Construction                : 83.213
+   Poisson Solver                      : 123.1009
+   Hamiltonian application             : 83.878
+ Estimated Memory Peak (MB)            :  129
  Ion-Ion interaction energy            :  6.88446996418391E+00
   #---------------------------------------------------------------- Ionic Potential Creation
  Total ionic charge                    : -8.000000012371
  Poisson Solver:
    BC                                  : Free
    Box                                 :  [  113,  111,  111 ]
-   MPI tasks                           :  2
+   MPI tasks                           :  1
   #----------------------------------- Wavefunctions from PSP Atomic Orbitals initialization
  Input Hamiltonian:
    Total No. of Atomic Input Orbitals  :  6
-   Inputguess Orbitals Repartition:
-     MPI tasks  0- 1                   :  3
    Atomic Input Orbital Generation:
    -  {Atom Type: O, Electronic configuration: {s: [ 2.00], p: [ 4/3,  4/3,  4/3]}}
    -  {Atom Type: H, Electronic configuration: {s: [ 1.00]}}
    Wavelet conversion succeeded        :  Yes
    Deviation from normalization        :  9.22E-06
    GPU acceleration                    :  No
-   Rho Commun                          : RED_SCT
    Total electronic charge             :  7.999998786509
    Poisson Solver:
      BC                                : Free
      Box                               :  [  113,  111,  111 ]
-     MPI tasks                         :  2
+     MPI tasks                         :  1
    Expected kinetic energy             :  13.8742030731
    Energies: {Ekin:  1.38768228861E+01, Epot: -1.91494147179E+01, Enl:  1.39950427137E+00, 
-                EH:  2.10711756968E+01,  EXC: -4.12388010256E+00, EvXC: -5.40550827385E+00}
-   EKS                                 : -1.67781651217393701E+01
+                EH:  2.10711756968E+01,  EXC: -4.12388010256E+00, EvXC: -5.40550827384E+00}
+   EKS                                 : -1.67781651217388230E+01
    Input Guess Overlap Matrices: {Calculated:  Yes, Diagonalized:  Yes}
     #Eigenvalues and New Occupation Numbers
    Orbitals: [
  {e: -9.433981597969E-01, f:  2.0000},  # 00001
  {e: -4.771111648142E-01, f:  2.0000},  # 00002
  {e: -4.009077455149E-01, f:  2.0000},  # 00003
- {e: -3.368181658580E-01, f:  2.0000},  # 00004
- {e:  4.025109785856E-01, f:  0.0000},  # 00005
+ {e: -3.368181658581E-01, f:  2.0000},  # 00004
+ {e:  4.025109785855E-01, f:  0.0000},  # 00005
  {e:  4.324439430438E-01, f:  0.0000}] # 00006
    IG wavefunctions defined            :  Yes
    Accuracy estimation for this run:
@@ -296,129 +284,129 @@
    - Subspace Optimization: &itrep001-01
        Wavefunctions Iterations:
        -  { #---------------------------------------------------------------------- iter: 1
- GPU acceleration:  No, Rho Commun: RED_SCT, Total electronic charge:  7.999998620197, 
- Poisson Solver: {BC: Free, Box:  [  113,  111,  111 ], MPI tasks:  2}, 
+ GPU acceleration:  No, Total electronic charge:  7.999998620197, 
+ Poisson Solver: {BC: Free, Box:  [  113,  111,  111 ], MPI tasks:  1}, 
  Hamiltonian Applied:  Yes, Orthoconstraint:  Yes, Preconditioning:  Yes, 
  Energies: {Ekin:  1.50711283663E+01, Epot: -1.89205244179E+01, Enl:  1.23473886674E+00, 
               EH:  2.26300441133E+01,  EXC: -4.33019534512E+00, EvXC: -5.67853264243E+00}, 
- iter:  1, EKS: -1.70118940366483713E+01, gnrm:  2.59E-01, D: -2.34E-01, 
+ iter:  1, EKS: -1.70118940366483287E+01, gnrm:  2.59E-01, D: -2.34E-01, 
  DIIS weights: [ 1.00E+00,  1.00E+00], Orthogonalization Method:  0}
        -  { #---------------------------------------------------------------------- iter: 2
- GPU acceleration:  No, Rho Commun: RED_SCT, Total electronic charge:  7.999998809049, 
- Poisson Solver: {BC: Free, Box:  [  113,  111,  111 ], MPI tasks:  2}, 
+ GPU acceleration:  No, Total electronic charge:  7.999998809049, 
+ Poisson Solver: {BC: Free, Box:  [  113,  111,  111 ], MPI tasks:  1}, 
  Hamiltonian Applied:  Yes, Orthoconstraint:  Yes, Preconditioning:  Yes, 
  Energies: {Ekin:  1.35009404688E+01, Epot: -1.87558143627E+01, Enl:  1.03506507670E+00, 
               EH:  2.10860118120E+01,  EXC: -4.06130284817E+00, EvXC: -5.32330392084E+00}, 
- iter:  2, EKS: -1.71593495923120827E+01, gnrm:  1.08E-01, D: -1.47E-01, 
+ iter:  2, EKS: -1.71593495923121147E+01, gnrm:  1.08E-01, D: -1.47E-01, 
  DIIS weights: [ 1.15E-01,  8.85E-01, -2.68E-03], Orthogonalization Method:  0}
        -  { #---------------------------------------------------------------------- iter: 3
- GPU acceleration:  No, Rho Commun: RED_SCT, Total electronic charge:  7.999998814184, 
- Poisson Solver: {BC: Free, Box:  [  113,  111,  111 ], MPI tasks:  2}, 
+ GPU acceleration:  No, Total electronic charge:  7.999998814184, 
+ Poisson Solver: {BC: Free, Box:  [  113,  111,  111 ], MPI tasks:  1}, 
  Hamiltonian Applied:  Yes, Orthoconstraint:  Yes, Preconditioning:  Yes, 
  Energies: {Ekin:  1.38140919621E+01, Epot: -1.88856244717E+01, Enl:  1.14401822133E+00, 
               EH:  2.14144325337E+01,  EXC: -4.12520376839E+00, EvXC: -5.40774335597E+00}, 
- iter:  3, EKS: -1.71749372701382335E+01, gnrm:  4.26E-02, D: -1.56E-02, 
+ iter:  3, EKS: -1.71749372701383862E+01, gnrm:  4.26E-02, D: -1.56E-02, 
  DIIS weights: [-9.34E-02, -1.45E-01,  1.24E+00, -2.19E-04], Orthogonalization Method:  0}
        -  { #---------------------------------------------------------------------- iter: 4
- GPU acceleration:  No, Rho Commun: RED_SCT, Total electronic charge:  7.999998840602, 
- Poisson Solver: {BC: Free, Box:  [  113,  111,  111 ], MPI tasks:  2}, 
+ GPU acceleration:  No, Total electronic charge:  7.999998840603, 
+ Poisson Solver: {BC: Free, Box:  [  113,  111,  111 ], MPI tasks:  1}, 
  Hamiltonian Applied:  Yes, Orthoconstraint:  Yes, Preconditioning:  Yes, 
  Energies: {Ekin:  1.37199548605E+01, Epot: -1.88840552501E+01, Enl:  1.13800877872E+00, 
               EH:  2.13143677351E+01,  EXC: -4.11122411921E+00, EvXC: -5.38928970011E+00}, 
- iter:  4, EKS: -1.71779238008679584E+01, gnrm:  1.43E-02, D: -2.99E-03, 
+ iter:  4, EKS: -1.71779238008676920E+01, gnrm:  1.43E-02, D: -2.99E-03, 
  DIIS weights: [ 2.97E-02,  1.57E-02, -3.55E-01,  1.31E+00, -2.94E-05], 
  Orthogonalization Method:  0}
        -  { #---------------------------------------------------------------------- iter: 5
- GPU acceleration:  No, Rho Commun: RED_SCT, Total electronic charge:  7.999998850967, 
- Poisson Solver: {BC: Free, Box:  [  113,  111,  111 ], MPI tasks:  2}, 
+ GPU acceleration:  No, Total electronic charge:  7.999998850967, 
+ Poisson Solver: {BC: Free, Box:  [  113,  111,  111 ], MPI tasks:  1}, 
  Hamiltonian Applied:  Yes, Orthoconstraint:  Yes, Preconditioning:  Yes, 
  Energies: {Ekin:  1.37083646651E+01, Epot: -1.88819050524E+01, Enl:  1.14958076221E+00, 
-              EH:  2.13173295711E+01,  EXC: -4.11282597890E+00, EvXC: -5.39140311894E+00}, 
- iter:  5, EKS: -1.71782420919921286E+01, gnrm:  6.19E-03, D: -3.18E-04, 
+              EH:  2.13173295711E+01,  EXC: -4.11282597889E+00, EvXC: -5.39140311894E+00}, 
+ iter:  5, EKS: -1.71782420919919971E+01, gnrm:  6.19E-03, D: -3.18E-04, 
  DIIS weights: [-8.50E-03,  6.99E-03,  4.10E-02, -6.65E-01,  1.63E+00, -5.55E-06], 
  Orthogonalization Method:  0}
        -  { #---------------------------------------------------------------------- iter: 6
- GPU acceleration:  No, Rho Commun: RED_SCT, Total electronic charge:  7.999998857011, 
- Poisson Solver: {BC: Free, Box:  [  113,  111,  111 ], MPI tasks:  2}, 
+ GPU acceleration:  No, Total electronic charge:  7.999998857011, 
+ Poisson Solver: {BC: Free, Box:  [  113,  111,  111 ], MPI tasks:  1}, 
  Hamiltonian Applied:  Yes, Orthoconstraint:  Yes, Preconditioning:  Yes, 
  Energies: {Ekin:  1.36925412502E+01, Epot: -1.88757976866E+01, Enl:  1.15102197485E+00, 
               EH:  2.13088782439E+01,  EXC: -4.11198695501E+00, EvXC: -5.39029287851E+00}, 
- iter:  6, EKS: -1.71783368177240732E+01, gnrm:  2.67E-03, D: -9.47E-05, 
+ iter:  6, EKS: -1.71783368177241087E+01, gnrm:  2.67E-03, D: -9.47E-05, 
  DIIS weights: [-2.16E-03, -4.56E-03,  7.43E-02, -3.87E-02, -6.06E-01,  1.58E+00, -8.71E-07], 
  Orthogonalization Method:  0}
        -  { #---------------------------------------------------------------------- iter: 7
- GPU acceleration:  No, Rho Commun: RED_SCT, Total electronic charge:  7.999998857944, 
- Poisson Solver: {BC: Free, Box:  [  113,  111,  111 ], MPI tasks:  2}, 
+ GPU acceleration:  No, Total electronic charge:  7.999998857945, 
+ Poisson Solver: {BC: Free, Box:  [  113,  111,  111 ], MPI tasks:  1}, 
  Hamiltonian Applied:  Yes, Orthoconstraint:  Yes, Preconditioning:  Yes, 
  Energies: {Ekin:  1.36888289222E+01, Epot: -1.88747724259E+01, Enl:  1.15414193879E+00, 
               EH:  2.13094125010E+01,  EXC: -4.11224751703E+00, EvXC: -5.39063597432E+00}, 
- iter:  7, EKS: -1.71783556444326457E+01, gnrm:  1.03E-03, D: -1.88E-05, 
+ iter:  7, EKS: -1.71783556444325782E+01, gnrm:  1.03E-03, D: -1.88E-05, 
  DIIS weights: [ 5.63E-04,  2.63E-05, -1.41E-02,  6.49E-02, -5.80E-03, -5.33E-01,  1.49E+00, -1.29E-07], 
  Orthogonalization Method:  0}
        -  { #---------------------------------------------------------------------- iter: 8
- GPU acceleration:  No, Rho Commun: RED_SCT, Total electronic charge:  7.999998857650, 
- Poisson Solver: {BC: Free, Box:  [  113,  111,  111 ], MPI tasks:  2}, 
+ GPU acceleration:  No, Total electronic charge:  7.999998857650, 
+ Poisson Solver: {BC: Free, Box:  [  113,  111,  111 ], MPI tasks:  1}, 
  Hamiltonian Applied:  Yes, Orthoconstraint:  Yes, Preconditioning:  Yes, 
  Energies: {Ekin:  1.36879980272E+01, Epot: -1.88745625778E+01, Enl:  1.15441861415E+00, 
               EH:  2.13090638874E+01,  EXC: -4.11222686426E+00, EvXC: -5.39060842495E+00}, 
- iter:  8, EKS: -1.71783582989476002E+01, gnrm:  4.56E-04, D: -2.65E-06, 
+ iter:  8, EKS: -1.71783582989475221E+01, gnrm:  4.56E-04, D: -2.65E-06, 
  DIIS weights: [-9.72E-05, -4.15E-04, -1.65E-03, -9.41E-03,  4.10E-02, -1.63E-02, -3.68E-01,  1.36E+00, -2.07E-08], 
  Orthogonalization Method:  0}
        -  { #---------------------------------------------------------------------- iter: 9
- GPU acceleration:  No, Rho Commun: RED_SCT, Total electronic charge:  7.999998857487, 
- Poisson Solver: {BC: Free, Box:  [  113,  111,  111 ], MPI tasks:  2}, 
+ GPU acceleration:  No, Total electronic charge:  7.999998857487, 
+ Poisson Solver: {BC: Free, Box:  [  113,  111,  111 ], MPI tasks:  1}, 
  Hamiltonian Applied:  Yes, Orthoconstraint:  Yes, Preconditioning:  Yes, 
  Energies: {Ekin:  1.36878592069E+01, Epot: -1.88747678220E+01, Enl:  1.15471583277E+00, 
               EH:  2.13090195198E+01,  EXC: -4.11223346618E+00, EvXC: -5.39061714651E+00}, 
- iter:  9, EKS: -1.71783586576427894E+01, gnrm:  2.07E-04, D: -3.59E-07, 
+ iter:  9, EKS: -1.71783586576425904E+01, gnrm:  2.07E-04, D: -3.59E-07, 
  DIIS weights: [ 1.95E-04,  1.24E-03, -3.49E-03, -7.67E-03,  5.44E-02, -5.28E-02, -4.83E-01,  1.49E+00, -4.01E-09], 
  Orthogonalization Method:  0}
        -  { #--------------------------------------------------------------------- iter: 10
- GPU acceleration:  No, Rho Commun: RED_SCT, Total electronic charge:  7.999998857443, 
- Poisson Solver: {BC: Free, Box:  [  113,  111,  111 ], MPI tasks:  2}, 
+ GPU acceleration:  No, Total electronic charge:  7.999998857443, 
+ Poisson Solver: {BC: Free, Box:  [  113,  111,  111 ], MPI tasks:  1}, 
  Hamiltonian Applied:  Yes, Orthoconstraint:  Yes, Preconditioning:  Yes, 
  Energies: {Ekin:  1.36878251481E+01, Epot: -1.88747619199E+01, Enl:  1.15474356167E+00, 
               EH:  2.13090182654E+01,  EXC: -4.11223064876E+00, EvXC: -5.39061341969E+00}, 
- iter:  10, EKS: -1.71783587403687079E+01, gnrm:  9.91E-05, D: -8.27E-08, 
+ iter:  10, EKS: -1.71783587403686973E+01, gnrm:  9.91E-05, D: -8.27E-08, 
  DIIS weights: [-3.98E-04,  2.08E-03, -1.58E-03, -1.78E-02,  7.15E-02, -3.80E-02, -6.02E-01,  1.59E+00, -7.35E-10], 
  Orthogonalization Method:  0}
        -  { #--------------------------------------------------------------------- iter: 11
- GPU acceleration:  No, Rho Commun: RED_SCT, Total electronic charge:  7.999998857457, 
- Poisson Solver: {BC: Free, Box:  [  113,  111,  111 ], MPI tasks:  2}, 
+ GPU acceleration:  No, Total electronic charge:  7.999998857457, 
+ Poisson Solver: {BC: Free, Box:  [  113,  111,  111 ], MPI tasks:  1}, 
  Hamiltonian Applied:  Yes, Orthoconstraint:  Yes, Preconditioning:  Yes, 
  Energies: {Ekin:  1.36877791944E+01, Epot: -1.88747307494E+01, Enl:  1.15475332341E+00, 
-              EH:  2.13090120319E+01,  EXC: -4.11222676291E+00, EvXC: -5.39060830132E+00}, 
- iter:  11, EKS: -1.71783587609029667E+01, gnrm:  4.16E-05, D: -2.05E-08, 
+              EH:  2.13090120319E+01,  EXC: -4.11222676291E+00, EvXC: -5.39060830131E+00}, 
+ iter:  11, EKS: -1.71783587609029382E+01, gnrm:  4.16E-05, D: -2.05E-08, 
  DIIS weights: [-4.06E-04, -5.27E-05,  3.94E-03, -2.03E-02,  6.31E-02,  9.96E-02, -8.12E-01,  1.67E+00, -1.39E-10], 
  Orthogonalization Method:  0}
        -  { #--------------------------------------------------------------------- iter: 12
- GPU acceleration:  No, Rho Commun: RED_SCT, Total electronic charge:  7.999998857467, 
- Poisson Solver: {BC: Free, Box:  [  113,  111,  111 ], MPI tasks:  2}, 
+ GPU acceleration:  No, Total electronic charge:  7.999998857468, 
+ Poisson Solver: {BC: Free, Box:  [  113,  111,  111 ], MPI tasks:  1}, 
  Hamiltonian Applied:  Yes, Orthoconstraint:  Yes, Preconditioning:  Yes, 
  Energies: {Ekin:  1.36877583627E+01, Epot: -1.88747204569E+01, Enl:  1.15476086064E+00, 
               EH:  2.13090083087E+01,  EXC: -4.11222444319E+00, EvXC: -5.39060525657E+00}, 
- iter:  12, EKS: -1.71783587646784746E+01, gnrm:  1.68E-05, D: -3.78E-09, 
+ iter:  12, EKS: -1.71783587646781335E+01, gnrm:  1.68E-05, D: -3.78E-09, 
  DIIS weights: [ 8.77E-05,  1.08E-03, -5.90E-03, -2.26E-03,  5.91E-02, -6.34E-02, -4.26E-01,  1.44E+00, -1.86E-11], 
  Orthogonalization Method:  0}
        -  { #--------------------------------------------------------------------- iter: 13
- GPU acceleration:  No, Rho Commun: RED_SCT, Total electronic charge:  7.999998857465, 
- Poisson Solver: {BC: Free, Box:  [  113,  111,  111 ], MPI tasks:  2}, 
+ GPU acceleration:  No, Total electronic charge:  7.999998857465, 
+ Poisson Solver: {BC: Free, Box:  [  113,  111,  111 ], MPI tasks:  1}, 
  Hamiltonian Applied:  Yes, Orthoconstraint:  Yes, Preconditioning:  Yes, 
  Energies: {Ekin:  1.36877542296E+01, Epot: -1.88747207653E+01, Enl:  1.15475840092E+00, 
               EH:  2.13090007969E+01,  EXC: -4.11222251013E+00, EvXC: -5.39060271237E+00}, 
- iter:  13, EKS: -1.71783587651971992E+01, gnrm:  5.47E-06, D: -5.19E-10, 
+ iter:  13, EKS: -1.71783587651968901E+01, gnrm:  5.47E-06, D: -5.19E-10, 
  DIIS weights: [-3.98E-06,  9.54E-04, -2.32E-03, -1.45E-02,  6.73E-02, -5.72E-02, -3.10E-01,  1.32E+00, -1.78E-12], 
  Orthogonalization Method:  0}
        -  &FINAL001  { #---------------------------------------------------------- iter: 14
- GPU acceleration:  No, Rho Commun: RED_SCT, Total electronic charge:  7.999998857461, 
- Poisson Solver: {BC: Free, Box:  [  113,  111,  111 ], MPI tasks:  2}, 
+ GPU acceleration:  No, Total electronic charge:  7.999998857461, 
+ Poisson Solver: {BC: Free, Box:  [  113,  111,  111 ], MPI tasks:  1}, 
  Hamiltonian Applied:  Yes, 
- iter:  14, EKS: -1.71783587652380554E+01, gnrm:  5.47E-06, D: -4.09E-11,  #FINAL
+ iter:  14, EKS: -1.71783587652376823E+01, gnrm:  5.47E-06, D: -4.08E-11,  #FINAL
  Energies: {Ekin:  1.36877611372E+01, Epot: -1.88747257564E+01, Enl:  1.15475922859E+00, 
               EH:  2.13090036695E+01,  EXC: -4.11222290183E+00, EvXC: -5.39060323252E+00, 
             Eion:  6.88446996418E+00}, 
  SCF criterion:  0}
-       Non-Hermiticity of Hamiltonian in the Subspace:  9.71E-31
+       Non-Hermiticity of Hamiltonian in the Subspace:  2.53E-31
         #Eigenvalues and New Occupation Numbers
        Orbitals: [
  {e: -9.215009269742E-01, f:  2.0000},  # 00001
@@ -428,46 +416,41 @@
  Last Iteration                        : *FINAL001
   #---------------------------------------------------------------------- Forces Calculation
  GPU acceleration                      :  No
- Rho Commun                            : RED_SCT
  Total electronic charge               :  7.999998857461
  Poisson Solver:
    BC                                  : Free
    Box                                 :  [  113,  111,  111 ]
-   MPI tasks                           :  2
+   MPI tasks                           :  1
  Electric Dipole Moment (AU):
    P vector                            :  [ -5.3772E-01,  3.3855E-01,  3.4970E-01 ]
    norm(P)                             :  7.252972E-01
  Electric Dipole Moment (Debye):
    P vector                            :  [ -1.3668E+00,  8.6051E-01,  8.8885E-01 ]
    norm(P)                             :  1.843521E+00
-<<<<<<< HEAD
  Calculate local forces: {Leaked force:  0.00000E+00}
- Non Local forces calculated           :  Yes
+ Calculate Non Local forces            :  Yes
  Average noise forces: {x:  2.23449123E-03, y:  2.14734654E-03, z:  3.29081909E-03, 
                     total:  4.52034717E-03}
- Clean forces norm (Ha/Bohr): {maxval:  2.919676500834E-03, fnrm2:  1.540176767715E-05}
- Raw forces norm (Ha/Bohr): {maxval:  6.468115763555E-03, fnrm2:  4.380739214182E-05}
+ Clean forces norm (Ha/Bohr): {maxval:  2.919676500835E-03, fnrm2:  1.540176767715E-05}
+ Raw forces norm (Ha/Bohr): {maxval:  6.468115763559E-03, fnrm2:  4.380739214188E-05}
   #--------------------------------------------------------------------------- Atomic Forces
  Atomic Forces (Ha/Bohr):
- -  {O:  [  1.967424374749E-03,  1.592729955361E-03,  1.454978861861E-03 ]} # 0001
- -  {H:  [ -1.977930439603E-03, -4.116361569183E-04, -3.139504510973E-04 ]} # 0002
- -  {H:  [  1.050606485355E-05, -1.181093798442E-03, -1.141028410764E-03 ]} # 0003
+ -  {O:  [  1.967424374743E-03,  1.592729955365E-03,  1.454978861866E-03 ]} # 0001
+ -  {H:  [ -1.977930439600E-03, -4.116361569203E-04, -3.139504510993E-04 ]} # 0002
+ -  {H:  [  1.050606485659E-05, -1.181093798445E-03, -1.141028410766E-03 ]} # 0003
   #----------------------------------------------------------------- Timing for root process
-=======
- Calculate Non Local forces            :  Yes
->>>>>>> 5e7ae0c5
  Timings for root process:
-   CPU time (s)                        :  29.04
-   Elapsed time (s)                    :  18.51
+   CPU time (s)                        :  30.86
+   Elapsed time (s)                    :  10.80
  Wavefunction Optimization Finished, exit signal:  0
  Path iteration                        :  1
  -F.dr                                 : -3.74052E-05
  Path integral                         : -1.24684E-05
   #------------------------------------------------------------------------------ Atomic Forces
  Atomic Forces (Ha/Bohr):
- -  {O:  [  1.967424374749E-03,  1.592729955361E-03,  1.454978861861E-03 ]} # 0001
- -  {H:  [ -1.977930439603E-03, -4.116361569183E-04, -3.139504510973E-04 ]} # 0002
- -  {H:  [  1.050606485355E-05, -1.181093798442E-03, -1.141028410764E-03 ]} # 0003
+ -  {O:  [  1.967424374743E-03,  1.592729955365E-03,  1.454978861866E-03 ]} # 0001
+ -  {H:  [ -1.977930439600E-03, -4.116361569203E-04, -3.139504510993E-04 ]} # 0002
+ -  {H:  [  1.050606485659E-05, -1.181093798445E-03, -1.141028410766E-03 ]} # 0003
   #----------------------------------------------------- Input Atomic System (file: posinp.xyz)
  Atomic System Properties:
    Number of atomic types              :  2
@@ -570,21 +553,14 @@
  High Res. box is treated separately   :  Yes
   #---------------------------------------------------------------------- Kernel Initialization
  Poisson Kernel Initialization:
-   MPI tasks                           :  2
-   OpenMP threads per MPI task         :  2
+   MPI tasks                           :  1
+   OpenMP threads per MPI task         :  3
  Poisson Kernel Creation:
    Boundary Conditions                 : Free
    Memory Requirements per MPI task:
-     Density (MB)                      :  5.74
-     Kernel (MB)                       :  5.89
+     Density (MB)                      :  11.48
+     Kernel (MB)                       :  11.79
      Full Grid Arrays (MB)             :  10.62
-     Load Balancing of calculations:
-       Density:
-         MPI tasks 0- 1                : 100%
-       Kernel:
-         MPI tasks 0- 0                : 100%
-         MPI task 1                    :  98%
-       Complete LB per task            : 1/3 LB_density + 2/3 LB_kernel
  Wavefunctions Descriptors, full simulation domain:
    Coarse resolution grid:
      No. of segments                   :  1247
@@ -595,13 +571,11 @@
   #------------------------------------------------------------------------- Occupation Numbers
  Total Number of Electrons             :  8
  Spin treatment                        : Averaged
- Orbitals Repartition:
-   MPI tasks  0- 1                     :  2
  Total Number of Orbitals              :  4
  Occupation numbers coming from        : System properties
  Input Occupation Numbers:
  - Occupation Numbers: {Orbitals No. 1-4:  2.0000}
- Wavefunctions memory occupation for root MPI process:  0 MB 575 KB 768 B
+ Wavefunctions memory occupation for root MPI process:  1 MB 127 KB 480 B
  NonLocal PSP Projectors Descriptors:
    Creation strategy                   : On-the-fly
    Total number of projectors          :  1
@@ -611,24 +585,24 @@
  Memory requirements for principal quantities (MiB.KiB):
    Subspace Matrix                     : 0.1 #    (Number of Orbitals: 4)
    Single orbital                      : 0.288 #  (Number of Components: 36847)
-   All (distributed) orbitals          : 1.704 #  (Number of Orbitals per MPI task: 2)
-   Wavefunction storage size           : 10.700 # (DIIS/SD workspaces included)
+   All (distributed) orbitals          : 2.255 #  (Number of Orbitals per MPI task: 4)
+   Wavefunction storage size           : 20.247 # (DIIS/SD workspaces included)
    Nonlocal Pseudopotential Arrays     : 0.43
    Full Uncompressed (ISF) grid        : 10.638
    Workspaces storage size             : 0.855
  Memory requirements for principal code sections (MiB.KiB):
-   Kernel calculation                  : 112.999
-   Density Construction                : 61.169
-   Poisson Solver                      : 85.591
-   Hamiltonian application             : 61.834
- Estimated Memory Peak (MB)            :  112
+   Kernel calculation                  : 129.682
+   Density Construction                : 83.173
+   Poisson Solver                      : 123.969
+   Hamiltonian application             : 83.838
+ Estimated Memory Peak (MB)            :  129
  Ion-Ion interaction energy            :  6.91878997978122E+00
   #------------------------------------------------------------------- Ionic Potential Creation
  Total ionic charge                    : -8.000000009955
  Poisson Solver:
    BC                                  : Free
    Box                                 :  [  113,  111,  111 ]
-   MPI tasks                           :  2
+   MPI tasks                           :  1
   #---------------------------------------------------------------------- Wavefunctions Restart
  Input Hamiltonian:
    Reformating wavefunctions           :  Yes
@@ -640,32 +614,32 @@
    - Subspace Optimization: &itrep001-01
        Wavefunctions Iterations:
        -  { #------------------------------------------------------------------------- iter: 1
- GPU acceleration:  No, Rho Commun: RED_SCT, Total electronic charge:  7.999998858129, 
- Poisson Solver: {BC: Free, Box:  [  113,  111,  111 ], MPI tasks:  2}, 
+ GPU acceleration:  No, Total electronic charge:  7.999998858129, 
+ Poisson Solver: {BC: Free, Box:  [  113,  111,  111 ], MPI tasks:  1}, 
  Hamiltonian Applied:  Yes, Orthoconstraint:  Yes, Preconditioning:  Yes, 
  Energies: {Ekin:  1.36875340429E+01, Epot: -1.89018311352E+01, Enl:  1.15281158268E+00, 
               EH:  2.13089343705E+01,  EXC: -4.11221120416E+00, EvXC: -5.39058777117E+00}, 
- iter:  1, EKS: -1.71732533333384119E+01, gnrm:  9.52E-02, 
+ iter:  1, EKS: -1.71732533333384865E+01, gnrm:  9.52E-02, 
  DIIS weights: [ 1.00E+00,  1.00E+00], Orthogonalization Method:  0}
        -  { #------------------------------------------------------------------------- iter: 2
- GPU acceleration:  No, Rho Commun: RED_SCT, Total electronic charge:  7.999998850619, 
- Poisson Solver: {BC: Free, Box:  [  113,  111,  111 ], MPI tasks:  2}, 
+ GPU acceleration:  No, Total electronic charge:  7.999998850619, 
+ Poisson Solver: {BC: Free, Box:  [  113,  111,  111 ], MPI tasks:  1}, 
  Hamiltonian Applied:  Yes, Orthoconstraint:  Yes, Preconditioning:  Yes, 
  Energies: {Ekin:  1.37053143182E+01, Epot: -1.89051816954E+01, Enl:  1.15694878543E+00, 
-              EH:  2.13334220771E+01,  EXC: -4.11634871538E+00, EvXC: -5.39605164213E+00}, 
- iter:  2, EKS: -1.71778477623589545E+01, gnrm:  3.09E-02, D: -4.59E-03, 
+              EH:  2.13334220771E+01,  EXC: -4.11634871538E+00, EvXC: -5.39605164212E+00}, 
+ iter:  2, EKS: -1.71778477623589083E+01, gnrm:  3.09E-02, D: -4.59E-03, 
  DIIS weights: [-1.29E-02,  1.01E+00, -1.44E-05], Orthogonalization Method:  0}
        -  { #------------------------------------------------------------------------- iter: 3
- GPU acceleration:  No, Rho Commun: RED_SCT, Total electronic charge:  7.999998846257, 
- Poisson Solver: {BC: Free, Box:  [  113,  111,  111 ], MPI tasks:  2}, 
+ GPU acceleration:  No, Total electronic charge:  7.999998846257, 
+ Poisson Solver: {BC: Free, Box:  [  113,  111,  111 ], MPI tasks:  1}, 
  Hamiltonian Applied:  Yes, Orthoconstraint:  Yes, Preconditioning:  Yes, 
  Energies: {Ekin:  1.37060719929E+01, Epot: -1.89033074648E+01, Enl:  1.15488782715E+00, 
               EH:  2.13343925967E+01,  EXC: -4.11637996981E+00, EvXC: -5.39609189058E+00}, 
- iter:  3, EKS: -1.71782383408437163E+01, gnrm:  1.14E-02, D: -3.91E-04, 
+ iter:  3, EKS: -1.71782383408434711E+01, gnrm:  1.14E-02, D: -3.91E-04, 
  DIIS weights: [-2.14E-02, -3.30E-01,  1.35E+00, -2.40E-06], Orthogonalization Method:  0}
        -  { #------------------------------------------------------------------------- iter: 4
- GPU acceleration:  No, Rho Commun: RED_SCT, Total electronic charge:  7.999998843554, 
- Poisson Solver: {BC: Free, Box:  [  113,  111,  111 ], MPI tasks:  2}, 
+ GPU acceleration:  No, Total electronic charge:  7.999998843554, 
+ Poisson Solver: {BC: Free, Box:  [  113,  111,  111 ], MPI tasks:  1}, 
  Hamiltonian Applied:  Yes, Orthoconstraint:  Yes, Preconditioning:  Yes, 
  Energies: {Ekin:  1.37073851184E+01, Epot: -1.89032067148E+01, Enl:  1.15462781358E+00, 
               EH:  2.13356757663E+01,  EXC: -4.11655203543E+00, EvXC: -5.39631858130E+00}, 
@@ -673,78 +647,78 @@
  DIIS weights: [ 2.97E-02,  9.32E-02, -8.38E-01,  1.72E+00, -3.11E-07], 
  Orthogonalization Method:  0}
        -  { #------------------------------------------------------------------------- iter: 5
- GPU acceleration:  No, Rho Commun: RED_SCT, Total electronic charge:  7.999998843266, 
- Poisson Solver: {BC: Free, Box:  [  113,  111,  111 ], MPI tasks:  2}, 
+ GPU acceleration:  No, Total electronic charge:  7.999998843267, 
+ Poisson Solver: {BC: Free, Box:  [  113,  111,  111 ], MPI tasks:  1}, 
  Hamiltonian Applied:  Yes, Orthoconstraint:  Yes, Preconditioning:  Yes, 
  Energies: {Ekin:  1.37075929697E+01, Epot: -1.89030396123E+01, Enl:  1.15417259913E+00, 
               EH:  2.13355961611E+01,  EXC: -4.11652038798E+00, EvXC: -5.39627651793E+00}, 
- iter:  5, EKS: -1.71783240948016918E+01, gnrm:  1.08E-03, D: -1.11E-05, 
+ iter:  5, EKS: -1.71783240948014644E+01, gnrm:  1.08E-03, D: -1.11E-05, 
  DIIS weights: [-2.04E-03,  2.68E-02,  3.10E-02, -4.36E-01,  1.38E+00, -5.12E-08], 
  Orthogonalization Method:  0}
        -  { #------------------------------------------------------------------------- iter: 6
- GPU acceleration:  No, Rho Commun: RED_SCT, Total electronic charge:  7.999998843551, 
- Poisson Solver: {BC: Free, Box:  [  113,  111,  111 ], MPI tasks:  2}, 
+ GPU acceleration:  No, Total electronic charge:  7.999998843551, 
+ Poisson Solver: {BC: Free, Box:  [  113,  111,  111 ], MPI tasks:  1}, 
  Hamiltonian Applied:  Yes, Orthoconstraint:  Yes, Preconditioning:  Yes, 
  Energies: {Ekin:  1.37081444983E+01, Epot: -1.89031935235E+01, Enl:  1.15408845257E+00, 
               EH:  2.13359292210E+01,  EXC: -4.11657656675E+00, EvXC: -5.39635073284E+00}, 
- iter:  6, EKS: -1.71783256477513859E+01, gnrm:  3.71E-04, D: -1.55E-06, 
+ iter:  6, EKS: -1.71783256477509205E+01, gnrm:  3.71E-04, D: -1.55E-06, 
  DIIS weights: [-3.04E-03, -2.31E-02,  9.97E-02, -1.12E-01, -4.48E-01,  1.49E+00, -7.86E-09], 
  Orthogonalization Method:  0}
        -  { #------------------------------------------------------------------------- iter: 7
- GPU acceleration:  No, Rho Commun: RED_SCT, Total electronic charge:  7.999998843615, 
- Poisson Solver: {BC: Free, Box:  [  113,  111,  111 ], MPI tasks:  2}, 
+ GPU acceleration:  No, Total electronic charge:  7.999998843616, 
+ Poisson Solver: {BC: Free, Box:  [  113,  111,  111 ], MPI tasks:  1}, 
  Hamiltonian Applied:  Yes, Orthoconstraint:  Yes, Preconditioning:  Yes, 
  Energies: {Ekin:  1.37082362578E+01, Epot: -1.89032210208E+01, Enl:  1.15393459597E+00, 
               EH:  2.13358324617E+01,  EXC: -4.11655341987E+00, EvXC: -5.39632017818E+00}, 
- iter:  7, EKS: -1.71783258905202771E+01, gnrm:  1.07E-04, D: -2.43E-07, 
+ iter:  7, EKS: -1.71783258905202629E+01, gnrm:  1.07E-04, D: -2.43E-07, 
  DIIS weights: [ 6.36E-04, -1.65E-03, -1.60E-02,  6.34E-02, -7.48E-02, -2.90E-01,  1.32E+00, -1.28E-09], 
  Orthogonalization Method:  0}
        -  { #------------------------------------------------------------------------- iter: 8
- GPU acceleration:  No, Rho Commun: RED_SCT, Total electronic charge:  7.999998843560, 
- Poisson Solver: {BC: Free, Box:  [  113,  111,  111 ], MPI tasks:  2}, 
+ GPU acceleration:  No, Total electronic charge:  7.999998843560, 
+ Poisson Solver: {BC: Free, Box:  [  113,  111,  111 ], MPI tasks:  1}, 
  Hamiltonian Applied:  Yes, Orthoconstraint:  Yes, Preconditioning:  Yes, 
  Energies: {Ekin:  1.37084115559E+01, Epot: -1.89032825095E+01, Enl:  1.15392833310E+00, 
               EH:  2.13359456267E+01,  EXC: -4.11657080839E+00, EvXC: -5.39634316685E+00}, 
- iter:  8, EKS: -1.71783259088601952E+01, gnrm:  5.42E-05, D: -1.83E-08, 
+ iter:  8, EKS: -1.71783259088603977E+01, gnrm:  5.42E-05, D: -1.83E-08, 
  DIIS weights: [ 4.00E-04,  2.83E-03, -1.17E-02,  1.44E-02,  5.98E-02, -1.48E-01, -2.29E-01,  1.31E+00, -2.81E-10], 
  Orthogonalization Method:  0}
        -  { #------------------------------------------------------------------------- iter: 9
- GPU acceleration:  No, Rho Commun: RED_SCT, Total electronic charge:  7.999998843537, 
- Poisson Solver: {BC: Free, Box:  [  113,  111,  111 ], MPI tasks:  2}, 
+ GPU acceleration:  No, Total electronic charge:  7.999998843537, 
+ Poisson Solver: {BC: Free, Box:  [  113,  111,  111 ], MPI tasks:  1}, 
  Hamiltonian Applied:  Yes, Orthoconstraint:  Yes, Preconditioning:  Yes, 
  Energies: {Ekin:  1.37083996358E+01, Epot: -1.89032841396E+01, Enl:  1.15390682771E+00, 
               EH:  2.13359080283E+01,  EXC: -4.11656283945E+00, EvXC: -5.39633265086E+00}, 
- iter:  9, EKS: -1.71783259132130652E+01, gnrm:  2.60E-05, D: -4.35E-09, 
+ iter:  9, EKS: -1.71783259132130119E+01, gnrm:  2.60E-05, D: -4.35E-09, 
  DIIS weights: [-2.28E-04,  1.22E-03, -3.58E-03, -6.13E-03,  6.93E-02, -1.77E-01, -3.00E-01,  1.42E+00, -6.13E-11], 
  Orthogonalization Method:  0}
        -  { #------------------------------------------------------------------------ iter: 10
- GPU acceleration:  No, Rho Commun: RED_SCT, Total electronic charge:  7.999998843531, 
- Poisson Solver: {BC: Free, Box:  [  113,  111,  111 ], MPI tasks:  2}, 
+ GPU acceleration:  No, Total electronic charge:  7.999998843531, 
+ Poisson Solver: {BC: Free, Box:  [  113,  111,  111 ], MPI tasks:  1}, 
  Hamiltonian Applied:  Yes, Orthoconstraint:  Yes, Preconditioning:  Yes, 
  Energies: {Ekin:  1.37084238930E+01, Epot: -1.89032923137E+01, Enl:  1.15390833489E+00, 
-              EH:  2.13359265360E+01,  EXC: -4.11656568298E+00, EvXC: -5.39633641052E+00}, 
- iter:  10, EKS: -1.71783259144515803E+01, gnrm:  1.09E-05, D: -1.24E-09, 
+              EH:  2.13359265360E+01,  EXC: -4.11656568297E+00, EvXC: -5.39633641051E+00}, 
+ iter:  10, EKS: -1.71783259144513885E+01, gnrm:  1.09E-05, D: -1.24E-09, 
  DIIS weights: [ 1.11E-04, -1.23E-04, -2.13E-03, -1.60E-02,  1.11E-01, -7.71E-02, -6.38E-01,  1.62E+00, -1.01E-11], 
  Orthogonalization Method:  0}
        -  { #------------------------------------------------------------------------ iter: 11
- GPU acceleration:  No, Rho Commun: RED_SCT, Total electronic charge:  7.999998843534, 
- Poisson Solver: {BC: Free, Box:  [  113,  111,  111 ], MPI tasks:  2}, 
+ GPU acceleration:  No, Total electronic charge:  7.999998843534, 
+ Poisson Solver: {BC: Free, Box:  [  113,  111,  111 ], MPI tasks:  1}, 
  Hamiltonian Applied:  Yes, Orthoconstraint:  Yes, Preconditioning:  Yes, 
  Energies: {Ekin:  1.37084203072E+01, Epot: -1.89032899055E+01, Enl:  1.15390564085E+00, 
               EH:  2.13359223992E+01,  EXC: -4.11656485938E+00, EvXC: -5.39633532157E+00}, 
- iter:  11, EKS: -1.71783259146877363E+01, gnrm:  4.17E-06, D: -2.36E-10, 
+ iter:  11, EKS: -1.71783259146874805E+01, gnrm:  4.17E-06, D: -2.36E-10, 
  DIIS weights: [ 2.99E-04, -9.22E-04, -3.11E-04, -5.34E-03,  6.48E-02, -5.73E-02, -3.89E-01,  1.39E+00, -1.53E-12], 
  Orthogonalization Method:  0}
        -  &FINAL001  { #------------------------------------------------------------- iter: 12
- GPU acceleration:  No, Rho Commun: RED_SCT, Total electronic charge:  7.999998843534, 
- Poisson Solver: {BC: Free, Box:  [  113,  111,  111 ], MPI tasks:  2}, 
+ GPU acceleration:  No, Total electronic charge:  7.999998843534, 
+ Poisson Solver: {BC: Free, Box:  [  113,  111,  111 ], MPI tasks:  1}, 
  Hamiltonian Applied:  Yes, 
- iter:  12, EKS: -1.71783259147153480E+01, gnrm:  4.17E-06, D: -2.76E-11,  #FINAL
+ iter:  12, EKS: -1.71783259147152592E+01, gnrm:  4.17E-06, D: -2.78E-11,  #FINAL
  Energies: {Ekin:  1.37084213002E+01, Epot: -1.89032893049E+01, Enl:  1.15390551725E+00, 
               EH:  2.13359239740E+01,  EXC: -4.11656518980E+00, EvXC: -5.39633575681E+00, 
             Eion:  6.91878997978E+00}, 
  SCF criterion:  0}
-       Non-Hermiticity of Hamiltonian in the Subspace:  5.26E-31
+       Non-Hermiticity of Hamiltonian in the Subspace:  2.06E-30
         #Eigenvalues and New Occupation Numbers
        Orbitals: [
  {e: -9.235024774477E-01, f:  2.0000},  # 00001
@@ -754,46 +728,41 @@
  Last Iteration                        : *FINAL001
   #------------------------------------------------------------------------- Forces Calculation
  GPU acceleration                      :  No
- Rho Commun                            : RED_SCT
  Total electronic charge               :  7.999998843534
  Poisson Solver:
    BC                                  : Free
    Box                                 :  [  113,  111,  111 ]
-   MPI tasks                           :  2
+   MPI tasks                           :  1
  Electric Dipole Moment (AU):
    P vector                            :  [ -5.4203E-01,  3.3572E-01,  3.4509E-01 ]
    norm(P)                             :  7.249755E-01
  Electric Dipole Moment (Debye):
    P vector                            :  [ -1.3777E+00,  8.5330E-01,  8.7712E-01 ]
    norm(P)                             :  1.842704E+00
-<<<<<<< HEAD
  Calculate local forces: {Leaked force:  0.00000E+00}
- Non Local forces calculated           :  Yes
+ Calculate Non Local forces            :  Yes
  Average noise forces: {x:  2.47231327E-03, y:  1.59708337E-03, z:  2.86187012E-03, 
                     total:  4.10527816E-03}
- Clean forces norm (Ha/Bohr): {maxval:  9.606268104510E-03, fnrm2:  1.769922708882E-04}
- Raw forces norm (Ha/Bohr): {maxval:  1.210972597928E-02, fnrm2:  2.011352355194E-04}
+ Clean forces norm (Ha/Bohr): {maxval:  9.606268104513E-03, fnrm2:  1.769922708884E-04}
+ Raw forces norm (Ha/Bohr): {maxval:  1.210972597928E-02, fnrm2:  2.011352355196E-04}
   #------------------------------------------------------------------------------ Atomic Forces
  Atomic Forces (Ha/Bohr):
- -  {O:  [ -2.529558112234E-04, -6.605172822303E-03, -6.348551251992E-03 ]} # 0001
- -  {H:  [ -7.490427964804E-04, -2.977422108749E-04, -2.564581901377E-04 ]} # 0002
- -  {H:  [  1.001998607704E-03,  6.902915033178E-03,  6.605009442129E-03 ]} # 0003
+ -  {O:  [ -2.529558112084E-04, -6.605172822307E-03, -6.348551251996E-03 ]} # 0001
+ -  {H:  [ -7.490427964909E-04, -2.977422108731E-04, -2.564581901355E-04 ]} # 0002
+ -  {H:  [  1.001998607699E-03,  6.902915033180E-03,  6.605009442132E-03 ]} # 0003
   #-------------------------------------------------------------------- Timing for root process
-=======
- Calculate Non Local forces            :  Yes
->>>>>>> 5e7ae0c5
  Timings for root process:
-   CPU time (s)                        :  22.48
-   Elapsed time (s)                    :  12.58
+   CPU time (s)                        :  26.55
+   Elapsed time (s)                    :  9.51
  Wavefunction Optimization Finished, exit signal:  0
  Path iteration                        :  2
  -F.dr                                 :  1.92788E-04
  Path integral                         :  2.44583E-04
   #------------------------------------------------------------------------------ Atomic Forces
  Atomic Forces (Ha/Bohr):
- -  {O:  [ -2.529558112234E-04, -6.605172822303E-03, -6.348551251992E-03 ]} # 0001
- -  {H:  [ -7.490427964804E-04, -2.977422108749E-04, -2.564581901377E-04 ]} # 0002
- -  {H:  [  1.001998607704E-03,  6.902915033178E-03,  6.605009442129E-03 ]} # 0003
+ -  {O:  [ -2.529558112084E-04, -6.605172822307E-03, -6.348551251996E-03 ]} # 0001
+ -  {H:  [ -7.490427964909E-04, -2.977422108731E-04, -2.564581901355E-04 ]} # 0002
+ -  {H:  [  1.001998607699E-03,  6.902915033180E-03,  6.605009442132E-03 ]} # 0003
   #----------------------------------------------------- Input Atomic System (file: posinp.xyz)
  Atomic System Properties:
    Number of atomic types              :  2
@@ -896,21 +865,14 @@
  High Res. box is treated separately   :  Yes
   #---------------------------------------------------------------------- Kernel Initialization
  Poisson Kernel Initialization:
-   MPI tasks                           :  2
-   OpenMP threads per MPI task         :  2
+   MPI tasks                           :  1
+   OpenMP threads per MPI task         :  3
  Poisson Kernel Creation:
    Boundary Conditions                 : Free
    Memory Requirements per MPI task:
-     Density (MB)                      :  5.74
-     Kernel (MB)                       :  5.89
+     Density (MB)                      :  11.48
+     Kernel (MB)                       :  11.79
      Full Grid Arrays (MB)             :  10.62
-     Load Balancing of calculations:
-       Density:
-         MPI tasks 0- 1                : 100%
-       Kernel:
-         MPI tasks 0- 0                : 100%
-         MPI task 1                    :  98%
-       Complete LB per task            : 1/3 LB_density + 2/3 LB_kernel
  Wavefunctions Descriptors, full simulation domain:
    Coarse resolution grid:
      No. of segments                   :  1247
@@ -921,13 +883,11 @@
   #------------------------------------------------------------------------- Occupation Numbers
  Total Number of Electrons             :  8
  Spin treatment                        : Averaged
- Orbitals Repartition:
-   MPI tasks  0- 1                     :  2
  Total Number of Orbitals              :  4
  Occupation numbers coming from        : System properties
  Input Occupation Numbers:
  - Occupation Numbers: {Orbitals No. 1-4:  2.0000}
- Wavefunctions memory occupation for root MPI process:  0 MB 575 KB 192 B
+ Wavefunctions memory occupation for root MPI process:  1 MB 126 KB 384 B
  NonLocal PSP Projectors Descriptors:
    Creation strategy                   : On-the-fly
    Total number of projectors          :  1
@@ -937,24 +897,24 @@
  Memory requirements for principal quantities (MiB.KiB):
    Subspace Matrix                     : 0.1 #    (Number of Orbitals: 4)
    Single orbital                      : 0.288 #  (Number of Components: 36812)
-   All (distributed) orbitals          : 1.702 #  (Number of Orbitals per MPI task: 2)
-   Wavefunction storage size           : 10.689 # (DIIS/SD workspaces included)
+   All (distributed) orbitals          : 2.253 #  (Number of Orbitals per MPI task: 4)
+   Wavefunction storage size           : 20.227 # (DIIS/SD workspaces included)
    Nonlocal Pseudopotential Arrays     : 0.43
    Full Uncompressed (ISF) grid        : 10.638
    Workspaces storage size             : 0.855
  Memory requirements for principal code sections (MiB.KiB):
-   Kernel calculation                  : 112.999
-   Density Construction                : 61.158
-   Poisson Solver                      : 85.581
-   Hamiltonian application             : 61.823
- Estimated Memory Peak (MB)            :  112
+   Kernel calculation                  : 129.682
+   Density Construction                : 83.153
+   Poisson Solver                      : 123.949
+   Hamiltonian application             : 83.818
+ Estimated Memory Peak (MB)            :  129
  Ion-Ion interaction energy            :  6.95385011679172E+00
   #------------------------------------------------------------------- Ionic Potential Creation
  Total ionic charge                    : -8.000000007358
  Poisson Solver:
    BC                                  : Free
    Box                                 :  [  113,  111,  111 ]
-   MPI tasks                           :  2
+   MPI tasks                           :  1
   #---------------------------------------------------------------------- Wavefunctions Restart
  Input Hamiltonian:
    Reformating wavefunctions           :  Yes
@@ -966,111 +926,111 @@
    - Subspace Optimization: &itrep001-01
        Wavefunctions Iterations:
        -  { #------------------------------------------------------------------------- iter: 1
- GPU acceleration:  No, Rho Commun: RED_SCT, Total electronic charge:  7.999998843876, 
- Poisson Solver: {BC: Free, Box:  [  113,  111,  111 ], MPI tasks:  2}, 
+ GPU acceleration:  No, Total electronic charge:  7.999998843876, 
+ Poisson Solver: {BC: Free, Box:  [  113,  111,  111 ], MPI tasks:  1}, 
  Hamiltonian Applied:  Yes, Orthoconstraint:  Yes, Preconditioning:  Yes, 
  Energies: {Ekin:  1.37081976972E+01, Epot: -1.89310388602E+01, Enl:  1.15212042760E+00, 
               EH:  2.13358533651E+01,  EXC: -4.11655551564E+00, EvXC: -5.39632296975E+00}, 
- iter:  1, EKS: -1.71729565296372826E+01, gnrm:  9.54E-02, 
+ iter:  1, EKS: -1.71729565296372044E+01, gnrm:  9.54E-02, 
  DIIS weights: [ 1.00E+00,  1.00E+00], Orthogonalization Method:  0}
        -  { #------------------------------------------------------------------------- iter: 2
- GPU acceleration:  No, Rho Commun: RED_SCT, Total electronic charge:  7.999998837804, 
- Poisson Solver: {BC: Free, Box:  [  113,  111,  111 ], MPI tasks:  2}, 
+ GPU acceleration:  No, Total electronic charge:  7.999998837804, 
+ Poisson Solver: {BC: Free, Box:  [  113,  111,  111 ], MPI tasks:  1}, 
  Hamiltonian Applied:  Yes, Orthoconstraint:  Yes, Preconditioning:  Yes, 
  Energies: {Ekin:  1.37267486589E+01, Epot: -1.89345398552E+01, Enl:  1.15614459262E+00, 
               EH:  2.13609000215E+01,  EXC: -4.12081332356E+00, EvXC: -5.40194601257E+00}, 
- iter:  2, EKS: -1.71775638194118692E+01, gnrm:  3.09E-02, D: -4.61E-03, 
+ iter:  2, EKS: -1.71775638194113576E+01, gnrm:  3.09E-02, D: -4.61E-03, 
  DIIS weights: [-1.27E-02,  1.01E+00, -1.44E-05], Orthogonalization Method:  0}
        -  { #------------------------------------------------------------------------- iter: 3
- GPU acceleration:  No, Rho Commun: RED_SCT, Total electronic charge:  7.999998834203, 
- Poisson Solver: {BC: Free, Box:  [  113,  111,  111 ], MPI tasks:  2}, 
+ GPU acceleration:  No, Total electronic charge:  7.999998834203, 
+ Poisson Solver: {BC: Free, Box:  [  113,  111,  111 ], MPI tasks:  1}, 
  Hamiltonian Applied:  Yes, Orthoconstraint:  Yes, Preconditioning:  Yes, 
  Energies: {Ekin:  1.37272453201E+01, Epot: -1.89325833065E+01, Enl:  1.15402673754E+00, 
               EH:  2.13616220771E+01,  EXC: -4.12080353321E+00, EvXC: -5.40193207662E+00}, 
- iter:  3, EKS: -1.71779546658858635E+01, gnrm:  1.14E-02, D: -3.91E-04, 
+ iter:  3, EKS: -1.71779546658856539E+01, gnrm:  1.14E-02, D: -3.91E-04, 
  DIIS weights: [-2.19E-02, -3.29E-01,  1.35E+00, -2.39E-06], Orthogonalization Method:  0}
        -  { #------------------------------------------------------------------------- iter: 4
- GPU acceleration:  No, Rho Commun: RED_SCT, Total electronic charge:  7.999998831919, 
- Poisson Solver: {BC: Free, Box:  [  113,  111,  111 ], MPI tasks:  2}, 
+ GPU acceleration:  No, Total electronic charge:  7.999998831919, 
+ Poisson Solver: {BC: Free, Box:  [  113,  111,  111 ], MPI tasks:  1}, 
  Hamiltonian Applied:  Yes, Orthoconstraint:  Yes, Preconditioning:  Yes, 
  Energies: {Ekin:  1.37286148015E+01, Epot: -1.89324830776E+01, Enl:  1.15379568141E+00, 
               EH:  2.13629960290E+01,  EXC: -4.12099423277E+00, EvXC: -5.40218340324E+00}, 
- iter:  4, EKS: -1.71780293363846432E+01, gnrm:  2.63E-03, D: -7.47E-05, 
+ iter:  4, EKS: -1.71780293363844656E+01, gnrm:  2.63E-03, D: -7.47E-05, 
  DIIS weights: [ 2.98E-02,  9.26E-02, -8.35E-01,  1.71E+00, -3.07E-07], 
  Orthogonalization Method:  0}
        -  { #------------------------------------------------------------------------- iter: 5
- GPU acceleration:  No, Rho Commun: RED_SCT, Total electronic charge:  7.999998831721, 
- Poisson Solver: {BC: Free, Box:  [  113,  111,  111 ], MPI tasks:  2}, 
+ GPU acceleration:  No, Total electronic charge:  7.999998831722, 
+ Poisson Solver: {BC: Free, Box:  [  113,  111,  111 ], MPI tasks:  1}, 
  Hamiltonian Applied:  Yes, Orthoconstraint:  Yes, Preconditioning:  Yes, 
  Energies: {Ekin:  1.37287121127E+01, Epot: -1.89322698634E+01, Enl:  1.15332434946E+00, 
               EH:  2.13628310945E+01,  EXC: -4.12094789605E+00, EvXC: -5.40212193854E+00}, 
- iter:  5, EKS: -1.71780403364858962E+01, gnrm:  1.08E-03, D: -1.10E-05, 
+ iter:  5, EKS: -1.71780403364856262E+01, gnrm:  1.08E-03, D: -1.10E-05, 
  DIIS weights: [-1.86E-03,  2.71E-02,  2.41E-02, -4.20E-01,  1.37E+00, -5.06E-08], 
  Orthogonalization Method:  0}
        -  { #------------------------------------------------------------------------- iter: 6
- GPU acceleration:  No, Rho Commun: RED_SCT, Total electronic charge:  7.999998831957, 
- Poisson Solver: {BC: Free, Box:  [  113,  111,  111 ], MPI tasks:  2}, 
+ GPU acceleration:  No, Total electronic charge:  7.999998831957, 
+ Poisson Solver: {BC: Free, Box:  [  113,  111,  111 ], MPI tasks:  1}, 
  Hamiltonian Applied:  Yes, Orthoconstraint:  Yes, Preconditioning:  Yes, 
  Energies: {Ekin:  1.37293034156E+01, Epot: -1.89324357814E+01, Enl:  1.15326461061E+00, 
               EH:  2.13632196000E+01,  EXC: -4.12101433774E+00, EvXC: -5.40220971227E+00}, 
- iter:  6, EKS: -1.71780418638730445E+01, gnrm:  3.70E-04, D: -1.53E-06, 
+ iter:  6, EKS: -1.71780418638730552E+01, gnrm:  3.70E-04, D: -1.53E-06, 
  DIIS weights: [-3.13E-03, -2.24E-02,  1.03E-01, -1.26E-01, -4.11E-01,  1.46E+00, -7.90E-09], 
  Orthogonalization Method:  0}
        -  { #------------------------------------------------------------------------- iter: 7
- GPU acceleration:  No, Rho Commun: RED_SCT, Total electronic charge:  7.999998832002, 
- Poisson Solver: {BC: Free, Box:  [  113,  111,  111 ], MPI tasks:  2}, 
+ GPU acceleration:  No, Total electronic charge:  7.999998832002, 
+ Poisson Solver: {BC: Free, Box:  [  113,  111,  111 ], MPI tasks:  1}, 
  Hamiltonian Applied:  Yes, Orthoconstraint:  Yes, Preconditioning:  Yes, 
  Energies: {Ekin:  1.37293593503E+01, Epot: -1.89324560303E+01, Enl:  1.15310746427E+00, 
               EH:  2.13630891667E+01,  EXC: -4.12098556664E+00, EvXC: -5.40217172969E+00}, 
- iter:  7, EKS: -1.71780421025874475E+01, gnrm:  1.08E-04, D: -2.39E-07, 
+ iter:  7, EKS: -1.71780421025874759E+01, gnrm:  1.08E-04, D: -2.39E-07, 
  DIIS weights: [ 5.63E-04, -2.43E-03, -1.39E-02,  6.35E-02, -9.88E-02, -2.44E-01,  1.29E+00, -1.27E-09], 
  Orthogonalization Method:  0}
        -  { #------------------------------------------------------------------------- iter: 8
- GPU acceleration:  No, Rho Commun: RED_SCT, Total electronic charge:  7.999998831946, 
- Poisson Solver: {BC: Free, Box:  [  113,  111,  111 ], MPI tasks:  2}, 
+ GPU acceleration:  No, Total electronic charge:  7.999998831946, 
+ Poisson Solver: {BC: Free, Box:  [  113,  111,  111 ], MPI tasks:  1}, 
  Hamiltonian Applied:  Yes, Orthoconstraint:  Yes, Preconditioning:  Yes, 
  Energies: {Ekin:  1.37295426225E+01, Epot: -1.89325220330E+01, Enl:  1.15310440146E+00, 
               EH:  2.13632094609E+01,  EXC: -4.12100441382E+00, EvXC: -5.40219664590E+00}, 
- iter:  8, EKS: -1.71780421210831591E+01, gnrm:  5.37E-05, D: -1.85E-08, 
+ iter:  8, EKS: -1.71780421210832301E+01, gnrm:  5.37E-05, D: -1.85E-08, 
  DIIS weights: [ 4.17E-04,  2.89E-03, -1.22E-02,  1.52E-02,  6.27E-02, -1.59E-01, -2.15E-01,  1.31E+00, -2.67E-10], 
  Orthogonalization Method:  0}
        -  { #------------------------------------------------------------------------- iter: 9
- GPU acceleration:  No, Rho Commun: RED_SCT, Total electronic charge:  7.999998831923, 
- Poisson Solver: {BC: Free, Box:  [  113,  111,  111 ], MPI tasks:  2}, 
+ GPU acceleration:  No, Total electronic charge:  7.999998831923, 
+ Poisson Solver: {BC: Free, Box:  [  113,  111,  111 ], MPI tasks:  1}, 
  Hamiltonian Applied:  Yes, Orthoconstraint:  Yes, Preconditioning:  Yes, 
  Energies: {Ekin:  1.37295326623E+01, Epot: -1.89325255487E+01, Enl:  1.15308362908E+00, 
               EH:  2.13631727493E+01,  EXC: -4.12099669205E+00, EvXC: -5.40218645669E+00}, 
- iter:  9, EKS: -1.71780421252518742E+01, gnrm:  2.58E-05, D: -4.17E-09, 
+ iter:  9, EKS: -1.71780421252516184E+01, gnrm:  2.58E-05, D: -4.17E-09, 
  DIIS weights: [-2.24E-04,  1.18E-03, -3.33E-03, -6.19E-03,  6.74E-02, -1.58E-01, -3.41E-01,  1.44E+00, -5.63E-11], 
  Orthogonalization Method:  0}
        -  { #------------------------------------------------------------------------ iter: 10
- GPU acceleration:  No, Rho Commun: RED_SCT, Total electronic charge:  7.999998831917, 
- Poisson Solver: {BC: Free, Box:  [  113,  111,  111 ], MPI tasks:  2}, 
+ GPU acceleration:  No, Total electronic charge:  7.999998831918, 
+ Poisson Solver: {BC: Free, Box:  [  113,  111,  111 ], MPI tasks:  1}, 
  Hamiltonian Applied:  Yes, Orthoconstraint:  Yes, Preconditioning:  Yes, 
  Energies: {Ekin:  1.37295544558E+01, Epot: -1.89325335000E+01, Enl:  1.15308466736E+00, 
               EH:  2.13631883978E+01,  EXC: -4.12099906976E+00, EvXC: -5.40218960108E+00}, 
- iter:  10, EKS: -1.71780421264345691E+01, gnrm:  1.07E-05, D: -1.18E-09, 
+ iter:  10, EKS: -1.71780421264341392E+01, gnrm:  1.07E-05, D: -1.18E-09, 
  DIIS weights: [ 8.71E-05, -3.92E-05, -2.25E-03, -1.58E-02,  1.00E-01, -3.27E-02, -6.95E-01,  1.65E+00, -9.11E-12], 
  Orthogonalization Method:  0}
        -  { #------------------------------------------------------------------------ iter: 11
- GPU acceleration:  No, Rho Commun: RED_SCT, Total electronic charge:  7.999998831920, 
- Poisson Solver: {BC: Free, Box:  [  113,  111,  111 ], MPI tasks:  2}, 
+ GPU acceleration:  No, Total electronic charge:  7.999998831920, 
+ Poisson Solver: {BC: Free, Box:  [  113,  111,  111 ], MPI tasks:  1}, 
  Hamiltonian Applied:  Yes, Orthoconstraint:  Yes, Preconditioning:  Yes, 
  Energies: {Ekin:  1.37295515511E+01, Epot: -1.89325314036E+01, Enl:  1.15308248193E+00, 
               EH:  2.13631851984E+01,  EXC: -4.12099843174E+00, EvXC: -5.40218875728E+00}, 
- iter:  11, EKS: -1.71780421266536436E+01, gnrm:  4.04E-06, D: -2.19E-10, 
+ iter:  11, EKS: -1.71780421266535903E+01, gnrm:  4.04E-06, D: -2.19E-10, 
  DIIS weights: [ 2.47E-04, -7.52E-04,  1.36E-04, -6.62E-03,  5.65E-02, -2.60E-02, -4.28E-01,  1.40E+00, -1.35E-12], 
  Orthogonalization Method:  0}
        -  &FINAL001  { #------------------------------------------------------------- iter: 12
- GPU acceleration:  No, Rho Commun: RED_SCT, Total electronic charge:  7.999998831920, 
- Poisson Solver: {BC: Free, Box:  [  113,  111,  111 ], MPI tasks:  2}, 
+ GPU acceleration:  No, Total electronic charge:  7.999998831921, 
+ Poisson Solver: {BC: Free, Box:  [  113,  111,  111 ], MPI tasks:  1}, 
  Hamiltonian Applied:  Yes, 
- iter:  12, EKS: -1.71780421266786938E+01, gnrm:  4.04E-06, D: -2.51E-11,  #FINAL
+ iter:  12, EKS: -1.71780421266785090E+01, gnrm:  4.04E-06, D: -2.49E-11,  #FINAL
  Energies: {Ekin:  1.37295521093E+01, Epot: -1.89325306522E+01, Enl:  1.15308228124E+00, 
-              EH:  2.13631863907E+01,  EXC: -4.12099869508E+00, EvXC: -5.40218910393E+00, 
+              EH:  2.13631863907E+01,  EXC: -4.12099869508E+00, EvXC: -5.40218910392E+00, 
             Eion:  6.95385011679E+00}, 
  SCF criterion:  0}
-       Non-Hermiticity of Hamiltonian in the Subspace:  6.48E-31
+       Non-Hermiticity of Hamiltonian in the Subspace:  6.06E-31
         #Eigenvalues and New Occupation Numbers
        Orbitals: [
  {e: -9.255881137054E-01, f:  2.0000},  # 00001
@@ -1080,46 +1040,41 @@
  Last Iteration                        : *FINAL001
   #------------------------------------------------------------------------- Forces Calculation
  GPU acceleration                      :  No
- Rho Commun                            : RED_SCT
- Total electronic charge               :  7.999998831920
+ Total electronic charge               :  7.999998831921
  Poisson Solver:
    BC                                  : Free
    Box                                 :  [  113,  111,  111 ]
-   MPI tasks                           :  2
+   MPI tasks                           :  1
  Electric Dipole Moment (AU):
    P vector                            :  [ -5.4638E-01,  3.3286E-01,  3.4042E-01 ]
    norm(P)                             :  7.247133E-01
  Electric Dipole Moment (Debye):
    P vector                            :  [ -1.3888E+00,  8.4604E-01,  8.6526E-01 ]
    norm(P)                             :  1.842037E+00
-<<<<<<< HEAD
  Calculate local forces: {Leaked force:  0.00000E+00}
- Non Local forces calculated           :  Yes
+ Calculate Non Local forces            :  Yes
  Average noise forces: {x:  2.63303390E-03, y:  9.30866617E-04, z:  2.13775372E-03, 
                     total:  3.51701167E-03}
- Clean forces norm (Ha/Bohr): {maxval:  2.184594050012E-02, fnrm2:  9.490310859253E-04}
- Raw forces norm (Ha/Bohr): {maxval:  2.369491077920E-02, fnrm2:  9.669176936478E-04}
+ Clean forces norm (Ha/Bohr): {maxval:  2.184594050013E-02, fnrm2:  9.490310859263E-04}
+ Raw forces norm (Ha/Bohr): {maxval:  2.369491077920E-02, fnrm2:  9.669176936488E-04}
   #------------------------------------------------------------------------------ Atomic Forces
  Atomic Forces (Ha/Bohr):
- -  {O:  [ -2.499181330704E-03, -1.560907819996E-02, -1.488353447537E-02 ]} # 0001
- -  {H:  [  5.824154377174E-04, -1.288989080700E-04, -1.460098089177E-04 ]} # 0002
- -  {H:  [  1.916765892987E-03,  1.573797710803E-02,  1.502954428428E-02 ]} # 0003
+ -  {O:  [ -2.499181330696E-03, -1.560907819997E-02, -1.488353447538E-02 ]} # 0001
+ -  {H:  [  5.824154377119E-04, -1.288989080681E-04, -1.460098089156E-04 ]} # 0002
+ -  {H:  [  1.916765892984E-03,  1.573797710804E-02,  1.502954428429E-02 ]} # 0003
   #-------------------------------------------------------------------- Timing for root process
-=======
- Calculate Non Local forces            :  Yes
->>>>>>> 5e7ae0c5
  Timings for root process:
-   CPU time (s)                        :  22.44
-   Elapsed time (s)                    :  14.52
+   CPU time (s)                        :  25.81
+   Elapsed time (s)                    :  9.39
  Wavefunction Optimization Finished, exit signal:  0
  Path iteration                        :  3
  -F.dr                                 :  4.42461E-04
  Path integral                         :  5.39557E-04
   #------------------------------------------------------------------------------ Atomic Forces
  Atomic Forces (Ha/Bohr):
- -  {O:  [ -2.499181330704E-03, -1.560907819996E-02, -1.488353447537E-02 ]} # 0001
- -  {H:  [  5.824154377174E-04, -1.288989080700E-04, -1.460098089177E-04 ]} # 0002
- -  {H:  [  1.916765892987E-03,  1.573797710803E-02,  1.502954428428E-02 ]} # 0003
+ -  {O:  [ -2.499181330696E-03, -1.560907819997E-02, -1.488353447538E-02 ]} # 0001
+ -  {H:  [  5.824154377119E-04, -1.288989080681E-04, -1.460098089156E-04 ]} # 0002
+ -  {H:  [  1.916765892984E-03,  1.573797710804E-02,  1.502954428429E-02 ]} # 0003
   #----------------------------------------------------- Input Atomic System (file: posinp.xyz)
  Atomic System Properties:
    Number of atomic types              :  2
@@ -1222,21 +1177,14 @@
  High Res. box is treated separately   :  Yes
   #---------------------------------------------------------------------- Kernel Initialization
  Poisson Kernel Initialization:
-   MPI tasks                           :  2
-   OpenMP threads per MPI task         :  2
+   MPI tasks                           :  1
+   OpenMP threads per MPI task         :  3
  Poisson Kernel Creation:
    Boundary Conditions                 : Free
    Memory Requirements per MPI task:
-     Density (MB)                      :  5.74
-     Kernel (MB)                       :  5.89
+     Density (MB)                      :  11.48
+     Kernel (MB)                       :  11.79
      Full Grid Arrays (MB)             :  10.62
-     Load Balancing of calculations:
-       Density:
-         MPI tasks 0- 1                : 100%
-       Kernel:
-         MPI tasks 0- 0                : 100%
-         MPI task 1                    :  98%
-       Complete LB per task            : 1/3 LB_density + 2/3 LB_kernel
  Wavefunctions Descriptors, full simulation domain:
    Coarse resolution grid:
      No. of segments                   :  1247
@@ -1247,13 +1195,11 @@
   #------------------------------------------------------------------------- Occupation Numbers
  Total Number of Electrons             :  8
  Spin treatment                        : Averaged
- Orbitals Repartition:
-   MPI tasks  0- 1                     :  2
  Total Number of Orbitals              :  4
  Occupation numbers coming from        : System properties
  Input Occupation Numbers:
  - Occupation Numbers: {Orbitals No. 1-4:  2.0000}
- Wavefunctions memory occupation for root MPI process:  0 MB 574 KB 448 B
+ Wavefunctions memory occupation for root MPI process:  1 MB 124 KB 896 B
  NonLocal PSP Projectors Descriptors:
    Creation strategy                   : On-the-fly
    Total number of projectors          :  1
@@ -1263,24 +1209,24 @@
  Memory requirements for principal quantities (MiB.KiB):
    Subspace Matrix                     : 0.1 #    (Number of Orbitals: 4)
    Single orbital                      : 0.288 #  (Number of Components: 36764)
-   All (distributed) orbitals          : 1.700 #  (Number of Orbitals per MPI task: 2)
-   Wavefunction storage size           : 10.675 # (DIIS/SD workspaces included)
+   All (distributed) orbitals          : 2.250 #  (Number of Orbitals per MPI task: 4)
+   Wavefunction storage size           : 20.200 # (DIIS/SD workspaces included)
    Nonlocal Pseudopotential Arrays     : 0.43
    Full Uncompressed (ISF) grid        : 10.638
    Workspaces storage size             : 0.855
  Memory requirements for principal code sections (MiB.KiB):
-   Kernel calculation                  : 112.999
-   Density Construction                : 61.144
-   Poisson Solver                      : 85.566
-   Hamiltonian application             : 61.809
- Estimated Memory Peak (MB)            :  112
+   Kernel calculation                  : 129.682
+   Density Construction                : 83.126
+   Poisson Solver                      : 123.922
+   Hamiltonian application             : 83.791
+ Estimated Memory Peak (MB)            :  129
  Ion-Ion interaction energy            :  6.98967122221567E+00
   #------------------------------------------------------------------- Ionic Potential Creation
  Total ionic charge                    : -8.000000004632
  Poisson Solver:
    BC                                  : Free
    Box                                 :  [  113,  111,  111 ]
-   MPI tasks                           :  2
+   MPI tasks                           :  1
   #---------------------------------------------------------------------- Wavefunctions Restart
  Input Hamiltonian:
    Reformating wavefunctions           :  Yes
@@ -1292,111 +1238,111 @@
    - Subspace Optimization: &itrep001-01
        Wavefunctions Iterations:
        -  { #------------------------------------------------------------------------- iter: 1
- GPU acceleration:  No, Rho Commun: RED_SCT, Total electronic charge:  7.999998832318, 
- Poisson Solver: {BC: Free, Box:  [  113,  111,  111 ], MPI tasks:  2}, 
+ GPU acceleration:  No, Total electronic charge:  7.999998832318, 
+ Poisson Solver: {BC: Free, Box:  [  113,  111,  111 ], MPI tasks:  1}, 
  Hamiltonian Applied:  Yes, Orthoconstraint:  Yes, Preconditioning:  Yes, 
  Energies: {Ekin:  1.37293273002E+01, Epot: -1.89609308080E+01, Enl:  1.15146747717E+00, 
               EH:  2.13631149822E+01,  EXC: -4.12099143506E+00, EvXC: -5.40217950905E+00}, 
- iter:  1, EKS: -1.71723917165847269E+01, gnrm:  9.54E-02, 
+ iter:  1, EKS: -1.71723917165844924E+01, gnrm:  9.54E-02, 
  DIIS weights: [ 1.00E+00,  1.00E+00], Orthogonalization Method:  0}
        -  { #------------------------------------------------------------------------- iter: 2
- GPU acceleration:  No, Rho Commun: RED_SCT, Total electronic charge:  7.999998828013, 
- Poisson Solver: {BC: Free, Box:  [  113,  111,  111 ], MPI tasks:  2}, 
+ GPU acceleration:  No, Total electronic charge:  7.999998828013, 
+ Poisson Solver: {BC: Free, Box:  [  113,  111,  111 ], MPI tasks:  1}, 
  Hamiltonian Applied:  Yes, Orthoconstraint:  Yes, Preconditioning:  Yes, 
  Energies: {Ekin:  1.37486547586E+01, Epot: -1.89645638201E+01, Enl:  1.15536449048E+00, 
               EH:  2.13887309638E+01,  EXC: -4.12537257198E+00, EvXC: -5.40796574237E+00}, 
- iter:  2, EKS: -1.71770111421911444E+01, gnrm:  3.08E-02, D: -4.62E-03, 
+ iter:  2, EKS: -1.71770111421910769E+01, gnrm:  3.08E-02, D: -4.62E-03, 
  DIIS weights: [-1.25E-02,  1.01E+00, -1.44E-05], Orthogonalization Method:  0}
        -  { #------------------------------------------------------------------------- iter: 3
- GPU acceleration:  No, Rho Commun: RED_SCT, Total electronic charge:  7.999998825406, 
- Poisson Solver: {BC: Free, Box:  [  113,  111,  111 ], MPI tasks:  2}, 
+ GPU acceleration:  No, Total electronic charge:  7.999998825406, 
+ Poisson Solver: {BC: Free, Box:  [  113,  111,  111 ], MPI tasks:  1}, 
  Hamiltonian Applied:  Yes, Orthoconstraint:  Yes, Preconditioning:  Yes, 
  Energies: {Ekin:  1.37488751814E+01, Epot: -1.89625203596E+01, Enl:  1.15319240561E+00, 
               EH:  2.13891960808E+01,  EXC: -4.12532033015E+00, EvXC: -5.40789576180E+00}, 
- iter:  3, EKS: -1.71774021995506310E+01, gnrm:  1.14E-02, D: -3.91E-04, 
+ iter:  3, EKS: -1.71774021995505137E+01, gnrm:  1.14E-02, D: -3.91E-04, 
  DIIS weights: [-2.24E-02, -3.27E-01,  1.35E+00, -2.38E-06], Orthogonalization Method:  0}
        -  { #------------------------------------------------------------------------- iter: 4
- GPU acceleration:  No, Rho Commun: RED_SCT, Total electronic charge:  7.999998823658, 
- Poisson Solver: {BC: Free, Box:  [  113,  111,  111 ], MPI tasks:  2}, 
+ GPU acceleration:  No, Total electronic charge:  7.999998823658, 
+ Poisson Solver: {BC: Free, Box:  [  113,  111,  111 ], MPI tasks:  1}, 
  Hamiltonian Applied:  Yes, Orthoconstraint:  Yes, Preconditioning:  Yes, 
  Energies: {Ekin:  1.37503011991E+01, Epot: -1.89624165573E+01, Enl:  1.15299078698E+00, 
               EH:  2.13906658483E+01,  EXC: -4.12553057473E+00, EvXC: -5.40817292704E+00}, 
- iter:  4, EKS: -1.71774768450095756E+01, gnrm:  2.63E-03, D: -7.46E-05, 
+ iter:  4, EKS: -1.71774768450092381E+01, gnrm:  2.63E-03, D: -7.46E-05, 
  DIIS weights: [ 2.98E-02,  9.15E-02, -8.30E-01,  1.71E+00, -3.03E-07], 
  Orthogonalization Method:  0}
        -  { #------------------------------------------------------------------------- iter: 5
- GPU acceleration:  No, Rho Commun: RED_SCT, Total electronic charge:  7.999998823569, 
- Poisson Solver: {BC: Free, Box:  [  113,  111,  111 ], MPI tasks:  2}, 
+ GPU acceleration:  No, Total electronic charge:  7.999998823569, 
+ Poisson Solver: {BC: Free, Box:  [  113,  111,  111 ], MPI tasks:  1}, 
  Hamiltonian Applied:  Yes, Orthoconstraint:  Yes, Preconditioning:  Yes, 
  Energies: {Ekin:  1.37502839006E+01, Epot: -1.89621552557E+01, Enl:  1.15250456227E+00, 
               EH:  2.13904146214E+01,  EXC: -4.12546929105E+00, EvXC: -5.40809172045E+00}, 
- iter:  5, EKS: -1.71774877625997320E+01, gnrm:  1.07E-03, D: -1.09E-05, 
+ iter:  5, EKS: -1.71774877625993163E+01, gnrm:  1.07E-03, D: -1.09E-05, 
  DIIS weights: [-1.58E-03,  2.77E-02,  1.45E-02, -3.99E-01,  1.36E+00, -5.03E-08], 
  Orthogonalization Method:  0}
        -  { #------------------------------------------------------------------------- iter: 6
- GPU acceleration:  No, Rho Commun: RED_SCT, Total electronic charge:  7.999998823745, 
- Poisson Solver: {BC: Free, Box:  [  113,  111,  111 ], MPI tasks:  2}, 
+ GPU acceleration:  No, Total electronic charge:  7.999998823745, 
+ Poisson Solver: {BC: Free, Box:  [  113,  111,  111 ], MPI tasks:  1}, 
  Hamiltonian Applied:  Yes, Orthoconstraint:  Yes, Preconditioning:  Yes, 
  Energies: {Ekin:  1.37509126534E+01, Epot: -1.89623320740E+01, Enl:  1.15246877047E+00, 
               EH:  2.13908567848E+01,  EXC: -4.12554565024E+00, EvXC: -5.40819259714E+00}, 
- iter:  6, EKS: -1.71774892659076137E+01, gnrm:  3.70E-04, D: -1.50E-06, 
+ iter:  6, EKS: -1.71774892659072691E+01, gnrm:  3.70E-04, D: -1.50E-06, 
  DIIS weights: [-3.24E-03, -2.19E-02,  1.06E-01, -1.42E-01, -3.76E-01,  1.44E+00, -7.94E-09], 
  Orthogonalization Method:  0}
        -  { #------------------------------------------------------------------------- iter: 7
- GPU acceleration:  No, Rho Commun: RED_SCT, Total electronic charge:  7.999998823767, 
- Poisson Solver: {BC: Free, Box:  [  113,  111,  111 ], MPI tasks:  2}, 
+ GPU acceleration:  No, Total electronic charge:  7.999998823768, 
+ Poisson Solver: {BC: Free, Box:  [  113,  111,  111 ], MPI tasks:  1}, 
  Hamiltonian Applied:  Yes, Orthoconstraint:  Yes, Preconditioning:  Yes, 
  Energies: {Ekin:  1.37509368743E+01, Epot: -1.89623462422E+01, Enl:  1.15230981645E+00, 
-              EH:  2.13906973713E+01,  EXC: -4.12551208631E+00, EvXC: -5.40814828484E+00}, 
- iter:  7, EKS: -1.71774895019741543E+01, gnrm:  1.10E-04, D: -2.36E-07, 
+              EH:  2.13906973713E+01,  EXC: -4.12551208631E+00, EvXC: -5.40814828483E+00}, 
+ iter:  7, EKS: -1.71774895019741898E+01, gnrm:  1.10E-04, D: -2.36E-07, 
  DIIS weights: [ 5.07E-04, -3.03E-03, -1.22E-02,  6.31E-02, -1.16E-01, -2.11E-01,  1.28E+00, -1.25E-09], 
  Orthogonalization Method:  0}
        -  { #------------------------------------------------------------------------- iter: 8
- GPU acceleration:  No, Rho Commun: RED_SCT, Total electronic charge:  7.999998823710, 
- Poisson Solver: {BC: Free, Box:  [  113,  111,  111 ], MPI tasks:  2}, 
+ GPU acceleration:  No, Total electronic charge:  7.999998823710, 
+ Poisson Solver: {BC: Free, Box:  [  113,  111,  111 ], MPI tasks:  1}, 
  Hamiltonian Applied:  Yes, Orthoconstraint:  Yes, Preconditioning:  Yes, 
  Energies: {Ekin:  1.37511239401E+01, Epot: -1.89624155637E+01, Enl:  1.15230889742E+00, 
-              EH:  2.13908205050E+01,  EXC: -4.12553161871E+00, EvXC: -5.40817410696E+00}, 
- iter:  8, EKS: -1.71774895207503775E+01, gnrm:  5.29E-05, D: -1.88E-08, 
+              EH:  2.13908205050E+01,  EXC: -4.12553161870E+00, EvXC: -5.40817410696E+00}, 
+ iter:  8, EKS: -1.71774895207501181E+01, gnrm:  5.29E-05, D: -1.88E-08, 
  DIIS weights: [ 4.22E-04,  2.90E-03, -1.24E-02,  1.55E-02,  6.37E-02, -1.61E-01, -2.18E-01,  1.31E+00, -2.49E-10], 
  Orthogonalization Method:  0}
        -  { #------------------------------------------------------------------------- iter: 9
- GPU acceleration:  No, Rho Commun: RED_SCT, Total electronic charge:  7.999998823688, 
- Poisson Solver: {BC: Free, Box:  [  113,  111,  111 ], MPI tasks:  2}, 
+ GPU acceleration:  No, Total electronic charge:  7.999998823688, 
+ Poisson Solver: {BC: Free, Box:  [  113,  111,  111 ], MPI tasks:  1}, 
  Hamiltonian Applied:  Yes, Orthoconstraint:  Yes, Preconditioning:  Yes, 
  Energies: {Ekin:  1.37511172157E+01, Epot: -1.89624212763E+01, Enl:  1.15228924919E+00, 
               EH:  2.13907861188E+01,  EXC: -4.12552440242E+00, EvXC: -5.40816458573E+00}, 
- iter:  9, EKS: -1.71774895247220734E+01, gnrm:  2.52E-05, D: -3.97E-09, 
+ iter:  9, EKS: -1.71774895247216257E+01, gnrm:  2.52E-05, D: -3.97E-09, 
  DIIS weights: [-2.27E-04,  1.13E-03, -3.07E-03, -6.08E-03,  6.40E-02, -1.36E-01, -3.78E-01,  1.46E+00, -5.14E-11], 
  Orthogonalization Method:  0}
        -  { #------------------------------------------------------------------------ iter: 10
- GPU acceleration:  No, Rho Commun: RED_SCT, Total electronic charge:  7.999998823684, 
- Poisson Solver: {BC: Free, Box:  [  113,  111,  111 ], MPI tasks:  2}, 
+ GPU acceleration:  No, Total electronic charge:  7.999998823684, 
+ Poisson Solver: {BC: Free, Box:  [  113,  111,  111 ], MPI tasks:  1}, 
  Hamiltonian Applied:  Yes, Orthoconstraint:  Yes, Preconditioning:  Yes, 
  Energies: {Ekin:  1.37511365918E+01, Epot: -1.89624289640E+01, Enl:  1.15228993352E+00, 
               EH:  2.13907991234E+01,  EXC: -4.12552635671E+00, EvXC: -5.40816717084E+00}, 
- iter:  10, EKS: -1.71774895258288218E+01, gnrm:  1.05E-05, D: -1.11E-09, 
+ iter:  10, EKS: -1.71774895258288254E+01, gnrm:  1.05E-05, D: -1.11E-09, 
  DIIS weights: [ 7.89E-05,  4.38E-06, -2.31E-03, -1.51E-02,  8.94E-02,  2.86E-03, -7.30E-01,  1.66E+00, -8.22E-12], 
  Orthogonalization Method:  0}
        -  { #------------------------------------------------------------------------ iter: 11
- GPU acceleration:  No, Rho Commun: RED_SCT, Total electronic charge:  7.999998823686, 
- Poisson Solver: {BC: Free, Box:  [  113,  111,  111 ], MPI tasks:  2}, 
+ GPU acceleration:  No, Total electronic charge:  7.999998823687, 
+ Poisson Solver: {BC: Free, Box:  [  113,  111,  111 ], MPI tasks:  1}, 
  Hamiltonian Applied:  Yes, Orthoconstraint:  Yes, Preconditioning:  Yes, 
  Energies: {Ekin:  1.37511340044E+01, Epot: -1.89624270748E+01, Enl:  1.15228819603E+00, 
               EH:  2.13907965236E+01,  EXC: -4.12552584726E+00, EvXC: -5.40816649689E+00}, 
- iter:  11, EKS: -1.71774895260291878E+01, gnrm:  3.87E-06, D: -2.00E-10, 
+ iter:  11, EKS: -1.71774895260287437E+01, gnrm:  3.87E-06, D: -2.00E-10, 
  DIIS weights: [ 2.15E-04, -6.52E-04,  4.09E-04, -7.29E-03,  4.94E-02, -4.55E-03, -4.58E-01,  1.42E+00, -1.19E-12], 
  Orthogonalization Method:  0}
        -  &FINAL001  { #------------------------------------------------------------- iter: 12
- GPU acceleration:  No, Rho Commun: RED_SCT, Total electronic charge:  7.999998823687, 
- Poisson Solver: {BC: Free, Box:  [  113,  111,  111 ], MPI tasks:  2}, 
+ GPU acceleration:  No, Total electronic charge:  7.999998823687, 
+ Poisson Solver: {BC: Free, Box:  [  113,  111,  111 ], MPI tasks:  1}, 
  Hamiltonian Applied:  Yes, 
- iter:  12, EKS: -1.71774895260518541E+01, gnrm:  3.87E-06, D: -2.27E-11,  #FINAL
+ iter:  12, EKS: -1.71774895260514597E+01, gnrm:  3.87E-06, D: -2.27E-11,  #FINAL
  Energies: {Ekin:  1.37511342267E+01, Epot: -1.89624262081E+01, Enl:  1.15228794997E+00, 
               EH:  2.13907974338E+01,  EXC: -4.12552606090E+00, EvXC: -5.40816677789E+00, 
             Eion:  6.98967122222E+00}, 
  SCF criterion:  0}
-       Non-Hermiticity of Hamiltonian in the Subspace:  1.84E-30
+       Non-Hermiticity of Hamiltonian in the Subspace:  1.11E-30
         #Eigenvalues and New Occupation Numbers
        Orbitals: [
  {e: -9.277613440609E-01, f:  2.0000},  # 00001
@@ -1406,46 +1352,41 @@
  Last Iteration                        : *FINAL001
   #------------------------------------------------------------------------- Forces Calculation
  GPU acceleration                      :  No
- Rho Commun                            : RED_SCT
  Total electronic charge               :  7.999998823687
  Poisson Solver:
    BC                                  : Free
    Box                                 :  [  113,  111,  111 ]
-   MPI tasks                           :  2
+   MPI tasks                           :  1
  Electric Dipole Moment (AU):
    P vector                            :  [ -5.5076E-01,  3.2999E-01,  3.3570E-01 ]
    norm(P)                             :  7.245137E-01
  Electric Dipole Moment (Debye):
    P vector                            :  [ -1.3999E+00,  8.3874E-01,  8.5327E-01 ]
    norm(P)                             :  1.841530E+00
-<<<<<<< HEAD
  Calculate local forces: {Leaked force:  0.00000E+00}
- Non Local forces calculated           :  Yes
+ Calculate Non Local forces            :  Yes
  Average noise forces: {x:  2.68908036E-03, y:  1.73089294E-04, z:  1.17407212E-03, 
                     total:  2.93931257E-03}
- Clean forces norm (Ha/Bohr): {maxval:  3.537623022742E-02, fnrm2:  2.487912025100E-03}
- Raw forces norm (Ha/Bohr): {maxval:  3.611910030131E-02, fnrm2:  2.499749392164E-03}
+ Clean forces norm (Ha/Bohr): {maxval:  3.537623022742E-02, fnrm2:  2.487912025099E-03}
+ Raw forces norm (Ha/Bohr): {maxval:  3.611910030131E-02, fnrm2:  2.499749392163E-03}
   #------------------------------------------------------------------------------ Atomic Forces
  Atomic Forces (Ha/Bohr):
- -  {O:  [ -4.795929520929E-03, -2.541441026252E-02, -2.413678678164E-02 ]} # 0001
- -  {H:  [  2.029412960305E-03,  7.612129489549E-05, -8.921891705991E-07 ]} # 0002
- -  {H:  [  2.766516560624E-03,  2.533828896763E-02,  2.413767897081E-02 ]} # 0003
+ -  {O:  [ -4.795929520920E-03, -2.541441026252E-02, -2.413678678163E-02 ]} # 0001
+ -  {H:  [  2.029412960298E-03,  7.612129489501E-05, -8.921891707750E-07 ]} # 0002
+ -  {H:  [  2.766516560622E-03,  2.533828896762E-02,  2.413767897080E-02 ]} # 0003
   #-------------------------------------------------------------------- Timing for root process
-=======
- Calculate Non Local forces            :  Yes
->>>>>>> 5e7ae0c5
  Timings for root process:
-   CPU time (s)                        :  21.82
-   Elapsed time (s)                    :  12.67
+   CPU time (s)                        :  25.90
+   Elapsed time (s)                    :  9.40
  Wavefunction Optimization Finished, exit signal:  0
  Path iteration                        :  4
  -F.dr                                 :  7.11839E-04
  Path integral                         :  1.48868E-03
   #------------------------------------------------------------------------------ Atomic Forces
  Atomic Forces (Ha/Bohr):
- -  {O:  [ -4.795929520929E-03, -2.541441026252E-02, -2.413678678164E-02 ]} # 0001
- -  {H:  [  2.029412960305E-03,  7.612129489549E-05, -8.921891705991E-07 ]} # 0002
- -  {H:  [  2.766516560624E-03,  2.533828896763E-02,  2.413767897081E-02 ]} # 0003
+ -  {O:  [ -4.795929520920E-03, -2.541441026252E-02, -2.413678678163E-02 ]} # 0001
+ -  {H:  [  2.029412960298E-03,  7.612129489501E-05, -8.921891707750E-07 ]} # 0002
+ -  {H:  [  2.766516560622E-03,  2.533828896762E-02,  2.413767897080E-02 ]} # 0003
   #----------------------------------------------------- Input Atomic System (file: posinp.xyz)
  Atomic System Properties:
    Number of atomic types              :  2
@@ -1548,21 +1489,14 @@
  High Res. box is treated separately   :  Yes
   #---------------------------------------------------------------------- Kernel Initialization
  Poisson Kernel Initialization:
-   MPI tasks                           :  2
-   OpenMP threads per MPI task         :  2
+   MPI tasks                           :  1
+   OpenMP threads per MPI task         :  3
  Poisson Kernel Creation:
    Boundary Conditions                 : Free
    Memory Requirements per MPI task:
-     Density (MB)                      :  5.74
-     Kernel (MB)                       :  5.89
+     Density (MB)                      :  11.48
+     Kernel (MB)                       :  11.79
      Full Grid Arrays (MB)             :  10.62
-     Load Balancing of calculations:
-       Density:
-         MPI tasks 0- 1                : 100%
-       Kernel:
-         MPI tasks 0- 0                : 100%
-         MPI task 1                    :  98%
-       Complete LB per task            : 1/3 LB_density + 2/3 LB_kernel
  Wavefunctions Descriptors, full simulation domain:
    Coarse resolution grid:
      No. of segments                   :  1245
@@ -1573,13 +1507,11 @@
   #------------------------------------------------------------------------- Occupation Numbers
  Total Number of Electrons             :  8
  Spin treatment                        : Averaged
- Orbitals Repartition:
-   MPI tasks  0- 1                     :  2
  Total Number of Orbitals              :  4
  Occupation numbers coming from        : System properties
  Input Occupation Numbers:
  - Occupation Numbers: {Orbitals No. 1-4:  2.0000}
- Wavefunctions memory occupation for root MPI process:  0 MB 573 KB 256 B
+ Wavefunctions memory occupation for root MPI process:  1 MB 122 KB 512 B
  NonLocal PSP Projectors Descriptors:
    Creation strategy                   : On-the-fly
    Total number of projectors          :  1
@@ -1589,24 +1521,24 @@
  Memory requirements for principal quantities (MiB.KiB):
    Subspace Matrix                     : 0.1 #    (Number of Orbitals: 4)
    Single orbital                      : 0.287 #  (Number of Components: 36688)
-   All (distributed) orbitals          : 1.696 #  (Number of Orbitals per MPI task: 2)
-   Wavefunction storage size           : 10.652 # (DIIS/SD workspaces included)
+   All (distributed) orbitals          : 2.245 #  (Number of Orbitals per MPI task: 4)
+   Wavefunction storage size           : 20.157 # (DIIS/SD workspaces included)
    Nonlocal Pseudopotential Arrays     : 0.43
    Full Uncompressed (ISF) grid        : 10.638
    Workspaces storage size             : 0.855
  Memory requirements for principal code sections (MiB.KiB):
-   Kernel calculation                  : 112.999
-   Density Construction                : 61.121
-   Poisson Solver                      : 85.544
-   Hamiltonian application             : 61.786
- Estimated Memory Peak (MB)            :  112
+   Kernel calculation                  : 129.682
+   Density Construction                : 83.83
+   Poisson Solver                      : 123.879
+   Hamiltonian application             : 83.748
+ Estimated Memory Peak (MB)            :  129
  Ion-Ion interaction energy            :  7.02627472026192E+00
   #------------------------------------------------------------------- Ionic Potential Creation
  Total ionic charge                    : -8.000000001833
  Poisson Solver:
    BC                                  : Free
    Box                                 :  [  113,  111,  111 ]
-   MPI tasks                           :  2
+   MPI tasks                           :  1
   #---------------------------------------------------------------------- Wavefunctions Restart
  Input Hamiltonian:
    Reformating wavefunctions           :  Yes
@@ -1618,151 +1550,146 @@
    - Subspace Optimization: &itrep001-01
        Wavefunctions Iterations:
        -  { #------------------------------------------------------------------------- iter: 1
- GPU acceleration:  No, Rho Commun: RED_SCT, Total electronic charge:  7.999998819531, 
- Poisson Solver: {BC: Free, Box:  [  113,  111,  111 ], MPI tasks:  2}, 
+ GPU acceleration:  No, Total electronic charge:  7.999998819532, 
+ Poisson Solver: {BC: Free, Box:  [  113,  111,  111 ], MPI tasks:  1}, 
  Hamiltonian Applied:  Yes, Orthoconstraint:  Yes, Preconditioning:  Yes, 
  Energies: {Ekin:  1.37509658795E+01, Epot: -1.89914924862E+01, Enl:  1.15086949369E+00, 
               EH:  2.13907192691E+01,  EXC: -4.12552009111E+00, EvXC: -5.40815888572E+00}, 
- iter:  1, EKS: -1.71714628671438234E+01, gnrm:  9.59E-02, 
+ iter:  1, EKS: -1.71714628671437843E+01, gnrm:  9.59E-02, 
  DIIS weights: [ 1.00E+00,  1.00E+00], Orthogonalization Method:  0}
        -  { #------------------------------------------------------------------------- iter: 2
- GPU acceleration:  No, Rho Commun: RED_SCT, Total electronic charge:  7.999998819504, 
- Poisson Solver: {BC: Free, Box:  [  113,  111,  111 ], MPI tasks:  2}, 
+ GPU acceleration:  No, Total electronic charge:  7.999998819504, 
+ Poisson Solver: {BC: Free, Box:  [  113,  111,  111 ], MPI tasks:  1}, 
  Hamiltonian Applied:  Yes, Orthoconstraint:  Yes, Preconditioning:  Yes, 
  Energies: {Ekin:  1.37708765179E+01, Epot: -1.89951803067E+01, Enl:  1.15465142700E+00, 
               EH:  2.14168073484E+01,  EXC: -4.13000695301E+00, EvXC: -5.41408506272E+00}, 
- iter:  2, EKS: -1.71761068802305168E+01, gnrm:  3.08E-02, D: -4.64E-03, 
+ iter:  2, EKS: -1.71761068802305132E+01, gnrm:  3.08E-02, D: -4.64E-03, 
  DIIS weights: [-1.23E-02,  1.01E+00, -1.45E-05], Orthogonalization Method:  0}
        -  { #------------------------------------------------------------------------- iter: 3
- GPU acceleration:  No, Rho Commun: RED_SCT, Total electronic charge:  7.999998818070, 
- Poisson Solver: {BC: Free, Box:  [  113,  111,  111 ], MPI tasks:  2}, 
+ GPU acceleration:  No, Total electronic charge:  7.999998818070, 
+ Poisson Solver: {BC: Free, Box:  [  113,  111,  111 ], MPI tasks:  1}, 
  Hamiltonian Applied:  Yes, Orthoconstraint:  Yes, Preconditioning:  Yes, 
  Energies: {Ekin:  1.37708172822E+01, Epot: -1.89930063133E+01, Enl:  1.15241290147E+00, 
               EH:  2.14170459638E+01,  EXC: -4.12991720974E+00, EvXC: -5.41396556354E+00}, 
- iter:  3, EKS: -1.71764990193776086E+01, gnrm:  1.14E-02, D: -3.92E-04, 
+ iter:  3, EKS: -1.71764990193774274E+01, gnrm:  1.14E-02, D: -3.92E-04, 
  DIIS weights: [-2.29E-02, -3.25E-01,  1.35E+00, -2.37E-06], Orthogonalization Method:  0}
        -  { #------------------------------------------------------------------------- iter: 4
- GPU acceleration:  No, Rho Commun: RED_SCT, Total electronic charge:  7.999998816945, 
- Poisson Solver: {BC: Free, Box:  [  113,  111,  111 ], MPI tasks:  2}, 
+ GPU acceleration:  No, Total electronic charge:  7.999998816945, 
+ Poisson Solver: {BC: Free, Box:  [  113,  111,  111 ], MPI tasks:  1}, 
  Hamiltonian Applied:  Yes, Orthoconstraint:  Yes, Preconditioning:  Yes, 
  Energies: {Ekin:  1.37722810044E+01, Epot: -1.89928796776E+01, Enl:  1.15224033472E+00, 
               EH:  2.14186116171E+01,  EXC: -4.13014667191E+00, EvXC: -5.41426813184E+00}, 
- iter:  4, EKS: -1.71765737754299721E+01, gnrm:  2.63E-03, D: -7.48E-05, 
+ iter:  4, EKS: -1.71765737754297838E+01, gnrm:  2.63E-03, D: -7.48E-05, 
  DIIS weights: [ 2.98E-02,  8.96E-02, -8.24E-01,  1.70E+00, -3.02E-07], 
  Orthogonalization Method:  0}
        -  { #------------------------------------------------------------------------- iter: 5
- GPU acceleration:  No, Rho Commun: RED_SCT, Total electronic charge:  7.999998816984, 
- Poisson Solver: {BC: Free, Box:  [  113,  111,  111 ], MPI tasks:  2}, 
+ GPU acceleration:  No, Total electronic charge:  7.999998816984, 
+ Poisson Solver: {BC: Free, Box:  [  113,  111,  111 ], MPI tasks:  1}, 
  Hamiltonian Applied:  Yes, Orthoconstraint:  Yes, Preconditioning:  Yes, 
  Energies: {Ekin:  1.37721471183E+01, Epot: -1.89925665320E+01, Enl:  1.15174136134E+00, 
               EH:  2.14182781835E+01,  EXC: -4.13007086044E+00, EvXC: -5.41416773792E+00}, 
- iter:  5, EKS: -1.71765846381871121E+01, gnrm:  1.07E-03, D: -1.09E-05, 
+ iter:  5, EKS: -1.71765846381871796E+01, gnrm:  1.07E-03, D: -1.09E-05, 
  DIIS weights: [-1.24E-03,  2.87E-02,  3.33E-03, -3.76E-01,  1.34E+00, -5.02E-08], 
  Orthogonalization Method:  0}
        -  { #------------------------------------------------------------------------- iter: 6
- GPU acceleration:  No, Rho Commun: RED_SCT, Total electronic charge:  7.999998817103, 
- Poisson Solver: {BC: Free, Box:  [  113,  111,  111 ], MPI tasks:  2}, 
+ GPU acceleration:  No, Total electronic charge:  7.999998817104, 
+ Poisson Solver: {BC: Free, Box:  [  113,  111,  111 ], MPI tasks:  1}, 
  Hamiltonian Applied:  Yes, Orthoconstraint:  Yes, Preconditioning:  Yes, 
  Energies: {Ekin:  1.37728086519E+01, Epot: -1.89927516562E+01, Enl:  1.15172716268E+00, 
               EH:  2.14187692662E+01,  EXC: -4.13015615107E+00, EvXC: -5.41428041530E+00}, 
- iter:  6, EKS: -1.71765861232723012E+01, gnrm:  3.72E-04, D: -1.49E-06, 
+ iter:  6, EKS: -1.71765861232721022E+01, gnrm:  3.72E-04, D: -1.49E-06, 
  DIIS weights: [-3.39E-03, -2.14E-02,  1.10E-01, -1.57E-01, -3.43E-01,  1.42E+00, -7.99E-09], 
  Orthogonalization Method:  0}
        -  { #------------------------------------------------------------------------- iter: 7
- GPU acceleration:  No, Rho Commun: RED_SCT, Total electronic charge:  7.999998817100, 
- Poisson Solver: {BC: Free, Box:  [  113,  111,  111 ], MPI tasks:  2}, 
+ GPU acceleration:  No, Total electronic charge:  7.999998817100, 
+ Poisson Solver: {BC: Free, Box:  [  113,  111,  111 ], MPI tasks:  1}, 
  Hamiltonian Applied:  Yes, Orthoconstraint:  Yes, Preconditioning:  Yes, 
  Energies: {Ekin:  1.37728081300E+01, Epot: -1.89927617280E+01, Enl:  1.15156778584E+00, 
               EH:  2.14185876063E+01,  EXC: -4.13011891689E+00, EvXC: -5.41423125664E+00}, 
- iter:  7, EKS: -1.71765863584489757E+01, gnrm:  1.12E-04, D: -2.35E-07, 
+ iter:  7, EKS: -1.71765863584488159E+01, gnrm:  1.12E-04, D: -2.35E-07, 
  DIIS weights: [ 4.81E-04, -3.39E-03, -1.13E-02,  6.34E-02, -1.27E-01, -1.96E-01,  1.27E+00, -1.21E-09], 
  Orthogonalization Method:  0}
        -  { #------------------------------------------------------------------------- iter: 8
- GPU acceleration:  No, Rho Commun: RED_SCT, Total electronic charge:  7.999998817041, 
- Poisson Solver: {BC: Free, Box:  [  113,  111,  111 ], MPI tasks:  2}, 
+ GPU acceleration:  No, Total electronic charge:  7.999998817041, 
+ Poisson Solver: {BC: Free, Box:  [  113,  111,  111 ], MPI tasks:  1}, 
  Hamiltonian Applied:  Yes, Orthoconstraint:  Yes, Preconditioning:  Yes, 
  Energies: {Ekin:  1.37729958391E+01, Epot: -1.89928336879E+01, Enl:  1.15156780191E+00, 
               EH:  2.14187096670E+01,  EXC: -4.13013840375E+00, EvXC: -5.41425701981E+00}, 
- iter:  8, EKS: -1.71765863775744911E+01, gnrm:  5.22E-05, D: -1.91E-08, 
+ iter:  8, EKS: -1.71765863775744982E+01, gnrm:  5.22E-05, D: -1.91E-08, 
  DIIS weights: [ 4.17E-04,  2.86E-03, -1.23E-02,  1.53E-02,  6.34E-02, -1.55E-01, -2.30E-01,  1.32E+00, -2.31E-10], 
  Orthogonalization Method:  0}
        -  { #------------------------------------------------------------------------- iter: 9
- GPU acceleration:  No, Rho Commun: RED_SCT, Total electronic charge:  7.999998817021, 
- Poisson Solver: {BC: Free, Box:  [  113,  111,  111 ], MPI tasks:  2}, 
+ GPU acceleration:  No, Total electronic charge:  7.999998817021, 
+ Poisson Solver: {BC: Free, Box:  [  113,  111,  111 ], MPI tasks:  1}, 
  Hamiltonian Applied:  Yes, Orthoconstraint:  Yes, Preconditioning:  Yes, 
  Energies: {Ekin:  1.37729925894E+01, Epot: -1.89928418148E+01, Enl:  1.15154953048E+00, 
-              EH:  2.14186779020E+01,  EXC: -4.13013176021E+00, EvXC: -5.41424825548E+00}, 
- iter:  9, EKS: -1.71765863813442081E+01, gnrm:  2.46E-05, D: -3.77E-09, 
+              EH:  2.14186779020E+01,  EXC: -4.13013176020E+00, EvXC: -5.41424825547E+00}, 
+ iter:  9, EKS: -1.71765863813440447E+01, gnrm:  2.46E-05, D: -3.77E-09, 
  DIIS weights: [-2.29E-04,  1.08E-03, -2.83E-03, -5.87E-03,  5.98E-02, -1.16E-01, -4.03E-01,  1.47E+00, -4.67E-11], 
  Orthogonalization Method:  0}
        -  { #------------------------------------------------------------------------ iter: 10
- GPU acceleration:  No, Rho Commun: RED_SCT, Total electronic charge:  7.999998817018, 
- Poisson Solver: {BC: Free, Box:  [  113,  111,  111 ], MPI tasks:  2}, 
+ GPU acceleration:  No, Total electronic charge:  7.999998817018, 
+ Poisson Solver: {BC: Free, Box:  [  113,  111,  111 ], MPI tasks:  1}, 
  Hamiltonian Applied:  Yes, Orthoconstraint:  Yes, Preconditioning:  Yes, 
  Energies: {Ekin:  1.37730100443E+01, Epot: -1.89928493567E+01, Enl:  1.15155004505E+00, 
               EH:  2.14186888618E+01,  EXC: -4.13013340443E+00, EvXC: -5.41425043091E+00}, 
- iter:  10, EKS: -1.71765863823700862E+01, gnrm:  1.02E-05, D: -1.03E-09, 
+ iter:  10, EKS: -1.71765863823699512E+01, gnrm:  1.02E-05, D: -1.03E-09, 
  DIIS weights: [ 6.46E-05,  5.08E-05, -2.46E-03, -1.39E-02,  7.97E-02,  2.29E-02, -7.42E-01,  1.66E+00, -7.51E-12], 
  Orthogonalization Method:  0}
        -  { #------------------------------------------------------------------------ iter: 11
- GPU acceleration:  No, Rho Commun: RED_SCT, Total electronic charge:  7.999998817020, 
- Poisson Solver: {BC: Free, Box:  [  113,  111,  111 ], MPI tasks:  2}, 
+ GPU acceleration:  No, Total electronic charge:  7.999998817020, 
+ Poisson Solver: {BC: Free, Box:  [  113,  111,  111 ], MPI tasks:  1}, 
  Hamiltonian Applied:  Yes, Orthoconstraint:  Yes, Preconditioning:  Yes, 
  Energies: {Ekin:  1.37730075643E+01, Epot: -1.89928475867E+01, Enl:  1.15154863839E+00, 
-              EH:  2.14186866072E+01,  EXC: -4.13013297718E+00, EvXC: -5.41424986554E+00}, 
- iter:  11, EKS: -1.71765863825531682E+01, gnrm:  3.70E-06, D: -1.83E-10, 
+              EH:  2.14186866072E+01,  EXC: -4.13013297717E+00, EvXC: -5.41424986554E+00}, 
+ iter:  11, EKS: -1.71765863825531255E+01, gnrm:  3.70E-06, D: -1.83E-10, 
  DIIS weights: [ 1.86E-04, -5.20E-04,  3.84E-04, -7.08E-03,  4.54E-02,  4.80E-03, -4.74E-01,  1.43E+00, -1.06E-12], 
  Orthogonalization Method:  0}
        -  &FINAL001  { #------------------------------------------------------------- iter: 12
- GPU acceleration:  No, Rho Commun: RED_SCT, Total electronic charge:  7.999998817021, 
- Poisson Solver: {BC: Free, Box:  [  113,  111,  111 ], MPI tasks:  2}, 
+ GPU acceleration:  No, Total electronic charge:  7.999998817021, 
+ Poisson Solver: {BC: Free, Box:  [  113,  111,  111 ], MPI tasks:  1}, 
  Hamiltonian Applied:  Yes, 
- iter:  12, EKS: -1.71765863825738911E+01, gnrm:  3.70E-06, D: -2.07E-11,  #FINAL
+ iter:  12, EKS: -1.71765863825740333E+01, gnrm:  3.70E-06, D: -2.09E-11,  #FINAL
  Energies: {Ekin:  1.37730075002E+01, Epot: -1.89928466174E+01, Enl:  1.15154838866E+00, 
               EH:  2.14186873193E+01,  EXC: -4.13013315734E+00, EvXC: -5.41425010233E+00, 
             Eion:  7.02627472026E+00}, 
  SCF criterion:  0}
-       Non-Hermiticity of Hamiltonian in the Subspace:  1.40E-31
+       Non-Hermiticity of Hamiltonian in the Subspace:  6.63E-31
         #Eigenvalues and New Occupation Numbers
        Orbitals: [
- {e: -9.300244639806E-01, f:  2.0000},  # 00001
+ {e: -9.300244639805E-01, f:  2.0000},  # 00001
  {e: -4.889863610056E-01, f:  2.0000},  # 00002
  {e: -3.433566394335E-01, f:  2.0000},  # 00003
  {e: -2.717778998359E-01, f:  2.0000}] # 00004
  Last Iteration                        : *FINAL001
   #------------------------------------------------------------------------- Forces Calculation
  GPU acceleration                      :  No
- Rho Commun                            : RED_SCT
  Total electronic charge               :  7.999998817021
  Poisson Solver:
    BC                                  : Free
    Box                                 :  [  113,  111,  111 ]
-   MPI tasks                           :  2
+   MPI tasks                           :  1
  Electric Dipole Moment (AU):
    P vector                            :  [ -5.5520E-01,  3.2710E-01,  3.3096E-01 ]
    norm(P)                             :  7.244190E-01
  Electric Dipole Moment (Debye):
    P vector                            :  [ -1.4112E+00,  8.3141E-01,  8.4122E-01 ]
    norm(P)                             :  1.841289E+00
-<<<<<<< HEAD
  Calculate local forces: {Leaked force:  0.00000E+00}
- Non Local forces calculated           :  Yes
- Average noise forces: {x:  2.75935411E-03, y: -3.63710578E-04, z:  3.22712260E-04, 
+ Calculate Non Local forces            :  Yes
+ Average noise forces: {x:  2.75935411E-03, y: -3.63710578E-04, z:  3.22712259E-04, 
                     total:  2.80186790E-03}
  Clean forces norm (Ha/Bohr): {maxval:  4.968121395194E-02, fnrm2:  4.889940006263E-03}
- Raw forces norm (Ha/Bohr): {maxval:  4.943143958265E-02, fnrm2:  4.899316932489E-03}
+ Raw forces norm (Ha/Bohr): {maxval:  4.943143958264E-02, fnrm2:  4.899316932488E-03}
   #------------------------------------------------------------------------------ Atomic Forces
  Atomic Forces (Ha/Bohr):
  -  {O:  [ -7.051043669992E-03, -3.571291056190E-02, -3.380967054113E-02 ]} # 0001
- -  {H:  [  3.433263131709E-03,  2.188671410575E-04,  9.086158000159E-05 ]} # 0002
- -  {H:  [  3.617780538284E-03,  3.549404342084E-02,  3.371880896113E-02 ]} # 0003
+ -  {H:  [  3.433263131713E-03,  2.188671410616E-04,  9.086158000529E-05 ]} # 0002
+ -  {H:  [  3.617780538279E-03,  3.549404342084E-02,  3.371880896113E-02 ]} # 0003
   #-------------------------------------------------------------------- Timing for root process
-=======
- Calculate Non Local forces            :  Yes
->>>>>>> 5e7ae0c5
  Timings for root process:
-   CPU time (s)                        :  22.34
-   Elapsed time (s)                    :  12.47
+   CPU time (s)                        :  26.01
+   Elapsed time (s)                    :  9.41
  Wavefunction Optimization Finished, exit signal:  0
  Path iteration                        :  5
  -F.dr                                 :  9.94774E-04
@@ -1770,13 +1697,13 @@
   #------------------------------------------------------------------------------ Atomic Forces
  Atomic Forces (Ha/Bohr):
  -  {O:  [ -7.051043669992E-03, -3.571291056190E-02, -3.380967054113E-02 ]} # 0001
- -  {H:  [  3.433263131709E-03,  2.188671410575E-04,  9.086158000159E-05 ]} # 0002
- -  {H:  [  3.617780538284E-03,  3.549404342084E-02,  3.371880896113E-02 ]} # 0003
+ -  {H:  [  3.433263131713E-03,  2.188671410616E-04,  9.086158000529E-05 ]} # 0002
+ -  {H:  [  3.617780538279E-03,  3.549404342084E-02,  3.371880896113E-02 ]} # 0003
  Memory Consumption Report:
-   Tot. No. of Allocations  : 9104
-   Tot. No. of Deallocations: 9104
+   Tot. No. of Allocations  : 12936
+   Tot. No. of Deallocations: 12936
    Remaining Memory (B)     : 0
    Memory occupation: 
-      Peak Value (MB): 86
-      for the array: zmpi1
+      Peak Value (MB): 122
+      for the array: cosinarr
       in the routine: G_Poisson_Solver