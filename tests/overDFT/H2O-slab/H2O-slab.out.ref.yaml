--- conflicted
+++ resolved
@@ -25,14 +25,14 @@
              g     i        B     B
             g               B    B
        ggggg       i         BBBB
-
+ 
  Reference Paper                       : The Journal of Chemical Physics 129, 014109 (2008)
  Version Number                        : 1.7-dev.22
- Timestamp of this run                 : 2012-12-27 23:59:47.886
- Root process Hostname                 : athelas
- Number of MPI tasks                   :  2
+ Timestamp of this run                 : 2013-01-12 18:31:59.058
+ Root process Hostname                 : localhost
+ Number of MPI tasks                   :  1
  OpenMP parallelization                :  Yes
- Maximal OpenMP threads per MPI task   :  2
+ Maximal OpenMP threads per MPI task   :  3
  #... (file:input.perf)..................................................Performance Options
  #|debug F                      Debug option                                                 
  #|fftcache 8192                Cache size for the FFT                                       
@@ -195,7 +195,7 @@
  - O: {AU:  [  2.8346,  6.0016,  2.8346 ], GU:  [  9.0000,  17.148,  9.0000 ]} # 0001
  - H: {AU:  [  1.3767,  7.1750,  2.8346 ], GU:  [  4.3710,  20.500,  9.0000 ]} # 0002
  - H: {AU:  [  4.2925,  7.1750,  2.8346 ], GU:  [  13.629,  20.500,  9.0000 ]} # 0003
- Rigid Shift Applied (AU)              :  [ -0.0000,  6.0016, -0.0000 ]
+ Rigid Shift Applied (AU)              :  [  0.0000,  6.0016,  0.0000 ]
   #------------------------------------------------------------------------- Grid properties
  Box Grid spacings                     :  [  0.3150,  0.3500,  0.3150 ]
  Sizes of the simulation domain:
@@ -208,21 +208,14 @@
  High Res. box is treated separately   :  No
   #------------------------------------------------------------------- Kernel Initialization
  Poisson Kernel Initialization:
-   MPI tasks                           :  2
-   OpenMP threads per MPI task         :  2
+   MPI tasks                           :  1
+   OpenMP threads per MPI task         :  3
  Poisson Kernel Creation:
    Boundary Conditions                 : Surface
    Memory Requirements per MPI task:
-     Density (MB)                      :  0.59
-     Kernel (MB)                       :  0.16
+     Density (MB)                      :  1.19
+     Kernel (MB)                       :  0.33
      Full Grid Arrays (MB)             :  1.12
-     Load Balancing of calculations:
-       Density:
-         MPI tasks 0- 1                : 100%
-       Kernel:
-         MPI tasks 0- 0                : 100%
-         MPI task 1                    :  98%
-       Complete LB per task            : 1/3 LB_density + 2/3 LB_kernel
  Wavefunctions Descriptors, full simulation domain:
    Coarse resolution grid:
      No. of segments                   :  757
@@ -233,14 +226,12 @@
   #---------------------------------------------------------------------- Occupation Numbers
  Total Number of Electrons             :  8
  Spin treatment                        : Averaged
- Orbitals Repartition:
-   MPI tasks  0- 1                     :  2
  Total Number of Orbitals              :  4
  Occupation numbers coming from        : System properties
  Input Occupation Numbers:
     #Kpt #0001  BZ coord. =  [  0.000000,  0.000000,  0.000000 ]
  - Occupation Numbers: {Orbitals No. 1-4:  2.0000}
- Wavefunctions memory occupation for root MPI process:  0 MB 346 KB 384 B
+ Wavefunctions memory occupation for root MPI process:  0 MB 692 KB 736 B
  NonLocal PSP Projectors Descriptors:
    Creation strategy                   : On-the-fly
    Total number of projectors          :  1
@@ -250,57 +241,54 @@
  Memory requirements for principal quantities (MiB.KiB):
    Subspace Matrix                     : 0.1 #    (Number of Orbitals: 4)
    Single orbital                      : 0.174 #  (Number of Components: 22167)
-   All (distributed) orbitals          : 1.16 #   (Number of Orbitals per MPI task: 2)
-   Wavefunction storage size           : 5.76 #   (DIIS/SD workspaces included)
+   All (distributed) orbitals          : 1.362 #  (Number of Orbitals per MPI task: 4)
+   Wavefunction storage size           : 9.483 #  (DIIS/SD workspaces included)
    Nonlocal Pseudopotential Arrays     : 0.64
    Full Uncompressed (ISF) grid        : 1.121
    Workspaces storage size             : 0.287
  Memory requirements for principal code sections (MiB.KiB):
-   Kernel calculation                  : 3.197
-   Density Construction                : 10.447
-   Poisson Solver                      : 12.434
-   Hamiltonian application             : 11.567
- Estimated Memory Peak (MB)            :  12
+   Kernel calculation                  : 3.682
+   Density Construction                : 15.677
+   Poisson Solver                      : 19.367
+   Hamiltonian application             : 16.797
+ Estimated Memory Peak (MB)            :  19
  Poisson Solver:
    BC                                  : Surface
    Box                                 :  [  36,  113,  36 ]
-   MPI tasks                           :  2
+   MPI tasks                           :  1
  Ion-Ion interaction energy            : -1.52158930417117E+01
   #---------------------------------------------------------------- Ionic Potential Creation
  Total ionic charge                    : -8.000000000025
  Poisson Solver:
    BC                                  : Surface
    Box                                 :  [  36,  113,  36 ]
-   MPI tasks                           :  2
+   MPI tasks                           :  1
   #----------------------------------- Wavefunctions from PSP Atomic Orbitals initialization
  Input Hamiltonian:
    Total No. of Atomic Input Orbitals  :  6
-   Inputguess Orbitals Repartition:
-     MPI tasks  0- 1                   :  3
    Atomic Input Orbital Generation:
    -  {Atom Type: O, Electronic configuration: {s: [ 2.00], p: [ 4/3,  4/3,  4/3]}}
    -  {Atom Type: H, Electronic configuration: {s: [ 1.00]}}
    Wavelet conversion succeeded        :  Yes
    Deviation from normalization        :  7.24E-02
    GPU acceleration                    :  No
-   Rho Commun                          : ALLRED
-   Total electronic charge             :  7.999999846464
+   Total electronic charge             :  7.999999846463
    Poisson Solver:
      BC                                : Surface
      Box                               :  [  36,  113,  36 ]
-     MPI tasks                         :  2
+     MPI tasks                         :  1
    Energies: {Ekin:  1.40574781381E+01, Epot: -1.91477074428E+01, Enl:  1.35574477316E+00, 
-                EH: -8.78746297606E-01,  EXC: -4.25483384257E+00, EvXC: -5.51665482482E+00}
-   EKS                                 : -1.68098102934358415E+01
+                EH: -8.78746297608E-01,  EXC: -4.25483384257E+00, EvXC: -5.51665482482E+00}
+   EKS                                 : -1.68098102934360476E+01
    Input Guess Overlap Matrices: {Calculated:  Yes, Diagonalized:  Yes}
     #Eigenvalues and New Occupation Numbers
    Orbitals: [
- {e: -9.417133116748E-01, f:  2.0000},  # 00001
- {e: -4.176592151179E-01, f:  2.0000},  # 00002
- {e: -4.014570402489E-01, f:  2.0000},  # 00003
- {e: -2.922065420057E-01, f:  2.0000},  # 00004
- {e:  2.753345489625E-01, f:  0.0000},  # 00005
- {e:  5.037742430715E-01, f:  0.0000}] # 00006
+ {e: -9.417133116751E-01, f:  2.0000},  # 00001
+ {e: -4.176592151182E-01, f:  2.0000},  # 00002
+ {e: -4.014570402491E-01, f:  2.0000},  # 00003
+ {e: -2.922065420060E-01, f:  2.0000},  # 00004
+ {e:  2.753345489629E-01, f:  0.0000},  # 00005
+ {e:  5.037742430714E-01, f:  0.0000}] # 00006
    IG wavefunctions defined            :  Yes
   #------------------------------------------------------------------- Self-Consistent Cycle
  Ground State Optimization:
@@ -308,155 +296,149 @@
    - Subspace Optimization: &itrep001-01
        Wavefunctions Iterations:
        -  { #---------------------------------------------------------------------- iter: 1
- GPU acceleration:  No, Rho Commun: ALLRED, Total electronic charge:  7.999999830391, 
- Poisson Solver: {BC: Surface, Box:  [  36,  113,  36 ], MPI tasks:  2}, 
+ GPU acceleration:  No, Total electronic charge:  7.999999830391, 
+ Poisson Solver: {BC: Surface, Box:  [  36,  113,  36 ], MPI tasks:  1}, 
  Hamiltonian Applied:  Yes, Orthoconstraint:  Yes, Preconditioning:  Yes, 
  Energies: {Ekin:  1.53542366936E+01, Epot: -1.88148284612E+01, Enl:  1.19971510345E+00, 
-              EH:  7.43717970200E-01,  EXC: -4.48147722298E+00, EvXC: -5.81615824253E+00}, 
- iter:  1, EKS: -1.68858066565614493E+01, gnrm:  2.90E-01, D: -7.60E-02, 
+              EH:  7.43717970198E-01,  EXC: -4.48147722298E+00, EvXC: -5.81615824252E+00}, 
+ iter:  1, EKS: -1.68858066565616767E+01, gnrm:  2.90E-01, D: -7.60E-02, 
  DIIS weights: [ 1.00E+00,  1.00E+00], Orthogonalization Method:  0}
        -  { #---------------------------------------------------------------------- iter: 2
- GPU acceleration:  No, Rho Commun: ALLRED, Total electronic charge:  7.999999874596, 
- Poisson Solver: {BC: Surface, Box:  [  36,  113,  36 ], MPI tasks:  2}, 
+ GPU acceleration:  No, Total electronic charge:  7.999999874596, 
+ Poisson Solver: {BC: Surface, Box:  [  36,  113,  36 ], MPI tasks:  1}, 
  Hamiltonian Applied:  Yes, Orthoconstraint:  Yes, Preconditioning:  Yes, 
  Energies: {Ekin:  1.30983577062E+01, Epot: -1.90128786248E+01, Enl:  9.64628796695E-01, 
               EH: -1.88940549979E+00,  EXC: -4.06553987376E+00, EvXC: -5.27364535403E+00}, 
- iter:  2, EKS: -1.70682741836030338E+01, gnrm:  1.50E-01, D: -1.82E-01, 
+ iter:  2, EKS: -1.70682741836032470E+01, gnrm:  1.50E-01, D: -1.82E-01, 
  DIIS weights: [ 3.89E-01,  6.11E-01, -6.20E-03], Orthogonalization Method:  0}
        -  { #---------------------------------------------------------------------- iter: 3
- GPU acceleration:  No, Rho Commun: ALLRED, Total electronic charge:  7.999999867829, 
- Poisson Solver: {BC: Surface, Box:  [  36,  113,  36 ], MPI tasks:  2}, 
+ GPU acceleration:  No, Total electronic charge:  7.999999867829, 
+ Poisson Solver: {BC: Surface, Box:  [  36,  113,  36 ], MPI tasks:  1}, 
  Hamiltonian Applied:  Yes, Orthoconstraint:  Yes, Preconditioning:  Yes, 
  Energies: {Ekin:  1.40568736605E+01, Epot: -1.89551677469E+01, Enl:  1.11510100229E+00, 
-              EH: -6.11927992090E-01,  EXC: -4.27177905610E+00, EvXC: -5.54114667256E+00}, 
- iter:  3, EKS: -1.71177905172848455E+01, gnrm:  5.70E-02, D: -4.95E-02, 
+              EH: -6.11927992089E-01,  EXC: -4.27177905610E+00, EvXC: -5.54114667256E+00}, 
+ iter:  3, EKS: -1.71177905172849627E+01, gnrm:  5.70E-02, D: -4.95E-02, 
  DIIS weights: [ 3.55E-02,  2.22E-01,  7.42E-01, -1.62E-03], Orthogonalization Method:  0}
        -  { #---------------------------------------------------------------------- iter: 4
- GPU acceleration:  No, Rho Commun: ALLRED, Total electronic charge:  7.999999870528, 
- Poisson Solver: {BC: Surface, Box:  [  36,  113,  36 ], MPI tasks:  2}, 
+ GPU acceleration:  No, Total electronic charge:  7.999999870528, 
+ Poisson Solver: {BC: Surface, Box:  [  36,  113,  36 ], MPI tasks:  1}, 
  Hamiltonian Applied:  Yes, Orthoconstraint:  Yes, Preconditioning:  Yes, 
  Energies: {Ekin:  1.40020631799E+01, Epot: -1.90335417809E+01, Enl:  1.12631554595E+00, 
               EH: -7.31965081708E-01,  EXC: -4.26185871487E+00, EvXC: -5.52762773185E+00}, 
- iter:  4, EKS: -1.71233219980806162E+01, gnrm:  2.88E-02, D: -5.53E-03, 
+ iter:  4, EKS: -1.71233219980807263E+01, gnrm:  2.88E-02, D: -5.53E-03, 
  DIIS weights: [-1.32E-02,  2.85E-02, -1.42E-01,  1.13E+00, -1.68E-04], 
  Orthogonalization Method:  0}
        -  { #---------------------------------------------------------------------- iter: 5
- GPU acceleration:  No, Rho Commun: ALLRED, Total electronic charge:  7.999999872527, 
- Poisson Solver: {BC: Surface, Box:  [  36,  113,  36 ], MPI tasks:  2}, 
+ GPU acceleration:  No, Total electronic charge:  7.999999872527, 
+ Poisson Solver: {BC: Surface, Box:  [  36,  113,  36 ], MPI tasks:  1}, 
  Hamiltonian Applied:  Yes, Orthoconstraint:  Yes, Preconditioning:  Yes, 
  Energies: {Ekin:  1.39327558262E+01, Epot: -1.90518903647E+01, Enl:  1.12377839147E+00, 
               EH: -8.24693712953E-01,  EXC: -4.25012220027E+00, EvXC: -5.51197744324E+00}, 
- iter:  5, EKS: -1.71247002327785083E+01, gnrm:  1.23E-02, D: -1.38E-03, 
+ iter:  5, EKS: -1.71247002327784124E+01, gnrm:  1.23E-02, D: -1.38E-03, 
  DIIS weights: [-8.46E-03, -1.79E-02, -1.33E-01,  3.05E-01,  8.55E-01, -4.31E-05], 
  Orthogonalization Method:  0}
        -  { #---------------------------------------------------------------------- iter: 6
- GPU acceleration:  No, Rho Commun: ALLRED, Total electronic charge:  7.999999873174, 
- Poisson Solver: {BC: Surface, Box:  [  36,  113,  36 ], MPI tasks:  2}, 
+ GPU acceleration:  No, Total electronic charge:  7.999999873174, 
+ Poisson Solver: {BC: Surface, Box:  [  36,  113,  36 ], MPI tasks:  1}, 
  Hamiltonian Applied:  Yes, Orthoconstraint:  Yes, Preconditioning:  Yes, 
  Energies: {Ekin:  1.39270582430E+01, Epot: -1.90541700009E+01, Enl:  1.12881784010E+00, 
               EH: -8.27196246906E-01,  EXC: -4.25102752096E+00, EvXC: -5.51301621657E+00}, 
- iter:  6, EKS: -1.71250020170330863E+01, gnrm:  7.13E-03, D: -3.02E-04, 
+ iter:  6, EKS: -1.71250020170331574E+01, gnrm:  7.13E-03, D: -3.02E-04, 
  DIIS weights: [-4.41E-04, -1.02E-02,  9.76E-02, -2.95E-01, -3.24E-01,  1.53E+00, -1.36E-05], 
  Orthogonalization Method:  0}
        -  { #---------------------------------------------------------------------- iter: 7
- GPU acceleration:  No, Rho Commun: ALLRED, Total electronic charge:  7.999999873798, 
- Poisson Solver: {BC: Surface, Box:  [  36,  113,  36 ], MPI tasks:  2}, 
+ GPU acceleration:  No, Total electronic charge:  7.999999873798, 
+ Poisson Solver: {BC: Surface, Box:  [  36,  113,  36 ], MPI tasks:  1}, 
  Hamiltonian Applied:  Yes, Orthoconstraint:  Yes, Preconditioning:  Yes, 
  Energies: {Ekin:  1.39198988379E+01, Epot: -1.90475550404E+01, Enl:  1.13430533774E+00, 
               EH: -8.21785723610E-01,  EXC: -4.25237929232E+00, EvXC: -5.51467186096E+00}, 
- iter:  7, EKS: -1.71251656142294024E+01, gnrm:  3.40E-03, D: -1.64E-04, 
+ iter:  7, EKS: -1.71251656142295943E+01, gnrm:  3.40E-03, D: -1.64E-04, 
  DIIS weights: [ 3.52E-03,  1.80E-02, -4.38E-02, -2.98E-01,  2.51E-02,  1.29E+00, -1.62E-06], 
  Orthogonalization Method:  0}
        -  { #---------------------------------------------------------------------- iter: 8
- GPU acceleration:  No, Rho Commun: ALLRED, Total electronic charge:  7.999999874237, 
- Poisson Solver: {BC: Surface, Box:  [  36,  113,  36 ], MPI tasks:  2}, 
+ GPU acceleration:  No, Total electronic charge:  7.999999874237, 
+ Poisson Solver: {BC: Surface, Box:  [  36,  113,  36 ], MPI tasks:  1}, 
  Hamiltonian Applied:  Yes, Orthoconstraint:  Yes, Preconditioning:  Yes, 
  Energies: {Ekin:  1.39128090059E+01, Epot: -1.90437449206E+01, Enl:  1.13714525813E+00, 
               EH: -8.22170141141E-01,  EXC: -4.25259400282E+00, EvXC: -5.51490433306E+00}, 
- iter:  8, EKS: -1.71252032268923315E+01, gnrm:  1.63E-03, D: -3.76E-05, 
+ iter:  8, EKS: -1.71252032268923635E+01, gnrm:  1.63E-03, D: -3.76E-05, 
  DIIS weights: [-3.29E-02,  4.95E-02,  1.85E-01, -1.39E-01, -5.70E-01,  1.51E+00, -3.47E-07], 
  Orthogonalization Method:  0}
        -  { #---------------------------------------------------------------------- iter: 9
- GPU acceleration:  No, Rho Commun: ALLRED, Total electronic charge:  7.999999874348, 
- Poisson Solver: {BC: Surface, Box:  [  36,  113,  36 ], MPI tasks:  2}, 
+ GPU acceleration:  No, Total electronic charge:  7.999999874348, 
+ Poisson Solver: {BC: Surface, Box:  [  36,  113,  36 ], MPI tasks:  1}, 
  Hamiltonian Applied:  Yes, Orthoconstraint:  Yes, Preconditioning:  Yes, 
  Energies: {Ekin:  1.39105074488E+01, Epot: -1.90442495963E+01, Enl:  1.13761422575E+00, 
               EH: -8.24596875710E-01,  EXC: -4.25226361101E+00, EvXC: -5.51447907913E+00}, 
- iter:  9, EKS: -1.71252086196622955E+01, gnrm:  7.32E-04, D: -5.39E-06, 
+ iter:  9, EKS: -1.71252086196622315E+01, gnrm:  7.32E-04, D: -5.39E-06, 
  DIIS weights: [ 4.45E-03,  3.35E-02, -7.57E-03, -1.81E-01, -4.26E-02,  1.19E+00, -8.25E-08], 
  Orthogonalization Method:  0}
        -  { #--------------------------------------------------------------------- iter: 10
- GPU acceleration:  No, Rho Commun: ALLRED, Total electronic charge:  7.999999874379, 
- Poisson Solver: {BC: Surface, Box:  [  36,  113,  36 ], MPI tasks:  2}, 
+ GPU acceleration:  No, Total electronic charge:  7.999999874379, 
+ Poisson Solver: {BC: Surface, Box:  [  36,  113,  36 ], MPI tasks:  1}, 
  Hamiltonian Applied:  Yes, Orthoconstraint:  Yes, Preconditioning:  Yes, 
  Energies: {Ekin:  1.39103171575E+01, Epot: -1.90440687931E+01, Enl:  1.13782457675E+00, 
               EH: -8.24394119106E-01,  EXC: -4.25225205968E+00, EvXC: -5.51446817471E+00}, 
- iter:  10, EKS: -1.71252098663580163E+01, gnrm:  3.67E-04, D: -1.25E-06, 
+ iter:  10, EKS: -1.71252098663577499E+01, gnrm:  3.67E-04, D: -1.25E-06, 
  DIIS weights: [-2.46E-02,  1.33E-02,  1.03E-01, -2.44E-01, -4.01E-01,  1.55E+00, -1.45E-08], 
  Orthogonalization Method:  0}
        -  { #--------------------------------------------------------------------- iter: 11
- GPU acceleration:  No, Rho Commun: ALLRED, Total electronic charge:  7.999999874392, 
- Poisson Solver: {BC: Surface, Box:  [  36,  113,  36 ], MPI tasks:  2}, 
+ GPU acceleration:  No, Total electronic charge:  7.999999874392, 
+ Poisson Solver: {BC: Surface, Box:  [  36,  113,  36 ], MPI tasks:  1}, 
  Hamiltonian Applied:  Yes, Orthoconstraint:  Yes, Preconditioning:  Yes, 
  Energies: {Ekin:  1.39101171832E+01, Epot: -1.90444177828E+01, Enl:  1.13788568205E+00, 
               EH: -8.24905558291E-01,  EXC: -4.25216597344E+00, EvXC: -5.51435814212E+00}, 
- iter:  11, EKS: -1.71252102323374693E+01, gnrm:  1.54E-04, D: -3.66E-07, 
+ iter:  11, EKS: -1.71252102323376540E+01, gnrm:  1.54E-04, D: -3.66E-07, 
  DIIS weights: [-4.28E-03, -6.34E-03,  9.01E-02, -1.09E-02, -4.64E-01,  1.40E+00, -2.72E-09], 
  Orthogonalization Method:  0}
        -  { #--------------------------------------------------------------------- iter: 12
- GPU acceleration:  No, Rho Commun: ALLRED, Total electronic charge:  7.999999874391, 
- Poisson Solver: {BC: Surface, Box:  [  36,  113,  36 ], MPI tasks:  2}, 
+ GPU acceleration:  No, Total electronic charge:  7.999999874391, 
+ Poisson Solver: {BC: Surface, Box:  [  36,  113,  36 ], MPI tasks:  1}, 
  Hamiltonian Applied:  Yes, Orthoconstraint:  Yes, Preconditioning:  Yes, 
  Energies: {Ekin:  1.39102815899E+01, Epot: -1.90444683233E+01, Enl:  1.13795056708E+00, 
               EH: -8.24717060567E-01,  EXC: -4.25219977690E+00, EvXC: -5.51440165168E+00}, 
- iter:  12, EKS: -1.71252102726365436E+01, gnrm:  6.28E-05, D: -4.03E-08, 
+ iter:  12, EKS: -1.71252102726367355E+01, gnrm:  6.28E-05, D: -4.03E-08, 
  DIIS weights: [ 1.32E-03,  7.41E-03,  2.60E-03, -1.78E-01,  2.32E-01,  9.35E-01, -4.44E-10], 
  Orthogonalization Method:  0}
        -  &FINAL001  { #---------------------------------------------------------- iter: 13
- GPU acceleration:  No, Rho Commun: ALLRED, Total electronic charge:  7.999999874392, 
- Poisson Solver: {BC: Surface, Box:  [  36,  113,  36 ], MPI tasks:  2}, 
+ GPU acceleration:  No, Total electronic charge:  7.999999874392, 
+ Poisson Solver: {BC: Surface, Box:  [  36,  113,  36 ], MPI tasks:  1}, 
  Hamiltonian Applied:  Yes, 
- iter:  13, EKS: -1.71252102798859411E+01, gnrm:  6.28E-05, D: -7.25E-09,  #FINAL
+ iter:  13, EKS: -1.71252102798859944E+01, gnrm:  6.28E-05, D: -7.25E-09,  #FINAL
  Energies: {Ekin:  1.39101927946E+01, Epot: -1.90444946505E+01, Enl:  1.13793570731E+00, 
               EH: -8.24854051488E-01,  EXC: -4.25217505906E+00, EvXC: -5.51436991794E+00, 
             Eion: -1.52158930417E+01}, 
  SCF criterion:  0}
-       Non-Hermiticity of Hamiltonian in the Subspace:  1.20E-31
+       Non-Hermiticity of Hamiltonian in the Subspace:  5.16E-31
         #Eigenvalues and New Occupation Numbers
        Orbitals: [
- {e: -9.460580716427E-01, f:  2.0000},  # 00001
+ {e: -9.460580716428E-01, f:  2.0000},  # 00001
  {e: -4.373162184748E-01, f:  2.0000},  # 00002
  {e: -3.763774602342E-01, f:  2.0000},  # 00003
- {e: -2.384313239223E-01, f:  2.0000}] # 00004
+ {e: -2.384313239224E-01, f:  2.0000}] # 00004
  Last Iteration                        : *FINAL001
   #---------------------------------------------------------------------- Forces Calculation
  GPU acceleration                      :  No
- Rho Commun                            : RED_SCT
  Total electronic charge               :  7.999999874392
  Poisson Solver:
    BC                                  : Surface
    Box                                 :  [  36,  113,  36 ]
-<<<<<<< HEAD
-   MPI tasks                           :  2
+   MPI tasks                           :  1
  Calculate local forces: {Leaked force:  0.00000E+00}
- Non Local forces calculated           :  Yes
- Average noise forces: {x:  9.84115893E-07, y: -5.99733087E-04, z:  3.09869786E-06, 
+ Calculate Non Local forces            :  Yes
+ Average noise forces: {x:  9.84115903E-07, y: -5.99733087E-04, z:  3.09869790E-06, 
                     total:  5.99741899E-04}
- Clean forces norm (Ha/Bohr): {maxval:  4.865915086519E-02, fnrm2:  6.135513187098E-03}
+ Clean forces norm (Ha/Bohr): {maxval:  4.865915086518E-02, fnrm2:  6.135513187098E-03}
  Raw forces norm (Ha/Bohr): {maxval:  4.879333098564E-02, fnrm2:  6.135872866873E-03}
   #--------------------------------------------------------------------------- Atomic Forces
  Atomic Forces (Ha/Bohr):
- -  {O:  [  1.965298794586E-06,  3.741811523015E-02,  4.847863394275E-06 ]} # 0001
- -  {H:  [  4.491835211043E-02, -1.870899497700E-02,  2.648959254170E-07 ]} # 0002
- -  {H:  [ -4.491861287049E-02, -1.870912025315E-02,  2.543428083701E-07 ]} # 0003
+ -  {O:  [  1.965298806643E-06,  3.741811523015E-02,  4.847863491021E-06 ]} # 0001
+ -  {H:  [  4.491835211043E-02, -1.870899497700E-02,  2.648959120851E-07 ]} # 0002
+ -  {H:  [ -4.491861287049E-02, -1.870912025315E-02,  2.543428036354E-07 ]} # 0003
   #----------------------------------------------------------------- Timing for root process
-=======
-   MPI tasks                           :  1
- Calculate Non Local forces            :  Yes
->>>>>>> 5e7ae0c5
  Timings for root process:
-   CPU time (s)                        :  15.29
-   Elapsed time (s)                    :  8.93
+   CPU time (s)                        :  23.50
+   Elapsed time (s)                    :  12.86
  Wavefunction Optimization Finished, exit signal:  0
 ---
   #---------------------------------------------------------- Geometry minimization using AB6MD
@@ -531,7 +513,7 @@
  - O: {AU:  [  2.8353,  6.0068,  2.8347 ], GU:  [  9.0022,  17.162,  9.0003 ]} # 0001
  - H: {AU:  [  1.3817,  7.1728,  2.8328 ], GU:  [  4.3869,  20.494,  8.9943 ]} # 0002
  - H: {AU:  [  4.2892,  7.1772,  2.8365 ], GU:  [  13.619,  20.506,  9.0060 ]} # 0003
- Rigid Shift Applied (AU)              :  [ -0.0000,  6.0054, -0.0000 ]
+ Rigid Shift Applied (AU)              :  [  0.0000,  6.0054,  0.0000 ]
   #---------------------------------------------------------------------------- Grid properties
  Box Grid spacings                     :  [  0.3150,  0.3500,  0.3150 ]
  Sizes of the simulation domain:
@@ -544,21 +526,14 @@
  High Res. box is treated separately   :  No
   #---------------------------------------------------------------------- Kernel Initialization
  Poisson Kernel Initialization:
-   MPI tasks                           :  2
-   OpenMP threads per MPI task         :  2
+   MPI tasks                           :  1
+   OpenMP threads per MPI task         :  3
  Poisson Kernel Creation:
    Boundary Conditions                 : Surface
    Memory Requirements per MPI task:
-     Density (MB)                      :  0.59
-     Kernel (MB)                       :  0.16
+     Density (MB)                      :  1.19
+     Kernel (MB)                       :  0.33
      Full Grid Arrays (MB)             :  1.12
-     Load Balancing of calculations:
-       Density:
-         MPI tasks 0- 1                : 100%
-       Kernel:
-         MPI tasks 0- 0                : 100%
-         MPI task 1                    :  98%
-       Complete LB per task            : 1/3 LB_density + 2/3 LB_kernel
  Wavefunctions Descriptors, full simulation domain:
    Coarse resolution grid:
      No. of segments                   :  753
@@ -569,14 +544,12 @@
   #------------------------------------------------------------------------- Occupation Numbers
  Total Number of Electrons             :  8
  Spin treatment                        : Averaged
- Orbitals Repartition:
-   MPI tasks  0- 1                     :  2
  Total Number of Orbitals              :  4
  Occupation numbers coming from        : System properties
  Input Occupation Numbers:
     #Kpt #0001  BZ coord. =  [  0.000000,  0.000000,  0.000000 ]
  - Occupation Numbers: {Orbitals No. 1-4:  2.0000}
- Wavefunctions memory occupation for root MPI process:  0 MB 346 KB 352 B
+ Wavefunctions memory occupation for root MPI process:  0 MB 692 KB 672 B
  NonLocal PSP Projectors Descriptors:
    Creation strategy                   : On-the-fly
    Total number of projectors          :  1
@@ -586,28 +559,28 @@
  Memory requirements for principal quantities (MiB.KiB):
    Subspace Matrix                     : 0.1 #    (Number of Orbitals: 4)
    Single orbital                      : 0.174 #  (Number of Components: 22165)
-   All (distributed) orbitals          : 1.16 #   (Number of Orbitals per MPI task: 2)
-   Wavefunction storage size           : 5.76 #   (DIIS/SD workspaces included)
+   All (distributed) orbitals          : 1.362 #  (Number of Orbitals per MPI task: 4)
+   Wavefunction storage size           : 9.482 #  (DIIS/SD workspaces included)
    Nonlocal Pseudopotential Arrays     : 0.64
    Full Uncompressed (ISF) grid        : 1.121
    Workspaces storage size             : 0.287
  Memory requirements for principal code sections (MiB.KiB):
-   Kernel calculation                  : 3.197
-   Density Construction                : 10.446
-   Poisson Solver                      : 12.433
-   Hamiltonian application             : 11.566
- Estimated Memory Peak (MB)            :  12
+   Kernel calculation                  : 3.682
+   Density Construction                : 15.676
+   Poisson Solver                      : 19.366
+   Hamiltonian application             : 16.796
+ Estimated Memory Peak (MB)            :  19
  Poisson Solver:
    BC                                  : Surface
    Box                                 :  [  36,  113,  36 ]
-   MPI tasks                           :  2
- Ion-Ion interaction energy            : -1.51917485891575E+01
+   MPI tasks                           :  1
+ Ion-Ion interaction energy            : -1.51917485891574E+01
   #------------------------------------------------------------------- Ionic Potential Creation
  Total ionic charge                    : -8.000000000025
  Poisson Solver:
    BC                                  : Surface
    Box                                 :  [  36,  113,  36 ]
-   MPI tasks                           :  2
+   MPI tasks                           :  1
   #---------------------------------------------------------------------- Wavefunctions Restart
  Input Hamiltonian:
    Reformating wavefunctions           :  Yes
@@ -619,84 +592,84 @@
    - Subspace Optimization: &itrep001-01
        Wavefunctions Iterations:
        -  { #------------------------------------------------------------------------- iter: 1
- GPU acceleration:  No, Rho Commun: ALLRED, Total electronic charge:  7.999999874392, 
- Poisson Solver: {BC: Surface, Box:  [  36,  113,  36 ], MPI tasks:  2}, 
+ GPU acceleration:  No, Total electronic charge:  7.999999874392, 
+ Poisson Solver: {BC: Surface, Box:  [  36,  113,  36 ], MPI tasks:  1}, 
  Hamiltonian Applied:  Yes, Orthoconstraint:  Yes, Preconditioning:  Yes, 
  Energies: {Ekin:  1.39101931172E+01, Epot: -1.90579641284E+01, Enl:  1.12805248102E+00, 
               EH: -8.24853997326E-01,  EXC: -4.25217506276E+00, EvXC: -5.51436992277E+00}, 
- iter:  1, EKS: -1.71244182619930356E+01, gnrm:  4.63E-02, 
+ iter:  1, EKS: -1.71244182619930463E+01, gnrm:  4.63E-02, 
  DIIS weights: [ 1.00E+00,  1.00E+00], Orthogonalization Method:  0}
        -  { #------------------------------------------------------------------------- iter: 2
- GPU acceleration:  No, Rho Commun: ALLRED, Total electronic charge:  7.999999874340, 
- Poisson Solver: {BC: Surface, Box:  [  36,  113,  36 ], MPI tasks:  2}, 
+ GPU acceleration:  No, Total electronic charge:  7.999999874340, 
+ Poisson Solver: {BC: Surface, Box:  [  36,  113,  36 ], MPI tasks:  1}, 
  Hamiltonian Applied:  Yes, Orthoconstraint:  Yes, Preconditioning:  Yes, 
  Energies: {Ekin:  1.39190174741E+01, Epot: -1.90720327048E+01, Enl:  1.14096369866E+00, 
               EH: -8.15329247213E-01,  EXC: -4.25441871325E+00, EvXC: -5.51727787867E+00}, 
- iter:  2, EKS: -1.71256117085678738E+01, gnrm:  1.42E-02, D: -1.19E-03, 
+ iter:  2, EKS: -1.71256117085677602E+01, gnrm:  1.42E-02, D: -1.19E-03, 
  DIIS weights: [ 3.56E-01,  6.44E-01, -2.26E-05], Orthogonalization Method:  0}
        -  { #------------------------------------------------------------------------- iter: 3
- GPU acceleration:  No, Rho Commun: ALLRED, Total electronic charge:  7.999999874162, 
- Poisson Solver: {BC: Surface, Box:  [  36,  113,  36 ], MPI tasks:  2}, 
+ GPU acceleration:  No, Total electronic charge:  7.999999874162, 
+ Poisson Solver: {BC: Surface, Box:  [  36,  113,  36 ], MPI tasks:  1}, 
  Hamiltonian Applied:  Yes, Orthoconstraint:  Yes, Preconditioning:  Yes, 
  Energies: {Ekin:  1.39237762964E+01, Epot: -1.90636999474E+01, Enl:  1.13883259599E+00, 
               EH: -8.03947645394E-01,  EXC: -4.25544392998E+00, EvXC: -5.51862453345E+00}, 
- iter:  3, EKS: -1.71257113952600406E+01, gnrm:  8.40E-03, D: -9.97E-05, 
+ iter:  3, EKS: -1.71257113952599980E+01, gnrm:  8.40E-03, D: -9.97E-05, 
  DIIS weights: [ 4.34E-02,  9.55E-02,  8.61E-01, -2.95E-06], Orthogonalization Method:  0}
        -  { #------------------------------------------------------------------------- iter: 4
- GPU acceleration:  No, Rho Commun: ALLRED, Total electronic charge:  7.999999874082, 
- Poisson Solver: {BC: Surface, Box:  [  36,  113,  36 ], MPI tasks:  2}, 
+ GPU acceleration:  No, Total electronic charge:  7.999999874082, 
+ Poisson Solver: {BC: Surface, Box:  [  36,  113,  36 ], MPI tasks:  1}, 
  Hamiltonian Applied:  Yes, Orthoconstraint:  Yes, Preconditioning:  Yes, 
  Energies: {Ekin:  1.39203077930E+01, Epot: -1.90627390328E+01, Enl:  1.13781850176E+00, 
               EH: -8.07642160786E-01,  EXC: -4.25472161464E+00, EvXC: -5.51769655783E+00}, 
- iter:  4, EKS: -1.71257442233023127E+01, gnrm:  4.08E-03, D: -3.28E-05, 
+ iter:  4, EKS: -1.71257442233024193E+01, gnrm:  4.08E-03, D: -3.28E-05, 
  DIIS weights: [-3.30E-02, -1.92E-01, -1.15E-01,  1.34E+00, -6.57E-07], 
  Orthogonalization Method:  0}
        -  { #------------------------------------------------------------------------- iter: 5
- GPU acceleration:  No, Rho Commun: ALLRED, Total electronic charge:  7.999999873961, 
- Poisson Solver: {BC: Surface, Box:  [  36,  113,  36 ], MPI tasks:  2}, 
+ GPU acceleration:  No, Total electronic charge:  7.999999873962, 
+ Poisson Solver: {BC: Surface, Box:  [  36,  113,  36 ], MPI tasks:  1}, 
  Hamiltonian Applied:  Yes, Orthoconstraint:  Yes, Preconditioning:  Yes, 
  Energies: {Ekin:  1.39225564767E+01, Epot: -1.90615936601E+01, Enl:  1.13782079512E+00, 
               EH: -8.04094277381E-01,  EXC: -4.25516297106E+00, EvXC: -5.51827679393E+00}, 
- iter:  5, EKS: -1.71257568771237416E+01, gnrm:  9.27E-04, D: -1.27E-05, 
+ iter:  5, EKS: -1.71257568771237629E+01, gnrm:  9.27E-04, D: -1.27E-05, 
  DIIS weights: [-5.27E-03, -4.75E-02, -7.13E-03,  7.91E-02,  9.81E-01, -2.38E-07], 
  Orthogonalization Method:  0}
        -  { #------------------------------------------------------------------------- iter: 6
- GPU acceleration:  No, Rho Commun: ALLRED, Total electronic charge:  7.999999873958, 
- Poisson Solver: {BC: Surface, Box:  [  36,  113,  36 ], MPI tasks:  2}, 
+ GPU acceleration:  No, Total electronic charge:  7.999999873958, 
+ Poisson Solver: {BC: Surface, Box:  [  36,  113,  36 ], MPI tasks:  1}, 
  Hamiltonian Applied:  Yes, Orthoconstraint:  Yes, Preconditioning:  Yes, 
  Energies: {Ekin:  1.39214329573E+01, Epot: -1.90614571425E+01, Enl:  1.13727179526E+00, 
               EH: -8.05714481306E-01,  EXC: -4.25487715301E+00, EvXC: -5.51790525299E+00}, 
- iter:  6, EKS: -1.71257583978419703E+01, gnrm:  5.86E-04, D: -1.52E-06, 
+ iter:  6, EKS: -1.71257583978420520E+01, gnrm:  5.86E-04, D: -1.52E-06, 
  DIIS weights: [ 1.56E-02,  6.61E-02,  1.20E-01, -7.54E-01,  1.80E-01,  1.37E+00, -3.72E-08], 
  Orthogonalization Method:  0}
        -  { #------------------------------------------------------------------------- iter: 7
- GPU acceleration:  No, Rho Commun: ALLRED, Total electronic charge:  7.999999873934, 
- Poisson Solver: {BC: Surface, Box:  [  36,  113,  36 ], MPI tasks:  2}, 
+ GPU acceleration:  No, Total electronic charge:  7.999999873934, 
+ Poisson Solver: {BC: Surface, Box:  [  36,  113,  36 ], MPI tasks:  1}, 
  Hamiltonian Applied:  Yes, Orthoconstraint:  Yes, Preconditioning:  Yes, 
  Energies: {Ekin:  1.39225316289E+01, Epot: -1.90613285591E+01, Enl:  1.13694037238E+00, 
               EH: -8.04774583807E-01,  EXC: -4.25501856518E+00, EvXC: -5.51808969793E+00}, 
- iter:  7, EKS: -1.71257594304612049E+01, gnrm:  2.55E-04, D: -1.03E-06, 
+ iter:  7, EKS: -1.71257594304612795E+01, gnrm:  2.55E-04, D: -1.03E-06, 
  DIIS weights: [ 4.05E-03,  2.84E-02,  2.42E-03, -1.48E-01, -2.14E-01,  1.33E+00, -7.26E-09], 
  Orthogonalization Method:  0}
        -  { #------------------------------------------------------------------------- iter: 8
- GPU acceleration:  No, Rho Commun: ALLRED, Total electronic charge:  7.999999873926, 
- Poisson Solver: {BC: Surface, Box:  [  36,  113,  36 ], MPI tasks:  2}, 
+ GPU acceleration:  No, Total electronic charge:  7.999999873926, 
+ Poisson Solver: {BC: Surface, Box:  [  36,  113,  36 ], MPI tasks:  1}, 
  Hamiltonian Applied:  Yes, Orthoconstraint:  Yes, Preconditioning:  Yes, 
  Energies: {Ekin:  1.39229161390E+01, Epot: -1.90614794199E+01, Enl:  1.13681835252E+00, 
               EH: -8.04655205650E-01,  EXC: -4.25504319665E+00, EvXC: -5.51812193445E+00}, 
- iter:  8, EKS: -1.71257595741523723E+01, gnrm:  9.86E-05, D: -1.44E-07, 
+ iter:  8, EKS: -1.71257595741524717E+01, gnrm:  9.86E-05, D: -1.44E-07, 
  DIIS weights: [-5.68E-03,  8.14E-03,  1.86E-02, -2.21E-02, -4.43E-01,  1.44E+00, -1.70E-09], 
  Orthogonalization Method:  0}
        -  &FINAL001  { #-------------------------------------------------------------- iter: 9
- GPU acceleration:  No, Rho Commun: ALLRED, Total electronic charge:  7.999999873916, 
- Poisson Solver: {BC: Surface, Box:  [  36,  113,  36 ], MPI tasks:  2}, 
+ GPU acceleration:  No, Total electronic charge:  7.999999873916, 
+ Poisson Solver: {BC: Surface, Box:  [  36,  113,  36 ], MPI tasks:  1}, 
  Hamiltonian Applied:  Yes, 
- iter:  9, EKS: -1.71257595997293421E+01, gnrm:  9.86E-05, D: -2.56E-08,  #FINAL
+ iter:  9, EKS: -1.71257595997292995E+01, gnrm:  9.86E-05, D: -2.56E-08,  #FINAL
  Energies: {Ekin:  1.39230407599E+01, Epot: -1.90615116494E+01, Enl:  1.13674475354E+00, 
               EH: -8.04636637864E-01,  EXC: -4.25504027270E+00, EvXC: -5.51811876020E+00, 
             Eion: -1.51917485892E+01}, 
  SCF criterion:  0}
-       Non-Hermiticity of Hamiltonian in the Subspace:  9.67E-31
+       Non-Hermiticity of Hamiltonian in the Subspace:  4.74E-31
         #Eigenvalues and New Occupation Numbers
        Orbitals: [
  {e: -9.472542671062E-01, f:  2.0000},  # 00001
@@ -706,32 +679,26 @@
  Last Iteration                        : *FINAL001
   #------------------------------------------------------------------------- Forces Calculation
  GPU acceleration                      :  No
- Rho Commun                            : RED_SCT
  Total electronic charge               :  7.999999873916
  Poisson Solver:
    BC                                  : Surface
    Box                                 :  [  36,  113,  36 ]
-<<<<<<< HEAD
-   MPI tasks                           :  2
+   MPI tasks                           :  1
  Calculate local forces: {Leaked force:  0.00000E+00}
- Non Local forces calculated           :  Yes
- Average noise forces: {x: -3.38795917E-05, y: -4.77295553E-04, z: -4.04481127E-06, 
+ Calculate Non Local forces            :  Yes
+ Average noise forces: {x: -3.38795917E-05, y: -4.77295553E-04, z: -4.04481101E-06, 
                     total:  4.78513565E-04}
  Clean forces norm (Ha/Bohr): {maxval:  4.655460864165E-02, fnrm2:  5.462228885929E-03}
- Raw forces norm (Ha/Bohr): {maxval:  4.665996850383E-02, fnrm2:  5.462456696974E-03}
+ Raw forces norm (Ha/Bohr): {maxval:  4.665996850383E-02, fnrm2:  5.462456696973E-03}
   #------------------------------------------------------------------------------ Atomic Forces
  Atomic Forces (Ha/Bohr):
- -  {O:  [  7.699551759299E-04,  3.486007270765E-02, -6.288920602060E-06 ]} # 0001
- -  {H:  [  4.223731248594E-02, -1.717807879539E-02, -5.294630449137E-05 ]} # 0002
- -  {H:  [ -4.306594883609E-02, -1.768199391226E-02,  5.222940645866E-05 ]} # 0003
+ -  {O:  [  7.699551759267E-04,  3.486007270764E-02, -6.288920131077E-06 ]} # 0001
+ -  {H:  [  4.223731248594E-02, -1.717807879539E-02, -5.294630449782E-05 ]} # 0002
+ -  {H:  [ -4.306594883609E-02, -1.768199391225E-02,  5.222940645895E-05 ]} # 0003
   #-------------------------------------------------------------------- Timing for root process
-=======
-   MPI tasks                           :  1
- Calculate Non Local forces            :  Yes
->>>>>>> 5e7ae0c5
  Timings for root process:
-   CPU time (s)                        :  9.50
-   Elapsed time (s)                    :  5.93
+   CPU time (s)                        :  15.21
+   Elapsed time (s)                    :  8.29
 ---
   #--------------------------------------------------------------------------- Input parameters
  DFT parameters:
@@ -802,7 +769,7 @@
  - O: {AU:  [  2.8360,  6.0120,  2.8348 ], GU:  [  9.0045,  17.177,  9.0005 ]} # 0001
  - H: {AU:  [  1.3866,  7.1707,  2.8310 ], GU:  [  4.4026,  20.488,  8.9885 ]} # 0002
  - H: {AU:  [  4.2860,  7.1793,  2.8384 ], GU:  [  13.608,  20.512,  9.0119 ]} # 0003
- Rigid Shift Applied (AU)              :  [ -0.0000,  6.0091, -0.0000 ]
+ Rigid Shift Applied (AU)              :  [  0.0000,  6.0091,  0.0000 ]
   #---------------------------------------------------------------------------- Grid properties
  Box Grid spacings                     :  [  0.3150,  0.3500,  0.3150 ]
  Sizes of the simulation domain:
@@ -815,21 +782,14 @@
  High Res. box is treated separately   :  No
   #---------------------------------------------------------------------- Kernel Initialization
  Poisson Kernel Initialization:
-   MPI tasks                           :  2
-   OpenMP threads per MPI task         :  2
+   MPI tasks                           :  1
+   OpenMP threads per MPI task         :  3
  Poisson Kernel Creation:
    Boundary Conditions                 : Surface
    Memory Requirements per MPI task:
-     Density (MB)                      :  0.59
-     Kernel (MB)                       :  0.16
+     Density (MB)                      :  1.19
+     Kernel (MB)                       :  0.33
      Full Grid Arrays (MB)             :  1.12
-     Load Balancing of calculations:
-       Density:
-         MPI tasks 0- 1                : 100%
-       Kernel:
-         MPI tasks 0- 0                : 100%
-         MPI task 1                    :  98%
-       Complete LB per task            : 1/3 LB_density + 2/3 LB_kernel
  Wavefunctions Descriptors, full simulation domain:
    Coarse resolution grid:
      No. of segments                   :  752
@@ -840,14 +800,12 @@
   #------------------------------------------------------------------------- Occupation Numbers
  Total Number of Electrons             :  8
  Spin treatment                        : Averaged
- Orbitals Repartition:
-   MPI tasks  0- 1                     :  2
  Total Number of Orbitals              :  4
  Occupation numbers coming from        : System properties
  Input Occupation Numbers:
     #Kpt #0001  BZ coord. =  [  0.000000,  0.000000,  0.000000 ]
  - Occupation Numbers: {Orbitals No. 1-4:  2.0000}
- Wavefunctions memory occupation for root MPI process:  0 MB 346 KB 96 B
+ Wavefunctions memory occupation for root MPI process:  0 MB 692 KB 160 B
  NonLocal PSP Projectors Descriptors:
    Creation strategy                   : On-the-fly
    Total number of projectors          :  1
@@ -857,28 +815,28 @@
  Memory requirements for principal quantities (MiB.KiB):
    Subspace Matrix                     : 0.1 #    (Number of Orbitals: 4)
    Single orbital                      : 0.174 #  (Number of Components: 22149)
-   All (distributed) orbitals          : 1.15 #   (Number of Orbitals per MPI task: 2)
-   Wavefunction storage size           : 5.72 #   (DIIS/SD workspaces included)
+   All (distributed) orbitals          : 1.361 #  (Number of Orbitals per MPI task: 4)
+   Wavefunction storage size           : 9.475 #  (DIIS/SD workspaces included)
    Nonlocal Pseudopotential Arrays     : 0.64
    Full Uncompressed (ISF) grid        : 1.121
    Workspaces storage size             : 0.287
  Memory requirements for principal code sections (MiB.KiB):
-   Kernel calculation                  : 3.197
-   Density Construction                : 10.442
-   Poisson Solver                      : 12.430
-   Hamiltonian application             : 11.563
- Estimated Memory Peak (MB)            :  12
+   Kernel calculation                  : 3.682
+   Density Construction                : 15.669
+   Poisson Solver                      : 19.360
+   Hamiltonian application             : 16.789
+ Estimated Memory Peak (MB)            :  19
  Poisson Solver:
    BC                                  : Surface
    Box                                 :  [  36,  113,  36 ]
-   MPI tasks                           :  2
- Ion-Ion interaction energy            : -1.51677127094831E+01
+   MPI tasks                           :  1
+ Ion-Ion interaction energy            : -1.51677127094830E+01
   #------------------------------------------------------------------- Ionic Potential Creation
  Total ionic charge                    : -8.000000000025
  Poisson Solver:
    BC                                  : Surface
    Box                                 :  [  36,  113,  36 ]
-   MPI tasks                           :  2
+   MPI tasks                           :  1
   #---------------------------------------------------------------------- Wavefunctions Restart
  Input Hamiltonian:
    Reformating wavefunctions           :  Yes
@@ -890,84 +848,84 @@
    - Subspace Optimization: &itrep001-01
        Wavefunctions Iterations:
        -  { #------------------------------------------------------------------------- iter: 1
- GPU acceleration:  No, Rho Commun: ALLRED, Total electronic charge:  7.999999873916, 
- Poisson Solver: {BC: Surface, Box:  [  36,  113,  36 ], MPI tasks:  2}, 
+ GPU acceleration:  No, Total electronic charge:  7.999999873916, 
+ Poisson Solver: {BC: Surface, Box:  [  36,  113,  36 ], MPI tasks:  1}, 
  Hamiltonian Applied:  Yes, Orthoconstraint:  Yes, Preconditioning:  Yes, 
  Energies: {Ekin:  1.39230412584E+01, Epot: -1.90749434563E+01, Enl:  1.12695450671E+00, 
               EH: -8.04636549087E-01,  EXC: -4.25504027838E+00, EvXC: -5.51811876757E+00}, 
- iter:  1, EKS: -1.71249453624172929E+01, gnrm:  4.61E-02, 
+ iter:  1, EKS: -1.71249453624172432E+01, gnrm:  4.61E-02, 
  DIIS weights: [ 1.00E+00,  1.00E+00], Orthogonalization Method:  0}
        -  { #------------------------------------------------------------------------- iter: 2
- GPU acceleration:  No, Rho Commun: ALLRED, Total electronic charge:  7.999999873856, 
- Poisson Solver: {BC: Surface, Box:  [  36,  113,  36 ], MPI tasks:  2}, 
+ GPU acceleration:  No, Total electronic charge:  7.999999873856, 
+ Poisson Solver: {BC: Surface, Box:  [  36,  113,  36 ], MPI tasks:  1}, 
  Hamiltonian Applied:  Yes, Orthoconstraint:  Yes, Preconditioning:  Yes, 
  Energies: {Ekin:  1.39319749019E+01, Epot: -1.90889074904E+01, Enl:  1.13974905127E+00, 
               EH: -7.95027652404E-01,  EXC: -4.25728943477E+00, EvXC: -5.52103366273E+00}, 
- iter:  2, EKS: -1.71261243663817027E+01, gnrm:  1.41E-02, D: -1.18E-03, 
+ iter:  2, EKS: -1.71261243663815996E+01, gnrm:  1.41E-02, D: -1.18E-03, 
  DIIS weights: [ 3.53E-01,  6.47E-01, -2.21E-05], Orthogonalization Method:  0}
        -  { #------------------------------------------------------------------------- iter: 3
- GPU acceleration:  No, Rho Commun: ALLRED, Total electronic charge:  7.999999873682, 
- Poisson Solver: {BC: Surface, Box:  [  36,  113,  36 ], MPI tasks:  2}, 
+ GPU acceleration:  No, Total electronic charge:  7.999999873682, 
+ Poisson Solver: {BC: Surface, Box:  [  36,  113,  36 ], MPI tasks:  1}, 
  Hamiltonian Applied:  Yes, Orthoconstraint:  Yes, Preconditioning:  Yes, 
  Energies: {Ekin:  1.39366311900E+01, Epot: -1.90806804035E+01, Enl:  1.13763329983E+00, 
               EH: -7.83846703565E-01,  EXC: -4.25829339325E+00, EvXC: -5.52235285249E+00}, 
- iter:  3, EKS: -1.71262224603591200E+01, gnrm:  8.31E-03, D: -9.81E-05, 
+ iter:  3, EKS: -1.71262224603592372E+01, gnrm:  8.31E-03, D: -9.81E-05, 
  DIIS weights: [ 4.31E-02,  9.69E-02,  8.60E-01, -2.90E-06], Orthogonalization Method:  0}
        -  { #------------------------------------------------------------------------- iter: 4
- GPU acceleration:  No, Rho Commun: ALLRED, Total electronic charge:  7.999999873602, 
- Poisson Solver: {BC: Surface, Box:  [  36,  113,  36 ], MPI tasks:  2}, 
+ GPU acceleration:  No, Total electronic charge:  7.999999873602, 
+ Poisson Solver: {BC: Surface, Box:  [  36,  113,  36 ], MPI tasks:  1}, 
  Hamiltonian Applied:  Yes, Orthoconstraint:  Yes, Preconditioning:  Yes, 
  Energies: {Ekin:  1.39332226126E+01, Epot: -1.90797437731E+01, Enl:  1.13664184946E+00, 
               EH: -7.87480066791E-01,  EXC: -4.25758336076E+00, EvXC: -5.52144072466E+00}, 
- iter:  4, EKS: -1.71262545897982470E+01, gnrm:  4.04E-03, D: -3.21E-05, 
+ iter:  4, EKS: -1.71262545897982577E+01, gnrm:  4.04E-03, D: -3.21E-05, 
  DIIS weights: [-3.32E-02, -1.93E-01, -1.12E-01,  1.34E+00, -6.39E-07], 
  Orthogonalization Method:  0}
        -  { #------------------------------------------------------------------------- iter: 5
- GPU acceleration:  No, Rho Commun: ALLRED, Total electronic charge:  7.999999873481, 
- Poisson Solver: {BC: Surface, Box:  [  36,  113,  36 ], MPI tasks:  2}, 
+ GPU acceleration:  No, Total electronic charge:  7.999999873481, 
+ Poisson Solver: {BC: Surface, Box:  [  36,  113,  36 ], MPI tasks:  1}, 
  Hamiltonian Applied:  Yes, Orthoconstraint:  Yes, Preconditioning:  Yes, 
  Energies: {Ekin:  1.39354340336E+01, Epot: -1.90786067391E+01, Enl:  1.13664111070E+00, 
-              EH: -7.83983357378E-01,  EXC: -4.25801718796E+00, EvXC: -5.52201116672E+00}, 
- iter:  5, EKS: -1.71262669680947042E+01, gnrm:  9.11E-04, D: -1.24E-05, 
+              EH: -7.83983357379E-01,  EXC: -4.25801718796E+00, EvXC: -5.52201116672E+00}, 
+ iter:  5, EKS: -1.71262669680945194E+01, gnrm:  9.11E-04, D: -1.24E-05, 
  DIIS weights: [-5.04E-03, -4.64E-02, -3.31E-03,  6.73E-02,  9.87E-01, -2.32E-07], 
  Orthogonalization Method:  0}
        -  { #------------------------------------------------------------------------- iter: 6
- GPU acceleration:  No, Rho Commun: ALLRED, Total electronic charge:  7.999999873476, 
- Poisson Solver: {BC: Surface, Box:  [  36,  113,  36 ], MPI tasks:  2}, 
+ GPU acceleration:  No, Total electronic charge:  7.999999873476, 
+ Poisson Solver: {BC: Surface, Box:  [  36,  113,  36 ], MPI tasks:  1}, 
  Hamiltonian Applied:  Yes, Orthoconstraint:  Yes, Preconditioning:  Yes, 
  Energies: {Ekin:  1.39343288636E+01, Epot: -1.90784690586E+01, Enl:  1.13609820017E+00, 
               EH: -7.85576657790E-01,  EXC: -4.25773589382E+00, EvXC: -5.52164549272E+00}, 
- iter:  6, EKS: -1.71262684476420404E+01, gnrm:  5.77E-04, D: -1.48E-06, 
+ iter:  6, EKS: -1.71262684476423210E+01, gnrm:  5.77E-04, D: -1.48E-06, 
  DIIS weights: [ 1.55E-02,  6.65E-02,  1.18E-01, -7.54E-01,  1.94E-01,  1.36E+00, -3.69E-08], 
  Orthogonalization Method:  0}
        -  { #------------------------------------------------------------------------- iter: 7
- GPU acceleration:  No, Rho Commun: ALLRED, Total electronic charge:  7.999999873451, 
- Poisson Solver: {BC: Surface, Box:  [  36,  113,  36 ], MPI tasks:  2}, 
+ GPU acceleration:  No, Total electronic charge:  7.999999873451, 
+ Poisson Solver: {BC: Surface, Box:  [  36,  113,  36 ], MPI tasks:  1}, 
  Hamiltonian Applied:  Yes, Orthoconstraint:  Yes, Preconditioning:  Yes, 
  Energies: {Ekin:  1.39354245363E+01, Epot: -1.90783377916E+01, Enl:  1.13577524718E+00, 
               EH: -7.84628255447E-01,  EXC: -4.25787855619E+00, EvXC: -5.52183156920E+00}, 
- iter:  7, EKS: -1.71262694491425727E+01, gnrm:  2.54E-04, D: -1.00E-06, 
+ iter:  7, EKS: -1.71262694491427041E+01, gnrm:  2.54E-04, D: -1.00E-06, 
  DIIS weights: [ 4.27E-03,  2.81E-02,  1.86E-03, -1.52E-01, -2.08E-01,  1.33E+00, -7.09E-09], 
  Orthogonalization Method:  0}
        -  { #------------------------------------------------------------------------- iter: 8
- GPU acceleration:  No, Rho Commun: ALLRED, Total electronic charge:  7.999999873442, 
- Poisson Solver: {BC: Surface, Box:  [  36,  113,  36 ], MPI tasks:  2}, 
+ GPU acceleration:  No, Total electronic charge:  7.999999873442, 
+ Poisson Solver: {BC: Surface, Box:  [  36,  113,  36 ], MPI tasks:  1}, 
  Hamiltonian Applied:  Yes, Orthoconstraint:  Yes, Preconditioning:  Yes, 
  Energies: {Ekin:  1.39358023116E+01, Epot: -1.90784865136E+01, Enl:  1.13565445034E+00, 
               EH: -7.84512450222E-01,  EXC: -4.25790256273E+00, EvXC: -5.52186298365E+00}, 
- iter:  8, EKS: -1.71262695900299136E+01, gnrm:  9.74E-05, D: -1.41E-07, 
+ iter:  8, EKS: -1.71262695900300130E+01, gnrm:  9.74E-05, D: -1.41E-07, 
  DIIS weights: [-5.52E-03,  8.93E-03,  1.68E-02, -2.61E-02, -4.26E-01,  1.43E+00, -1.65E-09], 
  Orthogonalization Method:  0}
        -  &FINAL001  { #-------------------------------------------------------------- iter: 9
- GPU acceleration:  No, Rho Commun: ALLRED, Total electronic charge:  7.999999873433, 
- Poisson Solver: {BC: Surface, Box:  [  36,  113,  36 ], MPI tasks:  2}, 
+ GPU acceleration:  No, Total electronic charge:  7.999999873433, 
+ Poisson Solver: {BC: Surface, Box:  [  36,  113,  36 ], MPI tasks:  1}, 
  Hamiltonian Applied:  Yes, 
- iter:  9, EKS: -1.71262696147865654E+01, gnrm:  9.74E-05, D: -2.48E-08,  #FINAL
+ iter:  9, EKS: -1.71262696147867075E+01, gnrm:  9.74E-05, D: -2.48E-08,  #FINAL
  Energies: {Ekin:  1.39359256990E+01, Epot: -1.90785186710E+01, Enl:  1.13558242982E+00, 
-              EH: -7.84493412754E-01,  EXC: -4.25789987493E+00, EvXC: -5.52186009901E+00, 
+              EH: -7.84493412755E-01,  EXC: -4.25789987493E+00, EvXC: -5.52186009901E+00, 
             Eion: -1.51677127095E+01}, 
  SCF criterion:  0}
-       Non-Hermiticity of Hamiltonian in the Subspace:  2.49E-32
+       Non-Hermiticity of Hamiltonian in the Subspace:  3.64E-31
         #Eigenvalues and New Occupation Numbers
        Orbitals: [
  {e: -9.484343586267E-01, f:  2.0000},  # 00001
@@ -977,32 +935,26 @@
  Last Iteration                        : *FINAL001
   #------------------------------------------------------------------------- Forces Calculation
  GPU acceleration                      :  No
- Rho Commun                            : RED_SCT
  Total electronic charge               :  7.999999873433
  Poisson Solver:
    BC                                  : Surface
    Box                                 :  [  36,  113,  36 ]
-<<<<<<< HEAD
-   MPI tasks                           :  2
+   MPI tasks                           :  1
  Calculate local forces: {Leaked force:  0.00000E+00}
- Non Local forces calculated           :  Yes
- Average noise forces: {x: -5.79366286E-05, y: -3.64163197E-04, z: -9.34802203E-06, 
+ Calculate Non Local forces            :  Yes
+ Average noise forces: {x: -5.79366286E-05, y: -3.64163197E-04, z: -9.34802163E-06, 
                     total:  3.68861590E-04}
- Clean forces norm (Ha/Bohr): {maxval:  4.445394834842E-02, fnrm2:  4.824942500384E-03}
- Raw forces norm (Ha/Bohr): {maxval:  4.453309933462E-02, fnrm2:  4.825075115218E-03}
+ Clean forces norm (Ha/Bohr): {maxval:  4.445394834842E-02, fnrm2:  4.824942500382E-03}
+ Raw forces norm (Ha/Bohr): {maxval:  4.453309933462E-02, fnrm2:  4.825075115215E-03}
   #------------------------------------------------------------------------------ Atomic Forces
  Atomic Forces (Ha/Bohr):
- -  {O:  [  1.599527539449E-03,  3.225836359881E-02, -1.164692299227E-05 ]} # 0001
- -  {H:  [  3.952009350361E-02, -1.561337674341E-02, -1.140468346641E-04 ]} # 0002
- -  {H:  [ -4.121997022741E-02, -1.664498685539E-02,  1.095025085565E-04 ]} # 0003
+ -  {O:  [  1.599527539465E-03,  3.225836359878E-02, -1.164692230613E-05 ]} # 0001
+ -  {H:  [  3.952009350361E-02, -1.561337674340E-02, -1.140468346701E-04 ]} # 0002
+ -  {H:  [ -4.121997022741E-02, -1.664498685538E-02,  1.095025085584E-04 ]} # 0003
   #-------------------------------------------------------------------- Timing for root process
-=======
-   MPI tasks                           :  1
- Calculate Non Local forces            :  Yes
->>>>>>> 5e7ae0c5
  Timings for root process:
-   CPU time (s)                        :  9.31
-   Elapsed time (s)                    :  5.29
+   CPU time (s)                        :  14.45
+   Elapsed time (s)                    :  7.36
  End of minimization using             : AB6MD
 ---
   #--------------------------------------------------------------------------- Input parameters
@@ -1074,7 +1026,7 @@
  - O: {AU:  [  2.8346,  6.0016,  2.8346 ], GU:  [  9.0000,  17.148,  9.0000 ]} # 0001
  - H: {AU:  [  1.3767,  7.1750,  2.8346 ], GU:  [  4.3710,  20.500,  9.0000 ]} # 0002
  - H: {AU:  [  4.2925,  7.1750,  2.8346 ], GU:  [  13.629,  20.500,  9.0000 ]} # 0003
- Rigid Shift Applied (AU)              :  [ -0.0000,  6.0016, -0.0000 ]
+ Rigid Shift Applied (AU)              :  [  0.0000,  6.0016,  0.0000 ]
   #---------------------------------------------------------------------------- Grid properties
  Box Grid spacings                     :  [  0.3150,  0.3500,  0.3150 ]
  Sizes of the simulation domain:
@@ -1087,21 +1039,14 @@
  High Res. box is treated separately   :  No
   #---------------------------------------------------------------------- Kernel Initialization
  Poisson Kernel Initialization:
-   MPI tasks                           :  2
-   OpenMP threads per MPI task         :  2
+   MPI tasks                           :  1
+   OpenMP threads per MPI task         :  3
  Poisson Kernel Creation:
    Boundary Conditions                 : Surface
    Memory Requirements per MPI task:
-     Density (MB)                      :  0.59
-     Kernel (MB)                       :  0.16
+     Density (MB)                      :  1.19
+     Kernel (MB)                       :  0.33
      Full Grid Arrays (MB)             :  1.12
-     Load Balancing of calculations:
-       Density:
-         MPI tasks 0- 1                : 100%
-       Kernel:
-         MPI tasks 0- 0                : 100%
-         MPI task 1                    :  98%
-       Complete LB per task            : 1/3 LB_density + 2/3 LB_kernel
  Wavefunctions Descriptors, full simulation domain:
    Coarse resolution grid:
      No. of segments                   :  757
@@ -1112,14 +1057,12 @@
   #------------------------------------------------------------------------- Occupation Numbers
  Total Number of Electrons             :  8
  Spin treatment                        : Averaged
- Orbitals Repartition:
-   MPI tasks  0- 1                     :  2
  Total Number of Orbitals              :  4
  Occupation numbers coming from        : System properties
  Input Occupation Numbers:
     #Kpt #0001  BZ coord. =  [  0.000000,  0.000000,  0.000000 ]
  - Occupation Numbers: {Orbitals No. 1-4:  2.0000}
- Wavefunctions memory occupation for root MPI process:  0 MB 346 KB 384 B
+ Wavefunctions memory occupation for root MPI process:  0 MB 692 KB 736 B
  NonLocal PSP Projectors Descriptors:
    Creation strategy                   : On-the-fly
    Total number of projectors          :  1
@@ -1129,28 +1072,28 @@
  Memory requirements for principal quantities (MiB.KiB):
    Subspace Matrix                     : 0.1 #    (Number of Orbitals: 4)
    Single orbital                      : 0.174 #  (Number of Components: 22167)
-   All (distributed) orbitals          : 1.16 #   (Number of Orbitals per MPI task: 2)
-   Wavefunction storage size           : 5.76 #   (DIIS/SD workspaces included)
+   All (distributed) orbitals          : 1.362 #  (Number of Orbitals per MPI task: 4)
+   Wavefunction storage size           : 9.483 #  (DIIS/SD workspaces included)
    Nonlocal Pseudopotential Arrays     : 0.64
    Full Uncompressed (ISF) grid        : 1.121
    Workspaces storage size             : 0.287
  Memory requirements for principal code sections (MiB.KiB):
-   Kernel calculation                  : 3.197
-   Density Construction                : 10.447
-   Poisson Solver                      : 12.434
-   Hamiltonian application             : 11.567
- Estimated Memory Peak (MB)            :  12
+   Kernel calculation                  : 3.682
+   Density Construction                : 15.677
+   Poisson Solver                      : 19.367
+   Hamiltonian application             : 16.797
+ Estimated Memory Peak (MB)            :  19
  Poisson Solver:
    BC                                  : Surface
    Box                                 :  [  36,  113,  36 ]
-   MPI tasks                           :  2
+   MPI tasks                           :  1
  Ion-Ion interaction energy            : -1.52158930417117E+01
   #------------------------------------------------------------------- Ionic Potential Creation
  Total ionic charge                    : -8.000000000025
  Poisson Solver:
    BC                                  : Surface
    Box                                 :  [  36,  113,  36 ]
-   MPI tasks                           :  2
+   MPI tasks                           :  1
   #---------------------------------------------------------------------- Wavefunctions Restart
  Input Hamiltonian:
    Reformating wavefunctions           :  Yes
@@ -1162,93 +1105,93 @@
    - Subspace Optimization: &itrep001-01
        Wavefunctions Iterations:
        -  { #------------------------------------------------------------------------- iter: 1
- GPU acceleration:  No, Rho Commun: ALLRED, Total electronic charge:  7.999999873502, 
- Poisson Solver: {BC: Surface, Box:  [  36,  113,  36 ], MPI tasks:  2}, 
+ GPU acceleration:  No, Total electronic charge:  7.999999873502, 
+ Poisson Solver: {BC: Surface, Box:  [  36,  113,  36 ], MPI tasks:  1}, 
  Hamiltonian Applied:  Yes, Orthoconstraint:  Yes, Preconditioning:  Yes, 
  Energies: {Ekin:  1.39358219550E+01, Epot: -1.90429057502E+01, Enl:  1.15209080031E+00, 
               EH: -7.84418604619E-01,  EXC: -4.25789281853E+00, EvXC: -5.52185068068E+00}, 
- iter:  1, EKS: -1.71225095697572769E+01, gnrm:  6.74E-02, 
+ iter:  1, EKS: -1.71225095697573551E+01, gnrm:  6.74E-02, 
  DIIS weights: [ 1.00E+00,  1.00E+00], Orthogonalization Method:  0}
        -  { #------------------------------------------------------------------------- iter: 2
- GPU acceleration:  No, Rho Commun: ALLRED, Total electronic charge:  7.999999874116, 
- Poisson Solver: {BC: Surface, Box:  [  36,  113,  36 ], MPI tasks:  2}, 
+ GPU acceleration:  No, Total electronic charge:  7.999999874116, 
+ Poisson Solver: {BC: Surface, Box:  [  36,  113,  36 ], MPI tasks:  1}, 
  Hamiltonian Applied:  Yes, Orthoconstraint:  Yes, Preconditioning:  Yes, 
  Energies: {Ekin:  1.38986442268E+01, Epot: -1.90293589462E+01, Enl:  1.13087322240E+00, 
               EH: -8.29197063860E-01,  EXC: -4.25003292223E+00, EvXC: -5.51164000683E+00}, 
- iter:  2, EKS: -1.71249303901990153E+01, gnrm:  2.06E-02, D: -2.42E-03, 
+ iter:  2, EKS: -1.71249303901991787E+01, gnrm:  2.06E-02, D: -2.42E-03, 
  DIIS weights: [ 2.49E-01,  7.51E-01, -3.40E-05], Orthogonalization Method:  0}
        -  { #------------------------------------------------------------------------- iter: 3
- GPU acceleration:  No, Rho Commun: ALLRED, Total electronic charge:  7.999999874203, 
- Poisson Solver: {BC: Surface, Box:  [  36,  113,  36 ], MPI tasks:  2}, 
+ GPU acceleration:  No, Total electronic charge:  7.999999874203, 
+ Poisson Solver: {BC: Surface, Box:  [  36,  113,  36 ], MPI tasks:  1}, 
  Hamiltonian Applied:  Yes, Orthoconstraint:  Yes, Preconditioning:  Yes, 
  Energies: {Ekin:  1.39112520410E+01, Epot: -1.90404437543E+01, Enl:  1.13620200585E+00, 
-              EH: -8.21468873876E-01,  EXC: -4.25237781377E+00, EvXC: -5.51466396494E+00}, 
- iter:  3, EKS: -1.71251277241026933E+01, gnrm:  1.08E-02, D: -1.97E-04, 
+              EH: -8.21468873877E-01,  EXC: -4.25237781377E+00, EvXC: -5.51466396494E+00}, 
+ iter:  3, EKS: -1.71251277241028426E+01, gnrm:  1.08E-02, D: -1.97E-04, 
  DIIS weights: [ 3.48E-02,  1.76E-01,  7.89E-01, -5.99E-06], Orthogonalization Method:  0}
        -  { #------------------------------------------------------------------------- iter: 4
- GPU acceleration:  No, Rho Commun: ALLRED, Total electronic charge:  7.999999874275, 
- Poisson Solver: {BC: Surface, Box:  [  36,  113,  36 ], MPI tasks:  2}, 
+ GPU acceleration:  No, Total electronic charge:  7.999999874275, 
+ Poisson Solver: {BC: Surface, Box:  [  36,  113,  36 ], MPI tasks:  1}, 
  Hamiltonian Applied:  Yes, Orthoconstraint:  Yes, Preconditioning:  Yes, 
  Energies: {Ekin:  1.39115271122E+01, Epot: -1.90420438925E+01, Enl:  1.13614226505E+00, 
               EH: -8.22856215675E-01,  EXC: -4.25224982727E+00, EvXC: -5.51448093056E+00}, 
- iter:  4, EKS: -1.71251802380576770E+01, gnrm:  5.60E-03, D: -5.25E-05, 
+ iter:  4, EKS: -1.71251802380577836E+01, gnrm:  5.60E-03, D: -5.25E-05, 
  DIIS weights: [-3.67E-02, -2.09E-01, -1.11E-01,  1.36E+00, -1.22E-06], 
  Orthogonalization Method:  0}
        -  { #------------------------------------------------------------------------- iter: 5
- GPU acceleration:  No, Rho Commun: ALLRED, Total electronic charge:  7.999999874321, 
- Poisson Solver: {BC: Surface, Box:  [  36,  113,  36 ], MPI tasks:  2}, 
+ GPU acceleration:  No, Total electronic charge:  7.999999874321, 
+ Poisson Solver: {BC: Surface, Box:  [  36,  113,  36 ], MPI tasks:  1}, 
  Hamiltonian Applied:  Yes, Orthoconstraint:  Yes, Preconditioning:  Yes, 
  Energies: {Ekin:  1.39114727378E+01, Epot: -1.90444621638E+01, Enl:  1.13645008880E+00, 
               EH: -8.25051454240E-01,  EXC: -4.25210274100E+00, EvXC: -5.51427893983E+00}, 
- iter:  5, EKS: -1.71252047258720452E+01, gnrm:  1.25E-03, D: -2.45E-05, 
+ iter:  5, EKS: -1.71252047258720026E+01, gnrm:  1.25E-03, D: -2.45E-05, 
  DIIS weights: [ 1.27E-02,  5.82E-02,  1.03E-01, -7.40E-01,  1.57E+00, -2.99E-07], 
  Orthogonalization Method:  0}
        -  { #------------------------------------------------------------------------- iter: 6
- GPU acceleration:  No, Rho Commun: ALLRED, Total electronic charge:  7.999999874319, 
- Poisson Solver: {BC: Surface, Box:  [  36,  113,  36 ], MPI tasks:  2}, 
+ GPU acceleration:  No, Total electronic charge:  7.999999874319, 
+ Poisson Solver: {BC: Surface, Box:  [  36,  113,  36 ], MPI tasks:  1}, 
  Hamiltonian Applied:  Yes, Orthoconstraint:  Yes, Preconditioning:  Yes, 
  Energies: {Ekin:  1.39124426058E+01, Epot: -1.90447206129E+01, Enl:  1.13742654304E+00, 
               EH: -8.23266215017E-01,  EXC: -4.25241518782E+00, EvXC: -5.51468468699E+00}, 
- iter:  6, EKS: -1.71252087915874895E+01, gnrm:  6.54E-04, D: -4.07E-06, 
+ iter:  6, EKS: -1.71252087915875606E+01, gnrm:  6.54E-04, D: -4.07E-06, 
  DIIS weights: [ 1.34E-02,  8.09E-02,  1.11E-01, -8.02E-01,  6.68E-01,  9.29E-01, -8.36E-08], 
  Orthogonalization Method:  0}
        -  { #------------------------------------------------------------------------- iter: 7
- GPU acceleration:  No, Rho Commun: ALLRED, Total electronic charge:  7.999999874345, 
- Poisson Solver: {BC: Surface, Box:  [  36,  113,  36 ], MPI tasks:  2}, 
+ GPU acceleration:  No, Total electronic charge:  7.999999874345, 
+ Poisson Solver: {BC: Surface, Box:  [  36,  113,  36 ], MPI tasks:  1}, 
  Hamiltonian Applied:  Yes, Orthoconstraint:  Yes, Preconditioning:  Yes, 
  Energies: {Ekin:  1.39108300368E+01, Epot: -1.90448783308E+01, Enl:  1.13768218034E+00, 
               EH: -8.24853283466E-01,  EXC: -4.25217283291E+00, EvXC: -5.51436874741E+00}, 
- iter:  7, EKS: -1.71252099573696128E+01, gnrm:  3.93E-04, D: -1.17E-06, 
+ iter:  7, EKS: -1.71252099573697052E+01, gnrm:  3.93E-04, D: -1.17E-06, 
  DIIS weights: [ 8.00E-03,  2.30E-02,  8.69E-03, -2.42E-01,  4.49E-02,  1.16E+00, -1.50E-08], 
  Orthogonalization Method:  0}
        -  { #------------------------------------------------------------------------- iter: 8
- GPU acceleration:  No, Rho Commun: ALLRED, Total electronic charge:  7.999999874362, 
- Poisson Solver: {BC: Surface, Box:  [  36,  113,  36 ], MPI tasks:  2}, 
+ GPU acceleration:  No, Total electronic charge:  7.999999874362, 
+ Poisson Solver: {BC: Surface, Box:  [  36,  113,  36 ], MPI tasks:  1}, 
  Hamiltonian Applied:  Yes, Orthoconstraint:  Yes, Preconditioning:  Yes, 
  Energies: {Ekin:  1.39105053380E+01, Epot: -1.90445447820E+01, Enl:  1.13783919849E+00, 
               EH: -8.24682584915E-01,  EXC: -4.25218837001E+00, EvXC: -5.51438886386E+00}, 
- iter:  8, EKS: -1.71252102084159858E+01, gnrm:  1.51E-04, D: -2.51E-07, 
+ iter:  8, EKS: -1.71252102084162416E+01, gnrm:  1.51E-04, D: -2.51E-07, 
  DIIS weights: [-4.89E-03,  1.34E-03,  3.47E-02, -1.01E-01, -3.70E-01,  1.44E+00, -3.44E-09], 
  Orthogonalization Method:  0}
        -  { #------------------------------------------------------------------------- iter: 9
- GPU acceleration:  No, Rho Commun: ALLRED, Total electronic charge:  7.999999874379, 
- Poisson Solver: {BC: Surface, Box:  [  36,  113,  36 ], MPI tasks:  2}, 
+ GPU acceleration:  No, Total electronic charge:  7.999999874380, 
+ Poisson Solver: {BC: Surface, Box:  [  36,  113,  36 ], MPI tasks:  1}, 
  Hamiltonian Applied:  Yes, Orthoconstraint:  Yes, Preconditioning:  Yes, 
  Energies: {Ekin:  1.39102939776E+01, Epot: -1.90444836940E+01, Enl:  1.13794568201E+00, 
               EH: -8.24726823723E-01,  EXC: -4.25218970624E+00, EvXC: -5.51438969324E+00}, 
- iter:  9, EKS: -1.71252102653147773E+01, gnrm:  8.83E-05, D: -5.69E-08, 
+ iter:  9, EKS: -1.71252102653148057E+01, gnrm:  8.83E-05, D: -5.69E-08, 
  DIIS weights: [-1.87E-02,  8.50E-02, -2.38E-02, -1.92E-01, -2.42E-01,  1.39E+00, -4.21E-10], 
  Orthogonalization Method:  0}
        -  &FINAL001  { #------------------------------------------------------------- iter: 10
- GPU acceleration:  No, Rho Commun: ALLRED, Total electronic charge:  7.999999874391, 
- Poisson Solver: {BC: Surface, Box:  [  36,  113,  36 ], MPI tasks:  2}, 
+ GPU acceleration:  No, Total electronic charge:  7.999999874391, 
+ Poisson Solver: {BC: Surface, Box:  [  36,  113,  36 ], MPI tasks:  1}, 
  Hamiltonian Applied:  Yes, 
- iter:  10, EKS: -1.71252102793304175E+01, gnrm:  8.83E-05, D: -1.40E-08,  #FINAL
+ iter:  10, EKS: -1.71252102793304140E+01, gnrm:  8.83E-05, D: -1.40E-08,  #FINAL
  Energies: {Ekin:  1.39101920514E+01, Epot: -1.90444458175E+01, Enl:  1.13794235205E+00, 
               EH: -8.24797194071E-01,  EXC: -4.25218166549E+00, EvXC: -5.51437864789E+00, 
             Eion: -1.52158930417E+01}, 
  SCF criterion:  0}
-       Non-Hermiticity of Hamiltonian in the Subspace:  6.20E-31
+       Non-Hermiticity of Hamiltonian in the Subspace:  4.27E-31
         #Eigenvalues and New Occupation Numbers
        Orbitals: [
  {e: -9.460512342652E-01, f:  2.0000},  # 00001
@@ -1256,48 +1199,43 @@
  {e: -3.763709703610E-01, f:  2.0000},  # 00003
  {e: -2.384235884279E-01, f:  2.0000}] # 00004
  Last Iteration                        : *FINAL001
- Writing external_potential            : 
- Writing local_potential               : 
+ Writing external potential in file    : external_potential
+ Writing local potential in file       : local_potential
   #------------------------------------------------------------------------- Forces Calculation
  GPU acceleration                      :  No
- Rho Commun                            : RED_SCT
  Total electronic charge               :  7.999999874391
  Poisson Solver:
    BC                                  : Surface
    Box                                 :  [  36,  113,  36 ]
-   MPI tasks                           :  2
+   MPI tasks                           :  1
  Electric Dipole Moment (AU):
    P vector                            :  [  5.3614E-02,  3.7233E-01,  2.0843E-02 ]
    norm(P)                             :  3.767439E-01
  Electric Dipole Moment (Debye):
    P vector                            :  [  1.3627E-01,  9.4636E-01,  5.2979E-02 ]
    norm(P)                             :  9.575874E-01
-<<<<<<< HEAD
- Writing electronic_density            : 
- Writing hartree_potential             : 
+ Writing electronic density in file    : electronic_density
+ Writing Hartree potential in file     : hartree_potential
  Calculate local forces: {Leaked force:  0.00000E+00}
- Non Local forces calculated           :  Yes
- Average noise forces: {x:  3.54755261E-06, y: -5.41610796E-04, z:  4.05017315E-06, 
+ Calculate Non Local forces            :  Yes
+ Average noise forces: {x:  3.54755261E-06, y: -5.41610796E-04, z:  4.05017326E-06, 
                     total:  5.41637558E-04}
  Clean forces norm (Ha/Bohr): {maxval:  4.867369666245E-02, fnrm2:  6.143752483965E-03}
- Raw forces norm (Ha/Bohr): {maxval:  4.879499679743E-02, fnrm2:  6.144045826220E-03}
+ Raw forces norm (Ha/Bohr): {maxval:  4.879499679744E-02, fnrm2:  6.144045826220E-03}
   #------------------------------------------------------------------------------ Atomic Forces
  Atomic Forces (Ha/Bohr):
- -  {O:  [  7.149988717520E-06,  3.749298924258E-02,  6.537803397322E-06 ]} # 0001
- -  {H:  [  4.491701066914E-02, -1.874464066056E-02, -1.499273318828E-07 ]} # 0002
- -  {H:  [ -4.491801611650E-02, -1.874834858202E-02,  6.272296020349E-07 ]} # 0003
+ -  {O:  [  7.149988733911E-06,  3.749298924258E-02,  6.537803609452E-06 ]} # 0001
+ -  {H:  [  4.491701066914E-02, -1.874464066056E-02, -1.499273350706E-07 ]} # 0002
+ -  {H:  [ -4.491801611650E-02, -1.874834858201E-02,  6.272295997350E-07 ]} # 0003
   #-------------------------------------------------------------------- Timing for root process
-=======
- Calculate Non Local forces            :  Yes
->>>>>>> 5e7ae0c5
  Timings for root process:
-   CPU time (s)                        :  11.78
-   Elapsed time (s)                    :  7.24
+   CPU time (s)                        :  18.51
+   Elapsed time (s)                    :  9.66
  Memory Consumption Report:
-   Tot. No. of Allocations  : 5352
-   Tot. No. of Deallocations: 5352
+   Tot. No. of Allocations  : 7428
+   Tot. No. of Deallocations: 7428
    Remaining Memory (B)     : 0
    Memory occupation: 
-      Peak Value (MB): 35
+      Peak Value (MB): 37
       for the array: wz
       in the routine: gaussians_to_wavelets_orb