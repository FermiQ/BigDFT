---
  #================================ Daubechies Wavelets for DFT Pseudopotential Calculations
 Code logo:
         TTTT         F       DDDDD
        T    T               D
       T     T        F     D
       T    T         F     D        D
       TTTTT          F     D         D
       T    T         F     D         D
       T     T        F     D         D
       T      T       F     D         D
       T     T     FFFF     D         D
       T TTTT         F      D        D
       T             F        D      D
   TTTTTTTTT    FFFFF          DDDDDD
     gggggg          iiiii    BBBBBBBBB
    g      g        i             B
   g        g      i         BBBB B
   g         g     iiii     B     B
   g         g     i       B      B
   g         g     i        B     B
   g         g     i         B    B
   g         g     i          BBBBB
    g        g     i         B    B
             g     i        B     B
            g               B    B
       ggggg       i         BBBB

 Reference Paper                       : The Journal of Chemical Physics 129, 014109 (2008)
 Version Number                        : 1.7-dev.22
 Timestamp of this run                 : 2012-12-28 00:09:03.569
 Root process Hostname                 : athelas
 Number of MPI tasks                   :  2
 OpenMP parallelization                :  Yes
 Maximal OpenMP threads per MPI task   :  2
 #... (file:binary.perf).................................................Performance Options
 #|debug F                      Debug option                                                 
 #|fftcache 8192                Cache size for the FFT                                       
 #|accel NO                     Acceleration (NO, CUDAGPU, OCLGPU, OCLCPU, OCLACC)           
 #|OCL_platform                 Chosen OCL platform                                          
 #|blas F                       CUBLAS acceleration                                          
 #|projrad  1.50E+01            Radius of the projector as a function of the maxrad          
 #|exctxpar OP2P                Exact exchange parallelisation scheme                        
 #|ig_diag T                    Input guess: (T:Direct, F:Iterative) diag. of Ham.           
 #|ig_norbp 5                   Input guess: Orbitals per process for iterative diag.        
 #|ig_blocks 300 800            Input guess: Block sizes for orthonormalisation              
 #|ig_tol  1.00E-04             Input guess: Tolerance criterion                             
 #|methortho 0                  Orthogonalisation (0=Cholesky,1=GS/Chol,2=Loewdin)           
 #|rho_commun DEF               Density communication scheme (DBL, RSC, MIX)                 
 #|psolver_groupsize 0          Size of Poisson Solver taskgroups (0=nproc)                  
 #|psolver_accel 0              Acceleration of the Poisson Solver (0=none, 1=CUDA)          
 #|unblock_comms OFF            Overlap Communications of fields (OFF,DEN,POT)               
 #|linear OFF                   Linear Input Guess approach (OFF, LIG, FUL, TMO)             
 #|tolsym  1.00E-08             Tolerance for symmetry detection                             
 #|signaling F                  Expose calculation results on Network                        
 #|signalTimeout 0              Time out on startup for signal connection                    
 #|domain                       Domain to add to the hostname to find the IP                 
 #|verbosity 2                  verbosity of the output 0=low, 2=high                        
 #|outdir ./                    Writing directory                                            
 #|psp_onfly T                  Calculate pseudopotential projectors on the fly              
 #... (file:binary.dft)...........................................DFT Calculation Parameters
 #|0.40 0.40 0.40  hx,hy,hz: grid spacing in the three directions                            
 #|6.0  8.0       c(f)rmult: c(f)rmult*radii_cf(:,1(2))=coarse(fine) atom-based radius       
 #|11             ixc: exchange-correlation parameter (LDA=1,PBE=11)                         
 #|0 0.0  0.0  0. charge of the system, Electric field (Ex,Ey,Ez)                            
 #|2 4            nspin=1 non-spin polarization, mpol=total magnetic moment                  
 #|1.E-05         gnrm_cv: convergence criterion gradient                                    
 #|2 1            itermax,nrepmax: max. # of wfn. opt. steps and of re-diag. runs            
 #|6  0           ncong, idsx: # of CG it. for preconditioning eq., wfn. diis history        
 #|0              dispersion correction potential (values 1,2,3), 0=none                     
 #|0 2 0          InputPsiId, output_wf, output_denspot                                      
 #|0.0  30        rbuf, ncongt: length of the tail (AU),# tail CG iterations                 
 #|0  0           Davidson subspace dim., # of opt. orbs, # of plotted orbs                  
 #|T              disable the symmetry detection                                             
 #... (file:default.mix.. not present)....................................Mixing Parameters 
 #|0              Mixing parameters                                                          
 #|1              Maximum number of diagonalisation iterations                               
 #|1.e-4          Stop criterion on the residue of potential or density                      
 #|0 0.0 1        No. of additional bands, elec. temperature, smearing method                
 #|0.0 2.0        Multiplying factors for the mixing and the electronic DIIS                 
 #... (file:default.geopt.. not present)................................Geometry Parameters 
 #|BFGS           Geometry optimisation method                                               
 #|1              Maximum number of force evaluations                                        
 #|1.0 0.0        fract_fluct,forcemax                                                       
 #|0.0            random displacement amplitude                                              
 #|4.0            Stepsize for the geometry optimisation                                     
 #... (file:default.tddft.. not present)..................................TD-DFT Parameters 
 #|NONE           TDDFT Method                                                               
 #... (file:default.sic.. not present).......................................SIC Parameters 
 #|NONE           SIC method: NONE, PZ, NK                                                   
 #|0.0            SIC downscaling parameter                                                  
 #|0.0            Reference occupation fref (NK case only)                                   
 #... (file:default.kpt)..................................Brillouin Zone Sampling Parameters
 #|MPgrid         K-point sampling method                                                    
 #|3 1 1          No. of Monkhorst-Pack grid points                                          
 #|1              No. of different shifts                                                    
 #|0.0 0. 0.0                                                                                
  #--------------------------------------------------------------------------------------- |
 Data Writing directory                : ./data-binary/
 Material acceleration                 :  No #iproc=0
  #-------------------------------------------------- Input Atomic System (file: binary.xyz)
 Atomic System Properties:
   Number of atomic types              :  1
   Number of atoms                     :  2
   Types of atoms                      :  [ O ]
   Boundary Conditions                 : Periodic #Code: P
   Box Sizes (AU)                      :  [  8.50377E+00,  8.50377E+00,  8.50377E+00 ]
   Number of Symmetries                :  0
   Space group                         : disabled
  #----------------------------- Geometry optimization Input Parameters (file: binary.geopt)
 Geometry Optimization Parameters:
   Maximum steps                       :  1
   Algorithm                           : BFGS
   Random atomic displacement          :  0.0E+00
   Fluctuation in forces               :  1.0E+00
   Maximum in forces                   :  0.0E+00
   Steepest descent step               :  4.0E+00
  #------------------- K points description (Reduced and Brillouin zone coordinates, Weight)
  #WARNING: symmetries have been disabled, k points are not irreductible.
 K points:
 -  {Rc:  [  0.0000,  0.0000,  0.0000 ], Bz:  [  0.0000,  0.0000,  0.0000 ], Wgt:  0.3333} # 0001
 -  {Rc:  [  0.3333,  0.0000,  0.0000 ], Bz:  [  0.2463,  0.0000,  0.0000 ], Wgt:  0.6667} # 0002
  #------------------------------------------------------------------------ Input parameters
 DFT parameters:
   eXchange Correlation:
     XC ID                             :  &ixc  11
     Exchange-Correlation reference    : "XC: Perdew, Burke & Ernzerhof"
     XC functional implementation      : ABINIT
     Polarisation                      :  4
     Spin polarization                 : collinear
 Basis set definition:
   Suggested Grid Spacings (a0)        :  [  0.40,  0.40,  0.40 ]
   Coarse and Fine Radii Multipliers   :  [  6.0,  8.0 ]
 Self-Consistent Cycle Parameters:
   Wavefunction:
     Gradient Norm Threshold           :  &gnrm_cv  1.0E-05
     CG Steps for Preconditioner       :  6
     DIIS History length               :  0
     Max. Wfn Iterations               :  &itermax  2
     Max. Subspace Diagonalizations    :  1
     Input wavefunction policy         : LCAO # 0
     Output wavefunction policy        : Fortran bin. # 2
     Output grid policy                : none # 0
     Output grid format                : text # 0
     Virtual orbitals                  :  0
     Number of plotted density orbitals:  0
   Density/Potential:
     Max. Iterations                   :  1
  #----------------------------------------------------------------------- System Properties
 Properties of atoms in the system:
 - Symbol                              : O #Type No.  01
   No. of Electrons                    :  6
   No. of Atoms                        :  2
   Radii of active regions (AU):
     Coarse                            :  1.21558
     Fine                              :  0.21133
     Coarse PSP                        :  0.41429
     Source                            : Hard-Coded
   Grid Spacing threshold (AU)         :  0.53
   Pseudopotential type                : HGH-K
   Local Pseudo Potential (HGH convention):
     Rloc                              :  0.24455
     Coefficients (c1 .. c4)           :  [ -16.66721,  2.48731,  0.00000,  0.00000 ]
   NonLocal PSP Parameters:
   - Channel (l)                       :  0
     Rloc                              :  0.22096
     h_ij matrix:
     -  [  18.33746,  0.00000,  0.00000 ]
     -  [  0.00000,  0.00000,  0.00000 ]
     -  [  0.00000,  0.00000,  0.00000 ]
   No. of projectors                   :  1
   PSP XC                              : "XC: Perdew, Burke & Ernzerhof"
  #-------------------------------------------------------------------------- Atom Positions
 Atomic positions within the cell (Atomic and Grid Units):
 - O: {AU:  [  0.0000,  0.0000,  0.0000 ], GU:  [  0.0000,  0.0000,  0.0000 ]} # 0001
 - O: {AU:  [  0.0000,  0.0000,  2.2828 ], GU:  [  0.0000,  0.0000,  6.4427 ]} # 0002
 Rigid Shift Applied (AU)              :  [ -0.0000, -0.0000, -0.0000 ]
  #------------------------------------------------------------------------- Grid properties
 Box Grid spacings                     :  [  0.3543,  0.3543,  0.3543 ]
 Sizes of the simulation domain:
   AU                                  :  [  8.5038,  8.5038,  8.5038 ]
   Angstroem                           :  [  4.5000,  4.5000,  4.5000 ]
   Grid Spacing Units                  :  [  23,  23,  23 ]
   High resolution region boundaries (GU):
     From                              :  [  0,  0,  0 ]
     To                                :  [  23,  23,  23 ]
 High Res. box is treated separately   :  No
  #------------------------------------------------------------------- Kernel Initialization
 Poisson Kernel Initialization:
   MPI tasks                           :  2
   OpenMP threads per MPI task         :  2
 Poisson Kernel Creation:
   Boundary Conditions                 : Periodic
   Memory Requirements per MPI task:
     Density (MB)                      :  0.42
     Kernel (MB)                       :  0.06
     Full Grid Arrays (MB)             :  0.84
     Load Balancing of calculations:
       Density:
         MPI tasks 0- 1                : 100%
       Kernel:
         MPI tasks 0- 0                : 100%
         MPI task 1                    :  92%
       Complete LB per task            : 1/3 LB_density + 2/3 LB_kernel
 Wavefunctions Descriptors, full simulation domain:
   Coarse resolution grid:
     No. of segments                   :  576
     No. of points                     :  13824
   Fine resolution grid:
     No. of segments                   :  250
     No. of points                     :  856
  #---------------------------------------------------------------------- Occupation Numbers
 Total Number of Electrons             :  12
 Spin treatment                        : Collinear
 Orbitals Repartition:
   MPI tasks  0- 1                     :  12
 Total Number of Orbitals              :  12
 Occupation numbers coming from        : System properties
 Input Occupation Numbers:
    #Kpt #0001  BZ coord. =  [  0.000000,  0.000000,  0.000000 ]
 - Occupation Numbers: {Orbitals No. 1-12:  1.0000}
    #Kpt #0002  BZ coord. =  [  0.246290,  0.000000,  0.000000 ]
 - Occupation Numbers: {Orbitals No. 1-12:  1.0000}
 Direct and transposed data repartition:
   Process 0:
     Orbitals and Components           :  [  12,  19816 ]
     Distribution: [ #Orbitals: [From, To], Components: [From, To]
       Kpt 0001: [Orbitals:  [  1,  12 ], Components:  [  1,  19816 ]]]
   Process 1:
     Orbitals and Components           :  [  12,  19816 ]
     Distribution: [ #Orbitals: [From, To], Components: [From, To]
       Kpt 0002: [Orbitals:  [  1,  12 ], Components:  [  1,  19816 ]]]
 Wavefunctions memory occupation for root MPI process:  3 MB 643 KB 512 B
 NonLocal PSP Projectors Descriptors:
   Creation strategy                   : On-the-fly
   Total number of projectors          :  2
   Total number of components          :  6680
   Percent of zero components          :  0
  #-------------------------------------------------------- Estimation of Memory Consumption
 Memory requirements for principal quantities (MiB.KiB):
   Subspace Matrix                     : 0.1 #    (Number of Orbitals: 12)
   Single orbital                      : 0.310 #  (Number of Components: 19816)
   All (distributed) orbitals          : 10.907 # (Number of Orbitals per MPI task: 12)
   Wavefunction storage size           : 10.907 # (DIIS/SD workspaces included)
   Nonlocal Pseudopotential Arrays     : 0.53
   Full Uncompressed (ISF) grid        : 1.704
   Workspaces storage size             : 0.216
 Memory requirements for principal code sections (MiB.KiB):
   Kernel calculation                  : 1.183
   Density Construction                : 17.767
   Poisson Solver                      : 21.127
   Hamiltonian application             : 21.991
 Estimated Memory Peak (MB)            :  21
 Ion-Ion interaction energy            : -7.53895186697576E+00
  #---------------------------------------------------------------- Ionic Potential Creation
 Total ionic charge                    : -12.000000000000
 Poisson Solver:
   BC                                  : Periodic
   Box                                 :  [  48,  48,  48 ]
   MPI tasks                           :  2
  #----------------------------------- Wavefunctions from PSP Atomic Orbitals initialization
 Input Hamiltonian:
   Total No. of Atomic Input Orbitals  :  16
   Inputguess Orbitals Repartition:
     MPI tasks  0- 1                   :  16
   Atomic Input Orbital Generation:
   -  {Atom Type: O, Electronic configuration: {s: [ 1.00,  1.00], p: [ 1.00,  1.00,  1.00,  1/3,  1/3,  1/3]}}
   Direct and transposed data repartition:
     Process 0:
       Orbitals and Components         :  [  16,  19816 ]
       Distribution: [ #Orbitals: [From, To], Components: [From, To]
         Kpt 0001: [Orbitals:  [  1,  16 ], Components:  [  1,  19816 ]]]
     Process 1:
       Orbitals and Components         :  [  16,  19816 ]
       Distribution: [ #Orbitals: [From, To], Components: [From, To]
         Kpt 0002: [Orbitals:  [  1,  16 ], Components:  [  1,  19816 ]]]
   Wavelet conversion succeeded        :  Yes
   Deviation from normalization        :  5.20E-03
   GPU acceleration                    :  No
   Rho Commun                          : ALLRED
   Total electronic charge             :  11.999999344210
   Poisson Solver:
     BC                                : Periodic
     Box                               :  [  48,  48,  48 ]
     MPI tasks                         :  2
   Energies: {Ekin:  2.38568191900E+01, Epot: -3.30380927139E+01, Enl:  2.79817343755E+00, 
                EH:  2.02044854640E+01,  EXC: -6.88908378753E+00, EvXC: -8.95086618468E+00}
   EKS                                 : -3.20647550202282972E+01
   Input Guess Overlap Matrices: {Calculated:  Yes, Diagonalized:  Yes}
    #Eigenvalues and New Occupation Numbers
   Total magnetization                 :  4.000000
   Orbitals: [
  # Kpt #0001 BZ coord. =     0.000000    0.000000    0.000000
 {e: -1.124471E+00, f:  1.000, s:  1, k:  1},  {e: -1.001376E+00, f:  1.000, s: -1, k:  1},  # 00001
 {e: -7.151359E-01, f:  1.000, s:  1, k:  1},  {e: -5.958698E-01, f:  1.000, s: -1, k:  1},  # 00002
 {e: -4.586698E-01, f:  1.000, s:  1, k:  1},  {e: -3.377516E-01, f:  1.000, s: -1, k:  1},  # 00003
 {e: -4.295024E-01, f:  1.000, s:  1, k:  1},  {e: -3.150414E-01, f:  1.000, s: -1, k:  1},  # 00004
 {e: -4.294143E-01, f:  1.000, s:  1, k:  1},  {e: -3.148291E-01, f:  0.000, s: -1, k:  1},  # 00005
 {e: -1.920747E-01, f:  1.000, s:  1, k:  1},  {e: -6.314916E-02, f:  0.000, s: -1, k:  1},  # 00006
 {e: -1.919983E-01, f:  1.000, s:  1, k:  1},  {e: -6.289849E-02, f:  0.000, s: -1, k:  1},  # 00007
 {e:  2.624597E-01, f:  1.000, s:  1, k:  1},  {e:  4.090155E-01, f:  0.000, s: -1, k:  1},  # 00008
  # Kpt #0002 BZ coord. =     0.246290    0.000000    0.000000
 {e: -1.124484E+00, f:  1.000, s:  1, k:  2},  {e: -1.001345E+00, f:  1.000, s: -1, k:  2},  # 00001
 {e: -7.150585E-01, f:  1.000, s:  1, k:  2},  {e: -5.957647E-01, f:  1.000, s: -1, k:  2},  # 00002
 {e: -4.586101E-01, f:  1.000, s:  1, k:  2},  {e: -3.376425E-01, f:  1.000, s: -1, k:  2},  # 00003
 {e: -4.313747E-01, f:  1.000, s:  1, k:  2},  {e: -3.178857E-01, f:  1.000, s: -1, k:  2},  # 00004
 {e: -4.292422E-01, f:  1.000, s:  1, k:  2},  {e: -3.145661E-01, f:  0.000, s: -1, k:  2},  # 00005
 {e: -1.930182E-01, f:  1.000, s:  1, k:  2},  {e: -6.437988E-02, f:  0.000, s: -1, k:  2},  # 00006
 {e: -1.919142E-01, f:  1.000, s:  1, k:  2},  {e: -6.278937E-02, f:  0.000, s: -1, k:  2},  # 00007
 {e:  2.627034E-01, f:  1.000, s:  1, k:  2},  {e:  4.093128E-01, f:  0.000, s: -1, k:  2}] # 00008
   IG wavefunctions defined            :  Yes
  #------------------------------------------------------------------- Self-Consistent Cycle
 Ground State Optimization:
 - Hamiltonian Optimization: &itrp001
   - Subspace Optimization: &itrep001-01
       Wavefunctions Iterations:
       -  { #---------------------------------------------------------------------- iter: 1
 GPU acceleration:  No, Rho Commun: ALLRED, Total electronic charge:  11.999999267066, 
 Poisson Solver: {BC: Periodic, Box:  [  48,  48,  48 ], MPI tasks:  2}, 
 Hamiltonian Applied:  Yes, Orthoconstraint:  Yes, Preconditioning:  Yes, 
 Energies: {Ekin:  2.58842246387E+01, Epot: -3.40009627344E+01, Enl:  2.63593900719E+00, 
              EH:  2.02930930728E+01,  EXC: -7.03180785282E+00, EvXC: -9.12864729385E+00}, 
 iter:  1, EKS: -3.12160045872814180E+01, gnrm:  2.80E-01, D:  8.49E-01, 
 SDalpha:  2.000E+00, Orthogonalization Method:  0}
       -  &FINAL001  { #----------------------------------------------------------- iter: 2
 GPU acceleration:  No, Rho Commun: ALLRED, Total electronic charge:  11.999999453999, 
 Poisson Solver: {BC: Periodic, Box:  [  48,  48,  48 ], MPI tasks:  2}, 
 Hamiltonian Applied:  Yes, 
 iter:  2, EKS: -3.13343723620770120E+01, gnrm:  2.80E-01, D: -1.18E-01,  #FINAL
 Energies: {Ekin:  2.58311951051E+01, Epot: -3.36861624128E+01, Enl:  2.79018687907E+00, 
              EH:  2.08466310406E+01,  EXC: -7.09509222749E+00, EvXC: -9.21108320163E+00, 
            Eion: -7.53895186698E+00}, 
 SCF criterion:  0}
        #No convergence within the allowed number of minimization steps
       Non-Hermiticity of Hamiltonian in the Subspace:  3.33E-30
        #WARNING: Wavefunctions not converged after cycle  1
        #Eigenvalues and New Occupation Numbers
       Total magnetization             :  4.000000
       Orbitals: [
  # Kpt #0001 BZ coord. =     0.000000    0.000000    0.000000
 {e: -1.076712E+00, f:  1.000, s:  1, k:  1},  {e: -9.406941E-01, f:  1.000, s: -1, k:  1},  # 00001
 {e: -6.718845E-01, f:  1.000, s:  1, k:  1},  {e: -5.445524E-01, f:  1.000, s: -1, k:  1},  # 00002
 {e: -4.264012E-01, f:  1.000, s:  1, k:  1},  {e: -3.144914E-01, f:  1.000, s: -1, k:  1},  # 00003
 {e: -4.029050E-01, f:  1.000, s:  1, k:  1},  {e: -2.775654E-01, f:  1.000, s: -1, k:  1},  # 00004
 {e: -3.817658E-01, f:  1.000, s:  1, k:  1},  # 00005
 {e: -1.834655E-01, f:  1.000, s:  1, k:  1},  # 00006
 {e: -1.395702E-01, f:  1.000, s:  1, k:  1},  # 00007
 {e:  2.983901E-01, f:  1.000, s:  1, k:  1},  # 00008
  # Kpt #0002 BZ coord. =     0.246290    0.000000    0.000000
 {e: -1.076753E+00, f:  1.000, s:  1, k:  2},  {e: -9.407020E-01, f:  1.000, s: -1, k:  2},  # 00001
 {e: -6.718012E-01, f:  1.000, s:  1, k:  2},  {e: -5.444016E-01, f:  1.000, s: -1, k:  2},  # 00002
 {e: -4.262732E-01, f:  1.000, s:  1, k:  2},  {e: -3.138212E-01, f:  1.000, s: -1, k:  2},  # 00003
 {e: -4.025101E-01, f:  1.000, s:  1, k:  2},  {e: -2.813070E-01, f:  1.000, s: -1, k:  2},  # 00004
 {e: -3.838430E-01, f:  1.000, s:  1, k:  2},  # 00005
 {e: -1.833582E-01, f:  1.000, s:  1, k:  2},  # 00006
 {e: -1.410341E-01, f:  1.000, s:  1, k:  2},  # 00007
 {e:  2.994430E-01, f:  1.000, s:  1, k:  2}] # 00008
 Write wavefunctions to file           : ./data-binary/wavefunction.*
 Write Waves Time:
 - 
    {Process:  0, Timing:  [  2.900E-01,  1.900E-01 ]}
  #---------------------------------------------------------------------- Forces Calculation
 GPU acceleration                      :  No
 Rho Commun                            : RED_SCT
 Total electronic charge               :  11.999999453999
 Poisson Solver:
   BC                                  : Periodic
   Box                                 :  [  48,  48,  48 ]
   MPI tasks                           :  2
 Electric Dipole Moment (AU):
   P vector                            :  [ -6.1630E+01, -6.0512E+01, -3.6769E+01 ]
   norm(P)                             :  9.387111E+01
 Electric Dipole Moment (Debye):
   P vector                            :  [ -1.5665E+02, -1.5381E+02, -9.3457E+01 ]
   norm(P)                             :  2.385965E+02
<<<<<<< HEAD
 Calculate local forces: {Leaked force:  0.00000E+00}
 Non Local forces calculated           :  Yes
 Average noise forces: {x: -2.81392213E-04, y: -1.19218169E-04, z:  4.76577028E-03, 
                    total:  4.77555870E-03}
 Clean forces norm (Ha/Bohr): {maxval:  4.846821384220E-01, fnrm2:  4.633456084387E-01}
  #--------------------------------------------------------------------------- Atomic Forces
 Atomic Forces (Ha/Bohr):
 -  {O:  [ -1.663990328765E-04, -7.106958142109E-05, -4.779422563384E-01 ]} # 0001
 -  {O:  [ -2.315496513157E-04, -9.753037035592E-05,  4.846820732996E-01 ]} # 0002
=======
 Calculate Non Local forces            :  Yes
>>>>>>> 5e7ae0c5
 Stress Tensor:
   Total stress tensor matrix (Ha/Bohr^3):
   -  [ -4.739406561754E-04, -4.863593147464E-07, -3.324444373692E-09 ]
   -  [ -4.863593147464E-07, -2.109450790443E-04, -1.555582886512E-09 ]
   -  [ -3.324444373692E-09, -1.555582886512E-09, -3.457292927749E-03 ]
   Pressure:
     Ha/Bohr^3                         : -1.38072622098964E-03
     GPa                               : -40.6224
     PV (Ha)                           : -0.84906651780191
  #----------------------------------------------------------------- Timing for root process
 Timings for root process:
   CPU time (s)                        :  28.59
   Elapsed time (s)                    :  16.97
  #WARNING: Self-consistent cycle did not meet convergence criteria
  #-------------------------------- Warnings obtained during the run, check their relevance!
 WARNINGS:
 - symmetries have been disabled, k points are not irreductible.
 - Wavefunctions not converged after cycle  1
 - Self-consistent cycle did not meet convergence criteria
 Memory Consumption Report:
   Tot. No. of Allocations  : 630
   Tot. No. of Deallocations: 630
   Remaining Memory (B)     : 0
   Memory occupation: 
      Peak Value (MB): 59
      for the array: wz
      in the routine: gaussians_to_wavelets_orb<|MERGE_RESOLUTION|>--- conflicted
+++ resolved
@@ -25,14 +25,14 @@
              g     i        B     B
             g               B    B
        ggggg       i         BBBB
-
+ 
  Reference Paper                       : The Journal of Chemical Physics 129, 014109 (2008)
  Version Number                        : 1.7-dev.22
- Timestamp of this run                 : 2012-12-28 00:09:03.569
- Root process Hostname                 : athelas
- Number of MPI tasks                   :  2
+ Timestamp of this run                 : 2013-01-12 20:45:50.293
+ Root process Hostname                 : localhost
+ Number of MPI tasks                   :  1
  OpenMP parallelization                :  Yes
- Maximal OpenMP threads per MPI task   :  2
+ Maximal OpenMP threads per MPI task   :  3
  #... (file:binary.perf).................................................Performance Options
  #|debug F                      Debug option                                                 
  #|fftcache 8192                Cache size for the FFT                                       
@@ -174,7 +174,7 @@
  Atomic positions within the cell (Atomic and Grid Units):
  - O: {AU:  [  0.0000,  0.0000,  0.0000 ], GU:  [  0.0000,  0.0000,  0.0000 ]} # 0001
  - O: {AU:  [  0.0000,  0.0000,  2.2828 ], GU:  [  0.0000,  0.0000,  6.4427 ]} # 0002
- Rigid Shift Applied (AU)              :  [ -0.0000, -0.0000, -0.0000 ]
+ Rigid Shift Applied (AU)              :  [  0.0000,  0.0000,  0.0000 ]
   #------------------------------------------------------------------------- Grid properties
  Box Grid spacings                     :  [  0.3543,  0.3543,  0.3543 ]
  Sizes of the simulation domain:
@@ -187,21 +187,14 @@
  High Res. box is treated separately   :  No
   #------------------------------------------------------------------- Kernel Initialization
  Poisson Kernel Initialization:
-   MPI tasks                           :  2
-   OpenMP threads per MPI task         :  2
+   MPI tasks                           :  1
+   OpenMP threads per MPI task         :  3
  Poisson Kernel Creation:
    Boundary Conditions                 : Periodic
    Memory Requirements per MPI task:
-     Density (MB)                      :  0.42
-     Kernel (MB)                       :  0.06
+     Density (MB)                      :  0.84
+     Kernel (MB)                       :  0.12
      Full Grid Arrays (MB)             :  0.84
-     Load Balancing of calculations:
-       Density:
-         MPI tasks 0- 1                : 100%
-       Kernel:
-         MPI tasks 0- 0                : 100%
-         MPI task 1                    :  92%
-       Complete LB per task            : 1/3 LB_density + 2/3 LB_kernel
  Wavefunctions Descriptors, full simulation domain:
    Coarse resolution grid:
      No. of segments                   :  576
@@ -212,8 +205,6 @@
   #---------------------------------------------------------------------- Occupation Numbers
  Total Number of Electrons             :  12
  Spin treatment                        : Collinear
- Orbitals Repartition:
-   MPI tasks  0- 1                     :  12
  Total Number of Orbitals              :  12
  Occupation numbers coming from        : System properties
  Input Occupation Numbers:
@@ -223,69 +214,60 @@
  - Occupation Numbers: {Orbitals No. 1-12:  1.0000}
  Direct and transposed data repartition:
    Process 0:
-     Orbitals and Components           :  [  12,  19816 ]
+     Orbitals and Components           :  [  24,  39632 ]
      Distribution: [ #Orbitals: [From, To], Components: [From, To]
-       Kpt 0001: [Orbitals:  [  1,  12 ], Components:  [  1,  19816 ]]]
-   Process 1:
-     Orbitals and Components           :  [  12,  19816 ]
-     Distribution: [ #Orbitals: [From, To], Components: [From, To]
+       Kpt 0001: [Orbitals:  [  1,  12 ], Components:  [  1,  19816 ]], 
        Kpt 0002: [Orbitals:  [  1,  12 ], Components:  [  1,  19816 ]]]
- Wavefunctions memory occupation for root MPI process:  3 MB 643 KB 512 B
+ Wavefunctions memory occupation for root MPI process:  7 MB 263 KB 0 B
  NonLocal PSP Projectors Descriptors:
    Creation strategy                   : On-the-fly
    Total number of projectors          :  2
-   Total number of components          :  6680
+   Total number of components          :  13360
    Percent of zero components          :  0
   #-------------------------------------------------------- Estimation of Memory Consumption
  Memory requirements for principal quantities (MiB.KiB):
    Subspace Matrix                     : 0.1 #    (Number of Orbitals: 12)
    Single orbital                      : 0.310 #  (Number of Components: 19816)
-   All (distributed) orbitals          : 10.907 # (Number of Orbitals per MPI task: 12)
-   Wavefunction storage size           : 10.907 # (DIIS/SD workspaces included)
-   Nonlocal Pseudopotential Arrays     : 0.53
+   All (distributed) orbitals          : 14.526 # (Number of Orbitals per MPI task: 24)
+   Wavefunction storage size           : 14.526 # (DIIS/SD workspaces included)
+   Nonlocal Pseudopotential Arrays     : 0.105
    Full Uncompressed (ISF) grid        : 1.704
    Workspaces storage size             : 0.216
  Memory requirements for principal code sections (MiB.KiB):
-   Kernel calculation                  : 1.183
-   Density Construction                : 17.767
-   Poisson Solver                      : 21.127
-   Hamiltonian application             : 21.991
- Estimated Memory Peak (MB)            :  21
+   Kernel calculation                  : 1.319
+   Density Construction                : 22.337
+   Poisson Solver                      : 28.241
+   Hamiltonian application             : 26.561
+ Estimated Memory Peak (MB)            :  28
  Ion-Ion interaction energy            : -7.53895186697576E+00
   #---------------------------------------------------------------- Ionic Potential Creation
  Total ionic charge                    : -12.000000000000
  Poisson Solver:
    BC                                  : Periodic
    Box                                 :  [  48,  48,  48 ]
-   MPI tasks                           :  2
+   MPI tasks                           :  1
   #----------------------------------- Wavefunctions from PSP Atomic Orbitals initialization
  Input Hamiltonian:
    Total No. of Atomic Input Orbitals  :  16
-   Inputguess Orbitals Repartition:
-     MPI tasks  0- 1                   :  16
    Atomic Input Orbital Generation:
    -  {Atom Type: O, Electronic configuration: {s: [ 1.00,  1.00], p: [ 1.00,  1.00,  1.00,  1/3,  1/3,  1/3]}}
    Direct and transposed data repartition:
      Process 0:
-       Orbitals and Components         :  [  16,  19816 ]
+       Orbitals and Components         :  [  32,  39632 ]
        Distribution: [ #Orbitals: [From, To], Components: [From, To]
-         Kpt 0001: [Orbitals:  [  1,  16 ], Components:  [  1,  19816 ]]]
-     Process 1:
-       Orbitals and Components         :  [  16,  19816 ]
-       Distribution: [ #Orbitals: [From, To], Components: [From, To]
+         Kpt 0001: [Orbitals:  [  1,  16 ], Components:  [  1,  19816 ]], 
          Kpt 0002: [Orbitals:  [  1,  16 ], Components:  [  1,  19816 ]]]
    Wavelet conversion succeeded        :  Yes
    Deviation from normalization        :  5.20E-03
    GPU acceleration                    :  No
-   Rho Commun                          : ALLRED
    Total electronic charge             :  11.999999344210
    Poisson Solver:
      BC                                : Periodic
      Box                               :  [  48,  48,  48 ]
-     MPI tasks                         :  2
+     MPI tasks                         :  1
    Energies: {Ekin:  2.38568191900E+01, Epot: -3.30380927139E+01, Enl:  2.79817343755E+00, 
                 EH:  2.02044854640E+01,  EXC: -6.88908378753E+00, EvXC: -8.95086618468E+00}
-   EKS                                 : -3.20647550202282972E+01
+   EKS                                 : -3.20647550202281764E+01
    Input Guess Overlap Matrices: {Calculated:  Yes, Diagonalized:  Yes}
     #Eigenvalues and New Occupation Numbers
    Total magnetization                 :  4.000000
@@ -315,24 +297,24 @@
    - Subspace Optimization: &itrep001-01
        Wavefunctions Iterations:
        -  { #---------------------------------------------------------------------- iter: 1
- GPU acceleration:  No, Rho Commun: ALLRED, Total electronic charge:  11.999999267066, 
- Poisson Solver: {BC: Periodic, Box:  [  48,  48,  48 ], MPI tasks:  2}, 
+ GPU acceleration:  No, Total electronic charge:  11.999999267066, 
+ Poisson Solver: {BC: Periodic, Box:  [  48,  48,  48 ], MPI tasks:  1}, 
  Hamiltonian Applied:  Yes, Orthoconstraint:  Yes, Preconditioning:  Yes, 
  Energies: {Ekin:  2.58842246387E+01, Epot: -3.40009627344E+01, Enl:  2.63593900719E+00, 
               EH:  2.02930930728E+01,  EXC: -7.03180785282E+00, EvXC: -9.12864729385E+00}, 
- iter:  1, EKS: -3.12160045872814180E+01, gnrm:  2.80E-01, D:  8.49E-01, 
+ iter:  1, EKS: -3.12160045872817555E+01, gnrm:  2.80E-01, D:  8.49E-01, 
  SDalpha:  2.000E+00, Orthogonalization Method:  0}
        -  &FINAL001  { #----------------------------------------------------------- iter: 2
- GPU acceleration:  No, Rho Commun: ALLRED, Total electronic charge:  11.999999453999, 
- Poisson Solver: {BC: Periodic, Box:  [  48,  48,  48 ], MPI tasks:  2}, 
+ GPU acceleration:  No, Total electronic charge:  11.999999453999, 
+ Poisson Solver: {BC: Periodic, Box:  [  48,  48,  48 ], MPI tasks:  1}, 
  Hamiltonian Applied:  Yes, 
- iter:  2, EKS: -3.13343723620770120E+01, gnrm:  2.80E-01, D: -1.18E-01,  #FINAL
+ iter:  2, EKS: -3.13343723620768166E+01, gnrm:  2.80E-01, D: -1.18E-01,  #FINAL
  Energies: {Ekin:  2.58311951051E+01, Epot: -3.36861624128E+01, Enl:  2.79018687907E+00, 
               EH:  2.08466310406E+01,  EXC: -7.09509222749E+00, EvXC: -9.21108320163E+00, 
             Eion: -7.53895186698E+00}, 
  SCF criterion:  0}
         #No convergence within the allowed number of minimization steps
-       Non-Hermiticity of Hamiltonian in the Subspace:  3.33E-30
+       Non-Hermiticity of Hamiltonian in the Subspace:  3.07E-30
         #WARNING: Wavefunctions not converged after cycle  1
         #Eigenvalues and New Occupation Numbers
        Total magnetization             :  4.000000
@@ -358,47 +340,42 @@
  Write wavefunctions to file           : ./data-binary/wavefunction.*
  Write Waves Time:
  - 
-    {Process:  0, Timing:  [  2.900E-01,  1.900E-01 ]}
+    {Process:  0, Timing:  [  1.440E+00,  1.290E+00 ]}
   #---------------------------------------------------------------------- Forces Calculation
  GPU acceleration                      :  No
- Rho Commun                            : RED_SCT
  Total electronic charge               :  11.999999453999
  Poisson Solver:
    BC                                  : Periodic
    Box                                 :  [  48,  48,  48 ]
-   MPI tasks                           :  2
+   MPI tasks                           :  1
  Electric Dipole Moment (AU):
    P vector                            :  [ -6.1630E+01, -6.0512E+01, -3.6769E+01 ]
    norm(P)                             :  9.387111E+01
  Electric Dipole Moment (Debye):
    P vector                            :  [ -1.5665E+02, -1.5381E+02, -9.3457E+01 ]
    norm(P)                             :  2.385965E+02
-<<<<<<< HEAD
  Calculate local forces: {Leaked force:  0.00000E+00}
- Non Local forces calculated           :  Yes
+ Calculate Non Local forces            :  Yes
  Average noise forces: {x: -2.81392213E-04, y: -1.19218169E-04, z:  4.76577028E-03, 
                     total:  4.77555870E-03}
- Clean forces norm (Ha/Bohr): {maxval:  4.846821384220E-01, fnrm2:  4.633456084387E-01}
+ Clean forces norm (Ha/Bohr): {maxval:  4.846821384227E-01, fnrm2:  4.633456084396E-01}
   #--------------------------------------------------------------------------- Atomic Forces
  Atomic Forces (Ha/Bohr):
- -  {O:  [ -1.663990328765E-04, -7.106958142109E-05, -4.779422563384E-01 ]} # 0001
- -  {O:  [ -2.315496513157E-04, -9.753037035592E-05,  4.846820732996E-01 ]} # 0002
-=======
- Calculate Non Local forces            :  Yes
->>>>>>> 5e7ae0c5
+ -  {O:  [ -1.663990328711E-04, -7.106958141899E-05, -4.779422563386E-01 ]} # 0001
+ -  {O:  [ -2.315496513142E-04, -9.753037034437E-05,  4.846820733002E-01 ]} # 0002
  Stress Tensor:
    Total stress tensor matrix (Ha/Bohr^3):
-   -  [ -4.739406561754E-04, -4.863593147464E-07, -3.324444373692E-09 ]
-   -  [ -4.863593147464E-07, -2.109450790443E-04, -1.555582886512E-09 ]
-   -  [ -3.324444373692E-09, -1.555582886512E-09, -3.457292927749E-03 ]
+   -  [ -4.739406561772E-04, -4.863593151843E-07, -3.324444370470E-09 ]
+   -  [ -4.863593151843E-07, -2.109450790448E-04, -1.555582885921E-09 ]
+   -  [ -3.324444370470E-09, -1.555582885921E-09, -3.457292927749E-03 ]
    Pressure:
-     Ha/Bohr^3                         : -1.38072622098964E-03
+     Ha/Bohr^3                         : -1.38072622099046E-03
      GPa                               : -40.6224
-     PV (Ha)                           : -0.84906651780191
+     PV (Ha)                           : -0.84906651780241
   #----------------------------------------------------------------- Timing for root process
  Timings for root process:
-   CPU time (s)                        :  28.59
-   Elapsed time (s)                    :  16.97
+   CPU time (s)                        :  48.71
+   Elapsed time (s)                    :  17.31
   #WARNING: Self-consistent cycle did not meet convergence criteria
   #-------------------------------- Warnings obtained during the run, check their relevance!
  WARNINGS:
@@ -406,10 +383,10 @@
  - Wavefunctions not converged after cycle  1
  - Self-consistent cycle did not meet convergence criteria
  Memory Consumption Report:
-   Tot. No. of Allocations  : 630
-   Tot. No. of Deallocations: 630
+   Tot. No. of Allocations  : 859
+   Tot. No. of Deallocations: 859
    Remaining Memory (B)     : 0
    Memory occupation: 
-      Peak Value (MB): 59
+      Peak Value (MB): 66
       for the array: wz
       in the routine: gaussians_to_wavelets_orb