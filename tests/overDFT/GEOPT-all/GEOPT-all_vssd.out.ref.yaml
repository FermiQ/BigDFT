--- conflicted
+++ resolved
@@ -528,13 +528,8 @@
  Poisson Solver:
    BC                                  : Free
    Box                                 :  [  101,  95,  95 ]
-<<<<<<< HEAD
-   MPI tasks                           :  2
+   MPI tasks                           :  4
  Calculate local forces: Yes
-=======
-   MPI tasks                           :  4
- Calculate local forces: {Leaked force:  0.00000E+00}
->>>>>>> 4593cebc
  Calculate Non Local forces            :  No
   #-------------------------------- Warnings obtained during the run, check their relevance!
  WARNINGS:
@@ -723,13 +718,8 @@
  Poisson Solver:
    BC                                  : Free
    Box                                 :  [  101,  95,  95 ]
-<<<<<<< HEAD
-   MPI tasks                           :  2
+   MPI tasks                           :  4
  Calculate local forces: Yes
-=======
-   MPI tasks                           :  4
- Calculate local forces: {Leaked force:  0.00000E+00}
->>>>>>> 4593cebc
  Calculate Non Local forces            :  No
   #-------------------------------------------------------------------- Timing for root process
  Timings for root process:
@@ -952,13 +942,8 @@
  Poisson Solver:
    BC                                  : Free
    Box                                 :  [  101,  95,  95 ]
-<<<<<<< HEAD
-   MPI tasks                           :  2
+   MPI tasks                           :  4
  Calculate local forces: Yes
-=======
-   MPI tasks                           :  4
- Calculate local forces: {Leaked force:  0.00000E+00}
->>>>>>> 4593cebc
  Calculate Non Local forces            :  No
   #-------------------------------------------------------------------- Timing for root process
  Timings for root process:
@@ -1147,13 +1132,8 @@
  Poisson Solver:
    BC                                  : Free
    Box                                 :  [  101,  95,  95 ]
-<<<<<<< HEAD
-   MPI tasks                           :  2
+   MPI tasks                           :  4
  Calculate local forces: Yes
-=======
-   MPI tasks                           :  4
- Calculate local forces: {Leaked force:  0.00000E+00}
->>>>>>> 4593cebc
  Calculate Non Local forces            :  No
   #-------------------------------------------------------------------- Timing for root process
  Timings for root process:
@@ -1342,13 +1322,8 @@
  Poisson Solver:
    BC                                  : Free
    Box                                 :  [  101,  95,  95 ]
-<<<<<<< HEAD
-   MPI tasks                           :  2
+   MPI tasks                           :  4
  Calculate local forces: Yes
-=======
-   MPI tasks                           :  4
- Calculate local forces: {Leaked force:  0.00000E+00}
->>>>>>> 4593cebc
  Calculate Non Local forces            :  No
   #-------------------------------------------------------------------- Timing for root process
  Timings for root process:
@@ -1537,13 +1512,8 @@
  Poisson Solver:
    BC                                  : Free
    Box                                 :  [  101,  95,  95 ]
-<<<<<<< HEAD
-   MPI tasks                           :  2
+   MPI tasks                           :  4
  Calculate local forces: Yes
-=======
-   MPI tasks                           :  4
- Calculate local forces: {Leaked force:  0.00000E+00}
->>>>>>> 4593cebc
  Calculate Non Local forces            :  No
   #-------------------------------------------------------------------- Timing for root process
  Timings for root process:
@@ -1732,13 +1702,8 @@
  Poisson Solver:
    BC                                  : Free
    Box                                 :  [  101,  95,  95 ]
-<<<<<<< HEAD
-   MPI tasks                           :  2
+   MPI tasks                           :  4
  Calculate local forces: Yes
-=======
-   MPI tasks                           :  4
- Calculate local forces: {Leaked force:  0.00000E+00}
->>>>>>> 4593cebc
  Calculate Non Local forces            :  No
   #-------------------------------------------------------------------- Timing for root process
  Timings for root process:
@@ -1928,21 +1893,12 @@
  Poisson Solver:
    BC                                  : Free
    Box                                 :  [  101,  95,  95 ]
-<<<<<<< HEAD
-   MPI tasks                           :  2
+   MPI tasks                           :  4
  Calculate local forces                :  Yes
  Calculate Non Local forces            :  No
   #----------------------------------- Warnings obtained during the run, check their relevance!
  WARNINGS:
- - Found an energy value lower than the FINAL energy (delta= 8.44E-15)
-=======
-   MPI tasks                           :  4
- Calculate local forces: {Leaked force:  0.00000E+00}
- Calculate Non Local forces            :  No
-  #----------------------------------- Warnings obtained during the run, check their relevance!
- WARNINGS:
  - Found an energy value lower than the FINAL energy, delta: 2.66E-14
->>>>>>> 4593cebc
   #-------------------------------------------------------------------- Timing for root process
  Timings for root process:
    CPU time (s)                        :  1.22
