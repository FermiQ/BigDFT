--- conflicted
+++ resolved
@@ -528,13 +528,8 @@
  Poisson Solver:
    BC                                  : Free
    Box                                 :  [  101,  95,  95 ]
-<<<<<<< HEAD
-   MPI tasks                           :  2
+   MPI tasks                           :  4
  Calculate local forces: Yes
-=======
-   MPI tasks                           :  4
- Calculate local forces: {Leaked force:  0.00000E+00}
->>>>>>> 4593cebc
  Calculate Non Local forces            :  No
   #-------------------------------- Warnings obtained during the run, check their relevance!
  WARNINGS:
@@ -723,13 +718,8 @@
  Poisson Solver:
    BC                                  : Free
    Box                                 :  [  101,  95,  95 ]
-<<<<<<< HEAD
-   MPI tasks                           :  2
+   MPI tasks                           :  4
  Calculate local forces: Yes
-=======
-   MPI tasks                           :  4
- Calculate local forces: {Leaked force:  0.00000E+00}
->>>>>>> 4593cebc
  Calculate Non Local forces            :  No
   #-------------------------------------------------------------------- Timing for root process
  Timings for root process:
@@ -955,13 +945,8 @@
  Poisson Solver:
    BC                                  : Free
    Box                                 :  [  101,  95,  95 ]
-<<<<<<< HEAD
-   MPI tasks                           :  2
+   MPI tasks                           :  4
  Calculate local forces: Yes
-=======
-   MPI tasks                           :  4
- Calculate local forces: {Leaked force:  0.00000E+00}
->>>>>>> 4593cebc
  Calculate Non Local forces            :  No
   #-------------------------------------------------------------------- Timing for root process
  Timings for root process:
@@ -1176,13 +1161,8 @@
  Poisson Solver:
    BC                                  : Free
    Box                                 :  [  101,  95,  95 ]
-<<<<<<< HEAD
-   MPI tasks                           :  2
+   MPI tasks                           :  4
  Calculate local forces: Yes
-=======
-   MPI tasks                           :  4
- Calculate local forces: {Leaked force:  0.00000E+00}
->>>>>>> 4593cebc
  Calculate Non Local forces            :  No
   #-------------------------------------------------------------------- Timing for root process
  Timings for root process:
@@ -1396,13 +1376,8 @@
  Poisson Solver:
    BC                                  : Free
    Box                                 :  [  101,  95,  95 ]
-<<<<<<< HEAD
-   MPI tasks                           :  2
+   MPI tasks                           :  4
  Calculate local forces: Yes
-=======
-   MPI tasks                           :  4
- Calculate local forces: {Leaked force:  0.00000E+00}
->>>>>>> 4593cebc
  Calculate Non Local forces            :  No
   #-------------------------------------------------------------------- Timing for root process
  Timings for root process:
@@ -1608,13 +1583,8 @@
  Poisson Solver:
    BC                                  : Free
    Box                                 :  [  101,  95,  95 ]
-<<<<<<< HEAD
-   MPI tasks                           :  2
+   MPI tasks                           :  4
  Calculate local forces: Yes
-=======
-   MPI tasks                           :  4
- Calculate local forces: {Leaked force:  0.00000E+00}
->>>>>>> 4593cebc
  Calculate Non Local forces            :  No
   #-------------------------------------------------------------------- Timing for root process
  Timings for root process:
@@ -1828,13 +1798,8 @@
  Poisson Solver:
    BC                                  : Free
    Box                                 :  [  101,  95,  95 ]
-<<<<<<< HEAD
-   MPI tasks                           :  2
+   MPI tasks                           :  4
  Calculate local forces: Yes
-=======
-   MPI tasks                           :  4
- Calculate local forces: {Leaked force:  0.00000E+00}
->>>>>>> 4593cebc
  Calculate Non Local forces            :  No
   #-------------------------------------------------------------------- Timing for root process
  Timings for root process:
@@ -2040,13 +2005,8 @@
  Poisson Solver:
    BC                                  : Free
    Box                                 :  [  101,  95,  95 ]
-<<<<<<< HEAD
-   MPI tasks                           :  2
+   MPI tasks                           :  4
  Calculate local forces: Yes
-=======
-   MPI tasks                           :  4
- Calculate local forces: {Leaked force:  0.00000E+00}
->>>>>>> 4593cebc
  Calculate Non Local forces            :  No
   #-------------------------------------------------------------------- Timing for root process
  Timings for root process:
@@ -2233,13 +2193,8 @@
  Poisson Solver:
    BC                                  : Free
    Box                                 :  [  101,  95,  95 ]
-<<<<<<< HEAD
-   MPI tasks                           :  2
+   MPI tasks                           :  4
  Calculate local forces: Yes
-=======
-   MPI tasks                           :  4
- Calculate local forces: {Leaked force:  0.00000E+00}
->>>>>>> 4593cebc
  Calculate Non Local forces            :  No
   #-------------------------------------------------------------------- Timing for root process
  Timings for root process:
@@ -2418,13 +2373,8 @@
  Poisson Solver:
    BC                                  : Free
    Box                                 :  [  101,  95,  95 ]
-<<<<<<< HEAD
-   MPI tasks                           :  2
+   MPI tasks                           :  4
  Calculate local forces: Yes
-=======
-   MPI tasks                           :  4
- Calculate local forces: {Leaked force:  0.00000E+00}
->>>>>>> 4593cebc
  Calculate Non Local forces            :  No
   #-------------------------------------------------------------------- Timing for root process
  Timings for root process:
@@ -2611,13 +2561,8 @@
  Poisson Solver:
    BC                                  : Free
    Box                                 :  [  101,  95,  95 ]
-<<<<<<< HEAD
-   MPI tasks                           :  2
+   MPI tasks                           :  4
  Calculate local forces: Yes
-=======
-   MPI tasks                           :  4
- Calculate local forces: {Leaked force:  0.00000E+00}
->>>>>>> 4593cebc
  Calculate Non Local forces            :  No
   #-------------------------------------------------------------------- Timing for root process
  Timings for root process:
@@ -2796,13 +2741,8 @@
  Poisson Solver:
    BC                                  : Free
    Box                                 :  [  101,  95,  95 ]
-<<<<<<< HEAD
-   MPI tasks                           :  2
+   MPI tasks                           :  4
  Calculate local forces: Yes
-=======
-   MPI tasks                           :  4
- Calculate local forces: {Leaked force:  0.00000E+00}
->>>>>>> 4593cebc
  Calculate Non Local forces            :  No
   #-------------------------------------------------------------------- Timing for root process
  Timings for root process:
