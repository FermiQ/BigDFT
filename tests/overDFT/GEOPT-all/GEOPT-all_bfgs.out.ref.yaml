---
 Code logo:
   "__________________________________ A fast and precise DFT wavelet code
   |     |     |     |     |     |
   |     |     |     |     |     |      BBBB         i       gggggg
   |_____|_____|_____|_____|_____|     B    B               g
   |     |  :  |  :  |     |     |    B     B        i     g
   |     |-0+--|-0+--|     |     |    B    B         i     g        g
   |_____|__:__|__:__|_____|_____|___ BBBBB          i     g         g
   |  :  |     |     |  :  |     |    B    B         i     g         g
   |--+0-|     |     |-0+--|     |    B     B     iiii     g         g
   |__:__|_____|_____|__:__|_____|    B     B        i      g        g
   |     |  :  |  :  |     |     |    B BBBB        i        g      g
   |     |-0+--|-0+--|     |     |    B        iiiii          gggggg
   |_____|__:__|__:__|_____|_____|__BBBBB
   |     |     |     |  :  |     |                           TTTTTTTTT
   |     |     |     |--+0-|     |  DDDDDD          FFFFF        T
   |_____|_____|_____|__:__|_____| D      D        F        TTTT T
   |     |     |     |  :  |     |D        D      F        T     T
   |     |     |     |--+0-|     |D         D     FFFF     T     T
   |_____|_____|_____|__:__|_____|D___      D     F         T    T
   |     |     |  :  |     |     |D         D     F          TTTTT
   |     |     |--+0-|     |     | D        D     F         T    T
   |_____|_____|__:__|_____|_____|          D     F        T     T
   |     |     |     |     |     |         D               T    T
   |     |     |     |     |     |   DDDDDD       F         TTTT
   |_____|_____|_____|_____|_____|______                    www.bigdft.org   "

 Reference Paper                       : The Journal of Chemical Physics 129, 014109 (2008)
 Version Number                        : 1.7.6.10
 Timestamp of this run                 : 2015-06-26 07:44:50.962
 Root process Hostname                 : athelas
 Number of MPI tasks                   :  4
 OpenMP parallelization                :  No
 MPI tasks of root process node        :  4
  #------------------------------------------------------------------ Code compiling options
 Compilation options:
   Configure arguments:
     " 'FCFLAGS=-O2' '--with-ext-linalg=-L/opt/intel/composer_xe_2013.1.117/mkl/lib/intel64 
     -L/opt/intel/composer_xe_2013.1.117/compiler/lib/intel64 -lmkl_rt -liomp5 -lm' 
     '--with-blas=no' '--with-lapack=no' 'CFLAGS=-O2' 'CC=mpicc.openmpi' 
     'CXX=mpicxx.openmpi' 'FC=mpif90.openmpi' 'F77=mpif77.openmpi'"

   Compilers (CC, FC, CXX)             :  [ mpicc.openmpi, mpif90.openmpi, mpicxx.openmpi ]
   Compiler flags:
     CFLAGS                            : -O2
     FCFLAGS                           : -O2
     CXXFLAGS                          : -g -O2
  #WARNING: Input files read in the old format.Use the input_minimal.yaml file to switch to 
  #new format. In future versions this will be deprecated
  #------------------------------------------------------------------------ Input parameters
 radical                               : bfgs
 outdir                                : ./
 logfile                               : Yes
 run_from_files                        : Yes
 geopt:
   method                              : BFGS #   Geometry optimisation method
   ncount_cluster_x                    : 10 #     Maximum number of force evaluations
   frac_fluct                          : 1.0 #    Fraction of force fluctuations. Stop if fmax < forces_fluct*frac_fluct
   forcemax                            : 1.0E-002 # Max forces criterion when stop
   randdis                             : 0.0 #    Random displacement amplitude
   betax                               : 4.0 #    Stepsize for the geometry optimization
 dft:
   hgrids: [0.45, 0.45, 0.45] #                   Grid spacing in the three directions (bohr)
   rmult: [5., 8.] #                              c(f)rmult*radii_cf(:,1(2))=coarse(fine) atom-based radius
   ixc                                 : 1 #      Exchange-correlation parameter (LDA=1,PBE=11)
   qcharge                             : 0 #      Charge of the system. Can be integer or real.
   elecfield: [0., 0., 0.] #                      Electric field (Ex,Ey,Ez)
   nspin                               : 1 #      Spin polarization treatment
   mpol                                : 0 #      Total magnetic moment
   gnrm_cv                             : 1.e-4 #  convergence criterion gradient
   itermax                             : 50 #     Max. iterations of wfn. opt. steps
   itermin                             : 0 #      Min. iterations of wfn. opt. steps
   nrepmax                             : 1 #      Max. number of re-diag. runs
   ncong                               : 6 #      No. of CG it. for preconditioning eq.
   idsx                                : 6 #      Wfn. diis history
   dispersion                          : 0 #      Dispersion correction potential (values 1,2,3,4,5), 0=none
   inputpsiid                          : 0 #      Input guess wavefunctions
   output_wf                           : 0 #      Output of the support functions
   output_denspot                      : 0 #      Output of the density or the potential
   rbuf                                : 0. #     Length of the tail (AU)
   ncongt                              : 30 #     No. of tail CG iterations
   norbv                               : 0 #      Davidson subspace dimension (No. virtual orbitals)
   nvirt                               : 0 #      No. of virtual orbs
   nplot                               : 0 #      No. of plotted orbs
   disablesym                          : No #     Disable the symmetry detection
   solvent                             : vacuum # Electrostatic environment for Poisson Equation
   external_potential                  : 0.0 #    Multipole moments of an external potential
 kpt:
   method                              : manual # K-point sampling method
   kpt: #                                         Kpt coordinates
   -  [0., 0., 0.]
   wkpt: [1.] #                                   Kpt weights
   bands                               : No #     For doing band structure calculation
 mix:
   iscf                                : 0 #      Mixing parameters
   itrpmax                             : 1 #      Maximum number of diagonalisation iterations
   rpnrm_cv                            : 1e-4 #   Stop criterion on the residue of potential or density
   norbsempty                          : 0 #      No. of additional bands
   tel                                 : 0. #     Electronic temperature
   occopt                              : 1 #      Smearing method
   alphamix                            : 0. #     Multiplying factors for the mixing
   alphadiis                           : 2. #     Multiplying factors for the electronic DIIS
 sic:
   sic_approach                        : none #   SIC (self-interaction correction) method
   sic_alpha                           : 0. #     SIC downscaling parameter
 tddft:
   tddft_approach                      : none #   Time-Dependent DFT method
 mode:
   method                              : dft #    Run method of BigDFT call
   mm_paramset                         : default # Name of the hard-coded parameter set. Must be compatible to the chosen force field.
   mm_paramfile                        : none #   name of parameter file
 perf:
   debug                               : No #     Debug option
   fftcache                            : 8192 #   Cache size for the FFT
   accel                               : NO #     Acceleration (hardware)
   ocl_platform                        : ~ #      Chosen OCL platform
   ocl_devices                         : ~ #      Chosen OCL devices
   blas                                : No #     CUBLAS acceleration
   projrad                             : 15. #    Radius of the projector as a function of the maxrad
   exctxpar                            : OP2P #   Exact exchange parallelisation scheme
   ig_diag                             : Yes #    Input guess (T=Direct, F=Iterative) diag. of Ham.
   ig_norbp                            : 5 #      Input guess Orbitals per process for iterative diag.
   ig_blocks: [300, 800] #                        Input guess Block sizes for orthonormalisation
   ig_tol                              : 1.0e-4 # Input guess Tolerance criterion
   methortho                           : 0 #      Orthogonalisation
   rho_commun                          : DEF #    Density communication scheme (DBL, RSC, MIX)
   psolver_groupsize                   : 0 #      Size of Poisson Solver taskgroups (0=nproc)
   psolver_accel                       : 0 #      Acceleration of the Poisson Solver (0=none, 1=CUDA)
   unblock_comms                       : OFF #    Overlap Communications of fields (OFF,DEN,POT)
   linear                              : OFF #    Linear Input Guess approach
   tolsym                              : 1.0e-8 # Tolerance for symmetry detection
   signaling                           : No #     Expose calculation results on Network
   signaltimeout                       : 0 #      Time out on startup for signal connection (in seconds)
   domain                              : ~ #      Domain to add to the hostname to find the IP
   inguess_geopt                       : 0 #      Input guess to be used during the optimization
   store_index                         : Yes #    Store indices or recalculate them for linear scaling
   verbosity                           : 2 #      Verbosity of the output
   psp_onfly                           : Yes #    Calculate pseudopotential projectors on the fly
   multipole_preserving                : No #     (EXPERIMENTAL) Preserve the multipole moment of the ionic density
   mp_isf                              : 16 #     (EXPERIMENTAL) Interpolating scalig function order for the multipole preserving
   pdsyev_blocksize                    : -8 #     SCALAPACK linear scaling blocksize
   pdgemm_blocksize                    : -8 #     SCALAPACK linear scaling blocksize
   maxproc_pdsyev                      : 4 #      SCALAPACK linear scaling max num procs
   maxproc_pdgemm                      : 4 #      SCALAPACK linear scaling max num procs
   ef_interpol_det                     : 1.e-12 # FOE max determinant of cubic interpolation matrix
   ef_interpol_chargediff              : 10. #    FOE max charge difference for interpolation
   mixing_after_inputguess             : 1 #      Mixing step after linear input gues
   iterative_orthogonalization         : No #     Iterative_orthogonalization for input guess orbitals
   check_sumrho                        : 2 #      Enables linear sumrho check
   check_overlap                       : 2 #      Enables linear overlap check
   experimental_mode                   : No #     Activate the experimental mode in linear scaling
   write_orbitals                      : 0 #      Linear scaling write KS orbitals for cubic restart (might take lot of disk space!)
   explicit_locregcenters              : No #     Linear scaling explicitely specify localization centers
   calculate_KS_residue                : Yes #    Linear scaling calculate Kohn-Sham residue
   intermediate_forces                 : No #     Linear scaling calculate intermediate forces
   kappa_conv                          : 0.1 #    Exit kappa for extended input guess (experimental mode)
   evbounds_nsatur                     : 3 #      Number of FOE cycles before the eigenvalue bounds are shrinked (linear)
   evboundsshrink_nsatur               : 4 #      maximal number of unsuccessful eigenvalue bounds shrinkings
   method_updatekernel                 : 0 #      linear scaling update density kernel during the sup. func. optimization (0 
    #                                              purification, 1 FOE, 2 renormalization)
   purification_quickreturn            : Yes #    linear scaling quick return in purification
   adjust_FOE_temperature              : Yes #    linear scaling dynamic adjustment of the decay length of the FOE error function
   calculate_gap                       : No #     linear scaling calculate the HOMO LUMO gap
   loewdin_charge_analysis             : No #     linear scaling perform a Loewdin charge analysis at the end of the calculation
   check_matrix_compression            : Yes #    linear scaling perform a check of the matrix compression routines
   correction_co_contra                : Yes #    linear scaling correction covariant / contravariant gradient
   fscale_lowerbound                   : 5.e-3 #  linear scaling lower bound for the error function decay length
   fscale_upperbound                   : 5.e-2 #  linear scaling upper bound for the error function decay length
   FOE_restart                         : 0 #      Restart method to be used for the FOE method
   imethod_overlap                     : 1 #      method to calculate the overlap matrices (1=old, 2=new)
   enable_matrix_taskgroups            : True #   enable the matrix taskgroups
   hamapp_radius_incr                  : 8 #      radius enlargement for the Hamiltonian application (in grid points)
   adjust_kernel_iterations            : True #   enable the addaptive ajustment of the number of kernel iterations
   wf_extent_analysis                  : False #  perform an analysis of the extent of the support functions (and possibly KS orbitals)
   gps_method                          : VAC #    method for the Generalized Poisson Equation
   foe_gap                             : False #  Use the FOE method to calculate the HOMO-LUMO gap at the end of a calculation
 lin_general:
   hybrid                              : No #     activate the hybrid mode; if activated, only the low accuracy values will be relevant
   nit: [100, 100] #                              number of iteration with low/high accuracy
   rpnrm_cv: [1.e-12, 1.e-12] #                   convergence criterion for low/high accuracy
   conf_damping                        : -0.5 #   how the confinement should be decreased, only relevant for hybrid mode; negative -> 
    #                                              automatic
   taylor_order                        : 0 #      order of the Taylor approximation; 0 -> exact
   max_inversion_error                 : 1.d0 #   linear scaling maximal error of the Taylor approximations to calculate the inverse of 
    #                                              the overlap matrix
   output_wf                           : 0 #      output basis functions; 0 no output, 1 formatted output, 2 Fortran bin, 3 ETSF
   output_mat                          : 0 #      output sparse matrices; 0 no output, 1 formatted sparse, 11 formatted dense, 21 
    #                                              formatted both
   output_coeff                        : 0 #      output KS coefficients; 0 no output, 1 formatted output
   calc_dipole                         : No #     calculate dipole
   calc_pulay: [No, No] #                         calculate Pulay forces (old/new version)
   subspace_diag                       : No #     diagonalization at the end
   extra_states                        : 0 #      extra states to optimize (dmin only)
   calculate_onsite_overlap            : No #     calculate the onsite overlap matrix (has only an effect if the matrices are all 
    #                                              written to disk)
   charge_multipoles                   : no #     Calculate the atom-centered multipole coefficients of the electronic charge
 lin_basis:
   nit: [4, 5] #                                  maximal number of iterations in the optimization of the 
    #                                              support functions
   nit_ig                              : 50 #     maximal number of iterations to optimize the support functions in the extended input 
    #                                              guess (experimental mode only)
   idsx: [6, 6] #                                 DIIS history for optimization of the support functions 
    #                                              (low/high accuracy); 0 -> SD
   gnrm_cv: [1.e-2, 1.e-4] #                      convergence criterion for the optimization of the support functions 
    #                                              (low/high accuracy)
   gnrm_ig                             : 1.e-3 #  convergence criterion for the optimization of the support functions in the extended 
    #                                              input guess (experimental mode only)
   deltae_cv                           : 1.e-4 #  total relative energy difference to stop the optimization ('experimental_mode' only)
   gnrm_dyn                            : 1.e-4 #  dynamic convergence criterion ('experimental_mode' only)
   min_gnrm_for_dynamic                : 1.e-3 #  minimal gnrm to active the dynamic gnrm criterion
   alpha_diis                          : 1.0 #    multiplicator for DIIS
   alpha_sd                            : 1.0 #    initial step size for SD
   nstep_prec                          : 5 #      number of iterations in the preconditioner
   fix_basis                           : 1.e-10 # fix the support functions if the density change is below this threshold
   correction_orthoconstraint          : 1 #      correction for the slight non-orthonormality in the orthoconstraint
 lin_kernel:
   nstep: [1, 1] #                                number of steps taken when updating the coefficients via 
    #                                              direct minimization for each iteration of 
    #                                              the density kernel loop
   nit: [5, 5] #                                  number of iterations in the (self-consistent) 
    #                                              optimization of the density kernel
   idsx_coeff: [0, 0] #                           DIIS history for direct mininimization
   idsx: [0, 0] #                                 mixing method; 0 -> linear mixing, >=1 -> Pulay mixing
   alphamix: [0.5, 0.5] #                         mixing parameter (low/high accuracy)
   gnrm_cv_coeff: [1.e-5, 1.e-5] #                convergence criterion on the gradient for direct minimization
   rpnrm_cv: [1.e-10, 1.e-10] #                   convergence criterion (change in density/potential) for the kernel 
    #                                              optimization
   linear_method                       : DIAG #   method to optimize the density kernel
   mixing_method                       : DEN #    quantity to be mixed
   alpha_sd_coeff                      : 0.2 #    initial step size for SD for direct minimization
   alpha_fit_coeff                     : No #     update the SD step size by fitting a quadratic polynomial to the energy along the 
    #                                              direction of the gradient during direct 
    #                                              mininimization.
   eval_range_foe: [-0.5, 0.5] #                  lower and upper bound of the eigenvalue spectrum, will be adjusted 
    #                                              automatically if chosen unproperly
   fscale_foe                          : 2.e-2 #  decay length of the error function
 lin_basis_params:
   nbasis                              : 4 #      number of support functions per atom
   ao_confinement                      : 8.3e-3 # prefactor for the input guess confining potential
   confinement: [8.3e-3, 0.0] #                   prefactor for the confining potential (low/high accuracy)
   rloc: [7.0, 7.0] #                             localization radius for the support functions
   rloc_kernel                         : 9.0 #    localization radius for the density kernel
   rloc_kernel_foe                     : 14.0 #   cutoff radius for the FOE matrix vector multiplications
 psppar.H:
   Pseudopotential type                : HGH-K
   Atomic number                       : 1
   No. of Electrons                    : 1
   Pseudopotential XC                  : 1
   Local Pseudo Potential (HGH convention):
     Rloc                              : 0.2
     Coefficients (c1 .. c4): [-4.1802368, 0.72507482, 0.0, 0.0]
   Source                              : Hard-Coded
   Radii of active regions (AU):
     Coarse                            : 1.463418464633951
     Fine                              : 0.2
     Coarse PSP                        : 0.0
     Source                            : Hard-Coded
 posinp:
    #---------------------------------------------------------------------- Atomic positions
   units                               : angstroem
   positions:
   - H: [5.06, 0.0, 0.0]
     IGSpin                            : 1
   - H: [4.3, 0.0, 0.0]
     IGSpin                            : -1
   properties:
     format                            : xyz
     source                            : bfgs
  #--------------------------------------------------------------------------------------- |
 Data Writing directory                : ./data-bfgs/
  #----------------------------------------- Input Atomic System (file: __not_a_value__.xyz)
 Atomic System Properties:
   Number of atomic types              :  1
   Number of atoms                     :  2
   Types of atoms                      :  [ H ]
   Boundary Conditions                 : Free #Code: F
   Number of Symmetries                :  0
   Space group                         : disabled
  #------------------------------- Geometry optimization Input Parameters (file: bfgs.geopt)
 Geometry Optimization Parameters:
   Maximum steps                       :  10
   Algorithm                           : BFGS
   Random atomic displacement          :  0.0E+00
   Fluctuation in forces               :  1.0E+00
   Maximum in forces                   :  1.0E-02
   Steepest descent step               :  4.0E+00
 Material acceleration                 :  No #iproc=0
  #------------------------------------------------------------------------ Input parameters
 DFT parameters:
   eXchange Correlation:
     XC ID                             :  &ixc  1
     Exchange-Correlation reference    : "XC: Teter 93"
     XC functional implementation      : ABINIT
     Spin polarization                 :  No
 Basis set definition:
   Suggested Grid Spacings (a0)        :  [  0.45,  0.45,  0.45 ]
   Coarse and Fine Radii Multipliers   :  [  5.0,  8.0 ]
 Self-Consistent Cycle Parameters:
   Wavefunction:
     Gradient Norm Threshold           :  &gnrm_cv  1.0E-04
     CG Steps for Preconditioner       :  6
     DIIS History length               :  6
     Max. Wfn Iterations               :  &itermax  50
     Max. Subspace Diagonalizations    :  1
     Input wavefunction policy         : INPUT_PSI_LCAO # 0
     Output wavefunction policy        : NONE # 0
     Output grid policy                : NONE # 0
     Virtual orbitals                  :  0
     Number of plotted density orbitals:  0
   Density/Potential:
     Max. Iterations                   :  1
 Post Optimization Parameters:
   Finite-Size Effect estimation:
     Scheduled                         :  No
  #----------------------------------------------------------------------- System Properties
 Properties of atoms in the system:
 - Symbol                              : H #Type No.  01
   No. of Electrons                    :  1
   No. of Atoms                        :  2
   Radii of active regions (AU):
     Coarse                            :  1.46342
     Fine                              :  0.20000
     Coarse PSP                        :  0.00000
     Source                            : Hard-Coded
   Grid Spacing threshold (AU)         :  0.50
   Pseudopotential type                : HGH-K
   Local Pseudo Potential (HGH convention):
     Rloc                              :  0.20000
     Coefficients (c1 .. c4)           :  [ -4.18024,  0.72507,  0.00000,  0.00000 ]
   No. of projectors                   :  0
   PSP XC                              : "XC: Teter 93"
  #-------------------------------------------------------------------------- Atom Positions
 Atomic structure:
   Units                               : angstroem
   Positions:
   -  {H: [ 4.547270536,  3.810075919,  3.810075919],  # [  19.10,  16.00,  16.00 ] 0001
 IGSpin:  1}
   -  {H: [ 3.787270536,  3.810075919,  3.810075919],  # [  15.90,  16.00,  16.00 ] 0002
 IGSpin: -1}
   Rigid Shift Applied (AU)            :  [ -0.96892,  7.2000,  7.2000 ]
  #------------------------------------------------------------------------- Grid properties
 Box Grid spacings                     :  [  0.4500,  0.4500,  0.4500 ]
 Sizes of the simulation domain:
   AU                                  :  [  15.750,  14.400,  14.400 ]
   Angstroem                           :  [  8.3345,  7.6202,  7.6202 ]
   Grid Spacing Units                  :  [  35,  32,  32 ]
   High resolution region boundaries (GU):
     From                              :  [  13,  13,  13 ]
     To                                :  [  22,  19,  19 ]
 High Res. box is treated separately   :  Yes
  #------------------------------------------------------------------- Kernel Initialization
 Poisson Kernel Initialization:
   MPI tasks                           :  4
 Poisson Kernel Creation:
   Boundary Conditions                 : Free
   Memory Requirements per MPI task:
     Density (MB)                      :  1.85
     Kernel (MB)                       :  1.94
     Full Grid Arrays (MB)             :  6.95
     Load Balancing of calculations:
       Density:
         MPI tasks 0- 3                : 100%
       Kernel:
         MPI tasks 0- 2                : 100%
         MPI task 3                    :  88%
       Complete LB per task            : 1/3 LB_density + 2/3 LB_kernel
 Wavefunctions Descriptors, full simulation domain:
   Coarse resolution grid:
     No. of segments                   :  829
     No. of points                     :  20612
   Fine resolution grid:
     No. of segments                   :  37
     No. of points                     :  306
  #---------------------------------------------------------------------- Occupation Numbers
 Total Number of Electrons             :  2
 Spin treatment                        : Averaged
 Orbitals Repartition:
   MPI tasks  0- 0                     :  1
   MPI tasks  1- 3                     :  0
 Total Number of Orbitals              :  1
 Input Occupation Numbers:
 - Occupation Numbers: {Orbital No. 1:  2.0000}
 Wavefunctions memory occupation for root MPI process:  0 MB 177 KB 784 B
 NonLocal PSP Projectors Descriptors:
   Creation strategy                   : On-the-fly
   Total number of projectors          :  0
   Total number of components          :  0
   Percent of zero components          :  0
 Communication checks:
   Transpositions                      :  Yes
   Reverse transpositions              :  Yes
  #-------------------------------------------------------- Estimation of Memory Consumption
 Memory requirements for principal quantities (MiB.KiB):
   Subspace Matrix                     : 0.1 #    (Number of Orbitals: 1)
   Single orbital                      : 0.178 #  (Number of Components: 22754)
   All (distributed) orbitals          : 0.534 #  (Number of Orbitals per MPI task: 1)
   Wavefunction storage size           : 2.619 #  (DIIS/SD workspaces included)
   Nonlocal Pseudopotential Arrays     : 0.0
   Full Uncompressed (ISF) grid        : 6.978
   Workspaces storage size             : 0.513
 Accumulated memory requirements during principal run stages (MiB.KiB):
   Kernel calculation                  : 37.268
   Density Construction                : 27.693
   Poisson Solver                      : 26.731
   Hamiltonian application             : 28.14
   Orbitals Orthonormalization         : 28.14
 Estimated Memory Peak (MB)            :  37
 Ion-Ion interaction energy            :  6.96285803842105E-01
  #---------------------------------------------------------------- Ionic Potential Creation
 Total ionic charge                    : -2.000001589921092
 Poisson Solver:
   BC                                  : Free
   Box                                 :  [  101,  95,  95 ]
   MPI tasks                           :  4
  #----------------------------------- Wavefunctions from PSP Atomic Orbitals Initialization
 Input Hamiltonian:
   Total No. of Atomic Input Orbitals  :  2
   Inputguess Orbitals Repartition:
     MPI tasks  0- 1                   :  1
     MPI tasks  2- 3                   :  0
   Atomic Input Orbital Generation:
   -  {Atom Type: H, Electronic configuration: {s: [ 1.00]}}
   Wavelet conversion succeeded        :  Yes
   Deviation from normalization        :  5.72E-07
   GPU acceleration                    :  No
   Rho Commun                          : RED_SCT
   Total electronic charge             :  1.999999941208
   Poisson Solver:
     BC                                : Free
     Box                               :  [  101,  95,  95 ]
     MPI tasks                         :  4
   Expected kinetic energy             :  1.8316155529
   Energies: {Ekin:  1.83169343643E+00, Epot: -2.01556702185E+00, EH:  1.48865910174E+00, 
               EXC: -7.54045380447E-01, EvXC: -9.85758759907E-01}
   EKS                                 : -7.44533503859580281E-01
   Input Guess Overlap Matrices: {Calculated:  Yes, Diagonalized:  Yes}
    #Eigenvalues and New Occupation Numbers
   Orbitals: [
 {e: -2.428664948866E-01, f:  2.0000},  # 00001
 {e:  4.482383607357E-01, f:  0.0000}] # 00002
   IG wavefunctions defined            :  Yes
   Accuracy estimation for this run:
     Energy                            :  7.79E-05
     Convergence Criterion             :  7.79E-05
  #------------------------------------------------------------------- Self-Consistent Cycle
 Ground State Optimization:
 - Hamiltonian Optimization: &itrp001
   - Subspace Optimization: &itrep001-01
       Wavefunctions Iterations:
       -  { #---------------------------------------------------------------------- iter: 1
 GPU acceleration:  No, Rho Commun: RED_SCT, Total electronic charge:  1.999999962920, 
 Poisson Solver: {BC: Free, Box:  [  101,  95,  95 ], MPI tasks:  4}, 
 Hamiltonian Applied:  Yes, Orthoconstraint:  Yes, Preconditioning:  Yes, 
 Energies: {Ekin:  1.50359846323E+00, Epot: -1.94976186162E+00, EH:  1.52962458483E+00, 
             EXC: -7.63317957299E-01, EvXC: -9.97971926384E-01}, 
 iter:  1, EKS: -1.04484821029540109E+00, gnrm:  2.28E-01, D: -3.00E-01, 
 DIIS weights: [ 1.00E+00,  1.00E+00], Orthogonalization Method:  0}
       -  { #---------------------------------------------------------------------- iter: 2
 GPU acceleration:  No, Rho Commun: RED_SCT, Total electronic charge:  1.999999950685, 
 Poisson Solver: {BC: Free, Box:  [  101,  95,  95 ], MPI tasks:  4}, 
 Hamiltonian Applied:  Yes, Orthoconstraint:  Yes, Preconditioning:  Yes, 
 Energies: {Ekin:  1.13895217252E+00, Epot: -1.84816128808E+00, EH:  1.32359661503E+00, 
             EXC: -6.65258353075E-01, EvXC: -8.69004319178E-01}, 
 iter:  2, EKS: -1.13277396063839308E+00, gnrm:  9.87E-02, D: -8.79E-02, 
 DIIS weights: [-1.33E-01,  1.13E+00, -7.28E-04], Orthogonalization Method:  0}
       -  { #---------------------------------------------------------------------- iter: 3
 GPU acceleration:  No, Rho Commun: RED_SCT, Total electronic charge:  1.999999951829, 
 Poisson Solver: {BC: Free, Box:  [  101,  95,  95 ], MPI tasks:  4}, 
 Hamiltonian Applied:  Yes, Orthoconstraint:  Yes, Preconditioning:  Yes, 
 Energies: {Ekin:  1.08776973409E+00, Epot: -1.83252623542E+00, EH:  1.28652681683E+00, 
             EXC: -6.47879962281E-01, EvXC: -8.46177995516E-01}, 
 iter:  3, EKS: -1.13669948108637842E+00, gnrm:  2.46E-02, D: -3.93E-03, 
 DIIS weights: [ 1.59E-03, -6.61E-02,  1.06E+00, -2.27E-05], Orthogonalization Method:  0}
       -  { #---------------------------------------------------------------------- iter: 4
 GPU acceleration:  No, Rho Commun: RED_SCT, Total electronic charge:  1.999999951330, 
 Poisson Solver: {BC: Free, Box:  [  101,  95,  95 ], MPI tasks:  4}, 
 Hamiltonian Applied:  Yes, Orthoconstraint:  Yes, Preconditioning:  Yes, 
 Energies: {Ekin:  1.08552357899E+00, Epot: -1.83187588839E+00, EH:  1.28477164581E+00, 
             EXC: -6.47042528244E-01, EvXC: -8.45081860710E-01}, 
 iter:  4, EKS: -1.13679881890081891E+00, gnrm:  2.94E-03, D: -9.93E-05, 
 DIIS weights: [ 9.68E-04, -2.04E-02, -1.64E-03,  1.02E+00, -2.93E-07], 
     Orthogonalization Method:  0}
       -  { #---------------------------------------------------------------------- iter: 5
 GPU acceleration:  No, Rho Commun: RED_SCT, Total electronic charge:  1.999999951207, 
 Poisson Solver: {BC: Free, Box:  [  101,  95,  95 ], MPI tasks:  4}, 
 Hamiltonian Applied:  Yes, Orthoconstraint:  Yes, Preconditioning:  Yes, 
 Energies: {Ekin:  1.08485105978E+00, Epot: -1.83162020798E+00, EH:  1.28428512581E+00, 
             EXC: -6.46811721881E-01, EvXC: -8.44779288569E-01}, 
 iter:  5, EKS: -1.13680090348581242E+00, gnrm:  6.11E-04, D: -2.08E-06, 
 DIIS weights: [-6.87E-06, -5.82E-04, -5.04E-03,  8.90E-03,  9.97E-01, -7.16E-09], 
     Orthogonalization Method:  0}
       -  { #---------------------------------------------------------------------- iter: 6
 GPU acceleration:  No, Rho Commun: RED_SCT, Total electronic charge:  1.999999951204, 
 Poisson Solver: {BC: Free, Box:  [  101,  95,  95 ], MPI tasks:  4}, 
 Hamiltonian Applied:  Yes, Orthoconstraint:  Yes, Preconditioning:  Yes, 
 Energies: {Ekin:  1.08478404992E+00, Epot: -1.83156893538E+00, EH:  1.28426597229E+00, 
             EXC: -6.46800493462E-01, EvXC: -8.44764578935E-01}, 
 iter:  6, EKS: -1.13680096844705547E+00, gnrm:  1.04E-04, D: -6.50E-08, 
 DIIS weights: [-2.26E-05,  1.10E-04,  4.10E-04, -8.09E-03, -7.71E-02,  1.08E+00, 
                -3.17E-10],           Orthogonalization Method:  0}
       -  { #---------------------------------------------------------------------- iter: 7
 GPU acceleration:  No, Rho Commun: RED_SCT, Total electronic charge:  1.999999951212, 
 Poisson Solver: {BC: Free, Box:  [  101,  95,  95 ], MPI tasks:  4}, 
 Hamiltonian Applied:  Yes, Orthoconstraint:  Yes, Preconditioning:  Yes, 
 Energies: {Ekin:  1.08476164405E+00, Epot: -1.83155050830E+00, EH:  1.28426102557E+00, 
             EXC: -6.46797401199E-01, EvXC: -8.44760515831E-01}, 
 iter:  7, EKS: -1.13680097134904390E+00, gnrm:  2.56E-05, D: -2.90E-09, 
 DIIS weights: [ 2.65E-05, -1.86E-04,  2.62E-05, -1.80E-02, -6.29E-02,  1.08E+00, 
                -1.55E-11],           Orthogonalization Method:  0}
       -  &FINAL001  { #----------------------------------------------------------- iter: 8
 GPU acceleration:  No, Rho Commun: RED_SCT, Total electronic charge:  1.999999951214, 
 Poisson Solver: {BC: Free, Box:  [  101,  95,  95 ], MPI tasks:  4}, 
 Hamiltonian Applied:  Yes, 
 iter:  8, EKS: -1.13680097154035264E+00, gnrm:  2.56E-05, D: -1.91E-10,  #FINAL
 Energies: {Ekin:  1.08475660125E+00, Epot: -1.83154588138E+00, EH:  1.28426046115E+00, 
             EXC: -6.46796934647E-01, EvXC: -8.44759900540E-01, Eion:  6.96285803842E-01}, 
 SCF criterion:  0}
       Non-Hermiticity of Hamiltonian in the Subspace:  0.00E+00
        #Eigenvalues and New Occupation Numbers
       Orbitals: [
 {e: -3.733946400613E-01, f:  2.0000}] # 00001
 Last Iteration                        : *FINAL001
  #---------------------------------------------------------------------- Forces Calculation
 GPU acceleration                      :  No
 Rho Commun                            : RED_SCT
 Total electronic charge               :  1.999999951214
 Poisson Solver:
   BC                                  : Free
   Box                                 :  [  101,  95,  95 ]
<<<<<<< HEAD
   MPI tasks                           :  2
 Calculate local forces: Yes
=======
   MPI tasks                           :  4
 Calculate local forces: {Leaked force:  0.00000E+00}
>>>>>>> 4593cebc
 Calculate Non Local forces            :  No
  #-------------------------------- Warnings obtained during the run, check their relevance!
 WARNINGS:
 - 
   Input files read in the old format.Use the input_minimal.yaml file to switch to new format. 
   In
  #-------------------------------------------------------------------- Timing for root process
 Timings for root process:
   CPU time (s)                        :  3.45
   Elapsed time (s)                    :  3.75
 BigDFT infocode                       :  0
 Average noise forces: {x:  5.20870402E-06, y:  1.12757236E-05, z:  1.12757236E-05, 
                    total:  1.67754131E-05}
 Clean forces norm (Ha/Bohr): {maxval:  2.973326356085E-03, fnrm2:  1.768133923957E-05}
 Raw forces norm (Ha/Bohr): {maxval:  2.977029167557E-03, fnrm2:  1.768162105018E-05}
  #------------------------------------------------------------------------------ Atomic Forces
 Atomic Forces (Ha/Bohr):
 -  {H: [ 2.973326356085E-03, -1.217609861678E-21, -3.705769144238E-22]} # 0001
 -  {H: [-2.973326356085E-03, -1.217609861678E-21, -3.705769144238E-22]} # 0002
 Energy (Hartree)                      : -1.13680097154035264E+00
 Wavefunction Optimization Finished, exit signal:  0
---
  #----------------------------------------------------------- Geometry minimization using BFGS
 Begin of minimization using           : BFGS
  #--------------------------------------------------------------------------- Input parameters
 DFT parameters:
   eXchange Correlation:
     XC ID                             :  &ixc  1
     Exchange-Correlation reference    : "XC: Teter 93"
     XC functional implementation      : ABINIT
     Spin polarization                 :  No
 Basis set definition:
   Suggested Grid Spacings (a0)        :  [  0.45,  0.45,  0.45 ]
   Coarse and Fine Radii Multipliers   :  [  5.0,  8.0 ]
 Self-Consistent Cycle Parameters:
   Wavefunction:
     Gradient Norm Threshold           :  &gnrm_cv  1.0E-04
     CG Steps for Preconditioner       :  6
     DIIS History length               :  6
     Max. Wfn Iterations               :  &itermax  50
     Max. Subspace Diagonalizations    :  1
     Input wavefunction policy         : INPUT_PSI_MEMORY_WVL # 1
     Output wavefunction policy        : NONE # 0
     Output grid policy                : NONE # 0
     Virtual orbitals                  :  0
     Number of plotted density orbitals:  0
   Density/Potential:
     Max. Iterations                   :  1
 Post Optimization Parameters:
   Finite-Size Effect estimation:
     Scheduled                         :  No
  #-------------------------------------------------------------------------- System Properties
 Properties of atoms in the system:
 - Symbol                              : H #Type No.  01
   No. of Electrons                    :  1
   No. of Atoms                        :  2
   Radii of active regions (AU):
     Coarse                            :  1.46342
     Fine                              :  0.20000
     Coarse PSP                        :  0.00000
     Source                            : Hard-Coded
   Grid Spacing threshold (AU)         :  0.50
   Pseudopotential type                : HGH-K
   Local Pseudo Potential (HGH convention):
     Rloc                              :  0.20000
     Coefficients (c1 .. c4)           :  [ -4.18024,  0.72507,  0.00000,  0.00000 ]
   No. of projectors                   :  0
   PSP XC                              : "XC: Teter 93"
  #----------------------------------------------------------------------------- Atom Positions
 Atomic structure:
   Units                               : angstroem
   Positions:
   -  {H: [ 4.547270536,  3.810075919,  3.810075919],  # [  19.10,  16.00,  16.00 ] 0001
 IGSpin:  1}
   -  {H: [ 3.787270536,  3.810075919,  3.810075919],  # [  15.90,  16.00,  16.00 ] 0002
 IGSpin: -1}
   Rigid Shift Applied (AU)            :  [ -0.96892,  7.2000,  7.2000 ]
  #---------------------------------------------------------------------------- Grid properties
 Box Grid spacings                     :  [  0.4500,  0.4500,  0.4500 ]
 Sizes of the simulation domain:
   AU                                  :  [  15.750,  14.400,  14.400 ]
   Angstroem                           :  [  8.3345,  7.6202,  7.6202 ]
   Grid Spacing Units                  :  [  35,  32,  32 ]
   High resolution region boundaries (GU):
     From                              :  [  13,  13,  13 ]
     To                                :  [  22,  19,  19 ]
 High Res. box is treated separately   :  Yes
  #---------------------------------------------------------------------- Kernel Initialization
 Poisson Kernel Initialization:
   MPI tasks                           :  4
 Poisson Kernel Creation:
   Boundary Conditions                 : Free
   Memory Requirements per MPI task:
     Density (MB)                      :  1.85
     Kernel (MB)                       :  1.94
     Full Grid Arrays (MB)             :  6.95
     Load Balancing of calculations:
       Density:
         MPI tasks 0- 3                : 100%
       Kernel:
         MPI tasks 0- 2                : 100%
         MPI task 3                    :  88%
       Complete LB per task            : 1/3 LB_density + 2/3 LB_kernel
 Wavefunctions Descriptors, full simulation domain:
   Coarse resolution grid:
     No. of segments                   :  829
     No. of points                     :  20612
   Fine resolution grid:
     No. of segments                   :  37
     No. of points                     :  306
  #------------------------------------------------------------------------- Occupation Numbers
 Total Number of Electrons             :  2
 Spin treatment                        : Averaged
 Orbitals Repartition:
   MPI tasks  0- 0                     :  1
   MPI tasks  1- 3                     :  0
 Total Number of Orbitals              :  1
 Input Occupation Numbers:
 - Occupation Numbers: {Orbital No. 1:  2.0000}
 Wavefunctions memory occupation for root MPI process:  0 MB 177 KB 784 B
 NonLocal PSP Projectors Descriptors:
   Creation strategy                   : On-the-fly
   Total number of projectors          :  0
   Total number of components          :  0
   Percent of zero components          :  0
 Communication checks:
   Transpositions                      :  Yes
   Reverse transpositions              :  Yes
  #----------------------------------------------------------- Estimation of Memory Consumption
 Memory requirements for principal quantities (MiB.KiB):
   Subspace Matrix                     : 0.1 #    (Number of Orbitals: 1)
   Single orbital                      : 0.178 #  (Number of Components: 22754)
   All (distributed) orbitals          : 0.534 #  (Number of Orbitals per MPI task: 1)
   Wavefunction storage size           : 2.619 #  (DIIS/SD workspaces included)
   Nonlocal Pseudopotential Arrays     : 0.0
   Full Uncompressed (ISF) grid        : 6.978
   Workspaces storage size             : 0.513
 Accumulated memory requirements during principal run stages (MiB.KiB):
   Kernel calculation                  : 37.268
   Density Construction                : 27.693
   Poisson Solver                      : 26.731
   Hamiltonian application             : 28.14
   Orbitals Orthonormalization         : 28.14
 Estimated Memory Peak (MB)            :  37
 Ion-Ion interaction energy            :  6.96285803842105E-01
  #------------------------------------------------------------------- Ionic Potential Creation
 Total ionic charge                    : -2.000001589921092
 Poisson Solver:
   BC                                  : Free
   Box                                 :  [  101,  95,  95 ]
   MPI tasks                           :  4
  #---------------------------------------------------------------------- Wavefunctions Restart
 Input Hamiltonian:
   Reformating Wavefunctions           :  No
  #---------------------------------------------------------------------- Self-Consistent Cycle
 Ground State Optimization:
 - Hamiltonian Optimization: &itrp001
   - Subspace Optimization: &itrep001-01
       Wavefunctions Iterations:
       -  { #------------------------------------------------------------------------- iter: 1
 GPU acceleration:  No, Rho Commun: RED_SCT, Total electronic charge:  1.999999951214, 
 Poisson Solver: {BC: Free, Box:  [  101,  95,  95 ], MPI tasks:  4}, 
 Hamiltonian Applied:  Yes, Orthoconstraint:  Yes, Preconditioning:  Yes, 
 Energies: {Ekin:  1.08475660125E+00, Epot: -1.83154588138E+00, EH:  1.28426046115E+00, 
             EXC: -6.46796934647E-01, EvXC: -8.44759900540E-01}, 
 iter:  1, EKS: -1.13680097154035264E+00, gnrm:  6.34E-06, 
 DIIS weights: [ 1.00E+00,  1.00E+00], Orthogonalization Method:  0}
       -  &FINAL001  { #-------------------------------------------------------------- iter: 2
 GPU acceleration:  No, Rho Commun: RED_SCT, Total electronic charge:  1.999999951214, 
 Poisson Solver: {BC: Free, Box:  [  101,  95,  95 ], MPI tasks:  4}, 
 Hamiltonian Applied:  Yes, 
 iter:  2, EKS: -1.13680097155383342E+00, gnrm:  6.34E-06, D: -1.35E-11,  #FINAL
 Energies: {Ekin:  1.08475592792E+00, Epot: -1.83154527909E+00, EH:  1.28426036796E+00, 
             EXC: -6.46796866016E-01, EvXC: -8.44759809757E-01, Eion:  6.96285803842E-01}, 
 SCF criterion:  0}
       Non-Hermiticity of Hamiltonian in the Subspace:  0.00E+00
        #Eigenvalues and New Occupation Numbers
       Orbitals: [
 {e: -3.733946755862E-01, f:  2.0000}] # 00001
 Last Iteration                        : *FINAL001
  #------------------------------------------------------------------------- Forces Calculation
 GPU acceleration                      :  No
 Rho Commun                            : RED_SCT
 Total electronic charge               :  1.999999951214
 Poisson Solver:
   BC                                  : Free
   Box                                 :  [  101,  95,  95 ]
<<<<<<< HEAD
   MPI tasks                           :  2
 Calculate local forces: Yes
=======
   MPI tasks                           :  4
 Calculate local forces: {Leaked force:  0.00000E+00}
>>>>>>> 4593cebc
 Calculate Non Local forces            :  No
  #-------------------------------------------------------------------- Timing for root process
 Timings for root process:
   CPU time (s)                        :  1.10
   Elapsed time (s)                    :  1.11
 BigDFT infocode                       :  0
 Average noise forces: {x:  6.02225836E-06, y:  1.09675883E-05, z:  1.09675883E-05, 
                    total:  1.66386172E-05}
 Clean forces norm (Ha/Bohr): {maxval:  2.973174640806E-03, fnrm2:  1.767953488947E-05}
 Raw forces norm (Ha/Bohr): {maxval:  2.977451572970E-03, fnrm2:  1.767981215030E-05}
  #------------------------------------------------------------------------------ Atomic Forces
 Atomic Forces (Ha/Bohr):
 -  {H: [ 2.973174640806E-03,  4.764560328305E-22, -3.705769144238E-22]} # 0001
 -  {H: [-2.973174640806E-03,  4.764560328305E-22, -3.705769144238E-22]} # 0002
 ICHECK                                :  1
 Geometry:
   Geometry Method                     : BFGS
   Ncount_BigDFT                       :  1
   Geometry step                       :  0
   FORCES norm(Ha/Bohr): { maxval:  2.97317E-03, fnrm2:  4.20470E-03, fluct:  0.00000E+00}
   etot                                : -1.13680097155383E+00
   de                                  :  0.00E+00
   flt                                 :  [  1.66E-05,  1.66E-05 ]
   Alpha                               :  8.00E-1
   isatur                              :  1
---
  #--------------------------------------------------------------------------- Input parameters
 DFT parameters:
   eXchange Correlation:
     XC ID                             :  &ixc  1
     Exchange-Correlation reference    : "XC: Teter 93"
     XC functional implementation      : ABINIT
     Spin polarization                 :  No
 Basis set definition:
   Suggested Grid Spacings (a0)        :  [  0.45,  0.45,  0.45 ]
   Coarse and Fine Radii Multipliers   :  [  5.0,  8.0 ]
 Self-Consistent Cycle Parameters:
   Wavefunction:
     Gradient Norm Threshold           :  &gnrm_cv  1.0E-04
     CG Steps for Preconditioner       :  6
     DIIS History length               :  6
     Max. Wfn Iterations               :  &itermax  50
     Max. Subspace Diagonalizations    :  1
     Input wavefunction policy         : INPUT_PSI_MEMORY_WVL # 1
     Output wavefunction policy        : NONE # 0
     Output grid policy                : NONE # 0
     Virtual orbitals                  :  0
     Number of plotted density orbitals:  0
   Density/Potential:
     Max. Iterations                   :  1
 Post Optimization Parameters:
   Finite-Size Effect estimation:
     Scheduled                         :  No
  #-------------------------------------------------------------------------- System Properties
 Properties of atoms in the system:
 - Symbol                              : H #Type No.  01
   No. of Electrons                    :  1
   No. of Atoms                        :  2
   Radii of active regions (AU):
     Coarse                            :  1.46342
     Fine                              :  0.20000
     Coarse PSP                        :  0.00000
     Source                            : Hard-Coded
   Grid Spacing threshold (AU)         :  0.50
   Pseudopotential type                : HGH-K
   Local Pseudo Potential (HGH convention):
     Rloc                              :  0.20000
     Coefficients (c1 .. c4)           :  [ -4.18024,  0.72507,  0.00000,  0.00000 ]
   No. of projectors                   :  0
   PSP XC                              : "XC: Teter 93"
  #----------------------------------------------------------------------------- Atom Positions
 Atomic structure:
   Units                               : angstroem
   Positions:
   -  {H: [ 4.552808680,  3.810075919,  3.810075919],  # [  19.12,  16.00,  16.00 ] 0001
 IGSpin:  1}
   -  {H: [ 3.781732392,  3.810075919,  3.810075919],  # [  15.88,  16.00,  16.00 ] 0002
 IGSpin: -1}
   Rigid Shift Applied (AU)            :  [ -0.96892,  7.2000,  7.2000 ]
  #---------------------------------------------------------------------------- Grid properties
 Box Grid spacings                     :  [  0.4500,  0.4500,  0.4500 ]
 Sizes of the simulation domain:
   AU                                  :  [  15.750,  14.400,  14.400 ]
   Angstroem                           :  [  8.3345,  7.6202,  7.6202 ]
   Grid Spacing Units                  :  [  35,  32,  32 ]
   High resolution region boundaries (GU):
     From                              :  [  13,  13,  13 ]
     To                                :  [  22,  19,  19 ]
 High Res. box is treated separately   :  Yes
  #---------------------------------------------------------------------- Kernel Initialization
 Poisson Kernel Initialization:
   MPI tasks                           :  4
 Poisson Kernel Creation:
   Boundary Conditions                 : Free
   Memory Requirements per MPI task:
     Density (MB)                      :  1.85
     Kernel (MB)                       :  1.94
     Full Grid Arrays (MB)             :  6.95
     Load Balancing of calculations:
       Density:
         MPI tasks 0- 3                : 100%
       Kernel:
         MPI tasks 0- 2                : 100%
         MPI task 3                    :  88%
       Complete LB per task            : 1/3 LB_density + 2/3 LB_kernel
 Wavefunctions Descriptors, full simulation domain:
   Coarse resolution grid:
     No. of segments                   :  829
     No. of points                     :  20644
   Fine resolution grid:
     No. of segments                   :  37
     No. of points                     :  306
  #------------------------------------------------------------------------- Occupation Numbers
 Total Number of Electrons             :  2
 Spin treatment                        : Averaged
 Orbitals Repartition:
   MPI tasks  0- 0                     :  1
   MPI tasks  1- 3                     :  0
 Total Number of Orbitals              :  1
 Input Occupation Numbers:
 - Occupation Numbers: {Orbital No. 1:  2.0000}
 Wavefunctions memory occupation for root MPI process:  0 MB 178 KB 16 B
 NonLocal PSP Projectors Descriptors:
   Creation strategy                   : On-the-fly
   Total number of projectors          :  0
   Total number of components          :  0
   Percent of zero components          :  0
 Communication checks:
   Transpositions                      :  Yes
   Reverse transpositions              :  Yes
  #----------------------------------------------------------- Estimation of Memory Consumption
 Memory requirements for principal quantities (MiB.KiB):
   Subspace Matrix                     : 0.1 #    (Number of Orbitals: 1)
   Single orbital                      : 0.179 #  (Number of Components: 22786)
   All (distributed) orbitals          : 0.535 #  (Number of Orbitals per MPI task: 1)
   Wavefunction storage size           : 2.623 #  (DIIS/SD workspaces included)
   Nonlocal Pseudopotential Arrays     : 0.0
   Full Uncompressed (ISF) grid        : 6.978
   Workspaces storage size             : 0.513
 Accumulated memory requirements during principal run stages (MiB.KiB):
   Kernel calculation                  : 37.268
   Density Construction                : 27.697
   Poisson Solver                      : 26.735
   Hamiltonian application             : 28.17
   Orbitals Orthonormalization         : 28.17
 Estimated Memory Peak (MB)            :  37
 Ion-Ion interaction energy            :  6.86283860153390E-01
  #------------------------------------------------------------------- Ionic Potential Creation
 Total ionic charge                    : -2.000001398440251
 Poisson Solver:
   BC                                  : Free
   Box                                 :  [  101,  95,  95 ]
   MPI tasks                           :  4
  #---------------------------------------------------------------------- Wavefunctions Restart
 Input Hamiltonian:
   Reformating wavefunctions           :  Yes
   Reformatting for:
     nvctr_c modified                  :  [  20612,  20644 ]
  #---------------------------------------------------------------------- Self-Consistent Cycle
 Ground State Optimization:
 - Hamiltonian Optimization: &itrp001
   - Subspace Optimization: &itrep001-01
       Wavefunctions Iterations:
       -  { #------------------------------------------------------------------------- iter: 1
 GPU acceleration:  No, Rho Commun: RED_SCT, Total electronic charge:  1.999999951214, 
 Poisson Solver: {BC: Free, Box:  [  101,  95,  95 ], MPI tasks:  4}, 
 Hamiltonian Applied:  Yes, Orthoconstraint:  Yes, Preconditioning:  Yes, 
 Energies: {Ekin:  1.08475592792E+00, Epot: -1.82134435615E+00, EH:  1.28426036797E+00, 
             EXC: -6.46796866019E-01, EvXC: -8.44759809760E-01}, 
 iter:  1, EKS: -1.13660199230566272E+00, gnrm:  2.68E-02, 
 DIIS weights: [ 1.00E+00,  1.00E+00], Orthogonalization Method:  0}
       -  { #------------------------------------------------------------------------- iter: 2
 GPU acceleration:  No, Rho Commun: RED_SCT, Total electronic charge:  1.999999952471, 
 Poisson Solver: {BC: Free, Box:  [  101,  95,  95 ], MPI tasks:  4}, 
 Hamiltonian Applied:  Yes, Orthoconstraint:  Yes, Preconditioning:  Yes, 
 Energies: {Ekin:  1.07710198460E+00, Epot: -1.81862912702E+00, EH:  1.27872537629E+00, 
             EXC: -6.44363333264E-01, EvXC: -8.41554748974E-01}, 
 iter:  2, EKS: -1.13677724283752912E+00, gnrm:  5.99E-03, D: -1.75E-04, 
 DIIS weights: [-3.10E-01,  1.31E+00, -2.30E-07], Orthogonalization Method:  0}
       -  { #------------------------------------------------------------------------- iter: 3
 GPU acceleration:  No, Rho Commun: RED_SCT, Total electronic charge:  1.999999952820, 
 Poisson Solver: {BC: Free, Box:  [  101,  95,  95 ], MPI tasks:  4}, 
 Hamiltonian Applied:  Yes, Orthoconstraint:  Yes, Preconditioning:  Yes, 
 Energies: {Ekin:  1.07490198118E+00, Epot: -1.81787975034E+00, EH:  1.27705851328E+00, 
             EXC: -6.43644845057E-01, EvXC: -8.40608571811E-01}, 
 iter:  3, EKS: -1.13678869553688111E+00, gnrm:  7.87E-04, D: -1.15E-05, 
 DIIS weights: [ 5.76E-02, -2.80E-01,  1.22E+00, -7.33E-09], Orthogonalization Method:  0}
       -  { #------------------------------------------------------------------------- iter: 4
 GPU acceleration:  No, Rho Commun: RED_SCT, Total electronic charge:  1.999999952850, 
 Poisson Solver: {BC: Free, Box:  [  101,  95,  95 ], MPI tasks:  4}, 
 Hamiltonian Applied:  Yes, Orthoconstraint:  Yes, Preconditioning:  Yes, 
 Energies: {Ekin:  1.07486976225E+00, Epot: -1.81789238448E+00, EH:  1.27700809611E+00, 
             EXC: -6.43626805049E-01, EvXC: -8.40584884572E-01}, 
 iter:  4, EKS: -1.13678877865915773E+00, gnrm:  1.60E-04, D: -8.31E-08, 
 DIIS weights: [ 9.13E-04,  3.48E-03, -1.53E-01,  1.15E+00, -3.00E-10], 
     Orthogonalization Method:  0}
       -  { #------------------------------------------------------------------------- iter: 5
 GPU acceleration:  No, Rho Commun: RED_SCT, Total electronic charge:  1.999999952847, 
 Poisson Solver: {BC: Free, Box:  [  101,  95,  95 ], MPI tasks:  4}, 
 Hamiltonian Applied:  Yes, Orthoconstraint:  Yes, Preconditioning:  Yes, 
 Energies: {Ekin:  1.07488425354E+00, Epot: -1.81790358958E+00, EH:  1.27701216325E+00, 
             EXC: -6.43629198217E-01, EvXC: -8.40588055958E-01}, 
 iter:  5, EKS: -1.13678878139521933E+00, gnrm:  1.92E-05, D: -2.74E-09, 
 DIIS weights: [-8.91E-04,  3.08E-03,  2.95E-03, -1.98E-01,  1.19E+00, -9.91E-12], 
     Orthogonalization Method:  0}
       -  &FINAL001  { #-------------------------------------------------------------- iter: 6
 GPU acceleration:  No, Rho Commun: RED_SCT, Total electronic charge:  1.999999952846, 
 Poisson Solver: {BC: Free, Box:  [  101,  95,  95 ], MPI tasks:  4}, 
 Hamiltonian Applied:  Yes, 
 iter:  6, EKS: -1.13678878148095253E+00, gnrm:  1.92E-05, D: -8.57E-11,  #FINAL
 Energies: {Ekin:  1.07488550506E+00, Epot: -1.81790516439E+00, EH:  1.27701181920E+00, 
             EXC: -6.43629120423E-01, EvXC: -8.40587957309E-01, Eion:  6.86283860153E-01}, 
 SCF criterion:  0}
       Non-Hermiticity of Hamiltonian in the Subspace:  0.00E+00
        #Eigenvalues and New Occupation Numbers
       Orbitals: [
 {e: -3.715098296605E-01, f:  2.0000}] # 00001
 Last Iteration                        : *FINAL001
  #------------------------------------------------------------------------- Forces Calculation
 GPU acceleration                      :  No
 Rho Commun                            : RED_SCT
 Total electronic charge               :  1.999999952846
 Poisson Solver:
   BC                                  : Free
   Box                                 :  [  101,  95,  95 ]
<<<<<<< HEAD
   MPI tasks                           :  2
 Calculate local forces: Yes
=======
   MPI tasks                           :  4
 Calculate local forces: {Leaked force:  0.00000E+00}
>>>>>>> 4593cebc
 Calculate Non Local forces            :  No
  #-------------------------------------------------------------------- Timing for root process
 Timings for root process:
   CPU time (s)                        :  2.44
   Elapsed time (s)                    :  2.68
 BigDFT infocode                       :  0
 Average noise forces: {x:  8.06927853E-06, y:  1.07680439E-05, z:  1.07680439E-05, 
                    total:  1.72341171E-05}
 Clean forces norm (Ha/Bohr): {maxval:  4.074427584799E-03, fnrm2:  3.320192028754E-05}
 Raw forces norm (Ha/Bohr): {maxval:  4.080149007133E-03, fnrm2:  3.320221781794E-05}
  #------------------------------------------------------------------------------ Atomic Forces
 Atomic Forces (Ha/Bohr):
 -  {H: [-4.074427584799E-03,  5.293955920339E-23, -3.705769144238E-22]} # 0001
 -  {H: [ 4.074427584799E-03, -1.058791184068E-22, -5.293955920339E-22]} # 0002
 ICHECK                                :  2
 Geometry:
   Geometry Method                     : BFGS
   Ncount_BigDFT                       :  2
   Geometry step                       :  1
   FORCES norm(Ha/Bohr): { maxval:  4.07443E-03, fnrm2:  5.76211E-03, fluct:  0.00000E+00}
   etot                                : -1.13678878148095E+00
   de                                  :  1.22E-05
   flt                                 :  [  1.68E-05,  1.68E-05 ]
   Alpha                               :  8.80E-1
   isatur                              :  2
---
  #--------------------------------------------------------------------------- Input parameters
 DFT parameters:
   eXchange Correlation:
     XC ID                             :  &ixc  1
     Exchange-Correlation reference    : "XC: Teter 93"
     XC functional implementation      : ABINIT
     Spin polarization                 :  No
 Basis set definition:
   Suggested Grid Spacings (a0)        :  [  0.45,  0.45,  0.45 ]
   Coarse and Fine Radii Multipliers   :  [  5.0,  8.0 ]
 Self-Consistent Cycle Parameters:
   Wavefunction:
     Gradient Norm Threshold           :  &gnrm_cv  1.0E-04
     CG Steps for Preconditioner       :  6
     DIIS History length               :  6
     Max. Wfn Iterations               :  &itermax  50
     Max. Subspace Diagonalizations    :  1
     Input wavefunction policy         : INPUT_PSI_MEMORY_WVL # 1
     Output wavefunction policy        : NONE # 0
     Output grid policy                : NONE # 0
     Virtual orbitals                  :  0
     Number of plotted density orbitals:  0
   Density/Potential:
     Max. Iterations                   :  1
 Post Optimization Parameters:
   Finite-Size Effect estimation:
     Scheduled                         :  No
  #-------------------------------------------------------------------------- System Properties
 Properties of atoms in the system:
 - Symbol                              : H #Type No.  01
   No. of Electrons                    :  1
   No. of Atoms                        :  2
   Radii of active regions (AU):
     Coarse                            :  1.46342
     Fine                              :  0.20000
     Coarse PSP                        :  0.00000
     Source                            : Hard-Coded
   Grid Spacing threshold (AU)         :  0.50
   Pseudopotential type                : HGH-K
   Local Pseudo Potential (HGH convention):
     Rloc                              :  0.20000
     Coefficients (c1 .. c4)           :  [ -4.18024,  0.72507,  0.00000,  0.00000 ]
   No. of projectors                   :  0
   PSP XC                              : "XC: Teter 93"
  #----------------------------------------------------------------------------- Atom Positions
 Atomic structure:
   Units                               : angstroem
   Positions:
   -  {H: [ 4.548932552,  3.810075919,  3.810075919],  # [  19.10,  16.00,  16.00 ] 0001
 IGSpin:  1}
   -  {H: [ 3.785608520,  3.810075919,  3.810075919],  # [  15.90,  16.00,  16.00 ] 0002
 IGSpin: -1}
   Rigid Shift Applied (AU)            :  [ -0.96892,  7.2000,  7.2000 ]
  #---------------------------------------------------------------------------- Grid properties
 Box Grid spacings                     :  [  0.4500,  0.4500,  0.4500 ]
 Sizes of the simulation domain:
   AU                                  :  [  15.750,  14.400,  14.400 ]
   Angstroem                           :  [  8.3345,  7.6202,  7.6202 ]
   Grid Spacing Units                  :  [  35,  32,  32 ]
   High resolution region boundaries (GU):
     From                              :  [  13,  13,  13 ]
     To                                :  [  22,  19,  19 ]
 High Res. box is treated separately   :  Yes
  #---------------------------------------------------------------------- Kernel Initialization
 Poisson Kernel Initialization:
   MPI tasks                           :  4
 Poisson Kernel Creation:
   Boundary Conditions                 : Free
   Memory Requirements per MPI task:
     Density (MB)                      :  1.85
     Kernel (MB)                       :  1.94
     Full Grid Arrays (MB)             :  6.95
     Load Balancing of calculations:
       Density:
         MPI tasks 0- 3                : 100%
       Kernel:
         MPI tasks 0- 2                : 100%
         MPI task 3                    :  88%
       Complete LB per task            : 1/3 LB_density + 2/3 LB_kernel
 Wavefunctions Descriptors, full simulation domain:
   Coarse resolution grid:
     No. of segments                   :  829
     No. of points                     :  20644
   Fine resolution grid:
     No. of segments                   :  37
     No. of points                     :  306
  #------------------------------------------------------------------------- Occupation Numbers
 Total Number of Electrons             :  2
 Spin treatment                        : Averaged
 Orbitals Repartition:
   MPI tasks  0- 0                     :  1
   MPI tasks  1- 3                     :  0
 Total Number of Orbitals              :  1
 Input Occupation Numbers:
 - Occupation Numbers: {Orbital No. 1:  2.0000}
 Wavefunctions memory occupation for root MPI process:  0 MB 178 KB 16 B
 NonLocal PSP Projectors Descriptors:
   Creation strategy                   : On-the-fly
   Total number of projectors          :  0
   Total number of components          :  0
   Percent of zero components          :  0
 Communication checks:
   Transpositions                      :  Yes
   Reverse transpositions              :  Yes
  #----------------------------------------------------------- Estimation of Memory Consumption
 Memory requirements for principal quantities (MiB.KiB):
   Subspace Matrix                     : 0.1 #    (Number of Orbitals: 1)
   Single orbital                      : 0.179 #  (Number of Components: 22786)
   All (distributed) orbitals          : 0.535 #  (Number of Orbitals per MPI task: 1)
   Wavefunction storage size           : 2.623 #  (DIIS/SD workspaces included)
   Nonlocal Pseudopotential Arrays     : 0.0
   Full Uncompressed (ISF) grid        : 6.978
   Workspaces storage size             : 0.513
 Accumulated memory requirements during principal run stages (MiB.KiB):
   Kernel calculation                  : 37.268
   Density Construction                : 27.697
   Poisson Solver                      : 26.735
   Hamiltonian application             : 28.17
   Orbitals Orthonormalization         : 28.17
 Estimated Memory Peak (MB)            :  37
 Ion-Ion interaction energy            :  6.93253701558581E-01
  #------------------------------------------------------------------- Ionic Potential Creation
 Total ionic charge                    : -2.000001533895376
 Poisson Solver:
   BC                                  : Free
   Box                                 :  [  101,  95,  95 ]
   MPI tasks                           :  4
  #---------------------------------------------------------------------- Wavefunctions Restart
 Input Hamiltonian:
   Reformating wavefunctions           :  Yes
   Reformatting for:
     Molecule was shifted: [ 1.073059568395E-04,  0.000000000000E+00,  0.000000000000E+00]
  #---------------------------------------------------------------------- Self-Consistent Cycle
 Ground State Optimization:
 - Hamiltonian Optimization: &itrp001
   - Subspace Optimization: &itrep001-01
       Wavefunctions Iterations:
       -  { #------------------------------------------------------------------------- iter: 1
 GPU acceleration:  No, Rho Commun: RED_SCT, Total electronic charge:  1.999999952846, 
 Poisson Solver: {BC: Free, Box:  [  101,  95,  95 ], MPI tasks:  4}, 
 Hamiltonian Applied:  Yes, Orthoconstraint:  Yes, Preconditioning:  Yes, 
 Energies: {Ekin:  1.07488550507E+00, Epot: -1.82480842964E+00, EH:  1.27701181921E+00, 
             EXC: -6.43629120425E-01, EvXC: -8.40587957313E-01}, 
 iter:  1, EKS: -1.13672220533050838E+00, gnrm:  1.86E-02, 
 DIIS weights: [ 1.00E+00,  1.00E+00], Orthogonalization Method:  0}
       -  { #------------------------------------------------------------------------- iter: 2
 GPU acceleration:  No, Rho Commun: RED_SCT, Total electronic charge:  1.999999951995, 
 Poisson Solver: {BC: Free, Box:  [  101,  95,  95 ], MPI tasks:  4}, 
 Hamiltonian Applied:  Yes, Orthoconstraint:  Yes, Preconditioning:  Yes, 
 Energies: {Ekin:  1.08007651270E+00, Epot: -1.82680797004E+00, EH:  1.28081765373E+00, 
             EXC: -6.45298647020E-01, EvXC: -8.42786748697E-01}, 
 iter:  2, EKS: -1.13680730784170114E+00, gnrm:  4.21E-03, D: -8.51E-05, 
 DIIS weights: [-3.30E-01,  1.33E+00, -1.04E-07], Orthogonalization Method:  0}
       -  { #------------------------------------------------------------------------- iter: 3
 GPU acceleration:  No, Rho Commun: RED_SCT, Total electronic charge:  1.999999951716, 
 Poisson Solver: {BC: Free, Box:  [  101,  95,  95 ], MPI tasks:  4}, 
 Hamiltonian Applied:  Yes, Orthoconstraint:  Yes, Preconditioning:  Yes, 
 Energies: {Ekin:  1.08176394160E+00, Epot: -1.82743472135E+00, EH:  1.28205400124E+00, 
             EXC: -6.45834785425E-01, EvXC: -8.43492819836E-01}, 
 iter:  3, EKS: -1.13681304502795566E+00, gnrm:  5.76E-04, D: -5.74E-06, 
 DIIS weights: [ 6.45E-02, -2.79E-01,  1.21E+00, -3.25E-09], Orthogonalization Method:  0}
       -  { #------------------------------------------------------------------------- iter: 4
 GPU acceleration:  No, Rho Commun: RED_SCT, Total electronic charge:  1.999999951695, 
 Poisson Solver: {BC: Free, Box:  [  101,  95,  95 ], MPI tasks:  4}, 
 Hamiltonian Applied:  Yes, Orthoconstraint:  Yes, Preconditioning:  Yes, 
 Energies: {Ekin:  1.08176991393E+00, Epot: -1.82742488949E+00, EH:  1.28207150477E+00, 
             EXC: -6.45840191532E-01, EvXC: -8.43499888575E-01}, 
 iter:  4, EKS: -1.13681308172520712E+00, gnrm:  1.16E-04, D: -3.67E-08, 
 DIIS weights: [-1.87E-03,  9.12E-03, -1.73E-01,  1.17E+00, -1.31E-10], 
     Orthogonalization Method:  0}
       -  { #------------------------------------------------------------------------- iter: 5
 GPU acceleration:  No, Rho Commun: RED_SCT, Total electronic charge:  1.999999951696, 
 Poisson Solver: {BC: Free, Box:  [  101,  95,  95 ], MPI tasks:  4}, 
 Hamiltonian Applied:  Yes, Orthoconstraint:  Yes, Preconditioning:  Yes, 
 Energies: {Ekin:  1.08176677817E+00, Epot: -1.82742027598E+00, EH:  1.28207307243E+00, 
             EXC: -6.45840515499E-01, EvXC: -8.43500301235E-01}, 
 iter:  5, EKS: -1.13681308294647909E+00, gnrm:  1.40E-05, D: -1.22E-09, 
 DIIS weights: [-5.76E-04,  2.61E-03,  3.76E-03, -1.71E-01,  1.17E+00, -3.95E-12], 
     Orthogonalization Method:  0}
       -  &FINAL001  { #-------------------------------------------------------------- iter: 6
 GPU acceleration:  No, Rho Commun: RED_SCT, Total electronic charge:  1.999999951697, 
 Poisson Solver: {BC: Free, Box:  [  101,  95,  95 ], MPI tasks:  4}, 
 Hamiltonian Applied:  Yes, 
 iter:  6, EKS: -1.13681308298222294E+00, gnrm:  1.40E-05, D: -3.57E-11,  #FINAL
 Energies: {Ekin:  1.08176586117E+00, Epot: -1.82741936784E+00, EH:  1.28207304836E+00, 
             EXC: -6.45840474877E-01, EvXC: -8.43500245358E-01, Eion:  6.93253701559E-01}, 
 SCF criterion:  0}
       Non-Hermiticity of Hamiltonian in the Subspace:  0.00E+00
        #Eigenvalues and New Occupation Numbers
       Orbitals: [
 {e: -3.728267533323E-01, f:  2.0000}] # 00001
 Last Iteration                        : *FINAL001
  #------------------------------------------------------------------------- Forces Calculation
 GPU acceleration                      :  No
 Rho Commun                            : RED_SCT
 Total electronic charge               :  1.999999951697
 Poisson Solver:
   BC                                  : Free
   Box                                 :  [  101,  95,  95 ]
<<<<<<< HEAD
   MPI tasks                           :  2
 Calculate local forces: Yes
=======
   MPI tasks                           :  4
 Calculate local forces: {Leaked force:  0.00000E+00}
>>>>>>> 4593cebc
 Calculate Non Local forces            :  No
  #-------------------------------------------------------------------- Timing for root process
 Timings for root process:
   CPU time (s)                        :  2.38
   Elapsed time (s)                    :  2.74
 BigDFT infocode                       :  0
 Average noise forces: {x:  6.25537442E-06, y:  1.07775821E-05, z:  1.07775821E-05, 
                    total:  1.64755048E-05}
 Clean forces norm (Ha/Bohr): {maxval:  8.009483444316E-04, fnrm2:  1.283036500895E-06}
 Raw forces norm (Ha/Bohr): {maxval:  8.054375983387E-04, fnrm2:  1.283308373586E-06}
  #------------------------------------------------------------------------------ Atomic Forces
 Atomic Forces (Ha/Bohr):
 -  {H: [ 8.009483444316E-04, -7.940933880509E-22, -3.705769144238E-22]} # 0001
 -  {H: [-8.009483444316E-04, -8.470329472543E-22, -4.764560328305E-22]} # 0002
 ICHECK                                :  3
 Geometry:
   Geometry Method                     : BFGS
   Ncount_BigDFT                       :  3
   Geometry step                       :  2
   FORCES norm(Ha/Bohr): { maxval:  8.00948E-04, fnrm2:  1.13271E-03, fluct:  0.00000E+00}
   etot                                : -1.13681308298222E+00
   de                                  : -2.43E-05
   flt                                 :  [  1.67E-05,  1.67E-05 ]
   Alpha                               :  9.00E-1
   isatur                              :  3
---
  #--------------------------------------------------------------------------- Input parameters
 DFT parameters:
   eXchange Correlation:
     XC ID                             :  &ixc  1
     Exchange-Correlation reference    : "XC: Teter 93"
     XC functional implementation      : ABINIT
     Spin polarization                 :  No
 Basis set definition:
   Suggested Grid Spacings (a0)        :  [  0.45,  0.45,  0.45 ]
   Coarse and Fine Radii Multipliers   :  [  5.0,  8.0 ]
 Self-Consistent Cycle Parameters:
   Wavefunction:
     Gradient Norm Threshold           :  &gnrm_cv  1.0E-04
     CG Steps for Preconditioner       :  6
     DIIS History length               :  6
     Max. Wfn Iterations               :  &itermax  50
     Max. Subspace Diagonalizations    :  1
     Input wavefunction policy         : INPUT_PSI_MEMORY_WVL # 1
     Output wavefunction policy        : NONE # 0
     Output grid policy                : NONE # 0
     Virtual orbitals                  :  0
     Number of plotted density orbitals:  0
   Density/Potential:
     Max. Iterations                   :  1
 Post Optimization Parameters:
   Finite-Size Effect estimation:
     Scheduled                         :  No
  #-------------------------------------------------------------------------- System Properties
 Properties of atoms in the system:
 - Symbol                              : H #Type No.  01
   No. of Electrons                    :  1
   No. of Atoms                        :  2
   Radii of active regions (AU):
     Coarse                            :  1.46342
     Fine                              :  0.20000
     Coarse PSP                        :  0.00000
     Source                            : Hard-Coded
   Grid Spacing threshold (AU)         :  0.50
   Pseudopotential type                : HGH-K
   Local Pseudo Potential (HGH convention):
     Rloc                              :  0.20000
     Coefficients (c1 .. c4)           :  [ -4.18024,  0.72507,  0.00000,  0.00000 ]
   No. of projectors                   :  0
   PSP XC                              : "XC: Teter 93"
  #----------------------------------------------------------------------------- Atom Positions
 Atomic structure:
   Units                               : angstroem
   Positions:
   -  {H: [ 4.549695461,  3.810075919,  3.810075919],  # [  19.11,  16.00,  16.00 ] 0001
 IGSpin:  1}
   -  {H: [ 3.784845611,  3.810075919,  3.810075919],  # [  15.89,  16.00,  16.00 ] 0002
 IGSpin: -1}
   Rigid Shift Applied (AU)            :  [ -0.96892,  7.2000,  7.2000 ]
  #---------------------------------------------------------------------------- Grid properties
 Box Grid spacings                     :  [  0.4500,  0.4500,  0.4500 ]
 Sizes of the simulation domain:
   AU                                  :  [  15.750,  14.400,  14.400 ]
   Angstroem                           :  [  8.3345,  7.6202,  7.6202 ]
   Grid Spacing Units                  :  [  35,  32,  32 ]
   High resolution region boundaries (GU):
     From                              :  [  13,  13,  13 ]
     To                                :  [  22,  19,  19 ]
 High Res. box is treated separately   :  Yes
  #---------------------------------------------------------------------- Kernel Initialization
 Poisson Kernel Initialization:
   MPI tasks                           :  4
 Poisson Kernel Creation:
   Boundary Conditions                 : Free
   Memory Requirements per MPI task:
     Density (MB)                      :  1.85
     Kernel (MB)                       :  1.94
     Full Grid Arrays (MB)             :  6.95
     Load Balancing of calculations:
       Density:
         MPI tasks 0- 3                : 100%
       Kernel:
         MPI tasks 0- 2                : 100%
         MPI task 3                    :  88%
       Complete LB per task            : 1/3 LB_density + 2/3 LB_kernel
 Wavefunctions Descriptors, full simulation domain:
   Coarse resolution grid:
     No. of segments                   :  829
     No. of points                     :  20644
   Fine resolution grid:
     No. of segments                   :  37
     No. of points                     :  306
  #------------------------------------------------------------------------- Occupation Numbers
 Total Number of Electrons             :  2
 Spin treatment                        : Averaged
 Orbitals Repartition:
   MPI tasks  0- 0                     :  1
   MPI tasks  1- 3                     :  0
 Total Number of Orbitals              :  1
 Input Occupation Numbers:
 - Occupation Numbers: {Orbital No. 1:  2.0000}
 Wavefunctions memory occupation for root MPI process:  0 MB 178 KB 16 B
 NonLocal PSP Projectors Descriptors:
   Creation strategy                   : On-the-fly
   Total number of projectors          :  0
   Total number of components          :  0
   Percent of zero components          :  0
 Communication checks:
   Transpositions                      :  Yes
   Reverse transpositions              :  Yes
  #----------------------------------------------------------- Estimation of Memory Consumption
 Memory requirements for principal quantities (MiB.KiB):
   Subspace Matrix                     : 0.1 #    (Number of Orbitals: 1)
   Single orbital                      : 0.179 #  (Number of Components: 22786)
   All (distributed) orbitals          : 0.535 #  (Number of Orbitals per MPI task: 1)
   Wavefunction storage size           : 2.623 #  (DIIS/SD workspaces included)
   Nonlocal Pseudopotential Arrays     : 0.0
   Full Uncompressed (ISF) grid        : 6.978
   Workspaces storage size             : 0.513
 Accumulated memory requirements during principal run stages (MiB.KiB):
   Kernel calculation                  : 37.268
   Density Construction                : 27.697
   Poisson Solver                      : 26.735
   Hamiltonian application             : 28.17
   Orbitals Orthonormalization         : 28.17
 Estimated Memory Peak (MB)            :  37
 Ion-Ion interaction energy            :  6.91870712563559E-01
  #------------------------------------------------------------------- Ionic Potential Creation
 Total ionic charge                    : -2.000001507672823
 Poisson Solver:
   BC                                  : Free
   Box                                 :  [  101,  95,  95 ]
   MPI tasks                           :  4
  #---------------------------------------------------------------------- Wavefunctions Restart
 Input Hamiltonian:
   Reformating wavefunctions           :  Yes
   Reformatting for:
     Molecule was shifted: [ 4.156934339541E-06,  0.000000000000E+00,  0.000000000000E+00]
  #---------------------------------------------------------------------- Self-Consistent Cycle
 Ground State Optimization:
 - Hamiltonian Optimization: &itrp001
   - Subspace Optimization: &itrep001-01
       Wavefunctions Iterations:
       -  { #------------------------------------------------------------------------- iter: 1
 GPU acceleration:  No, Rho Commun: RED_SCT, Total electronic charge:  1.999999951697, 
 Poisson Solver: {BC: Free, Box:  [  101,  95,  95 ], MPI tasks:  4}, 
 Hamiltonian Applied:  Yes, Orthoconstraint:  Yes, Preconditioning:  Yes, 
 Energies: {Ekin:  1.08176586117E+00, Epot: -1.82603373373E+00, EH:  1.28207304836E+00, 
             EXC: -6.45840474877E-01, EvXC: -8.43500245358E-01}, 
 iter:  1, EKS: -1.13681043786909974E+00, gnrm:  3.68E-03, 
 DIIS weights: [ 1.00E+00,  1.00E+00], Orthogonalization Method:  0}
       -  { #------------------------------------------------------------------------- iter: 2
 GPU acceleration:  No, Rho Commun: RED_SCT, Total electronic charge:  1.999999951866, 
 Poisson Solver: {BC: Free, Box:  [  101,  95,  95 ], MPI tasks:  4}, 
 Hamiltonian Applied:  Yes, Orthoconstraint:  Yes, Preconditioning:  Yes, 
 Energies: {Ekin:  1.08072234474E+00, Epot: -1.82564605172E+00, EH:  1.28131494779E+00, 
             EXC: -6.45507450472E-01, EvXC: -8.43061637801E-01}, 
 iter:  2, EKS: -1.13681375487538538E+00, gnrm:  8.27E-04, D: -3.32E-06, 
 DIIS weights: [-3.20E-01,  1.32E+00, -4.10E-09], Orthogonalization Method:  0}
       -  { #------------------------------------------------------------------------- iter: 3
 GPU acceleration:  No, Rho Commun: RED_SCT, Total electronic charge:  1.999999951917, 
 Poisson Solver: {BC: Free, Box:  [  101,  95,  95 ], MPI tasks:  4}, 
 Hamiltonian Applied:  Yes, Orthoconstraint:  Yes, Preconditioning:  Yes, 
 Energies: {Ekin:  1.08040370542E+00, Epot: -1.82553174598E+00, EH:  1.28107840492E+00, 
             EXC: -6.45405134505E-01, EvXC: -8.42926892837E-01}, 
 iter:  3, EKS: -1.13681397459322309E+00, gnrm:  1.11E-04, D: -2.20E-07, 
 DIIS weights: [ 6.41E-02, -2.93E-01,  1.23E+00, -1.23E-10], Orthogonalization Method:  0}
       -  { #------------------------------------------------------------------------- iter: 4
 GPU acceleration:  No, Rho Commun: RED_SCT, Total electronic charge:  1.999999951921, 
 Poisson Solver: {BC: Free, Box:  [  101,  95,  95 ], MPI tasks:  4}, 
 Hamiltonian Applied:  Yes, Orthoconstraint:  Yes, Preconditioning:  Yes, 
 Energies: {Ekin:  1.08040059175E+00, Epot: -1.82553342208E+00, EH:  1.28107304002E+00, 
             EXC: -6.45403283889E-01, EvXC: -8.42924465594E-01}, 
 iter:  4, EKS: -1.13681397608097656E+00, gnrm:  2.33E-05, D: -1.49E-09, 
 DIIS weights: [-1.72E-03,  1.21E-02, -1.71E-01,  1.16E+00, -5.09E-12], 
     Orthogonalization Method:  0}
       -  &FINAL001  { #-------------------------------------------------------------- iter: 5
 GPU acceleration:  No, Rho Commun: RED_SCT, Total electronic charge:  1.999999951921, 
 Poisson Solver: {BC: Free, Box:  [  101,  95,  95 ], MPI tasks:  4}, 
 Hamiltonian Applied:  Yes, 
 iter:  5, EKS: -1.13681397612966517E+00, gnrm:  2.33E-05, D: -4.87E-11,  #FINAL
 Energies: {Ekin:  1.08040196524E+00, Epot: -1.82553465359E+00, EH:  1.28107323504E+00, 
             EXC: -6.45403442601E-01, EvXC: -8.42924677291E-01, Eion:  6.91870712564E-01}, 
 SCF criterion:  0}
       Non-Hermiticity of Hamiltonian in the Subspace:  0.00E+00
        #Eigenvalues and New Occupation Numbers
       Orbitals: [
 {e: -3.725663441722E-01, f:  2.0000}] # 00001
 Last Iteration                        : *FINAL001
  #------------------------------------------------------------------------- Forces Calculation
 GPU acceleration                      :  No
 Rho Commun                            : RED_SCT
 Total electronic charge               :  1.999999951921
 Poisson Solver:
   BC                                  : Free
   Box                                 :  [  101,  95,  95 ]
<<<<<<< HEAD
   MPI tasks                           :  2
 Calculate local forces: Yes
=======
   MPI tasks                           :  4
 Calculate local forces: {Leaked force:  0.00000E+00}
>>>>>>> 4593cebc
 Calculate Non Local forces            :  No
  #-------------------------------------------------------------------- Timing for root process
 Timings for root process:
   CPU time (s)                        :  2.08
   Elapsed time (s)                    :  2.24
 BigDFT infocode                       :  0
 Average noise forces: {x:  7.41035457E-06, y:  1.07602296E-05, z:  1.07602296E-05, 
                    total:  1.69256739E-05}
 Clean forces norm (Ha/Bohr): {maxval:  1.795478089233E-04, fnrm2:  6.447483137833E-08}
 Raw forces norm (Ha/Bohr): {maxval:  1.851292186843E-04, fnrm2:  6.476176917031E-08}
  #------------------------------------------------------------------------------ Atomic Forces
 Atomic Forces (Ha/Bohr):
 -  {H: [-1.795478089233E-04, -8.999725064577E-22, -4.101781862497E-22]} # 0001
 -  {H: [ 1.795478089233E-04, -7.940933880509E-22, -4.385091222297E-22]} # 0002
 ICHECK                                :  4
 Geometry:
   Geometry Method                     : BFGS
   Ncount_BigDFT                       :  4
   Geometry step                       :  3
   FORCES norm(Ha/Bohr): { maxval:  1.79548E-04, fnrm2:  2.53919E-04, fluct:  0.00000E+00}
   etot                                : -1.13681397612967E+00
   de                                  : -8.93E-07
   flt                                 :  [  1.67E-05,  1.67E-05 ]
   Alpha                               :  9.00E-1
   isatur                              :  4
---
  #--------------------------------------------------------------------------- Input parameters
 DFT parameters:
   eXchange Correlation:
     XC ID                             :  &ixc  1
     Exchange-Correlation reference    : "XC: Teter 93"
     XC functional implementation      : ABINIT
     Spin polarization                 :  No
 Basis set definition:
   Suggested Grid Spacings (a0)        :  [  0.45,  0.45,  0.45 ]
   Coarse and Fine Radii Multipliers   :  [  5.0,  8.0 ]
 Self-Consistent Cycle Parameters:
   Wavefunction:
     Gradient Norm Threshold           :  &gnrm_cv  1.0E-04
     CG Steps for Preconditioner       :  6
     DIIS History length               :  6
     Max. Wfn Iterations               :  &itermax  50
     Max. Subspace Diagonalizations    :  1
     Input wavefunction policy         : INPUT_PSI_MEMORY_WVL # 1
     Output wavefunction policy        : NONE # 0
     Output grid policy                : NONE # 0
     Virtual orbitals                  :  0
     Number of plotted density orbitals:  0
   Density/Potential:
     Max. Iterations                   :  1
 Post Optimization Parameters:
   Finite-Size Effect estimation:
     Scheduled                         :  No
  #-------------------------------------------------------------------------- System Properties
 Properties of atoms in the system:
 - Symbol                              : H #Type No.  01
   No. of Electrons                    :  1
   No. of Atoms                        :  2
   Radii of active regions (AU):
     Coarse                            :  1.46342
     Fine                              :  0.20000
     Coarse PSP                        :  0.00000
     Source                            : Hard-Coded
   Grid Spacing threshold (AU)         :  0.50
   Pseudopotential type                : HGH-K
   Local Pseudo Potential (HGH convention):
     Rloc                              :  0.20000
     Coefficients (c1 .. c4)           :  [ -4.18024,  0.72507,  0.00000,  0.00000 ]
   No. of projectors                   :  0
   PSP XC                              : "XC: Teter 93"
  #----------------------------------------------------------------------------- Atom Positions
 Atomic structure:
   Units                               : angstroem
   Positions:
   -  {H: [ 4.549524441,  3.810075919,  3.810075919],  # [  19.11,  16.00,  16.00 ] 0001
 IGSpin:  1}
   -  {H: [ 3.785016631,  3.810075919,  3.810075919],  # [  15.89,  16.00,  16.00 ] 0002
 IGSpin: -1}
   Rigid Shift Applied (AU)            :  [ -0.96892,  7.2000,  7.2000 ]
  #---------------------------------------------------------------------------- Grid properties
 Box Grid spacings                     :  [  0.4500,  0.4500,  0.4500 ]
 Sizes of the simulation domain:
   AU                                  :  [  15.750,  14.400,  14.400 ]
   Angstroem                           :  [  8.3345,  7.6202,  7.6202 ]
   Grid Spacing Units                  :  [  35,  32,  32 ]
   High resolution region boundaries (GU):
     From                              :  [  13,  13,  13 ]
     To                                :  [  22,  19,  19 ]
 High Res. box is treated separately   :  Yes
  #---------------------------------------------------------------------- Kernel Initialization
 Poisson Kernel Initialization:
   MPI tasks                           :  4
 Poisson Kernel Creation:
   Boundary Conditions                 : Free
   Memory Requirements per MPI task:
     Density (MB)                      :  1.85
     Kernel (MB)                       :  1.94
     Full Grid Arrays (MB)             :  6.95
     Load Balancing of calculations:
       Density:
         MPI tasks 0- 3                : 100%
       Kernel:
         MPI tasks 0- 2                : 100%
         MPI task 3                    :  88%
       Complete LB per task            : 1/3 LB_density + 2/3 LB_kernel
 Wavefunctions Descriptors, full simulation domain:
   Coarse resolution grid:
     No. of segments                   :  829
     No. of points                     :  20644
   Fine resolution grid:
     No. of segments                   :  37
     No. of points                     :  306
  #------------------------------------------------------------------------- Occupation Numbers
 Total Number of Electrons             :  2
 Spin treatment                        : Averaged
 Orbitals Repartition:
   MPI tasks  0- 0                     :  1
   MPI tasks  1- 3                     :  0
 Total Number of Orbitals              :  1
 Input Occupation Numbers:
 - Occupation Numbers: {Orbital No. 1:  2.0000}
 Wavefunctions memory occupation for root MPI process:  0 MB 178 KB 16 B
 NonLocal PSP Projectors Descriptors:
   Creation strategy                   : On-the-fly
   Total number of projectors          :  0
   Total number of components          :  0
   Percent of zero components          :  0
 Communication checks:
   Transpositions                      :  Yes
   Reverse transpositions              :  Yes
  #----------------------------------------------------------- Estimation of Memory Consumption
 Memory requirements for principal quantities (MiB.KiB):
   Subspace Matrix                     : 0.1 #    (Number of Orbitals: 1)
   Single orbital                      : 0.179 #  (Number of Components: 22786)
   All (distributed) orbitals          : 0.535 #  (Number of Orbitals per MPI task: 1)
   Wavefunction storage size           : 2.623 #  (DIIS/SD workspaces included)
   Nonlocal Pseudopotential Arrays     : 0.0
   Full Uncompressed (ISF) grid        : 6.978
   Workspaces storage size             : 0.513
 Accumulated memory requirements during principal run stages (MiB.KiB):
   Kernel calculation                  : 37.268
   Density Construction                : 27.697
   Poisson Solver                      : 26.735
   Hamiltonian application             : 28.17
   Orbitals Orthonormalization         : 28.17
 Estimated Memory Peak (MB)            :  37
 Ion-Ion interaction energy            :  6.92180255811948E-01
  #------------------------------------------------------------------- Ionic Potential Creation
 Total ionic charge                    : -2.000001513575143
 Poisson Solver:
   BC                                  : Free
   Box                                 :  [  101,  95,  95 ]
   MPI tasks                           :  4
  #---------------------------------------------------------------------- Wavefunctions Restart
 Input Hamiltonian:
   Reformating Wavefunctions           :  No
  #---------------------------------------------------------------------- Self-Consistent Cycle
 Ground State Optimization:
 - Hamiltonian Optimization: &itrp001
   - Subspace Optimization: &itrep001-01
       Wavefunctions Iterations:
       -  { #------------------------------------------------------------------------- iter: 1
 GPU acceleration:  No, Rho Commun: RED_SCT, Total electronic charge:  1.999999951921, 
 Poisson Solver: {BC: Free, Box:  [  101,  95,  95 ], MPI tasks:  4}, 
 Hamiltonian Applied:  Yes, Orthoconstraint:  Yes, Preconditioning:  Yes, 
 Energies: {Ekin:  1.08040196524E+00, Epot: -1.82584406453E+00, EH:  1.28107323504E+00, 
             EXC: -6.45403442601E-01, EvXC: -8.42924677291E-01}, 
 iter:  1, EKS: -1.13681384382754302E+00, gnrm:  8.24E-04, 
 DIIS weights: [ 1.00E+00,  1.00E+00], Orthogonalization Method:  0}
       -  { #------------------------------------------------------------------------- iter: 2
 GPU acceleration:  No, Rho Commun: RED_SCT, Total electronic charge:  1.999999951883, 
 Poisson Solver: {BC: Free, Box:  [  101,  95,  95 ], MPI tasks:  4}, 
 Hamiltonian Applied:  Yes, Orthoconstraint:  Yes, Preconditioning:  Yes, 
 Energies: {Ekin:  1.08063500067E+00, Epot: -1.82593136788E+00, EH:  1.28124273569E+00, 
             EXC: -6.45477886980E-01, EvXC: -8.43022723672E-01}, 
 iter:  2, EKS: -1.13681401039803154E+00, gnrm:  1.86E-04, D: -1.67E-07, 
 DIIS weights: [-3.22E-01,  1.32E+00, -2.05E-10], Orthogonalization Method:  0}
       -  { #------------------------------------------------------------------------- iter: 3
 GPU acceleration:  No, Rho Commun: RED_SCT, Total electronic charge:  1.999999951871, 
 Poisson Solver: {BC: Free, Box:  [  101,  95,  95 ], MPI tasks:  4}, 
 Hamiltonian Applied:  Yes, Orthoconstraint:  Yes, Preconditioning:  Yes, 
 Energies: {Ekin:  1.08070713213E+00, Epot: -1.82595746637E+00, EH:  1.28129610046E+00, 
             EXC: -6.45500983912E-01, EvXC: -8.43053141329E-01}, 
 iter:  3, EKS: -1.13681402147525068E+00, gnrm:  2.48E-05, D: -1.11E-08, 
 DIIS weights: [ 6.36E-02, -2.87E-01,  1.22E+00, -6.14E-12], Orthogonalization Method:  0}
       -  &FINAL001  { #-------------------------------------------------------------- iter: 4
 GPU acceleration:  No, Rho Commun: RED_SCT, Total electronic charge:  1.999999951870, 
 Poisson Solver: {BC: Free, Box:  [  101,  95,  95 ], MPI tasks:  4}, 
 Hamiltonian Applied:  Yes, 
 iter:  4, EKS: -1.13681402154788547E+00, gnrm:  2.48E-05, D: -7.26E-11,  #FINAL
 Energies: {Ekin:  1.08070770967E+00, Epot: -1.82595707695E+00, EH:  1.28129718091E+00, 
             EXC: -6.45501348650E-01, EvXC: -8.43053619476E-01, Eion:  6.92180255812E-01}, 
 SCF criterion:  0}
       Non-Hermiticity of Hamiltonian in the Subspace:  0.00E+00
        #Eigenvalues and New Occupation Numbers
       Orbitals: [
 {e: -3.726246836401E-01, f:  2.0000}] # 00001
 Last Iteration                        : *FINAL001
  #------------------------------------------------------------------------- Forces Calculation
 GPU acceleration                      :  No
 Rho Commun                            : RED_SCT
 Total electronic charge               :  1.999999951870
 Poisson Solver:
   BC                                  : Free
   Box                                 :  [  101,  95,  95 ]
<<<<<<< HEAD
   MPI tasks                           :  2
 Calculate local forces: Yes
=======
   MPI tasks                           :  4
 Calculate local forces: {Leaked force:  0.00000E+00}
>>>>>>> 4593cebc
 Calculate Non Local forces            :  No
  #-------------------------------------------------------------------- Timing for root process
 Timings for root process:
   CPU time (s)                        :  1.68
   Elapsed time (s)                    :  1.83
 BigDFT infocode                       :  0
 Average noise forces: {x:  6.56328925E-06, y:  1.07943118E-05, z:  1.07943118E-05, 
                    total:  1.66165911E-05}
 Clean forces norm (Ha/Bohr): {maxval:  3.902154724177E-05, fnrm2:  3.045362298283E-09}
 Raw forces norm (Ha/Bohr): {maxval:  4.486392975304E-05, fnrm2:  3.321936636970E-09}
  #------------------------------------------------------------------------------ Atomic Forces
 Atomic Forces (Ha/Bohr):
 -  {H: [ 3.902154724177E-05, -4.764560328305E-22, -3.453479057409E-22]} # 0001
 -  {H: [-3.902154724177E-05, -3.176373552204E-22, -4.506066386883E-22]} # 0002
 ICHECK                                :  5
 Geometry:
   Geometry Method                     : BFGS
   Ncount_BigDFT                       :  5
   Geometry step                       :  4
   FORCES norm(Ha/Bohr): { maxval:  3.90215E-05, fnrm2:  5.51848E-05, fluct:  0.00000E+00}
   etot                                : -1.13681402154789E+00
   de                                  : -4.54E-08
   flt                                 :  [  1.67E-05,  1.67E-05 ]
   Alpha                               :  9.00E-1
   isatur                              :  5
---
  #--------------------------------------------------------------------------- Input parameters
 DFT parameters:
   eXchange Correlation:
     XC ID                             :  &ixc  1
     Exchange-Correlation reference    : "XC: Teter 93"
     XC functional implementation      : ABINIT
     Spin polarization                 :  No
 Basis set definition:
   Suggested Grid Spacings (a0)        :  [  0.45,  0.45,  0.45 ]
   Coarse and Fine Radii Multipliers   :  [  5.0,  8.0 ]
 Self-Consistent Cycle Parameters:
   Wavefunction:
     Gradient Norm Threshold           :  &gnrm_cv  1.0E-04
     CG Steps for Preconditioner       :  6
     DIIS History length               :  6
     Max. Wfn Iterations               :  &itermax  50
     Max. Subspace Diagonalizations    :  1
     Input wavefunction policy         : INPUT_PSI_MEMORY_WVL # 1
     Output wavefunction policy        : NONE # 0
     Output grid policy                : NONE # 0
     Virtual orbitals                  :  0
     Number of plotted density orbitals:  0
   Density/Potential:
     Max. Iterations                   :  1
 Post Optimization Parameters:
   Finite-Size Effect estimation:
     Scheduled                         :  No
  #-------------------------------------------------------------------------- System Properties
 Properties of atoms in the system:
 - Symbol                              : H #Type No.  01
   No. of Electrons                    :  1
   No. of Atoms                        :  2
   Radii of active regions (AU):
     Coarse                            :  1.46342
     Fine                              :  0.20000
     Coarse PSP                        :  0.00000
     Source                            : Hard-Coded
   Grid Spacing threshold (AU)         :  0.50
   Pseudopotential type                : HGH-K
   Local Pseudo Potential (HGH convention):
     Rloc                              :  0.20000
     Coefficients (c1 .. c4)           :  [ -4.18024,  0.72507,  0.00000,  0.00000 ]
   No. of projectors                   :  0
   PSP XC                              : "XC: Teter 93"
  #----------------------------------------------------------------------------- Atom Positions
 Atomic structure:
   Units                               : angstroem
   Positions:
   -  {H: [ 4.549561609,  3.810075919,  3.810075919],  # [  19.11,  16.00,  16.00 ] 0001
 IGSpin:  1}
   -  {H: [ 3.784979463,  3.810075919,  3.810075919],  # [  15.89,  16.00,  16.00 ] 0002
 IGSpin: -1}
   Rigid Shift Applied (AU)            :  [ -0.96892,  7.2000,  7.2000 ]
  #---------------------------------------------------------------------------- Grid properties
 Box Grid spacings                     :  [  0.4500,  0.4500,  0.4500 ]
 Sizes of the simulation domain:
   AU                                  :  [  15.750,  14.400,  14.400 ]
   Angstroem                           :  [  8.3345,  7.6202,  7.6202 ]
   Grid Spacing Units                  :  [  35,  32,  32 ]
   High resolution region boundaries (GU):
     From                              :  [  13,  13,  13 ]
     To                                :  [  22,  19,  19 ]
 High Res. box is treated separately   :  Yes
  #---------------------------------------------------------------------- Kernel Initialization
 Poisson Kernel Initialization:
   MPI tasks                           :  4
 Poisson Kernel Creation:
   Boundary Conditions                 : Free
   Memory Requirements per MPI task:
     Density (MB)                      :  1.85
     Kernel (MB)                       :  1.94
     Full Grid Arrays (MB)             :  6.95
     Load Balancing of calculations:
       Density:
         MPI tasks 0- 3                : 100%
       Kernel:
         MPI tasks 0- 2                : 100%
         MPI task 3                    :  88%
       Complete LB per task            : 1/3 LB_density + 2/3 LB_kernel
 Wavefunctions Descriptors, full simulation domain:
   Coarse resolution grid:
     No. of segments                   :  829
     No. of points                     :  20644
   Fine resolution grid:
     No. of segments                   :  37
     No. of points                     :  306
  #------------------------------------------------------------------------- Occupation Numbers
 Total Number of Electrons             :  2
 Spin treatment                        : Averaged
 Orbitals Repartition:
   MPI tasks  0- 0                     :  1
   MPI tasks  1- 3                     :  0
 Total Number of Orbitals              :  1
 Input Occupation Numbers:
 - Occupation Numbers: {Orbital No. 1:  2.0000}
 Wavefunctions memory occupation for root MPI process:  0 MB 178 KB 16 B
 NonLocal PSP Projectors Descriptors:
   Creation strategy                   : On-the-fly
   Total number of projectors          :  0
   Total number of components          :  0
   Percent of zero components          :  0
 Communication checks:
   Transpositions                      :  Yes
   Reverse transpositions              :  Yes
  #----------------------------------------------------------- Estimation of Memory Consumption
 Memory requirements for principal quantities (MiB.KiB):
   Subspace Matrix                     : 0.1 #    (Number of Orbitals: 1)
   Single orbital                      : 0.179 #  (Number of Components: 22786)
   All (distributed) orbitals          : 0.535 #  (Number of Orbitals per MPI task: 1)
   Wavefunction storage size           : 2.623 #  (DIIS/SD workspaces included)
   Nonlocal Pseudopotential Arrays     : 0.0
   Full Uncompressed (ISF) grid        : 6.978
   Workspaces storage size             : 0.513
 Accumulated memory requirements during principal run stages (MiB.KiB):
   Kernel calculation                  : 37.268
   Density Construction                : 27.697
   Poisson Solver                      : 26.735
   Hamiltonian application             : 28.17
   Orbitals Orthonormalization         : 28.17
 Estimated Memory Peak (MB)            :  37
 Ion-Ion interaction energy            :  6.92112958495681E-01
  #------------------------------------------------------------------- Ionic Potential Creation
 Total ionic charge                    : -2.000001512293511
 Poisson Solver:
   BC                                  : Free
   Box                                 :  [  101,  95,  95 ]
   MPI tasks                           :  4
  #---------------------------------------------------------------------- Wavefunctions Restart
 Input Hamiltonian:
   Reformating Wavefunctions           :  No
  #---------------------------------------------------------------------- Self-Consistent Cycle
 Ground State Optimization:
 - Hamiltonian Optimization: &itrp001
   - Subspace Optimization: &itrep001-01
       Wavefunctions Iterations:
       -  { #------------------------------------------------------------------------- iter: 1
 GPU acceleration:  No, Rho Commun: RED_SCT, Total electronic charge:  1.999999951870, 
 Poisson Solver: {BC: Free, Box:  [  101,  95,  95 ], MPI tasks:  4}, 
 Hamiltonian Applied:  Yes, Orthoconstraint:  Yes, Preconditioning:  Yes, 
 Energies: {Ekin:  1.08070770967E+00, Epot: -1.82588977337E+00, EH:  1.28129718091E+00, 
             EXC: -6.45501348650E-01, EvXC: -8.43053619476E-01}, 
 iter:  1, EKS: -1.13681401529223591E+00, gnrm:  1.79E-04, 
 DIIS weights: [ 1.00E+00,  1.00E+00], Orthogonalization Method:  0}
       -  { #------------------------------------------------------------------------- iter: 2
 GPU acceleration:  No, Rho Commun: RED_SCT, Total electronic charge:  1.999999951879, 
 Poisson Solver: {BC: Free, Box:  [  101,  95,  95 ], MPI tasks:  4}, 
 Hamiltonian Applied:  Yes, Orthoconstraint:  Yes, Preconditioning:  Yes, 
 Energies: {Ekin:  1.08065688407E+00, Epot: -1.82587065448E+00, EH:  1.28126034894E+00, 
             EXC: -6.45485159224E-01, EvXC: -8.43032296889E-01}, 
 iter:  2, EKS: -1.13681402318622049E+00, gnrm:  4.08E-05, D: -7.89E-09, 
 DIIS weights: [-3.22E-01,  1.32E+00, -9.88E-12], Orthogonalization Method:  0}
       -  &FINAL001  { #-------------------------------------------------------------- iter: 3
 GPU acceleration:  No, Rho Commun: RED_SCT, Total electronic charge:  1.999999951881, 
 Poisson Solver: {BC: Free, Box:  [  101,  95,  95 ], MPI tasks:  4}, 
 Hamiltonian Applied:  Yes, 
 iter:  3, EKS: -1.13681402371318585E+00, gnrm:  4.08E-05, D: -5.27E-10,  #FINAL
 Energies: {Ekin:  1.08064108567E+00, Epot: -1.82586490140E+00, EH:  1.28124870558E+00, 
             EXC: -6.45480116207E-01, EvXC: -8.43025655298E-01, Eion:  6.92112958496E-01}, 
 SCF criterion:  0}
       Non-Hermiticity of Hamiltonian in the Subspace:  0.00E+00
        #Eigenvalues and New Occupation Numbers
       Orbitals: [
 {e: -3.726119078623E-01, f:  2.0000}] # 00001
 Last Iteration                        : *FINAL001
  #------------------------------------------------------------------------- Forces Calculation
 GPU acceleration                      :  No
 Rho Commun                            : RED_SCT
 Total electronic charge               :  1.999999951881
 Poisson Solver:
   BC                                  : Free
   Box                                 :  [  101,  95,  95 ]
<<<<<<< HEAD
   MPI tasks                           :  2
 Calculate local forces: Yes
=======
   MPI tasks                           :  4
 Calculate local forces: {Leaked force:  0.00000E+00}
>>>>>>> 4593cebc
 Calculate Non Local forces            :  No
  #-------------------------------------------------------------------- Timing for root process
 Timings for root process:
   CPU time (s)                        :  1.29
   Elapsed time (s)                    :  1.55
 BigDFT infocode                       :  0
 Average noise forces: {x:  7.12638343E-06, y:  1.07280104E-05, z:  1.07280104E-05, 
                    total:  1.67620332E-05}
 Clean forces norm (Ha/Bohr): {maxval:  8.672003440902E-06, fnrm2:  1.504072873580E-10}
 Raw forces norm (Ha/Bohr): {maxval:  1.770119924470E-05, fnrm2:  4.318100101101E-10}
  #------------------------------------------------------------------------------ Atomic Forces
 Atomic Forces (Ha/Bohr):
 -  {H: [-8.672003440902E-06, -7.949205686635E-22, -3.705769144238E-22]} # 0001
 -  {H: [ 8.672003440902E-06, -7.909914607538E-22, -4.235164736272E-22]} # 0002
 ICHECK                                :  6
 Geometry:
   Geometry Method                     : BFGS
   Ncount_BigDFT                       :  6
   Geometry step                       :  5
   FORCES norm(Ha/Bohr): { maxval:  8.67200E-06, fnrm2:  1.22641E-05, fluct:  0.00000E+00}
   etot                                : -1.13681402371319E+00
   de                                  : -2.17E-09
   flt                                 :  [  1.67E-05,  1.67E-05 ]
   Alpha                               :  9.00E-1
   isatur                              :  6
 BFGS FINISHED: {It:  5, Etot: -1.136814023713186, Forces: [ 1.2264064879069156E-005, 
  8.6720034409015767E-006]}
 End of minimization using             : BFGS
 Memory Consumption Report:
   Tot. No. of Allocations             :  5778
   Tot. No. of Deallocations           :  5778
   Remaining Memory (B)                :  0
   Memory occupation:
     Peak Value (MB)                   :  59.578
     for the array                     : wz
     in the routine                    : input_wf
     Memory Peak of process            : 55.412 MB
 Walltime since initialization         : 00:00:17.016859321
 Max No. of dictionaries used          :  3377 #( 861 still in use)
 Number of dictionary folders allocated:  1<|MERGE_RESOLUTION|>--- conflicted
+++ resolved
@@ -528,13 +528,8 @@
  Poisson Solver:
    BC                                  : Free
    Box                                 :  [  101,  95,  95 ]
-<<<<<<< HEAD
-   MPI tasks                           :  2
+   MPI tasks                           :  4
  Calculate local forces: Yes
-=======
-   MPI tasks                           :  4
- Calculate local forces: {Leaked force:  0.00000E+00}
->>>>>>> 4593cebc
  Calculate Non Local forces            :  No
   #-------------------------------- Warnings obtained during the run, check their relevance!
  WARNINGS:
@@ -722,13 +717,8 @@
  Poisson Solver:
    BC                                  : Free
    Box                                 :  [  101,  95,  95 ]
-<<<<<<< HEAD
-   MPI tasks                           :  2
+   MPI tasks                           :  4
  Calculate local forces: Yes
-=======
-   MPI tasks                           :  4
- Calculate local forces: {Leaked force:  0.00000E+00}
->>>>>>> 4593cebc
  Calculate Non Local forces            :  No
   #-------------------------------------------------------------------- Timing for root process
  Timings for root process:
@@ -954,13 +944,8 @@
  Poisson Solver:
    BC                                  : Free
    Box                                 :  [  101,  95,  95 ]
-<<<<<<< HEAD
-   MPI tasks                           :  2
+   MPI tasks                           :  4
  Calculate local forces: Yes
-=======
-   MPI tasks                           :  4
- Calculate local forces: {Leaked force:  0.00000E+00}
->>>>>>> 4593cebc
  Calculate Non Local forces            :  No
   #-------------------------------------------------------------------- Timing for root process
  Timings for root process:
@@ -1186,13 +1171,8 @@
  Poisson Solver:
    BC                                  : Free
    Box                                 :  [  101,  95,  95 ]
-<<<<<<< HEAD
-   MPI tasks                           :  2
+   MPI tasks                           :  4
  Calculate local forces: Yes
-=======
-   MPI tasks                           :  4
- Calculate local forces: {Leaked force:  0.00000E+00}
->>>>>>> 4593cebc
  Calculate Non Local forces            :  No
   #-------------------------------------------------------------------- Timing for root process
  Timings for root process:
@@ -1409,13 +1389,8 @@
  Poisson Solver:
    BC                                  : Free
    Box                                 :  [  101,  95,  95 ]
-<<<<<<< HEAD
-   MPI tasks                           :  2
+   MPI tasks                           :  4
  Calculate local forces: Yes
-=======
-   MPI tasks                           :  4
- Calculate local forces: {Leaked force:  0.00000E+00}
->>>>>>> 4593cebc
  Calculate Non Local forces            :  No
   #-------------------------------------------------------------------- Timing for root process
  Timings for root process:
@@ -1621,13 +1596,8 @@
  Poisson Solver:
    BC                                  : Free
    Box                                 :  [  101,  95,  95 ]
-<<<<<<< HEAD
-   MPI tasks                           :  2
+   MPI tasks                           :  4
  Calculate local forces: Yes
-=======
-   MPI tasks                           :  4
- Calculate local forces: {Leaked force:  0.00000E+00}
->>>>>>> 4593cebc
  Calculate Non Local forces            :  No
   #-------------------------------------------------------------------- Timing for root process
  Timings for root process:
@@ -1825,13 +1795,8 @@
  Poisson Solver:
    BC                                  : Free
    Box                                 :  [  101,  95,  95 ]
-<<<<<<< HEAD
-   MPI tasks                           :  2
+   MPI tasks                           :  4
  Calculate local forces: Yes
-=======
-   MPI tasks                           :  4
- Calculate local forces: {Leaked force:  0.00000E+00}
->>>>>>> 4593cebc
  Calculate Non Local forces            :  No
   #-------------------------------------------------------------------- Timing for root process
  Timings for root process:
