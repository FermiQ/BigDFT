--- conflicted
+++ resolved
@@ -530,13 +530,8 @@
  Poisson Solver:
    BC                                  : Free
    Box                                 :  [  101,  95,  95 ]
-<<<<<<< HEAD
-   MPI tasks                           :  2
+   MPI tasks                           :  4
  Calculate local forces: Yes
-=======
-   MPI tasks                           :  4
- Calculate local forces: {Leaked force:  0.00000E+00}
->>>>>>> 4593cebc
  Calculate Non Local forces            :  No
   #-------------------------------- Warnings obtained during the run, check their relevance!
  WARNINGS:
@@ -752,13 +747,8 @@
  Poisson Solver:
    BC                                  : Free
    Box                                 :  [  101,  95,  95 ]
-<<<<<<< HEAD
-   MPI tasks                           :  2
+   MPI tasks                           :  4
  Calculate local forces: Yes
-=======
-   MPI tasks                           :  4
- Calculate local forces: {Leaked force:  0.00000E+00}
->>>>>>> 4593cebc
  Calculate Non Local forces            :  No
   #-------------------------------------------------------------------- Timing for root process
  Timings for root process:
@@ -971,13 +961,8 @@
  Poisson Solver:
    BC                                  : Free
    Box                                 :  [  101,  95,  95 ]
-<<<<<<< HEAD
-   MPI tasks                           :  2
+   MPI tasks                           :  4
  Calculate local forces: Yes
-=======
-   MPI tasks                           :  4
- Calculate local forces: {Leaked force:  0.00000E+00}
->>>>>>> 4593cebc
  Calculate Non Local forces            :  No
   #-------------------------------------------------------------------- Timing for root process
  Timings for root process:
@@ -1163,13 +1148,8 @@
  Poisson Solver:
    BC                                  : Free
    Box                                 :  [  101,  95,  95 ]
-<<<<<<< HEAD
-   MPI tasks                           :  2
+   MPI tasks                           :  4
  Calculate local forces: Yes
-=======
-   MPI tasks                           :  4
- Calculate local forces: {Leaked force:  0.00000E+00}
->>>>>>> 4593cebc
  Calculate Non Local forces            :  No
   #-------------------------------------------------------------------- Timing for root process
  Timings for root process:
@@ -1355,13 +1335,8 @@
  Poisson Solver:
    BC                                  : Free
    Box                                 :  [  101,  95,  95 ]
-<<<<<<< HEAD
-   MPI tasks                           :  2
+   MPI tasks                           :  4
  Calculate local forces: Yes
-=======
-   MPI tasks                           :  4
- Calculate local forces: {Leaked force:  0.00000E+00}
->>>>>>> 4593cebc
  Calculate Non Local forces            :  No
   #-------------------------------------------------------------------- Timing for root process
  Timings for root process:
@@ -1549,13 +1524,8 @@
  Poisson Solver:
    BC                                  : Free
    Box                                 :  [  101,  95,  95 ]
-<<<<<<< HEAD
-   MPI tasks                           :  2
+   MPI tasks                           :  4
  Calculate local forces: Yes
-=======
-   MPI tasks                           :  4
- Calculate local forces: {Leaked force:  0.00000E+00}
->>>>>>> 4593cebc
  Calculate Non Local forces            :  No
   #-------------------------------------------------------------------- Timing for root process
  Timings for root process:
@@ -1743,13 +1713,8 @@
  Poisson Solver:
    BC                                  : Free
    Box                                 :  [  101,  95,  95 ]
-<<<<<<< HEAD
-   MPI tasks                           :  2
+   MPI tasks                           :  4
  Calculate local forces: Yes
-=======
-   MPI tasks                           :  4
- Calculate local forces: {Leaked force:  0.00000E+00}
->>>>>>> 4593cebc
  Calculate Non Local forces            :  No
   #-------------------------------------------------------------------- Timing for root process
  Timings for root process:
