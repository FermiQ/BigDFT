--- conflicted
+++ resolved
@@ -25,14 +25,14 @@
              g     i        B     B
             g               B    B
        ggggg       i         BBBB
-
+ 
  Reference Paper                       : The Journal of Chemical Physics 129, 014109 (2008)
  Version Number                        : 1.7-dev.22
- Timestamp of this run                 : 2012-12-28 00:01:08.663
- Root process Hostname                 : athelas
- Number of MPI tasks                   :  2
+ Timestamp of this run                 : 2013-01-12 19:04:15.732
+ Root process Hostname                 : localhost
+ Number of MPI tasks                   :  1
  OpenMP parallelization                :  Yes
- Maximal OpenMP threads per MPI task   :  2
+ Maximal OpenMP threads per MPI task   :  3
  #... (file:input.perf)..................................................Performance Options
  #|debug F                      Debug option                                                 
  #|fftcache 8192                Cache size for the FFT                                       
@@ -179,22 +179,14 @@
  High Res. box is treated separately   :  Yes
   #------------------------------------------------------------------- Kernel Initialization
  Poisson Kernel Initialization:
-   MPI tasks                           :  2
-   OpenMP threads per MPI task         :  2
+   MPI tasks                           :  1
+   OpenMP threads per MPI task         :  3
  Poisson Kernel Creation:
    Boundary Conditions                 : Free
    Memory Requirements per MPI task:
-     Density (MB)                      :  2.63
-     Kernel (MB)                       :  2.72
+     Density (MB)                      :  5.19
+     Kernel (MB)                       :  5.37
      Full Grid Arrays (MB)             :  4.74
-     Load Balancing of calculations:
-       Density:
-         MPI tasks 0- 0                : 100%
-         MPI task 1                    :  98%
-       Kernel:
-         MPI tasks 0- 0                : 100%
-         MPI task 1                    :  98%
-       Complete LB per task            : 1/3 LB_density + 2/3 LB_kernel
  Wavefunctions Descriptors, full simulation domain:
    Coarse resolution grid:
      No. of segments                   :  496
@@ -205,13 +197,11 @@
   #---------------------------------------------------------------------- Occupation Numbers
  Total Number of Electrons             :  4
  Spin treatment                        : Averaged
- Orbitals Repartition:
-   MPI tasks  0- 1                     :  1
  Total Number of Orbitals              :  2
  Occupation numbers coming from        : System properties
  Input Occupation Numbers:
  - Occupation Numbers: {Orbitals No. 1-2:  2.0000}
- Wavefunctions memory occupation for root MPI process:  0 MB 91 KB 448 B
+ Wavefunctions memory occupation for root MPI process:  0 MB 182 KB 896 B
  NonLocal PSP Projectors Descriptors:
    Creation strategy                   : On-the-fly
    Total number of projectors          :  0
@@ -221,49 +211,46 @@
  Memory requirements for principal quantities (MiB.KiB):
    Subspace Matrix                     : 0.1 #    (Number of Orbitals: 2)
    Single orbital                      : 0.92 #   (Number of Components: 11704)
-   All (distributed) orbitals          : 0.275 #  (Number of Orbitals per MPI task: 1)
-   Wavefunction storage size           : 1.348 #  (DIIS/SD workspaces included)
+   All (distributed) orbitals          : 0.366 #  (Number of Orbitals per MPI task: 2)
+   Wavefunction storage size           : 2.513 #  (DIIS/SD workspaces included)
    Nonlocal Pseudopotential Arrays     : 0.0
    Full Uncompressed (ISF) grid        : 4.755
    Workspaces storage size             : 0.332
  Memory requirements for principal code sections (MiB.KiB):
-   Kernel calculation                  : 51.675
-   Density Construction                : 23.843
-   Poisson Solver                      : 35.604
-   Hamiltonian application             : 24.6
- Estimated Memory Peak (MB)            :  51
+   Kernel calculation                  : 59.89
+   Density Construction                : 30.605
+   Poisson Solver                      : 49.410
+   Hamiltonian application             : 30.791
+ Estimated Memory Peak (MB)            :  59
  Ion-Ion interaction energy            :  2.06556850755017E+00
   #---------------------------------------------------------------- Ionic Potential Creation
  Total ionic charge                    : -4.000078294494
  Poisson Solver:
    BC                                  : Free
    Box                                 :  [  105,  73,  81 ]
-   MPI tasks                           :  2
+   MPI tasks                           :  1
   #----------------------------------- Wavefunctions from PSP Atomic Orbitals initialization
  Input Hamiltonian:
    Total No. of Atomic Input Orbitals  :  4
-   Inputguess Orbitals Repartition:
-     MPI tasks  0- 1                   :  2
    Atomic Input Orbital Generation:
    -  {Atom Type: H, Electronic configuration: {s: [ 1.00]}}
    Wavelet conversion succeeded        :  Yes
    Deviation from normalization        :  1.13E-04
    GPU acceleration                    :  No
-   Rho Commun                          : RED_SCT
    Total electronic charge             :  3.999997685519
    Poisson Solver:
      BC                                : Free
      Box                               :  [  105,  73,  81 ]
-     MPI tasks                         :  2
+     MPI tasks                         :  1
    Expected kinetic energy             :  3.6602001815
    Energies: {Ekin:  3.66222799988E+00, Epot: -4.04134460987E+00, EH:  3.54458936061E+00, 
                EXC: -1.48868543878E+00, EvXC: -1.94606440177E+00}
-   EKS                                 : -1.40075850005525293E+00
+   EKS                                 : -1.40075850005541769E+00
    Input Guess Overlap Matrices: {Calculated:  Yes, Diagonalized:  Yes}
     #Eigenvalues and New Occupation Numbers
    Orbitals: [
- {e: -3.313433162723E-01, f:  2.0000},  # 00001
- {e:  2.219239101142E-04, f:  2.0000},  # 00002
+ {e: -3.313433162724E-01, f:  2.0000},  # 00001
+ {e:  2.219239100829E-04, f:  2.0000},  # 00002
  {e:  2.744607305127E-02, f:  0.0000},  # 00003
  {e:  7.056321781349E-01, f:  0.0000}] # 00004
    IG wavefunctions defined            :  Yes
@@ -276,92 +263,92 @@
    - Subspace Optimization: &itrep001-01
        Wavefunctions Iterations:
        -  { #---------------------------------------------------------------------- iter: 1
- GPU acceleration:  No, Rho Commun: RED_SCT, Total electronic charge:  3.999998115824, 
- Poisson Solver: {BC: Free, Box:  [  105,  73,  81 ], MPI tasks:  2}, 
+ GPU acceleration:  No, Total electronic charge:  3.999998115825, 
+ Poisson Solver: {BC: Free, Box:  [  105,  73,  81 ], MPI tasks:  1}, 
  Hamiltonian Applied:  Yes, Orthoconstraint:  Yes, Preconditioning:  Yes, 
  Energies: {Ekin:  3.36559651609E+00, Epot: -3.99976377890E+00, EH:  3.57249909624E+00, 
              EXC: -1.49027954686E+00, EvXC: -1.94818639548E+00}, 
- iter:  1, EKS: -1.68319100288657353E+00, gnrm:  3.07E-01, D: -2.82E-01, 
+ iter:  1, EKS: -1.68319100288649759E+00, gnrm:  3.07E-01, D: -2.82E-01, 
  DIIS weights: [ 1.00E+00,  1.00E+00], Orthogonalization Method:  0}
        -  { #---------------------------------------------------------------------- iter: 2
- GPU acceleration:  No, Rho Commun: RED_SCT, Total electronic charge:  3.999998795857, 
- Poisson Solver: {BC: Free, Box:  [  105,  73,  81 ], MPI tasks:  2}, 
+ GPU acceleration:  No, Total electronic charge:  3.999998795857, 
+ Poisson Solver: {BC: Free, Box:  [  105,  73,  81 ], MPI tasks:  1}, 
  Hamiltonian Applied:  Yes, Orthoconstraint:  Yes, Preconditioning:  Yes, 
  Energies: {Ekin:  2.31216490968E+00, Epot: -3.60052499035E+00, EH:  3.15398429574E+00, 
              EXC: -1.25746543876E+00, EvXC: -1.64206241676E+00}, 
- iter:  2, EKS: -1.99217889086017585E+00, gnrm:  1.16E-01, D: -3.09E-01, 
+ iter:  2, EKS: -1.99217889086015987E+00, gnrm:  1.16E-01, D: -3.09E-01, 
  DIIS weights: [-1.92E-01,  1.19E+00, -3.94E-03], Orthogonalization Method:  0}
        -  { #---------------------------------------------------------------------- iter: 3
- GPU acceleration:  No, Rho Commun: RED_SCT, Total electronic charge:  3.999998928494, 
- Poisson Solver: {BC: Free, Box:  [  105,  73,  81 ], MPI tasks:  2}, 
+ GPU acceleration:  No, Total electronic charge:  3.999998928494, 
+ Poisson Solver: {BC: Free, Box:  [  105,  73,  81 ], MPI tasks:  1}, 
  Hamiltonian Applied:  Yes, Orthoconstraint:  Yes, Preconditioning:  Yes, 
  Energies: {Ekin:  2.13354955022E+00, Epot: -3.51390088196E+00, EH:  3.06551250295E+00, 
              EXC: -1.20850854451E+00, EvXC: -1.57782649392E+00}, 
- iter:  3, EKS: -2.01097737772985674E+00, gnrm:  3.95E-02, D: -1.88E-02, 
+ iter:  3, EKS: -2.01097737772997753E+00, gnrm:  3.95E-02, D: -1.88E-02, 
  DIIS weights: [ 4.36E-03, -1.02E-01,  1.10E+00, -1.18E-04], Orthogonalization Method:  0}
        -  { #---------------------------------------------------------------------- iter: 4
- GPU acceleration:  No, Rho Commun: RED_SCT, Total electronic charge:  3.999998933515, 
- Poisson Solver: {BC: Free, Box:  [  105,  73,  81 ], MPI tasks:  2}, 
+ GPU acceleration:  No, Total electronic charge:  3.999998933515, 
+ Poisson Solver: {BC: Free, Box:  [  105,  73,  81 ], MPI tasks:  1}, 
  Hamiltonian Applied:  Yes, Orthoconstraint:  Yes, Preconditioning:  Yes, 
  Energies: {Ekin:  2.12174004662E+00, Epot: -3.50577230371E+00, EH:  3.06166760277E+00, 
              EXC: -1.20572713416E+00, EvXC: -1.57418174321E+00}, 
- iter:  4, EKS: -2.01167674325921020E+00, gnrm:  6.77E-03, D: -6.99E-04, 
+ iter:  4, EKS: -2.01167674325928658E+00, gnrm:  6.77E-03, D: -6.99E-04, 
  DIIS weights: [-2.40E-03,  6.46E-03, -1.31E-01,  1.13E+00, -1.78E-05], 
  Orthogonalization Method:  0}
        -  { #---------------------------------------------------------------------- iter: 5
- GPU acceleration:  No, Rho Commun: RED_SCT, Total electronic charge:  3.999998936494, 
- Poisson Solver: {BC: Free, Box:  [  105,  73,  81 ], MPI tasks:  2}, 
+ GPU acceleration:  No, Total electronic charge:  3.999998936494, 
+ Poisson Solver: {BC: Free, Box:  [  105,  73,  81 ], MPI tasks:  1}, 
  Hamiltonian Applied:  Yes, Orthoconstraint:  Yes, Preconditioning:  Yes, 
  Energies: {Ekin:  2.11857624148E+00, Epot: -3.50359630509E+00, EH:  3.06058214237E+00, 
              EXC: -1.20514840523E+00, EvXC: -1.57341941550E+00}, 
- iter:  5, EKS: -2.01176268815090964E+00, gnrm:  3.57E-03, D: -8.59E-05, 
+ iter:  5, EKS: -2.01176268815094783E+00, gnrm:  3.57E-03, D: -8.59E-05, 
  DIIS weights: [ 6.96E-04, -1.59E-04, -7.36E-02, -3.73E-01,  1.45E+00, -3.93E-06], 
  Orthogonalization Method:  0}
        -  { #---------------------------------------------------------------------- iter: 6
- GPU acceleration:  No, Rho Commun: RED_SCT, Total electronic charge:  3.999998938284, 
- Poisson Solver: {BC: Free, Box:  [  105,  73,  81 ], MPI tasks:  2}, 
+ GPU acceleration:  No, Total electronic charge:  3.999998938284, 
+ Poisson Solver: {BC: Free, Box:  [  105,  73,  81 ], MPI tasks:  1}, 
  Hamiltonian Applied:  Yes, Orthoconstraint:  Yes, Preconditioning:  Yes, 
  Energies: {Ekin:  2.11663346210E+00, Epot: -3.50277620530E+00, EH:  3.05935049550E+00, 
              EXC: -1.20468115711E+00, EvXC: -1.57280441652E+00}, 
- iter:  6, EKS: -2.01180147174270108E+00, gnrm:  2.02E-03, D: -3.88E-05, 
+ iter:  6, EKS: -2.01180147174269663E+00, gnrm:  2.02E-03, D: -3.88E-05, 
  DIIS weights: [ 4.08E-04,  4.14E-04,  3.24E-02,  4.81E-02, -9.02E-01,  1.82E+00, -6.98E-07], 
  Orthogonalization Method:  0}
        -  { #---------------------------------------------------------------------- iter: 7
- GPU acceleration:  No, Rho Commun: RED_SCT, Total electronic charge:  3.999998938830, 
- Poisson Solver: {BC: Free, Box:  [  105,  73,  81 ], MPI tasks:  2}, 
+ GPU acceleration:  No, Total electronic charge:  3.999998938830, 
+ Poisson Solver: {BC: Free, Box:  [  105,  73,  81 ], MPI tasks:  1}, 
  Hamiltonian Applied:  Yes, Orthoconstraint:  Yes, Preconditioning:  Yes, 
  Energies: {Ekin:  2.11626604940E+00, Epot: -3.50315434140E+00, EH:  3.05856531585E+00, 
              EXC: -1.20451280914E+00, EvXC: -1.57258225540E+00}, 
- iter:  7, EKS: -2.01181565404055629E+00, gnrm:  8.36E-04, D: -1.42E-05, 
+ iter:  7, EKS: -2.01181565404054652E+00, gnrm:  8.36E-04, D: -1.42E-05, 
  DIIS weights: [-2.94E-04,  3.32E-03, -2.02E-02,  1.95E-01, -7.59E-01,  1.58E+00, -6.89E-08], 
  Orthogonalization Method:  0}
        -  { #---------------------------------------------------------------------- iter: 8
- GPU acceleration:  No, Rho Commun: RED_SCT, Total electronic charge:  3.999998938430, 
- Poisson Solver: {BC: Free, Box:  [  105,  73,  81 ], MPI tasks:  2}, 
+ GPU acceleration:  No, Total electronic charge:  3.999998938430, 
+ Poisson Solver: {BC: Free, Box:  [  105,  73,  81 ], MPI tasks:  1}, 
  Hamiltonian Applied:  Yes, Orthoconstraint:  Yes, Preconditioning:  Yes, 
  Energies: {Ekin:  2.11635262071E+00, Epot: -3.50349060831E+00, EH:  3.05830729911E+00, 
              EXC: -1.20448194791E+00, EvXC: -1.57254133356E+00}, 
- iter:  8, EKS: -2.01181739350434086E+00, gnrm:  2.90E-04, D: -1.74E-06, 
+ iter:  8, EKS: -2.01181739350440658E+00, gnrm:  2.90E-04, D: -1.74E-06, 
  DIIS weights: [-2.12E-03,  2.45E-03,  1.31E-02,  1.78E-02, -2.69E-01,  1.24E+00, -5.95E-09], 
  Orthogonalization Method:  0}
        -  { #---------------------------------------------------------------------- iter: 9
- GPU acceleration:  No, Rho Commun: RED_SCT, Total electronic charge:  3.999998938297, 
- Poisson Solver: {BC: Free, Box:  [  105,  73,  81 ], MPI tasks:  2}, 
+ GPU acceleration:  No, Total electronic charge:  3.999998938298, 
+ Poisson Solver: {BC: Free, Box:  [  105,  73,  81 ], MPI tasks:  1}, 
  Hamiltonian Applied:  Yes, Orthoconstraint:  Yes, Preconditioning:  Yes, 
  Energies: {Ekin:  2.11633334392E+00, Epot: -3.50350416780E+00, EH:  3.05827071766E+00, 
              EXC: -1.20446992853E+00, EvXC: -1.57252550289E+00}, 
- iter:  9, EKS: -2.01181745962809089E+00, gnrm:  7.19E-05, D: -6.61E-08, 
+ iter:  9, EKS: -2.01181745962812464E+00, gnrm:  7.19E-05, D: -6.61E-08, 
  DIIS weights: [ 1.61E-03, -1.17E-02,  3.38E-02, -2.23E-02, -3.61E-01,  1.36E+00, -6.84E-10], 
  Orthogonalization Method:  0}
        -  &FINAL001  { #---------------------------------------------------------- iter: 10
- GPU acceleration:  No, Rho Commun: RED_SCT, Total electronic charge:  3.999998938312, 
- Poisson Solver: {BC: Free, Box:  [  105,  73,  81 ], MPI tasks:  2}, 
+ GPU acceleration:  No, Total electronic charge:  3.999998938312, 
+ Poisson Solver: {BC: Free, Box:  [  105,  73,  81 ], MPI tasks:  1}, 
  Hamiltonian Applied:  Yes, 
- iter:  10, EKS: -2.01181746772726289E+00, gnrm:  7.19E-05, D: -8.10E-09,  #FINAL
+ iter:  10, EKS: -2.01181746772725223E+00, gnrm:  7.19E-05, D: -8.10E-09,  #FINAL
  Energies: {Ekin:  2.11630328281E+00, Epot: -3.50348024732E+00, EH:  3.05826243791E+00, 
              EXC: -1.20446310228E+00, EvXC: -1.57251652942E+00, Eion:  2.06556850755E+00}, 
  SCF criterion:  0}
-       Non-Hermiticity of Hamiltonian in the Subspace:  5.09E-34
+       Non-Hermiticity of Hamiltonian in the Subspace:  2.03E-33
         #Eigenvalues and New Occupation Numbers
        Orbitals: [
  {e: -4.532588609378E-01, f:  2.0000},  # 00001
@@ -369,44 +356,39 @@
  Last Iteration                        : *FINAL001
   #---------------------------------------------------------------------- Forces Calculation
  GPU acceleration                      :  No
- Rho Commun                            : RED_SCT
  Total electronic charge               :  3.999998938312
  Poisson Solver:
    BC                                  : Free
    Box                                 :  [  105,  73,  81 ]
-   MPI tasks                           :  2
+   MPI tasks                           :  1
  Electric Dipole Moment (AU):
    P vector                            :  [ -2.5076E-01, -7.4633E-03,  3.7335E-02 ]
    norm(P)                             :  2.536339E-01
  Electric Dipole Moment (Debye):
    P vector                            :  [ -6.3737E-01, -1.8970E-02,  9.4896E-02 ]
    norm(P)                             :  6.446730E-01
-<<<<<<< HEAD
  Calculate local forces: {Leaked force:  0.00000E+00}
- Non Local forces calculated           :  No
+ Calculate Non Local forces            :  No
  Average noise forces: {x:  5.59633082E-03, y:  8.61214232E-03, z:  8.62337441E-03, 
                     total:  1.34108352E-02}
  Clean forces norm (Ha/Bohr): {maxval:  3.609886442015E-01, fnrm2:  2.625567819528E-01}
  Raw forces norm (Ha/Bohr): {maxval:  3.641238468199E-01, fnrm2:  2.627570107188E-01}
   #--------------------------------------------------------------------------- Atomic Forces
  Atomic Forces (Ha/Bohr):
- -  {H:  [ -3.601423833764E-01, -5.794536903904E-04,  2.780978696264E-04 ]} # 0001
- -  {H:  [  3.609869762895E-01,  7.726049205206E-04,  7.792775339189E-04 ]} # 0002
- -  {H:  [ -3.163079837180E-02,  4.336808689942E-19,  1.667795520597E-02 ]} # 0003
- -  {H:  [  3.078620545874E-02, -1.931512301301E-04, -1.773533060951E-02 ]} # 0004
+ -  {H:  [ -3.601423833764E-01, -5.794536903905E-04,  2.780978696264E-04 ]} # 0001
+ -  {H:  [  3.609869762895E-01,  7.726049205207E-04,  7.792775339195E-04 ]} # 0002
+ -  {H:  [ -3.163079837180E-02,  0.000000000000E+00,  1.667795520597E-02 ]} # 0003
+ -  {H:  [  3.078620545874E-02, -1.931512301302E-04, -1.773533060951E-02 ]} # 0004
   #----------------------------------------------------------------- Timing for root process
-=======
- Calculate Non Local forces            :  Yes
->>>>>>> 5e7ae0c5
  Timings for root process:
-   CPU time (s)                        :  7.15
-   Elapsed time (s)                    :  4.46
+   CPU time (s)                        :  11.48
+   Elapsed time (s)                    :  14.21
  Memory Consumption Report:
-   Tot. No. of Allocations  : 1255
-   Tot. No. of Deallocations: 1255
+   Tot. No. of Allocations  : 1540
+   Tot. No. of Deallocations: 1540
    Remaining Memory (B)     : 0
    Memory occupation: 
-      Peak Value (MB): 50
+      Peak Value (MB): 60
       for the array: wz
       in the routine: gaussians_to_wavelets_orb
 #NEB: job done
@@ -437,14 +419,14 @@
              g     i        B     B
             g               B    B
        ggggg       i         BBBB
-
+ 
  Reference Paper                       : The Journal of Chemical Physics 129, 014109 (2008)
  Version Number                        : 1.7-dev.22
- Timestamp of this run                 : 2012-12-28 00:01:47.043
- Root process Hostname                 : athelas
- Number of MPI tasks                   :  2
+ Timestamp of this run                 : 2013-01-12 19:04:46.881
+ Root process Hostname                 : localhost
+ Number of MPI tasks                   :  1
  OpenMP parallelization                :  Yes
- Maximal OpenMP threads per MPI task   :  2
+ Maximal OpenMP threads per MPI task   :  3
  #... (file:input.perf)..................................................Performance Options
  #|debug F                      Debug option                                                 
  #|fftcache 8192                Cache size for the FFT                                       
@@ -591,22 +573,14 @@
  High Res. box is treated separately   :  Yes
   #------------------------------------------------------------------- Kernel Initialization
  Poisson Kernel Initialization:
-   MPI tasks                           :  2
-   OpenMP threads per MPI task         :  2
+   MPI tasks                           :  1
+   OpenMP threads per MPI task         :  3
  Poisson Kernel Creation:
    Boundary Conditions                 : Free
    Memory Requirements per MPI task:
-     Density (MB)                      :  2.63
-     Kernel (MB)                       :  2.72
+     Density (MB)                      :  5.19
+     Kernel (MB)                       :  5.37
      Full Grid Arrays (MB)             :  4.74
-     Load Balancing of calculations:
-       Density:
-         MPI tasks 0- 0                : 100%
-         MPI task 1                    :  98%
-       Kernel:
-         MPI tasks 0- 0                : 100%
-         MPI task 1                    :  98%
-       Complete LB per task            : 1/3 LB_density + 2/3 LB_kernel
  Wavefunctions Descriptors, full simulation domain:
    Coarse resolution grid:
      No. of segments                   :  506
@@ -617,13 +591,11 @@
   #---------------------------------------------------------------------- Occupation Numbers
  Total Number of Electrons             :  4
  Spin treatment                        : Averaged
- Orbitals Repartition:
-   MPI tasks  0- 1                     :  1
  Total Number of Orbitals              :  2
  Occupation numbers coming from        : System properties
  Input Occupation Numbers:
  - Occupation Numbers: {Orbitals No. 1-2:  2.0000}
- Wavefunctions memory occupation for root MPI process:  0 MB 92 KB 240 B
+ Wavefunctions memory occupation for root MPI process:  0 MB 184 KB 480 B
  NonLocal PSP Projectors Descriptors:
    Creation strategy                   : On-the-fly
    Total number of projectors          :  0
@@ -633,50 +605,47 @@
  Memory requirements for principal quantities (MiB.KiB):
    Subspace Matrix                     : 0.1 #    (Number of Orbitals: 2)
    Single orbital                      : 0.93 #   (Number of Components: 11806)
-   All (distributed) orbitals          : 0.277 #  (Number of Orbitals per MPI task: 1)
-   Wavefunction storage size           : 1.360 #  (DIIS/SD workspaces included)
+   All (distributed) orbitals          : 0.369 #  (Number of Orbitals per MPI task: 2)
+   Wavefunction storage size           : 2.535 #  (DIIS/SD workspaces included)
    Nonlocal Pseudopotential Arrays     : 0.0
    Full Uncompressed (ISF) grid        : 4.755
    Workspaces storage size             : 0.332
  Memory requirements for principal code sections (MiB.KiB):
-   Kernel calculation                  : 51.675
-   Density Construction                : 23.855
-   Poisson Solver                      : 35.616
-   Hamiltonian application             : 24.18
- Estimated Memory Peak (MB)            :  51
+   Kernel calculation                  : 59.89
+   Density Construction                : 30.627
+   Poisson Solver                      : 49.432
+   Hamiltonian application             : 30.814
+ Estimated Memory Peak (MB)            :  59
  Ion-Ion interaction energy            :  1.79302279914467E+00
   #---------------------------------------------------------------- Ionic Potential Creation
  Total ionic charge                    : -4.000078134236
  Poisson Solver:
    BC                                  : Free
    Box                                 :  [  105,  73,  81 ]
-   MPI tasks                           :  2
+   MPI tasks                           :  1
   #----------------------------------- Wavefunctions from PSP Atomic Orbitals initialization
  Input Hamiltonian:
    Total No. of Atomic Input Orbitals  :  4
-   Inputguess Orbitals Repartition:
-     MPI tasks  0- 1                   :  2
    Atomic Input Orbital Generation:
    -  {Atom Type: H, Electronic configuration: {s: [ 1.00]}}
    Wavelet conversion succeeded        :  Yes
    Deviation from normalization        :  1.15E-04
    GPU acceleration                    :  No
-   Rho Commun                          : RED_SCT
    Total electronic charge             :  3.999997479334
    Poisson Solver:
      BC                                : Free
      Box                               :  [  105,  73,  81 ]
-     MPI tasks                         :  2
+     MPI tasks                         :  1
    Expected kinetic energy             :  3.6602001815
    Energies: {Ekin:  3.66241455624E+00, Epot: -3.78160402987E+00, EH:  3.49031306173E+00, 
                EXC: -1.44668297887E+00, EvXC: -1.89062351129E+00}
-   EKS                                 : -1.37253920378552263E+00
+   EKS                                 : -1.37253920378563010E+00
    Input Guess Overlap Matrices: {Calculated:  Yes, Diagonalized:  Yes}
     #Eigenvalues and New Occupation Numbers
    Orbitals: [
- {e: -2.403396906895E-01, f:  2.0000},  # 00001
- {e:  9.344682091028E-03, f:  2.0000},  # 00002
- {e:  2.257289748940E-02, f:  0.0000},  # 00003
+ {e: -2.403396906896E-01, f:  2.0000},  # 00001
+ {e:  9.344682091006E-03, f:  2.0000},  # 00002
+ {e:  2.257289748939E-02, f:  0.0000},  # 00003
  {e:  4.618060496202E-01, f:  0.0000}] # 00004
    IG wavefunctions defined            :  Yes
    Accuracy estimation for this run:
@@ -688,92 +657,92 @@
    - Subspace Optimization: &itrep001-01
        Wavefunctions Iterations:
        -  { #---------------------------------------------------------------------- iter: 1
- GPU acceleration:  No, Rho Commun: RED_SCT, Total electronic charge:  3.999997933212, 
- Poisson Solver: {BC: Free, Box:  [  105,  73,  81 ], MPI tasks:  2}, 
+ GPU acceleration:  No, Total electronic charge:  3.999997933212, 
+ Poisson Solver: {BC: Free, Box:  [  105,  73,  81 ], MPI tasks:  1}, 
  Hamiltonian Applied:  Yes, Orthoconstraint:  Yes, Preconditioning:  Yes, 
  Energies: {Ekin:  3.23045032468E+00, Epot: -3.67347694381E+00, EH:  3.46887421794E+00, 
              EXC: -1.44460470121E+00, EvXC: -1.88789247263E+00}, 
- iter:  1, EKS: -1.67559026650865328E+00, gnrm:  3.19E-01, D: -3.03E-01, 
+ iter:  1, EKS: -1.67559026650872966E+00, gnrm:  3.19E-01, D: -3.03E-01, 
  DIIS weights: [ 1.00E+00,  1.00E+00], Orthogonalization Method:  0}
        -  { #---------------------------------------------------------------------- iter: 2
- GPU acceleration:  No, Rho Commun: RED_SCT, Total electronic charge:  3.999998901575, 
- Poisson Solver: {BC: Free, Box:  [  105,  73,  81 ], MPI tasks:  2}, 
+ GPU acceleration:  No, Total electronic charge:  3.999998901575, 
+ Poisson Solver: {BC: Free, Box:  [  105,  73,  81 ], MPI tasks:  1}, 
  Hamiltonian Applied:  Yes, Orthoconstraint:  Yes, Preconditioning:  Yes, 
  Energies: {Ekin:  2.06347196608E+00, Epot: -3.23677478054E+00, EH:  3.01647112743E+00, 
              EXC: -1.18017585233E+00, EvXC: -1.54010892373E+00}, 
- iter:  2, EKS: -2.03681807134153914E+00, gnrm:  1.15E-01, D: -3.61E-01, 
+ iter:  2, EKS: -2.03681807134170079E+00, gnrm:  1.15E-01, D: -3.61E-01, 
  DIIS weights: [-1.72E-01,  1.17E+00, -4.98E-03], Orthogonalization Method:  0}
        -  { #---------------------------------------------------------------------- iter: 3
- GPU acceleration:  No, Rho Commun: RED_SCT, Total electronic charge:  3.999999148975, 
- Poisson Solver: {BC: Free, Box:  [  105,  73,  81 ], MPI tasks:  2}, 
+ GPU acceleration:  No, Total electronic charge:  3.999999148975, 
+ Poisson Solver: {BC: Free, Box:  [  105,  73,  81 ], MPI tasks:  1}, 
  Hamiltonian Applied:  Yes, Orthoconstraint:  Yes, Preconditioning:  Yes, 
  Energies: {Ekin:  1.85425865208E+00, Epot: -3.13005274241E+00, EH:  2.91660245129E+00, 
              EXC: -1.12346262386E+00, EvXC: -1.46566988077E+00}, 
- iter:  3, EKS: -2.05716648556470716E+00, gnrm:  3.88E-02, D: -2.03E-02, 
+ iter:  3, EKS: -2.05716648556481640E+00, gnrm:  3.88E-02, D: -2.03E-02, 
  DIIS weights: [-3.67E-04, -9.95E-02,  1.10E+00, -1.68E-04], Orthogonalization Method:  0}
        -  { #---------------------------------------------------------------------- iter: 4
- GPU acceleration:  No, Rho Commun: RED_SCT, Total electronic charge:  3.999999173592, 
- Poisson Solver: {BC: Free, Box:  [  105,  73,  81 ], MPI tasks:  2}, 
+ GPU acceleration:  No, Total electronic charge:  3.999999173593, 
+ Poisson Solver: {BC: Free, Box:  [  105,  73,  81 ], MPI tasks:  1}, 
  Hamiltonian Applied:  Yes, Orthoconstraint:  Yes, Preconditioning:  Yes, 
  Energies: {Ekin:  1.83324746305E+00, Epot: -3.11368278202E+00, EH:  2.91136264588E+00, 
              EXC: -1.11852584639E+00, EvXC: -1.45919036427E+00}, 
- iter:  4, EKS: -2.05811064782292519E+00, gnrm:  8.56E-03, D: -9.44E-04, 
+ iter:  4, EKS: -2.05811064782300246E+00, gnrm:  8.56E-03, D: -9.44E-04, 
  DIIS weights: [-1.94E-03,  8.54E-03, -1.99E-01,  1.19E+00, -3.32E-05], 
  Orthogonalization Method:  0}
        -  { #---------------------------------------------------------------------- iter: 5
- GPU acceleration:  No, Rho Commun: RED_SCT, Total electronic charge:  3.999999179140, 
- Poisson Solver: {BC: Free, Box:  [  105,  73,  81 ], MPI tasks:  2}, 
+ GPU acceleration:  No, Total electronic charge:  3.999999179141, 
+ Poisson Solver: {BC: Free, Box:  [  105,  73,  81 ], MPI tasks:  1}, 
  Hamiltonian Applied:  Yes, Orthoconstraint:  Yes, Preconditioning:  Yes, 
  Energies: {Ekin:  1.82767447359E+00, Epot: -3.10837903797E+00, EH:  2.91094019019E+00, 
              EXC: -1.11753274850E+00, EvXC: -1.45788226284E+00}, 
- iter:  5, EKS: -2.05827244108247864E+00, gnrm:  4.77E-03, D: -1.62E-04, 
+ iter:  5, EKS: -2.05827244108260654E+00, gnrm:  4.77E-03, D: -1.62E-04, 
  DIIS weights: [ 9.29E-04,  2.56E-03, -6.42E-02, -5.05E-01,  1.57E+00, -5.93E-06], 
  Orthogonalization Method:  0}
        -  { #---------------------------------------------------------------------- iter: 6
- GPU acceleration:  No, Rho Commun: RED_SCT, Total electronic charge:  3.999999182052, 
- Poisson Solver: {BC: Free, Box:  [  105,  73,  81 ], MPI tasks:  2}, 
+ GPU acceleration:  No, Total electronic charge:  3.999999182053, 
+ Poisson Solver: {BC: Free, Box:  [  105,  73,  81 ], MPI tasks:  1}, 
  Hamiltonian Applied:  Yes, Orthoconstraint:  Yes, Preconditioning:  Yes, 
  Energies: {Ekin:  1.82465115820E+00, Epot: -3.10557799831E+00, EH:  2.91061404132E+00, 
              EXC: -1.11698682135E+00, EvXC: -1.45716271493E+00}, 
- iter:  6, EKS: -2.05834218870957830E+00, gnrm:  2.56E-03, D: -6.97E-05, 
+ iter:  6, EKS: -2.05834218870966268E+00, gnrm:  2.56E-03, D: -6.97E-05, 
  DIIS weights: [ 2.52E-04, -1.96E-03,  3.22E-02,  9.73E-02, -7.83E-01,  1.66E+00, -1.11E-06], 
  Orthogonalization Method:  0}
        -  { #---------------------------------------------------------------------- iter: 7
- GPU acceleration:  No, Rho Commun: RED_SCT, Total electronic charge:  3.999999182393, 
- Poisson Solver: {BC: Free, Box:  [  105,  73,  81 ], MPI tasks:  2}, 
+ GPU acceleration:  No, Total electronic charge:  3.999999182393, 
+ Poisson Solver: {BC: Free, Box:  [  105,  73,  81 ], MPI tasks:  1}, 
  Hamiltonian Applied:  Yes, Orthoconstraint:  Yes, Preconditioning:  Yes, 
  Energies: {Ekin:  1.82398823886E+00, Epot: -3.10523111002E+00, EH:  2.91026653921E+00, 
              EXC: -1.11682951009E+00, EvXC: -1.45695514887E+00}, 
- iter:  7, EKS: -2.05836097243821925E+00, gnrm:  1.13E-03, D: -1.88E-05, 
+ iter:  7, EKS: -2.05836097243835514E+00, gnrm:  1.13E-03, D: -1.88E-05, 
  DIIS weights: [ 5.01E-04, -2.38E-03, -1.73E-02,  1.28E-01, -7.05E-01,  1.60E+00, -2.03E-07], 
  Orthogonalization Method:  0}
        -  { #---------------------------------------------------------------------- iter: 8
- GPU acceleration:  No, Rho Commun: RED_SCT, Total electronic charge:  3.999999182203, 
- Poisson Solver: {BC: Free, Box:  [  105,  73,  81 ], MPI tasks:  2}, 
+ GPU acceleration:  No, Total electronic charge:  3.999999182203, 
+ Poisson Solver: {BC: Free, Box:  [  105,  73,  81 ], MPI tasks:  1}, 
  Hamiltonian Applied:  Yes, Orthoconstraint:  Yes, Preconditioning:  Yes, 
  Energies: {Ekin:  1.82383739356E+00, Epot: -3.10525055278E+00, EH:  2.91008638421E+00, 
              EXC: -1.11678815948E+00, EvXC: -1.45690041259E+00}, 
- iter:  8, EKS: -2.05836449117009579E+00, gnrm:  4.51E-04, D: -3.52E-06, 
+ iter:  8, EKS: -2.05836449117020059E+00, gnrm:  4.51E-04, D: -3.52E-06, 
  DIIS weights: [-4.31E-03,  2.95E-03,  6.22E-02, -1.59E-01, -1.44E-01,  1.24E+00, -1.59E-08], 
  Orthogonalization Method:  0}
        -  { #---------------------------------------------------------------------- iter: 9
- GPU acceleration:  No, Rho Commun: RED_SCT, Total electronic charge:  3.999999182160, 
- Poisson Solver: {BC: Free, Box:  [  105,  73,  81 ], MPI tasks:  2}, 
+ GPU acceleration:  No, Total electronic charge:  3.999999182160, 
+ Poisson Solver: {BC: Free, Box:  [  105,  73,  81 ], MPI tasks:  1}, 
  Hamiltonian Applied:  Yes, Orthoconstraint:  Yes, Preconditioning:  Yes, 
  Energies: {Ekin:  1.82376190207E+00, Epot: -3.10527029817E+00, EH:  2.90998338246E+00, 
              EXC: -1.11676282305E+00, EvXC: -1.45686706511E+00}, 
- iter:  9, EKS: -2.05836473735183745E+00, gnrm:  9.60E-05, D: -2.46E-07, 
+ iter:  9, EKS: -2.05836473735195469E+00, gnrm:  9.60E-05, D: -2.46E-07, 
  DIIS weights: [ 1.08E-03, -9.85E-03,  5.04E-02, -1.64E-02, -3.51E-01,  1.33E+00, -1.04E-09], 
  Orthogonalization Method:  0}
        -  &FINAL001  { #---------------------------------------------------------- iter: 10
- GPU acceleration:  No, Rho Commun: RED_SCT, Total electronic charge:  3.999999182208, 
- Poisson Solver: {BC: Free, Box:  [  105,  73,  81 ], MPI tasks:  2}, 
+ GPU acceleration:  No, Total electronic charge:  3.999999182208, 
+ Poisson Solver: {BC: Free, Box:  [  105,  73,  81 ], MPI tasks:  1}, 
  Hamiltonian Applied:  Yes, 
- iter:  10, EKS: -2.05836474714250439E+00, gnrm:  9.60E-05, D: -9.79E-09,  #FINAL
+ iter:  10, EKS: -2.05836474714256479E+00, gnrm:  9.60E-05, D: -9.79E-09,  #FINAL
  Energies: {Ekin:  1.82372789651E+00, Epot: -3.10526438616E+00, EH:  2.90995248281E+00, 
              EXC: -1.11675381761E+00, EvXC: -1.45685524379E+00, Eion:  1.79302279914E+00}, 
  SCF criterion:  0}
-       Non-Hermiticity of Hamiltonian in the Subspace:  2.71E-33
+       Non-Hermiticity of Hamiltonian in the Subspace:  1.20E-35
         #Eigenvalues and New Occupation Numbers
        Orbitals: [
  {e: -4.168392993303E-01, f:  2.0000},  # 00001
@@ -781,46 +750,39 @@
  Last Iteration                        : *FINAL001
   #---------------------------------------------------------------------- Forces Calculation
  GPU acceleration                      :  No
- Rho Commun                            : RED_SCT
  Total electronic charge               :  3.999999182208
  Poisson Solver:
    BC                                  : Free
    Box                                 :  [  105,  73,  81 ]
-   MPI tasks                           :  2
+   MPI tasks                           :  1
  Electric Dipole Moment (AU):
    P vector                            :  [ -2.7878E-01, -7.6315E-03,  7.6014E-02 ]
    norm(P)                             :  2.890605E-01
  Electric Dipole Moment (Debye):
-<<<<<<< HEAD
    P vector                            :  [ -7.0859E-01, -1.9397E-02,  1.9321E-01 ]
    norm(P)                             :  7.347184E-01
  Calculate local forces: {Leaked force:  0.00000E+00}
- Non Local forces calculated           :  No
+ Calculate Non Local forces            :  No
  Average noise forces: {x:  5.77968540E-03, y:  6.27511354E-03, z:  6.33305078E-03, 
                     total:  1.06249398E-02}
  Clean forces norm (Ha/Bohr): {maxval:  3.250008960167E-02, fnrm2:  2.981591224991E-03}
  Raw forces norm (Ha/Bohr): {maxval:  3.054526751802E-02, fnrm2:  3.094883047127E-03}
   #--------------------------------------------------------------------------- Atomic Forces
  Atomic Forces (Ha/Bohr):
- -  {H:  [  2.674186871282E-02, -3.343238299014E-04, -6.052695824620E-03 ]} # 0001
- -  {H:  [ -3.213386805880E-02,  5.307725806610E-04,  4.836179087238E-03 ]} # 0002
- -  {H:  [ -1.960456557861E-02, -1.349244050220E-04,  9.650707250800E-03 ]} # 0003
- -  {H:  [  2.499656492458E-02, -6.152434573761E-05, -8.434190513418E-03 ]} # 0004
+ -  {H:  [  2.674186871282E-02, -3.343238299012E-04, -6.052695824621E-03 ]} # 0001
+ -  {H:  [ -3.213386805880E-02,  5.307725806607E-04,  4.836179087241E-03 ]} # 0002
+ -  {H:  [ -1.960456557861E-02, -1.349244050219E-04,  9.650707250800E-03 ]} # 0003
+ -  {H:  [  2.499656492458E-02, -6.152434573757E-05, -8.434190513419E-03 ]} # 0004
   #----------------------------------------------------------------- Timing for root process
-=======
-   P vector                            :  [ -7.0591E-01, -1.9377E-02,  1.9240E-01 ]
-   norm(P)                             :  7.319193E-01
- Calculate Non Local forces            :  Yes
->>>>>>> 5e7ae0c5
  Timings for root process:
-   CPU time (s)                        :  7.56
-   Elapsed time (s)                    :  4.25
+   CPU time (s)                        :  13.40
+   Elapsed time (s)                    :  11.00
  Memory Consumption Report:
-   Tot. No. of Allocations  : 1255
-   Tot. No. of Deallocations: 1255
+   Tot. No. of Allocations  : 1540
+   Tot. No. of Deallocations: 1540
    Remaining Memory (B)     : 0
    Memory occupation: 
-      Peak Value (MB): 50
+      Peak Value (MB): 60
       for the array: wz
       in the routine: gaussians_to_wavelets_orb
 #NEB: job done
@@ -851,14 +813,14 @@
              g     i        B     B
             g               B    B
        ggggg       i         BBBB
-
+ 
  Reference Paper                       : The Journal of Chemical Physics 129, 014109 (2008)
  Version Number                        : 1.7-dev.22
- Timestamp of this run                 : 2012-12-28 00:01:51.372
- Root process Hostname                 : athelas
- Number of MPI tasks                   :  2
+ Timestamp of this run                 : 2013-01-12 19:04:46.949
+ Root process Hostname                 : localhost
+ Number of MPI tasks                   :  1
  OpenMP parallelization                :  Yes
- Maximal OpenMP threads per MPI task   :  2
+ Maximal OpenMP threads per MPI task   :  3
  #... (file:input.perf)..................................................Performance Options
  #|debug F                      Debug option                                                 
  #|fftcache 8192                Cache size for the FFT                                       
@@ -1005,22 +967,14 @@
  High Res. box is treated separately   :  Yes
   #------------------------------------------------------------------- Kernel Initialization
  Poisson Kernel Initialization:
-   MPI tasks                           :  2
-   OpenMP threads per MPI task         :  2
+   MPI tasks                           :  1
+   OpenMP threads per MPI task         :  3
  Poisson Kernel Creation:
    Boundary Conditions                 : Free
    Memory Requirements per MPI task:
-     Density (MB)                      :  2.63
-     Kernel (MB)                       :  2.72
+     Density (MB)                      :  5.19
+     Kernel (MB)                       :  5.37
      Full Grid Arrays (MB)             :  4.74
-     Load Balancing of calculations:
-       Density:
-         MPI tasks 0- 0                : 100%
-         MPI task 1                    :  98%
-       Kernel:
-         MPI tasks 0- 0                : 100%
-         MPI task 1                    :  98%
-       Complete LB per task            : 1/3 LB_density + 2/3 LB_kernel
  Wavefunctions Descriptors, full simulation domain:
    Coarse resolution grid:
      No. of segments                   :  510
@@ -1031,13 +985,11 @@
   #---------------------------------------------------------------------- Occupation Numbers
  Total Number of Electrons             :  4
  Spin treatment                        : Averaged
- Orbitals Repartition:
-   MPI tasks  0- 1                     :  1
  Total Number of Orbitals              :  2
  Occupation numbers coming from        : System properties
  Input Occupation Numbers:
  - Occupation Numbers: {Orbitals No. 1-2:  2.0000}
- Wavefunctions memory occupation for root MPI process:  0 MB 93 KB 896 B
+ Wavefunctions memory occupation for root MPI process:  0 MB 187 KB 768 B
  NonLocal PSP Projectors Descriptors:
    Creation strategy                   : On-the-fly
    Total number of projectors          :  0
@@ -1047,50 +999,47 @@
  Memory requirements for principal quantities (MiB.KiB):
    Subspace Matrix                     : 0.1 #    (Number of Orbitals: 2)
    Single orbital                      : 0.94 #   (Number of Components: 12016)
-   All (distributed) orbitals          : 0.282 #  (Number of Orbitals per MPI task: 1)
-   Wavefunction storage size           : 1.385 #  (DIIS/SD workspaces included)
+   All (distributed) orbitals          : 0.376 #  (Number of Orbitals per MPI task: 2)
+   Wavefunction storage size           : 2.581 #  (DIIS/SD workspaces included)
    Nonlocal Pseudopotential Arrays     : 0.0
    Full Uncompressed (ISF) grid        : 4.755
    Workspaces storage size             : 0.332
  Memory requirements for principal code sections (MiB.KiB):
-   Kernel calculation                  : 51.675
-   Density Construction                : 23.880
-   Poisson Solver                      : 35.640
-   Hamiltonian application             : 24.42
- Estimated Memory Peak (MB)            :  51
+   Kernel calculation                  : 59.89
+   Density Construction                : 30.673
+   Poisson Solver                      : 49.478
+   Hamiltonian application             : 30.860
+ Estimated Memory Peak (MB)            :  59
  Ion-Ion interaction energy            :  1.81642499894642E+00
   #---------------------------------------------------------------- Ionic Potential Creation
  Total ionic charge                    : -4.000053610213
  Poisson Solver:
    BC                                  : Free
    Box                                 :  [  105,  73,  81 ]
-   MPI tasks                           :  2
+   MPI tasks                           :  1
   #----------------------------------- Wavefunctions from PSP Atomic Orbitals initialization
  Input Hamiltonian:
    Total No. of Atomic Input Orbitals  :  4
-   Inputguess Orbitals Repartition:
-     MPI tasks  0- 1                   :  2
    Atomic Input Orbital Generation:
    -  {Atom Type: H, Electronic configuration: {s: [ 1.00]}}
    Wavelet conversion succeeded        :  Yes
    Deviation from normalization        :  1.13E-04
    GPU acceleration                    :  No
-   Rho Commun                          : RED_SCT
    Total electronic charge             :  3.999997697824
    Poisson Solver:
      BC                                : Free
      Box                               :  [  105,  73,  81 ]
-     MPI tasks                         :  2
+     MPI tasks                         :  1
    Expected kinetic energy             :  3.6602001815
    Energies: {Ekin:  3.66199461364E+00, Epot: -3.84364984256E+00, EH:  3.46658047483E+00, 
                EXC: -1.45366573819E+00, EvXC: -1.89990227250E+00}
-   EKS                                 : -1.38557417049070275E+00
+   EKS                                 : -1.38557417049077247E+00
    Input Guess Overlap Matrices: {Calculated:  Yes, Diagonalized:  Yes}
     #Eigenvalues and New Occupation Numbers
    Orbitals: [
- {e: -2.570952973157E-01, f:  2.0000},  # 00001
- {e:  1.367459438226E-02, f:  2.0000},  # 00002
- {e:  1.849810176416E-02, f:  0.0000},  # 00003
+ {e: -2.570952973158E-01, f:  2.0000},  # 00001
+ {e:  1.367459438225E-02, f:  2.0000},  # 00002
+ {e:  1.849810176414E-02, f:  0.0000},  # 00003
  {e:  4.906058565037E-01, f:  0.0000}] # 00004
    IG wavefunctions defined            :  Yes
    Accuracy estimation for this run:
@@ -1102,92 +1051,92 @@
    - Subspace Optimization: &itrep001-01
        Wavefunctions Iterations:
        -  { #---------------------------------------------------------------------- iter: 1
- GPU acceleration:  No, Rho Commun: RED_SCT, Total electronic charge:  3.999998110938, 
- Poisson Solver: {BC: Free, Box:  [  105,  73,  81 ], MPI tasks:  2}, 
- Hamiltonian Applied:  Yes, Orthoconstraint:  Yes, Preconditioning:  Yes, 
- Energies: {Ekin:  3.33167697875E+00, Epot: -3.67279056195E+00, EH:  3.55823190995E+00, 
+ GPU acceleration:  No, Total electronic charge:  3.999998110938, 
+ Poisson Solver: {BC: Free, Box:  [  105,  73,  81 ], MPI tasks:  1}, 
+ Hamiltonian Applied:  Yes, Orthoconstraint:  Yes, Preconditioning:  Yes, 
+ Energies: {Ekin:  3.33167697874E+00, Epot: -3.67279056195E+00, EH:  3.55823190995E+00, 
              EXC: -1.47379069301E+00, EvXC: -1.92645195971E+00}, 
- iter:  1, EKS: -1.63025922750770103E+00, gnrm:  3.29E-01, D: -2.45E-01, 
+ iter:  1, EKS: -1.63025922750787555E+00, gnrm:  3.29E-01, D: -2.45E-01, 
  DIIS weights: [ 1.00E+00,  1.00E+00], Orthogonalization Method:  0}
        -  { #---------------------------------------------------------------------- iter: 2
- GPU acceleration:  No, Rho Commun: RED_SCT, Total electronic charge:  3.999999008912, 
- Poisson Solver: {BC: Free, Box:  [  105,  73,  81 ], MPI tasks:  2}, 
+ GPU acceleration:  No, Total electronic charge:  3.999999008912, 
+ Poisson Solver: {BC: Free, Box:  [  105,  73,  81 ], MPI tasks:  1}, 
  Hamiltonian Applied:  Yes, Orthoconstraint:  Yes, Preconditioning:  Yes, 
  Energies: {Ekin:  2.17292734040E+00, Epot: -3.31544246804E+00, EH:  3.04955221728E+00, 
              EXC: -1.20195196370E+00, EvXC: -1.56887482602E+00}, 
- iter:  2, EKS: -2.00871948365563036E+00, gnrm:  1.19E-01, D: -3.78E-01, 
+ iter:  2, EKS: -2.00871948365559927E+00, gnrm:  1.19E-01, D: -3.78E-01, 
  DIIS weights: [-1.41E-01,  1.14E+00, -8.57E-03], Orthogonalization Method:  0}
        -  { #---------------------------------------------------------------------- iter: 3
- GPU acceleration:  No, Rho Commun: RED_SCT, Total electronic charge:  3.999999197288, 
- Poisson Solver: {BC: Free, Box:  [  105,  73,  81 ], MPI tasks:  2}, 
+ GPU acceleration:  No, Total electronic charge:  3.999999197288, 
+ Poisson Solver: {BC: Free, Box:  [  105,  73,  81 ], MPI tasks:  1}, 
  Hamiltonian Applied:  Yes, Orthoconstraint:  Yes, Preconditioning:  Yes, 
  Energies: {Ekin:  1.96887554949E+00, Epot: -3.21268041830E+00, EH:  2.95538444386E+00, 
              EXC: -1.14633674557E+00, EvXC: -1.49588069075E+00}, 
- iter:  3, EKS: -2.03322036854716526E+00, gnrm:  3.87E-02, D: -2.45E-02, 
+ iter:  3, EKS: -2.03322036854726029E+00, gnrm:  3.87E-02, D: -2.45E-02, 
  DIIS weights: [-2.53E-02, -3.17E-02,  1.06E+00, -4.14E-04], Orthogonalization Method:  0}
        -  { #---------------------------------------------------------------------- iter: 4
- GPU acceleration:  No, Rho Commun: RED_SCT, Total electronic charge:  3.999999223347, 
- Poisson Solver: {BC: Free, Box:  [  105,  73,  81 ], MPI tasks:  2}, 
+ GPU acceleration:  No, Total electronic charge:  3.999999223347, 
+ Poisson Solver: {BC: Free, Box:  [  105,  73,  81 ], MPI tasks:  1}, 
  Hamiltonian Applied:  Yes, Orthoconstraint:  Yes, Preconditioning:  Yes, 
  Energies: {Ekin:  1.93285295577E+00, Epot: -3.18954553882E+00, EH:  2.94143195170E+00, 
              EXC: -1.13708919209E+00, EvXC: -1.48373896154E+00}, 
- iter:  4, EKS: -2.03504976636250134E+00, gnrm:  1.23E-02, D: -1.83E-03, 
+ iter:  4, EKS: -2.03504976636257506E+00, gnrm:  1.23E-02, D: -1.83E-03, 
  DIIS weights: [ 3.28E-03, -2.67E-02, -1.32E-01,  1.16E+00, -8.04E-05], 
  Orthogonalization Method:  0}
        -  { #---------------------------------------------------------------------- iter: 5
- GPU acceleration:  No, Rho Commun: RED_SCT, Total electronic charge:  3.999999229507, 
- Poisson Solver: {BC: Free, Box:  [  105,  73,  81 ], MPI tasks:  2}, 
+ GPU acceleration:  No, Total electronic charge:  3.999999229508, 
+ Poisson Solver: {BC: Free, Box:  [  105,  73,  81 ], MPI tasks:  1}, 
  Hamiltonian Applied:  Yes, Orthoconstraint:  Yes, Preconditioning:  Yes, 
  Energies: {Ekin:  1.92434782645E+00, Epot: -3.18333078494E+00, EH:  2.93897355251E+00, 
              EXC: -1.13535074655E+00, EvXC: -1.48144964542E+00}, 
- iter:  5, EKS: -2.03543261318215229E+00, gnrm:  6.93E-03, D: -3.83E-04, 
+ iter:  5, EKS: -2.03543261318224822E+00, gnrm:  6.93E-03, D: -3.83E-04, 
  DIIS weights: [ 3.92E-04,  1.32E-02, -4.20E-02, -8.64E-01,  1.89E+00, -1.46E-05], 
  Orthogonalization Method:  0}
        -  { #---------------------------------------------------------------------- iter: 6
- GPU acceleration:  No, Rho Commun: RED_SCT, Total electronic charge:  3.999999233667, 
- Poisson Solver: {BC: Free, Box:  [  105,  73,  81 ], MPI tasks:  2}, 
+ GPU acceleration:  No, Total electronic charge:  3.999999233667, 
+ Poisson Solver: {BC: Free, Box:  [  105,  73,  81 ], MPI tasks:  1}, 
  Hamiltonian Applied:  Yes, Orthoconstraint:  Yes, Preconditioning:  Yes, 
  Energies: {Ekin:  1.91866883124E+00, Epot: -3.18044385795E+00, EH:  2.93600879167E+00, 
              EXC: -1.13412240034E+00, EvXC: -1.47982965756E+00}, 
- iter:  6, EKS: -2.03565156220969712E+00, gnrm:  4.55E-03, D: -2.19E-04, 
+ iter:  6, EKS: -2.03565156220980281E+00, gnrm:  4.55E-03, D: -2.19E-04, 
  DIIS weights: [ 1.14E-03, -9.44E-03,  1.65E-02,  3.82E-01, -1.21E+00,  1.82E+00, -2.25E-06], 
  Orthogonalization Method:  0}
        -  { #---------------------------------------------------------------------- iter: 7
- GPU acceleration:  No, Rho Commun: RED_SCT, Total electronic charge:  3.999999233477, 
- Poisson Solver: {BC: Free, Box:  [  105,  73,  81 ], MPI tasks:  2}, 
+ GPU acceleration:  No, Total electronic charge:  3.999999233477, 
+ Poisson Solver: {BC: Free, Box:  [  105,  73,  81 ], MPI tasks:  1}, 
  Hamiltonian Applied:  Yes, Orthoconstraint:  Yes, Preconditioning:  Yes, 
  Energies: {Ekin:  1.91744764847E+00, Epot: -3.18128219661E+00, EH:  2.93385764523E+00, 
              EXC: -1.13367211888E+00, EvXC: -1.47923658339E+00}, 
- iter:  7, EKS: -2.03570272992428070E+00, gnrm:  2.02E-03, D: -5.12E-05, 
+ iter:  7, EKS: -2.03570272992439261E+00, gnrm:  2.02E-03, D: -5.12E-05, 
  DIIS weights: [ 2.05E-04,  2.30E-04,  6.74E-03,  5.27E-02, -4.87E-01,  1.43E+00, -2.27E-07], 
  Orthogonalization Method:  0}
        -  { #---------------------------------------------------------------------- iter: 8
- GPU acceleration:  No, Rho Commun: RED_SCT, Total electronic charge:  3.999999232841, 
- Poisson Solver: {BC: Free, Box:  [  105,  73,  81 ], MPI tasks:  2}, 
+ GPU acceleration:  No, Total electronic charge:  3.999999232841, 
+ Poisson Solver: {BC: Free, Box:  [  105,  73,  81 ], MPI tasks:  1}, 
  Hamiltonian Applied:  Yes, Orthoconstraint:  Yes, Preconditioning:  Yes, 
  Energies: {Ekin:  1.91735754232E+00, Epot: -3.18195052211E+00, EH:  2.93307303126E+00, 
              EXC: -1.13357296730E+00, EvXC: -1.47910610269E+00}, 
- iter:  8, EKS: -2.03570787670326769E+00, gnrm:  4.16E-04, D: -5.15E-06, 
+ iter:  8, EKS: -2.03570787670337516E+00, gnrm:  4.16E-04, D: -5.15E-06, 
  DIIS weights: [-7.59E-04, -1.15E-03,  2.24E-02, -5.22E-02, -1.08E-01,  1.14E+00, -1.32E-08], 
  Orthogonalization Method:  0}
        -  { #---------------------------------------------------------------------- iter: 9
- GPU acceleration:  No, Rho Commun: RED_SCT, Total electronic charge:  3.999999232762, 
- Poisson Solver: {BC: Free, Box:  [  105,  73,  81 ], MPI tasks:  2}, 
+ GPU acceleration:  No, Total electronic charge:  3.999999232762, 
+ Poisson Solver: {BC: Free, Box:  [  105,  73,  81 ], MPI tasks:  1}, 
  Hamiltonian Applied:  Yes, Orthoconstraint:  Yes, Preconditioning:  Yes, 
  Energies: {Ekin:  1.91732905005E+00, Epot: -3.18205307550E+00, EH:  2.93293646532E+00, 
              EXC: -1.13355488559E+00, EvXC: -1.47908233543E+00}, 
- iter:  9, EKS: -2.03570804198390842E+00, gnrm:  9.46E-05, D: -1.65E-07, 
+ iter:  9, EKS: -2.03570804198398392E+00, gnrm:  9.46E-05, D: -1.65E-07, 
  DIIS weights: [-1.37E-03,  1.13E-03,  1.19E-02, -2.01E-02, -1.97E-01,  1.20E+00, -1.01E-09], 
  Orthogonalization Method:  0}
        -  &FINAL001  { #---------------------------------------------------------- iter: 10
- GPU acceleration:  No, Rho Commun: RED_SCT, Total electronic charge:  3.999999232798, 
- Poisson Solver: {BC: Free, Box:  [  105,  73,  81 ], MPI tasks:  2}, 
+ GPU acceleration:  No, Total electronic charge:  3.999999232798, 
+ Poisson Solver: {BC: Free, Box:  [  105,  73,  81 ], MPI tasks:  1}, 
  Hamiltonian Applied:  Yes, 
- iter:  10, EKS: -2.03570804982298537E+00, gnrm:  9.46E-05, D: -7.84E-09,  #FINAL
+ iter:  10, EKS: -2.03570804982307774E+00, gnrm:  9.46E-05, D: -7.84E-09,  #FINAL
  Energies: {Ekin:  1.91730153948E+00, Epot: -3.18204344759E+00, EH:  2.93291667103E+00, 
              EXC: -1.13354876668E+00, EvXC: -1.47907429705E+00, Eion:  1.81642499895E+00}, 
  SCF criterion:  0}
-       Non-Hermiticity of Hamiltonian in the Subspace:  3.77E-32
+       Non-Hermiticity of Hamiltonian in the Subspace:  6.68E-33
         #Eigenvalues and New Occupation Numbers
        Orbitals: [
  {e: -4.110887899300E-01, f:  2.0000},  # 00001
@@ -1195,46 +1144,39 @@
  Last Iteration                        : *FINAL001
   #---------------------------------------------------------------------- Forces Calculation
  GPU acceleration                      :  No
- Rho Commun                            : RED_SCT
  Total electronic charge               :  3.999999232798
  Poisson Solver:
    BC                                  : Free
    Box                                 :  [  105,  73,  81 ]
-   MPI tasks                           :  2
+   MPI tasks                           :  1
  Electric Dipole Moment (AU):
    P vector                            :  [ -4.4996E-02, -7.6956E-03,  1.6214E-02 ]
    norm(P)                             :  4.844330E-02
  Electric Dipole Moment (Debye):
-<<<<<<< HEAD
    P vector                            :  [ -1.1437E-01, -1.9560E-02,  4.1211E-02 ]
    norm(P)                             :  1.231306E-01
  Calculate local forces: {Leaked force:  0.00000E+00}
- Non Local forces calculated           :  No
+ Calculate Non Local forces            :  No
  Average noise forces: {x:  2.72519609E-03, y:  6.80317209E-03, z:  5.17471221E-03, 
                     total:  8.97148208E-03}
- Clean forces norm (Ha/Bohr): {maxval:  6.023941536014E-02, fnrm2:  7.309663092078E-03}
+ Clean forces norm (Ha/Bohr): {maxval:  6.023941536014E-02, fnrm2:  7.309663092077E-03}
  Raw forces norm (Ha/Bohr): {maxval:  6.000555745711E-02, fnrm2:  7.390795358622E-03}
   #--------------------------------------------------------------------------- Atomic Forces
  Atomic Forces (Ha/Bohr):
- -  {H:  [  1.523197194201E-02, -6.498220927322E-04, -1.939417466657E-03 ]} # 0001
- -  {H:  [ -6.768762081763E-03,  9.227411897178E-04, -5.985081095114E-02 ]} # 0002
- -  {H:  [ -1.236703705266E-02, -6.224483215384E-04,  4.751567182159E-03 ]} # 0003
- -  {H:  [  3.903827192410E-03,  3.495292245528E-04,  5.703866123563E-02 ]} # 0004
+ -  {H:  [  1.523197194201E-02, -6.498220927325E-04, -1.939417466657E-03 ]} # 0001
+ -  {H:  [ -6.768762081763E-03,  9.227411897182E-04, -5.985081095114E-02 ]} # 0002
+ -  {H:  [ -1.236703705266E-02, -6.224483215387E-04,  4.751567182159E-03 ]} # 0003
+ -  {H:  [  3.903827192409E-03,  3.495292245530E-04,  5.703866123563E-02 ]} # 0004
   #----------------------------------------------------------------- Timing for root process
-=======
-   P vector                            :  [ -9.1659E-02, -1.8407E-02,  1.5643E-02 ]
-   norm(P)                             :  9.478889E-02
- Calculate Non Local forces            :  Yes
->>>>>>> 5e7ae0c5
  Timings for root process:
-   CPU time (s)                        :  7.83
-   Elapsed time (s)                    :  4.30
+   CPU time (s)                        :  13.35
+   Elapsed time (s)                    :  10.34
  Memory Consumption Report:
-   Tot. No. of Allocations  : 1255
-   Tot. No. of Deallocations: 1255
+   Tot. No. of Allocations  : 1540
+   Tot. No. of Deallocations: 1540
    Remaining Memory (B)     : 0
    Memory occupation: 
-      Peak Value (MB): 50
+      Peak Value (MB): 60
       for the array: wz
       in the routine: gaussians_to_wavelets_orb
 #NEB: job done
@@ -1265,14 +1207,14 @@
              g     i        B     B
             g               B    B
        ggggg       i         BBBB
-
+ 
  Reference Paper                       : The Journal of Chemical Physics 129, 014109 (2008)
  Version Number                        : 1.7-dev.22
- Timestamp of this run                 : 2012-12-28 00:01:55.754
- Root process Hostname                 : athelas
- Number of MPI tasks                   :  2
+ Timestamp of this run                 : 2013-01-12 19:04:47.084
+ Root process Hostname                 : localhost
+ Number of MPI tasks                   :  1
  OpenMP parallelization                :  Yes
- Maximal OpenMP threads per MPI task   :  2
+ Maximal OpenMP threads per MPI task   :  3
  #... (file:input.perf)..................................................Performance Options
  #|debug F                      Debug option                                                 
  #|fftcache 8192                Cache size for the FFT                                       
@@ -1419,22 +1361,14 @@
  High Res. box is treated separately   :  Yes
   #------------------------------------------------------------------- Kernel Initialization
  Poisson Kernel Initialization:
-   MPI tasks                           :  2
-   OpenMP threads per MPI task         :  2
+   MPI tasks                           :  1
+   OpenMP threads per MPI task         :  3
  Poisson Kernel Creation:
    Boundary Conditions                 : Free
    Memory Requirements per MPI task:
-     Density (MB)                      :  2.63
-     Kernel (MB)                       :  2.72
+     Density (MB)                      :  5.19
+     Kernel (MB)                       :  5.37
      Full Grid Arrays (MB)             :  4.74
-     Load Balancing of calculations:
-       Density:
-         MPI tasks 0- 0                : 100%
-         MPI task 1                    :  98%
-       Kernel:
-         MPI tasks 0- 0                : 100%
-         MPI task 1                    :  98%
-       Complete LB per task            : 1/3 LB_density + 2/3 LB_kernel
  Wavefunctions Descriptors, full simulation domain:
    Coarse resolution grid:
      No. of segments                   :  508
@@ -1445,13 +1379,11 @@
   #---------------------------------------------------------------------- Occupation Numbers
  Total Number of Electrons             :  4
  Spin treatment                        : Averaged
- Orbitals Repartition:
-   MPI tasks  0- 1                     :  1
  Total Number of Orbitals              :  2
  Occupation numbers coming from        : System properties
  Input Occupation Numbers:
  - Occupation Numbers: {Orbitals No. 1-2:  2.0000}
- Wavefunctions memory occupation for root MPI process:  0 MB 93 KB 0 B
+ Wavefunctions memory occupation for root MPI process:  0 MB 186 KB 0 B
  NonLocal PSP Projectors Descriptors:
    Creation strategy                   : On-the-fly
    Total number of projectors          :  0
@@ -1461,51 +1393,48 @@
  Memory requirements for principal quantities (MiB.KiB):
    Subspace Matrix                     : 0.1 #    (Number of Orbitals: 2)
    Single orbital                      : 0.93 #   (Number of Components: 11904)
-   All (distributed) orbitals          : 0.279 #  (Number of Orbitals per MPI task: 1)
-   Wavefunction storage size           : 1.371 #  (DIIS/SD workspaces included)
+   All (distributed) orbitals          : 0.372 #  (Number of Orbitals per MPI task: 2)
+   Wavefunction storage size           : 2.556 #  (DIIS/SD workspaces included)
    Nonlocal Pseudopotential Arrays     : 0.0
    Full Uncompressed (ISF) grid        : 4.755
    Workspaces storage size             : 0.332
  Memory requirements for principal code sections (MiB.KiB):
-   Kernel calculation                  : 51.675
-   Density Construction                : 23.867
-   Poisson Solver                      : 35.627
-   Hamiltonian application             : 24.29
- Estimated Memory Peak (MB)            :  51
+   Kernel calculation                  : 59.89
+   Density Construction                : 30.648
+   Poisson Solver                      : 49.454
+   Hamiltonian application             : 30.835
+ Estimated Memory Peak (MB)            :  59
  Ion-Ion interaction energy            :  1.64602746486261E+00
   #---------------------------------------------------------------- Ionic Potential Creation
  Total ionic charge                    : -4.000062768466
  Poisson Solver:
    BC                                  : Free
    Box                                 :  [  105,  73,  81 ]
-   MPI tasks                           :  2
+   MPI tasks                           :  1
   #----------------------------------- Wavefunctions from PSP Atomic Orbitals initialization
  Input Hamiltonian:
    Total No. of Atomic Input Orbitals  :  4
-   Inputguess Orbitals Repartition:
-     MPI tasks  0- 1                   :  2
    Atomic Input Orbital Generation:
    -  {Atom Type: H, Electronic configuration: {s: [ 1.00]}}
    Wavelet conversion succeeded        :  Yes
    Deviation from normalization        :  1.13E-04
    GPU acceleration                    :  No
-   Rho Commun                          : RED_SCT
    Total electronic charge             :  3.999997609732
    Poisson Solver:
      BC                                : Free
      Box                               :  [  105,  73,  81 ]
-     MPI tasks                         :  2
+     MPI tasks                         :  1
    Expected kinetic energy             :  3.6602001815
    Energies: {Ekin:  3.66195216152E+00, Epot: -3.68830235068E+00, EH:  3.38556726655E+00, 
                EXC: -1.42165238550E+00, EvXC: -1.85765031309E+00}
-   EKS                                 : -1.32989206325999731E+00
+   EKS                                 : -1.32989206326005727E+00
    Input Guess Overlap Matrices: {Calculated:  Yes, Diagonalized:  Yes}
     #Eigenvalues and New Occupation Numbers
    Orbitals: [
  {e: -1.884642522465E-01, f:  2.0000},  # 00001
- {e: -1.438733913347E-04, f:  2.0000},  # 00002
- {e:  2.848308557177E-02, f:  0.0000},  # 00003
- {e:  3.270611420292E-01, f:  0.0000}] # 00004
+ {e: -1.438733913468E-04, f:  2.0000},  # 00002
+ {e:  2.848308557176E-02, f:  0.0000},  # 00003
+ {e:  3.270611420291E-01, f:  0.0000}] # 00004
    IG wavefunctions defined            :  Yes
    Accuracy estimation for this run:
      Energy                            :  1.75E-03
@@ -1516,101 +1445,101 @@
    - Subspace Optimization: &itrep001-01
        Wavefunctions Iterations:
        -  { #---------------------------------------------------------------------- iter: 1
- GPU acceleration:  No, Rho Commun: RED_SCT, Total electronic charge:  3.999997928116, 
- Poisson Solver: {BC: Free, Box:  [  105,  73,  81 ], MPI tasks:  2}, 
+ GPU acceleration:  No, Total electronic charge:  3.999997928116, 
+ Poisson Solver: {BC: Free, Box:  [  105,  73,  81 ], MPI tasks:  1}, 
  Hamiltonian Applied:  Yes, Orthoconstraint:  Yes, Preconditioning:  Yes, 
  Energies: {Ekin:  3.18678453531E+00, Epot: -3.56207828727E+00, EH:  3.38054608528E+00, 
              EXC: -1.40174242794E+00, EvXC: -1.83137956573E+00}, 
- iter:  1, EKS: -1.68017523459238216E+00, gnrm:  3.12E-01, D: -3.50E-01, 
+ iter:  1, EKS: -1.68017523459243234E+00, gnrm:  3.12E-01, D: -3.50E-01, 
  DIIS weights: [ 1.00E+00,  1.00E+00], Orthogonalization Method:  0}
        -  { #---------------------------------------------------------------------- iter: 2
- GPU acceleration:  No, Rho Commun: RED_SCT, Total electronic charge:  3.999998967142, 
- Poisson Solver: {BC: Free, Box:  [  105,  73,  81 ], MPI tasks:  2}, 
+ GPU acceleration:  No, Total electronic charge:  3.999998967142, 
+ Poisson Solver: {BC: Free, Box:  [  105,  73,  81 ], MPI tasks:  1}, 
  Hamiltonian Applied:  Yes, Orthoconstraint:  Yes, Preconditioning:  Yes, 
  Energies: {Ekin:  1.93395340043E+00, Epot: -3.04443192298E+00, EH:  2.91924094171E+00, 
              EXC: -1.13756577663E+00, EvXC: -1.48399557884E+00}, 
- iter:  2, EKS: -2.03726219719515678E+00, gnrm:  1.12E-01, D: -3.57E-01, 
+ iter:  2, EKS: -2.03726219719508306E+00, gnrm:  1.12E-01, D: -3.57E-01, 
  DIIS weights: [-1.89E-01,  1.19E+00, -4.10E-03], Orthogonalization Method:  0}
        -  { #---------------------------------------------------------------------- iter: 3
- GPU acceleration:  No, Rho Commun: RED_SCT, Total electronic charge:  3.999999268738, 
- Poisson Solver: {BC: Free, Box:  [  105,  73,  81 ], MPI tasks:  2}, 
+ GPU acceleration:  No, Total electronic charge:  3.999999268738, 
+ Poisson Solver: {BC: Free, Box:  [  105,  73,  81 ], MPI tasks:  1}, 
  Hamiltonian Applied:  Yes, Orthoconstraint:  Yes, Preconditioning:  Yes, 
  Energies: {Ekin:  1.70049118944E+00, Epot: -2.91986776115E+00, EH:  2.81167329380E+00, 
              EXC: -1.07756992794E+00, EvXC: -1.40524128769E+00}, 
- iter:  3, EKS: -2.05735104088703258E+00, gnrm:  3.82E-02, D: -2.01E-02, 
+ iter:  3, EKS: -2.05735104088694909E+00, gnrm:  3.82E-02, D: -2.01E-02, 
  DIIS weights: [ 2.27E-03, -8.66E-02,  1.08E+00, -1.51E-04], Orthogonalization Method:  0}
        -  { #---------------------------------------------------------------------- iter: 4
- GPU acceleration:  No, Rho Commun: RED_SCT, Total electronic charge:  3.999999299929, 
- Poisson Solver: {BC: Free, Box:  [  105,  73,  81 ], MPI tasks:  2}, 
+ GPU acceleration:  No, Total electronic charge:  3.999999299929, 
+ Poisson Solver: {BC: Free, Box:  [  105,  73,  81 ], MPI tasks:  1}, 
  Hamiltonian Applied:  Yes, Orthoconstraint:  Yes, Preconditioning:  Yes, 
  Energies: {Ekin:  1.68139196458E+00, Epot: -2.90714550785E+00, EH:  2.80481898670E+00, 
              EXC: -1.07358094493E+00, EvXC: -1.40000306301E+00}, 
- iter:  4, EKS: -2.05812294703683518E+00, gnrm:  7.88E-03, D: -7.72E-04, 
+ iter:  4, EKS: -2.05812294703673659E+00, gnrm:  7.88E-03, D: -7.72E-04, 
  DIIS weights: [-2.06E-03,  1.24E-02, -2.57E-01,  1.25E+00, -3.47E-05], 
  Orthogonalization Method:  0}
        -  { #---------------------------------------------------------------------- iter: 5
- GPU acceleration:  No, Rho Commun: RED_SCT, Total electronic charge:  3.999999306364, 
- Poisson Solver: {BC: Free, Box:  [  105,  73,  81 ], MPI tasks:  2}, 
+ GPU acceleration:  No, Total electronic charge:  3.999999306364, 
+ Poisson Solver: {BC: Free, Box:  [  105,  73,  81 ], MPI tasks:  1}, 
  Hamiltonian Applied:  Yes, Orthoconstraint:  Yes, Preconditioning:  Yes, 
  Energies: {Ekin:  1.67671625894E+00, Epot: -2.90378887389E+00, EH:  2.80345742865E+00, 
              EXC: -1.07293287750E+00, EvXC: -1.39914791535E+00}, 
- iter:  5, EKS: -2.05828754088086674E+00, gnrm:  5.00E-03, D: -1.65E-04, 
+ iter:  5, EKS: -2.05828754088080990E+00, gnrm:  5.00E-03, D: -1.65E-04, 
  DIIS weights: [ 1.93E-03, -7.62E-03, -6.14E-02, -4.41E-01,  1.51E+00, -8.17E-06], 
  Orthogonalization Method:  0}
        -  { #---------------------------------------------------------------------- iter: 6
- GPU acceleration:  No, Rho Commun: RED_SCT, Total electronic charge:  3.999999309059, 
- Poisson Solver: {BC: Free, Box:  [  105,  73,  81 ], MPI tasks:  2}, 
+ GPU acceleration:  No, Total electronic charge:  3.999999309059, 
+ Poisson Solver: {BC: Free, Box:  [  105,  73,  81 ], MPI tasks:  1}, 
  Hamiltonian Applied:  Yes, Orthoconstraint:  Yes, Preconditioning:  Yes, 
  Energies: {Ekin:  1.67426345390E+00, Epot: -2.90250282056E+00, EH:  2.80223072822E+00, 
              EXC: -1.07248192743E+00, EvXC: -1.39855427495E+00}, 
- iter:  6, EKS: -2.05837028249321152E+00, gnrm:  2.98E-03, D: -8.27E-05, 
+ iter:  6, EKS: -2.05837028249311960E+00, gnrm:  2.98E-03, D: -8.27E-05, 
  DIIS weights: [-3.81E-04,  1.41E-03,  7.11E-02,  1.20E-01, -1.22E+00,  2.03E+00, -1.52E-06], 
  Orthogonalization Method:  0}
        -  { #---------------------------------------------------------------------- iter: 7
- GPU acceleration:  No, Rho Commun: RED_SCT, Total electronic charge:  3.999999308358, 
- Poisson Solver: {BC: Free, Box:  [  105,  73,  81 ], MPI tasks:  2}, 
+ GPU acceleration:  No, Total electronic charge:  3.999999308358, 
+ Poisson Solver: {BC: Free, Box:  [  105,  73,  81 ], MPI tasks:  1}, 
  Hamiltonian Applied:  Yes, Orthoconstraint:  Yes, Preconditioning:  Yes, 
  Energies: {Ekin:  1.67392431349E+00, Epot: -2.90278688575E+00, EH:  2.80160370445E+00, 
              EXC: -1.07236201695E+00, EvXC: -1.39839636316E+00}, 
- iter:  7, EKS: -2.05840446564505664E+00, gnrm:  1.44E-03, D: -3.42E-05, 
+ iter:  7, EKS: -2.05840446564500423E+00, gnrm:  1.44E-03, D: -3.42E-05, 
  DIIS weights: [ 6.79E-05,  8.39E-03, -5.27E-02,  1.89E-01, -6.78E-01,  1.53E+00, -2.42E-07], 
  Orthogonalization Method:  0}
        -  { #---------------------------------------------------------------------- iter: 8
- GPU acceleration:  No, Rho Commun: RED_SCT, Total electronic charge:  3.999999307811, 
- Poisson Solver: {BC: Free, Box:  [  105,  73,  81 ], MPI tasks:  2}, 
+ GPU acceleration:  No, Total electronic charge:  3.999999307811, 
+ Poisson Solver: {BC: Free, Box:  [  105,  73,  81 ], MPI tasks:  1}, 
  Hamiltonian Applied:  Yes, Orthoconstraint:  Yes, Preconditioning:  Yes, 
  Energies: {Ekin:  1.67386493973E+00, Epot: -2.90280190965E+00, EH:  2.80153163009E+00, 
              EXC: -1.07235482417E+00, EvXC: -1.39838648972E+00}, 
- iter:  8, EKS: -2.05840946959830573E+00, gnrm:  5.45E-04, D: -5.00E-06, 
+ iter:  8, EKS: -2.05840946959820270E+00, gnrm:  5.45E-04, D: -5.00E-06, 
  DIIS weights: [-5.39E-03,  6.48E-03,  6.23E-02, -1.16E-01, -1.95E-01,  1.25E+00, -3.31E-08], 
  Orthogonalization Method:  0}
        -  { #---------------------------------------------------------------------- iter: 9
- GPU acceleration:  No, Rho Commun: RED_SCT, Total electronic charge:  3.999999307872, 
- Poisson Solver: {BC: Free, Box:  [  105,  73,  81 ], MPI tasks:  2}, 
+ GPU acceleration:  No, Total electronic charge:  3.999999307872, 
+ Poisson Solver: {BC: Free, Box:  [  105,  73,  81 ], MPI tasks:  1}, 
  Hamiltonian Applied:  Yes, Orthoconstraint:  Yes, Preconditioning:  Yes, 
  Energies: {Ekin:  1.67376936450E+00, Epot: -2.90267946420E+00, EH:  2.80155344156E+00, 
              EXC: -1.07233767681E+00, EvXC: -1.39836389720E+00}, 
- iter:  9, EKS: -2.05840985601194193E+00, gnrm:  1.83E-04, D: -3.86E-07, 
+ iter:  9, EKS: -2.05840985601186288E+00, gnrm:  1.83E-04, D: -3.86E-07, 
  DIIS weights: [ 5.32E-03, -3.09E-02,  8.23E-02, -3.15E-02, -5.67E-01,  1.54E+00, -3.86E-09], 
  Orthogonalization Method:  0}
        -  { #--------------------------------------------------------------------- iter: 10
- GPU acceleration:  No, Rho Commun: RED_SCT, Total electronic charge:  3.999999308028, 
- Poisson Solver: {BC: Free, Box:  [  105,  73,  81 ], MPI tasks:  2}, 
+ GPU acceleration:  No, Total electronic charge:  3.999999308028, 
+ Poisson Solver: {BC: Free, Box:  [  105,  73,  81 ], MPI tasks:  1}, 
  Hamiltonian Applied:  Yes, Orthoconstraint:  Yes, Preconditioning:  Yes, 
  Energies: {Ekin:  1.67367729350E+00, Epot: -2.90255882947E+00, EH:  2.80157674987E+00, 
              EXC: -1.07232072389E+00, EvXC: -1.39834162925E+00}, 
- iter:  10, EKS: -2.05840991561571185E+00, gnrm:  8.01E-05, D: -5.96E-08, 
+ iter:  10, EKS: -2.05840991561564213E+00, gnrm:  8.01E-05, D: -5.96E-08, 
  DIIS weights: [-2.81E-03,  1.18E-02, -1.41E-02, -2.22E-02, -1.73E-01,  1.20E+00, -4.19E-10], 
  Orthogonalization Method:  0}
        -  &FINAL001  { #---------------------------------------------------------- iter: 11
- GPU acceleration:  No, Rho Commun: RED_SCT, Total electronic charge:  3.999999308058, 
- Poisson Solver: {BC: Free, Box:  [  105,  73,  81 ], MPI tasks:  2}, 
+ GPU acceleration:  No, Total electronic charge:  3.999999308058, 
+ Poisson Solver: {BC: Free, Box:  [  105,  73,  81 ], MPI tasks:  1}, 
  Hamiltonian Applied:  Yes, 
- iter:  11, EKS: -2.05840992145750867E+00, gnrm:  8.01E-05, D: -5.84E-09,  #FINAL
+ iter:  11, EKS: -2.05840992145743362E+00, gnrm:  8.01E-05, D: -5.84E-09,  #FINAL
  Energies: {Ekin:  1.67366477281E+00, Epot: -2.90253160370E+00, EH:  2.80159093426E+00, 
              EXC: -1.07231905058E+00, EvXC: -1.39833942941E+00, Eion:  1.64602746486E+00}, 
  SCF criterion:  0}
-       Non-Hermiticity of Hamiltonian in the Subspace:  1.93E-34
+       Non-Hermiticity of Hamiltonian in the Subspace:  5.55E-33
         #Eigenvalues and New Occupation Numbers
        Orbitals: [
  {e: -3.800618421112E-01, f:  2.0000},  # 00001
@@ -1618,46 +1547,39 @@
  Last Iteration                        : *FINAL001
   #---------------------------------------------------------------------- Forces Calculation
  GPU acceleration                      :  No
- Rho Commun                            : RED_SCT
  Total electronic charge               :  3.999999308058
  Poisson Solver:
    BC                                  : Free
    Box                                 :  [  105,  73,  81 ]
-   MPI tasks                           :  2
+   MPI tasks                           :  1
  Electric Dipole Moment (AU):
    P vector                            :  [  1.8432E-01, -7.6517E-03, -4.9830E-02 ]
    norm(P)                             :  1.910936E-01
  Electric Dipole Moment (Debye):
-<<<<<<< HEAD
    P vector                            :  [  4.6850E-01, -1.9449E-02, -1.2665E-01 ]
    norm(P)                             :  4.857114E-01
  Calculate local forces: {Leaked force:  0.00000E+00}
- Non Local forces calculated           :  No
+ Calculate Non Local forces            :  No
  Average noise forces: {x:  4.18968870E-03, y:  5.56124830E-03, z:  5.22395011E-03, 
                     total:  8.70463261E-03}
  Clean forces norm (Ha/Bohr): {maxval:  4.316097421425E-02, fnrm2:  4.130465965804E-03}
- Raw forces norm (Ha/Bohr): {maxval:  4.187270276288E-02, fnrm2:  4.206298061249E-03}
+ Raw forces norm (Ha/Bohr): {maxval:  4.187270276289E-02, fnrm2:  4.206298061250E-03}
   #--------------------------------------------------------------------------- Atomic Forces
  Atomic Forces (Ha/Bohr):
- -  {H:  [  3.224437442096E-02, -4.613706331318E-05, -3.793854538187E-05 ]} # 0001
- -  {H:  [  1.708890291225E-02,  1.248229739000E-04,  1.591491617100E-02 ]} # 0002
- -  {H:  [ -4.215920420108E-02, -9.022347606799E-05,  9.244623084721E-03 ]} # 0003
- -  {H:  [ -7.174073132132E-03,  1.153756548116E-05, -2.512160071034E-02 ]} # 0004
+ -  {H:  [  3.224437442097E-02, -4.613706331329E-05, -3.793854538173E-05 ]} # 0001
+ -  {H:  [  1.708890291225E-02,  1.248229739003E-04,  1.591491617100E-02 ]} # 0002
+ -  {H:  [ -4.215920420108E-02, -9.022347606821E-05,  9.244623084721E-03 ]} # 0003
+ -  {H:  [ -7.174073132131E-03,  1.153756548119E-05, -2.512160071034E-02 ]} # 0004
   #----------------------------------------------------------------- Timing for root process
-=======
-   P vector                            :  [  5.2046E-01, -1.9573E-02, -1.4803E-01 ]
-   norm(P)                             :  5.414541E-01
- Calculate Non Local forces            :  Yes
->>>>>>> 5e7ae0c5
  Timings for root process:
-   CPU time (s)                        :  8.28
-   Elapsed time (s)                    :  5.41
+   CPU time (s)                        :  13.69
+   Elapsed time (s)                    :  10.90
  Memory Consumption Report:
-   Tot. No. of Allocations  : 1341
-   Tot. No. of Deallocations: 1341
+   Tot. No. of Allocations  : 1658
+   Tot. No. of Deallocations: 1658
    Remaining Memory (B)     : 0
    Memory occupation: 
-      Peak Value (MB): 50
+      Peak Value (MB): 60
       for the array: wz
       in the routine: gaussians_to_wavelets_orb
 #NEB: job done
@@ -1688,14 +1610,14 @@
              g     i        B     B
             g               B    B
        ggggg       i         BBBB
-
+ 
  Reference Paper                       : The Journal of Chemical Physics 129, 014109 (2008)
  Version Number                        : 1.7-dev.22
- Timestamp of this run                 : 2012-12-28 00:01:27.699
- Root process Hostname                 : athelas
- Number of MPI tasks                   :  2
+ Timestamp of this run                 : 2013-01-12 19:04:16.282
+ Root process Hostname                 : localhost
+ Number of MPI tasks                   :  1
  OpenMP parallelization                :  Yes
- Maximal OpenMP threads per MPI task   :  2
+ Maximal OpenMP threads per MPI task   :  3
  #... (file:input.perf)..................................................Performance Options
  #|debug F                      Debug option                                                 
  #|fftcache 8192                Cache size for the FFT                                       
@@ -1842,22 +1764,14 @@
  High Res. box is treated separately   :  Yes
   #------------------------------------------------------------------- Kernel Initialization
  Poisson Kernel Initialization:
-   MPI tasks                           :  2
-   OpenMP threads per MPI task         :  2
+   MPI tasks                           :  1
+   OpenMP threads per MPI task         :  3
  Poisson Kernel Creation:
    Boundary Conditions                 : Free
    Memory Requirements per MPI task:
-     Density (MB)                      :  2.63
-     Kernel (MB)                       :  2.72
+     Density (MB)                      :  5.19
+     Kernel (MB)                       :  5.37
      Full Grid Arrays (MB)             :  4.74
-     Load Balancing of calculations:
-       Density:
-         MPI tasks 0- 0                : 100%
-         MPI task 1                    :  98%
-       Kernel:
-         MPI tasks 0- 0                : 100%
-         MPI task 1                    :  98%
-       Complete LB per task            : 1/3 LB_density + 2/3 LB_kernel
  Wavefunctions Descriptors, full simulation domain:
    Coarse resolution grid:
      No. of segments                   :  512
@@ -1868,13 +1782,11 @@
   #---------------------------------------------------------------------- Occupation Numbers
  Total Number of Electrons             :  4
  Spin treatment                        : Averaged
- Orbitals Repartition:
-   MPI tasks  0- 1                     :  1
  Total Number of Orbitals              :  2
  Occupation numbers coming from        : System properties
  Input Occupation Numbers:
  - Occupation Numbers: {Orbitals No. 1-2:  2.0000}
- Wavefunctions memory occupation for root MPI process:  0 MB 92 KB 224 B
+ Wavefunctions memory occupation for root MPI process:  0 MB 184 KB 448 B
  NonLocal PSP Projectors Descriptors:
    Creation strategy                   : On-the-fly
    Total number of projectors          :  0
@@ -1884,50 +1796,47 @@
  Memory requirements for principal quantities (MiB.KiB):
    Subspace Matrix                     : 0.1 #    (Number of Orbitals: 2)
    Single orbital                      : 0.93 #   (Number of Components: 11804)
-   All (distributed) orbitals          : 0.277 #  (Number of Orbitals per MPI task: 1)
-   Wavefunction storage size           : 1.360 #  (DIIS/SD workspaces included)
+   All (distributed) orbitals          : 0.369 #  (Number of Orbitals per MPI task: 2)
+   Wavefunction storage size           : 2.535 #  (DIIS/SD workspaces included)
    Nonlocal Pseudopotential Arrays     : 0.0
    Full Uncompressed (ISF) grid        : 4.755
    Workspaces storage size             : 0.332
  Memory requirements for principal code sections (MiB.KiB):
-   Kernel calculation                  : 51.675
-   Density Construction                : 23.855
-   Poisson Solver                      : 35.615
-   Hamiltonian application             : 24.18
- Estimated Memory Peak (MB)            :  51
+   Kernel calculation                  : 59.89
+   Density Construction                : 30.626
+   Poisson Solver                      : 49.432
+   Hamiltonian application             : 30.813
+ Estimated Memory Peak (MB)            :  59
  Ion-Ion interaction energy            :  2.00958527232945E+00
   #---------------------------------------------------------------- Ionic Potential Creation
  Total ionic charge                    : -4.000078294494
  Poisson Solver:
    BC                                  : Free
    Box                                 :  [  105,  73,  81 ]
-   MPI tasks                           :  2
+   MPI tasks                           :  1
   #----------------------------------- Wavefunctions from PSP Atomic Orbitals initialization
  Input Hamiltonian:
    Total No. of Atomic Input Orbitals  :  4
-   Inputguess Orbitals Repartition:
-     MPI tasks  0- 1                   :  2
    Atomic Input Orbital Generation:
    -  {Atom Type: H, Electronic configuration: {s: [ 1.00]}}
    Wavelet conversion succeeded        :  Yes
    Deviation from normalization        :  1.13E-04
    GPU acceleration                    :  No
-   Rho Commun                          : RED_SCT
    Total electronic charge             :  3.999997685519
    Poisson Solver:
      BC                                : Free
      Box                               :  [  105,  73,  81 ]
-     MPI tasks                         :  2
+     MPI tasks                         :  1
    Expected kinetic energy             :  3.6602001815
    Energies: {Ekin:  3.66222801889E+00, Epot: -4.03582033256E+00, EH:  3.48934577459E+00, 
                EXC: -1.48556427777E+00, EvXC: -1.94197535901E+00}
-   EKS                                 : -1.39694173467816318E+00
+   EKS                                 : -1.39694173467815874E+00
    Input Guess Overlap Matrices: {Calculated:  Yes, Diagonalized:  Yes}
     #Eigenvalues and New Occupation Numbers
    Orbitals: [
  {e: -3.265350950716E-01, f:  2.0000},  # 00001
- {e: -1.302411393230E-02, f:  2.0000},  # 00002
- {e:  4.142563207907E-02, f:  0.0000},  # 00003
+ {e: -1.302411393232E-02, f:  2.0000},  # 00002
+ {e:  4.142563207906E-02, f:  0.0000},  # 00003
  {e:  6.803195215370E-01, f:  0.0000}] # 00004
    IG wavefunctions defined            :  Yes
    Accuracy estimation for this run:
@@ -1939,92 +1848,92 @@
    - Subspace Optimization: &itrep001-01
        Wavefunctions Iterations:
        -  { #---------------------------------------------------------------------- iter: 1
- GPU acceleration:  No, Rho Commun: RED_SCT, Total electronic charge:  3.999998137023, 
- Poisson Solver: {BC: Free, Box:  [  105,  73,  81 ], MPI tasks:  2}, 
+ GPU acceleration:  No, Total electronic charge:  3.999998137024, 
+ Poisson Solver: {BC: Free, Box:  [  105,  73,  81 ], MPI tasks:  1}, 
  Hamiltonian Applied:  Yes, Orthoconstraint:  Yes, Preconditioning:  Yes, 
  Energies: {Ekin:  3.34190866883E+00, Epot: -3.99899579938E+00, EH:  3.51144248367E+00, 
              EXC: -1.48694566251E+00, EvXC: -1.94381916180E+00}, 
- iter:  1, EKS: -1.70207084260585972E+00, gnrm:  3.07E-01, D: -3.05E-01, 
+ iter:  1, EKS: -1.70207084260579489E+00, gnrm:  3.07E-01, D: -3.05E-01, 
  DIIS weights: [ 1.00E+00,  1.00E+00], Orthogonalization Method:  0}
        -  { #---------------------------------------------------------------------- iter: 2
- GPU acceleration:  No, Rho Commun: RED_SCT, Total electronic charge:  3.999998814651, 
- Poisson Solver: {BC: Free, Box:  [  105,  73,  81 ], MPI tasks:  2}, 
+ GPU acceleration:  No, Total electronic charge:  3.999998814651, 
+ Poisson Solver: {BC: Free, Box:  [  105,  73,  81 ], MPI tasks:  1}, 
  Hamiltonian Applied:  Yes, Orthoconstraint:  Yes, Preconditioning:  Yes, 
  Energies: {Ekin:  2.28395868659E+00, Epot: -3.57220939069E+00, EH:  3.11783818002E+00, 
              EXC: -1.25572950711E+00, EvXC: -1.63978280375E+00}, 
- iter:  2, EKS: -2.01245031515942152E+00, gnrm:  1.12E-01, D: -3.10E-01, 
+ iter:  2, EKS: -2.01245031515931583E+00, gnrm:  1.12E-01, D: -3.10E-01, 
  DIIS weights: [-1.81E-01,  1.18E+00, -3.61E-03], Orthogonalization Method:  0}
        -  { #---------------------------------------------------------------------- iter: 3
- GPU acceleration:  No, Rho Commun: RED_SCT, Total electronic charge:  3.999998927419, 
- Poisson Solver: {BC: Free, Box:  [  105,  73,  81 ], MPI tasks:  2}, 
+ GPU acceleration:  No, Total electronic charge:  3.999998927419, 
+ Poisson Solver: {BC: Free, Box:  [  105,  73,  81 ], MPI tasks:  1}, 
  Hamiltonian Applied:  Yes, Orthoconstraint:  Yes, Preconditioning:  Yes, 
  Energies: {Ekin:  2.11651891472E+00, Epot: -3.48789850253E+00, EH:  3.03779539660E+00, 
              EXC: -1.20959036617E+00, EvXC: -1.57925182874E+00}, 
- iter:  3, EKS: -2.02992824951231654E+00, gnrm:  3.70E-02, D: -1.75E-02, 
+ iter:  3, EKS: -2.02992824951225348E+00, gnrm:  3.70E-02, D: -1.75E-02, 
  DIIS weights: [-1.07E-03, -7.25E-02,  1.07E+00, -9.68E-05], Orthogonalization Method:  0}
        -  { #---------------------------------------------------------------------- iter: 4
- GPU acceleration:  No, Rho Commun: RED_SCT, Total electronic charge:  3.999998934353, 
- Poisson Solver: {BC: Free, Box:  [  105,  73,  81 ], MPI tasks:  2}, 
+ GPU acceleration:  No, Total electronic charge:  3.999998934353, 
+ Poisson Solver: {BC: Free, Box:  [  105,  73,  81 ], MPI tasks:  1}, 
  Hamiltonian Applied:  Yes, Orthoconstraint:  Yes, Preconditioning:  Yes, 
  Energies: {Ekin:  2.10321228606E+00, Epot: -3.47866624733E+00, EH:  3.03337359962E+00, 
              EXC: -1.20652478390E+00, EvXC: -1.57523136406E+00}, 
- iter:  4, EKS: -2.03053570840292785E+00, gnrm:  6.44E-03, D: -6.07E-04, 
+ iter:  4, EKS: -2.03053570840284259E+00, gnrm:  6.44E-03, D: -6.07E-04, 
  DIIS weights: [-4.07E-03,  1.84E-02, -1.33E-01,  1.12E+00, -2.01E-05], 
  Orthogonalization Method:  0}
        -  { #---------------------------------------------------------------------- iter: 5
- GPU acceleration:  No, Rho Commun: RED_SCT, Total electronic charge:  3.999998938097, 
- Poisson Solver: {BC: Free, Box:  [  105,  73,  81 ], MPI tasks:  2}, 
+ GPU acceleration:  No, Total electronic charge:  3.999998938098, 
+ Poisson Solver: {BC: Free, Box:  [  105,  73,  81 ], MPI tasks:  1}, 
  Hamiltonian Applied:  Yes, Orthoconstraint:  Yes, Preconditioning:  Yes, 
  Energies: {Ekin:  2.10005226606E+00, Epot: -3.47624554543E+00, EH:  3.03256914517E+00, 
              EXC: -1.20604658057E+00, EvXC: -1.57460023935E+00}, 
- iter:  5, EKS: -2.03062349344187165E+00, gnrm:  3.72E-03, D: -8.78E-05, 
+ iter:  5, EKS: -2.03062349344179172E+00, gnrm:  3.72E-03, D: -8.78E-05, 
  DIIS weights: [ 1.76E-03, -4.31E-03, -1.12E-01, -3.93E-01,  1.51E+00, -4.57E-06], 
  Orthogonalization Method:  0}
        -  { #---------------------------------------------------------------------- iter: 6
- GPU acceleration:  No, Rho Commun: RED_SCT, Total electronic charge:  3.999998940462, 
- Poisson Solver: {BC: Free, Box:  [  105,  73,  81 ], MPI tasks:  2}, 
+ GPU acceleration:  No, Total electronic charge:  3.999998940462, 
+ Poisson Solver: {BC: Free, Box:  [  105,  73,  81 ], MPI tasks:  1}, 
  Hamiltonian Applied:  Yes, Orthoconstraint:  Yes, Preconditioning:  Yes, 
  Energies: {Ekin:  2.09770774163E+00, Epot: -3.47484174553E+00, EH:  3.03151669728E+00, 
              EXC: -1.20554114389E+00, EvXC: -1.57393495189E+00}, 
- iter:  6, EKS: -2.03067162085107977E+00, gnrm:  2.20E-03, D: -4.81E-05, 
+ iter:  6, EKS: -2.03067162085097586E+00, gnrm:  2.20E-03, D: -4.81E-05, 
  DIIS weights: [ 7.77E-04, -2.12E-03,  5.87E-02,  8.45E-02, -1.11E+00,  1.97E+00, -7.55E-07], 
  Orthogonalization Method:  0}
        -  { #---------------------------------------------------------------------- iter: 7
- GPU acceleration:  No, Rho Commun: RED_SCT, Total electronic charge:  3.999998941022, 
- Poisson Solver: {BC: Free, Box:  [  105,  73,  81 ], MPI tasks:  2}, 
+ GPU acceleration:  No, Total electronic charge:  3.999998941022, 
+ Poisson Solver: {BC: Free, Box:  [  105,  73,  81 ], MPI tasks:  1}, 
  Hamiltonian Applied:  Yes, Orthoconstraint:  Yes, Preconditioning:  Yes, 
  Energies: {Ekin:  2.09719339350E+00, Epot: -3.47501609475E+00, EH:  3.03078057691E+00, 
-             EXC: -1.20533127056E+00, EvXC: -1.57365833069E+00}, 
- iter:  7, EKS: -2.03069094570473752E+00, gnrm:  9.59E-04, D: -1.93E-05, 
+             EXC: -1.20533127055E+00, EvXC: -1.57365833069E+00}, 
+ iter:  7, EKS: -2.03069094570462916E+00, gnrm:  9.59E-04, D: -1.93E-05, 
  DIIS weights: [ 9.88E-05,  4.00E-03, -3.29E-02,  1.87E-01, -6.58E-01,  1.50E+00, -4.59E-08], 
  Orthogonalization Method:  0}
        -  { #---------------------------------------------------------------------- iter: 8
- GPU acceleration:  No, Rho Commun: RED_SCT, Total electronic charge:  3.999998940553, 
- Poisson Solver: {BC: Free, Box:  [  105,  73,  81 ], MPI tasks:  2}, 
+ GPU acceleration:  No, Total electronic charge:  3.999998940553, 
+ Poisson Solver: {BC: Free, Box:  [  105,  73,  81 ], MPI tasks:  1}, 
  Hamiltonian Applied:  Yes, Orthoconstraint:  Yes, Preconditioning:  Yes, 
  Energies: {Ekin:  2.09733919998E+00, Epot: -3.47534892544E+00, EH:  3.03058927181E+00, 
              EXC: -1.20531231831E+00, EvXC: -1.57363314283E+00}, 
- iter:  8, EKS: -2.03069290042486816E+00, gnrm:  2.82E-04, D: -1.95E-06, 
+ iter:  8, EKS: -2.03069290042476691E+00, gnrm:  2.82E-04, D: -1.95E-06, 
  DIIS weights: [-2.99E-03,  3.50E-03,  2.22E-02, -3.84E-02, -1.10E-01,  1.13E+00, -2.92E-09], 
  Orthogonalization Method:  0}
        -  { #---------------------------------------------------------------------- iter: 9
- GPU acceleration:  No, Rho Commun: RED_SCT, Total electronic charge:  3.999998940420, 
- Poisson Solver: {BC: Free, Box:  [  105,  73,  81 ], MPI tasks:  2}, 
+ GPU acceleration:  No, Total electronic charge:  3.999998940420, 
+ Poisson Solver: {BC: Free, Box:  [  105,  73,  81 ], MPI tasks:  1}, 
  Hamiltonian Applied:  Yes, Orthoconstraint:  Yes, Preconditioning:  Yes, 
  Energies: {Ekin:  2.09735046748E+00, Epot: -3.47538756038E+00, EH:  3.03055984463E+00, 
              EXC: -1.20530556765E+00, EvXC: -1.57362428592E+00}, 
- iter:  9, EKS: -2.03069294693380886E+00, gnrm:  5.59E-05, D: -4.65E-08, 
+ iter:  9, EKS: -2.03069294693368008E+00, gnrm:  5.59E-05, D: -4.65E-08, 
  DIIS weights: [ 1.59E-03, -9.94E-03,  2.56E-02, -1.66E-02, -3.49E-01,  1.35E+00, -3.59E-10], 
  Orthogonalization Method:  0}
        -  &FINAL001  { #---------------------------------------------------------- iter: 10
- GPU acceleration:  No, Rho Commun: RED_SCT, Total electronic charge:  3.999998940415, 
- Poisson Solver: {BC: Free, Box:  [  105,  73,  81 ], MPI tasks:  2}, 
+ GPU acceleration:  No, Total electronic charge:  3.999998940416, 
+ Poisson Solver: {BC: Free, Box:  [  105,  73,  81 ], MPI tasks:  1}, 
  Hamiltonian Applied:  Yes, 
- iter:  10, EKS: -2.03069295103058511E+00, gnrm:  5.59E-05, D: -4.10E-09,  #FINAL
+ iter:  10, EKS: -2.03069295103046699E+00, gnrm:  5.59E-05, D: -4.10E-09,  #FINAL
  Energies: {Ekin:  2.09734379758E+00, Epot: -3.47538677270E+00, EH:  3.03055304680E+00, 
              EXC: -1.20530259225E+00, EvXC: -1.57362039081E+00, Eion:  2.00958527233E+00}, 
  SCF criterion:  0}
-       Non-Hermiticity of Hamiltonian in the Subspace:  2.71E-33
+       Non-Hermiticity of Hamiltonian in the Subspace:  6.37E-33
         #Eigenvalues and New Occupation Numbers
        Orbitals: [
  {e: -4.354094064807E-01, f:  2.0000},  # 00001
@@ -2032,44 +1941,39 @@
  Last Iteration                        : *FINAL001
   #---------------------------------------------------------------------- Forces Calculation
  GPU acceleration                      :  No
- Rho Commun                            : RED_SCT
- Total electronic charge               :  3.999998940415
+ Total electronic charge               :  3.999998940416
  Poisson Solver:
    BC                                  : Free
    Box                                 :  [  105,  73,  81 ]
-   MPI tasks                           :  2
+   MPI tasks                           :  1
  Electric Dipole Moment (AU):
    P vector                            :  [  9.3151E-02, -7.0257E-03, -3.9132E-02 ]
    norm(P)                             :  1.012804E-01
  Electric Dipole Moment (Debye):
    P vector                            :  [  2.3677E-01, -1.7857E-02, -9.9464E-02 ]
    norm(P)                             :  2.574290E-01
-<<<<<<< HEAD
  Calculate local forces: {Leaked force:  0.00000E+00}
- Non Local forces calculated           :  No
+ Calculate Non Local forces            :  No
  Average noise forces: {x:  6.16501057E-03, y:  8.59666647E-03, z:  8.44843721E-03, 
                     total:  1.35383205E-02}
  Clean forces norm (Ha/Bohr): {maxval:  3.561766371832E-01, fnrm2:  2.573125192496E-01}
  Raw forces norm (Ha/Bohr): {maxval:  3.589501494601E-01, fnrm2:  2.575198103729E-01}
   #--------------------------------------------------------------------------- Atomic Forces
  Atomic Forces (Ha/Bohr):
- -  {H:  [  4.654892332448E-02,  4.350401014753E-05,  7.790612758275E-04 ]} # 0001
- -  {H:  [ -3.561751896463E-01, -1.740160405901E-04,  1.000436915195E-03 ]} # 0002
- -  {H:  [  3.552422318044E-01,  1.740160405901E-04,  4.952125103455E-04 ]} # 0003
- -  {H:  [ -4.561596548265E-02, -4.350401014753E-05, -2.274710701368E-03 ]} # 0004
+ -  {H:  [  4.654892332448E-02,  4.350401014759E-05,  7.790612758278E-04 ]} # 0001
+ -  {H:  [ -3.561751896463E-01, -1.740160405903E-04,  1.000436915195E-03 ]} # 0002
+ -  {H:  [  3.552422318044E-01,  1.740160405903E-04,  4.952125103466E-04 ]} # 0003
+ -  {H:  [ -4.561596548265E-02, -4.350401014759E-05, -2.274710701369E-03 ]} # 0004
   #----------------------------------------------------------------- Timing for root process
-=======
- Calculate Non Local forces            :  Yes
->>>>>>> 5e7ae0c5
  Timings for root process:
-   CPU time (s)                        :  7.29
-   Elapsed time (s)                    :  4.27
+   CPU time (s)                        :  13.34
+   Elapsed time (s)                    :  15.67
  Memory Consumption Report:
-   Tot. No. of Allocations  : 1255
-   Tot. No. of Deallocations: 1255
+   Tot. No. of Allocations  : 1540
+   Tot. No. of Deallocations: 1540
    Remaining Memory (B)     : 0
    Memory occupation: 
-      Peak Value (MB): 50
+      Peak Value (MB): 60
       for the array: wz
       in the routine: gaussians_to_wavelets_orb
 #NEB: job done