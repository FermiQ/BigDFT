#!/usr/bin/env python
# -*- coding: us-ascii -*-

#--------------------------------------------------------------------------------
# Copyright (C) 2015-2016 BigDFT group
# This file is distributed under the terms of the
# GNU General Public License, see ~abinit/COPYING
# or http://www.gnu.org/copyleft/gpl.txt .
#--------------------------------------------------------------------------------

BIGDFT_CFG='BIGDFT_CONFIGURE_FLAGS'
CLEAN=' clean '
CLEANONE=' cleanone '
UNINSTALL=' uninstall '
LIST=' list '
BUILD=' build '
TINDERBOX=' tinderbox -o build '
DOT=' dot '
DOTCMD=' | dot -Edir=back -Tpng > buildprocedure.png '
DIST=' distone bigdft-suite '
RCFILE='buildrc'

CHECKMODULES= ['futile','psolver','bigdft','spred']
MAKEMODULES= ['futile','psolver','libABINIT','bigdft','spred']

#allowed actions and corresponding description
ACTIONS={'build':
         'Compile and install the code with the given configuration.',
         'make':
         'Recompile the bigdft internal branches, skip configuring step.',
         'clean':
         'Clean the branches for a fresh reinstall.',
         'autogen':
         'Perform the autogen in the modules which need that. For developers only.',
         'dist':
         'Creates a tarfile for the bigdft-suite tailored to reproduce the compilation options specified.',
         'check':
         'Perform check in the bigdft branches, skip external libraries.',
         'dry_run':
         "Visualize the list of modules that will be compiled with the provided configuration in the 'buildprocedure.png' file."}


class BigDFTInstaller():
    def __init__(self,action,package,rcfile,verbose):
        import os
        self.action=action
        self.package=package
        self.verbose=verbose
        #look where we are
        self.srcdir = os.path.dirname(__file__)
        #look the builddir
        self.builddir=os.getcwd()
        #look if we are building from a branch
        bigdftdir=os.path.join(self.srcdir,'bigdft')
        self.branch=os.path.isfile(os.path.join(bigdftdir,'branchfile'))

        #To be done BEFORE any exit instruction in __init__ (get_rcfile)
        self.time0 = False

        if os.path.abspath(self.srcdir) == os.path.abspath(self.builddir) and self.action != ['autogen','dry_run']:
            print 50*'-'
            print "ERROR: BigDFT Installer works better with a build directory different from the source directory, install from another directory"
            print "SOLUTION: Create a separate directory and invoke this script from it"
            exit(1)
        #hostname
        self.hostname=os.uname()[1]

        #rcfile
        self.get_rcfile(rcfile)

        #jhbuild script
        self.jhb=os.path.join(self.srcdir,'jhbuild.py ')
        if self.rcfile != '': self.jhb += '-f '+self.rcfile

        #date of bigdft executable if present
        self.time0=self.bigdft_time()

        self.print_present_configuration()

        #now get the list of modules that has to be treated with the given command
        self.modulelist=self.get_output(self.jhb + LIST+self.package).split('\n')
        print " List of modules to be treated:",self.modulelist

        #then choose the actions to be taken
        getattr(self,action)()

    def bigdft_time(self):
        import os
        return self.filename_time(os.path.join(self.builddir,'install','bin','bigdft'))

    def filename_time(self,filename):
        import os
        if os.path.isfile(filename):
            return os.path.getmtime(filename)
        else:
            return None

    def get_rcfile(self,rcfile):
        "Determine the rcfile"
        import os
        if rcfile is not None:
            self.rcfile=rcfile
        else:
            self.rcfile=RCFILE
        #see if it exists where specified
        if os.path.exists(self.rcfile): return
        #otherwise search again in the rcfiles
        rcdir=os.path.join(self.srcdir,'rcfiles')
        self.rcfile=os.path.join(rcdir,self.rcfile)
        if os.path.exists(self.rcfile): return
        #see if the environment variables BIGDFT_CFG is present
        self.rcfile = ''
        if BIGDFT_CFG in os.environ.keys(): return
        #otherwise search for rcfiles similar to hostname and propose a choice
        rcs=[]
        for file in os.listdir(rcdir):
            testname=os.path.basename(file)
            base=os.path.splitext(testname)[0]
            if base in self.hostname or self.hostname in base: rcs.append(file)
        print "Search in the configuration directory '%s'" % rcdir
        if len(rcs)==1:
            self.rcfile=os.path.join(rcdir,rcs[0])
        elif len(rcs) > 0:
            print "No valid configuration file specified, found various that matches the hostname '%s'" % self.hostname
            print 'In the directory "'+rcdir+'"'
            print 'Choose among the following options'
            for i,rc in enumerate(rcs):
                print str(i+1)+'. '+rc
            while True:
                choice=raw_input('Pick your choice (q to quit) ')
                if choice == 'q': exit(0)
                try:
                    ival=int(choice)
                    if (ival <= 0): raise
                    ch=rcs[ival-1]
                    break
                except:
                    print 'The choice must be a valid integer among the above'
            self.rcfile=os.path.join(rcdir,ch)
        elif len(rcs) == 0:
            print 'No valid configuration file provided and '+BIGDFT_CFG+' variable not present, exiting...'
            exit(1)

    def __dump(self,*msg):
        if self.verbose:
            for m in msg:
                print m

    def print_present_configuration(self):
        import  os
        indent = ' '*2
        print 'Configuration chosen for the Installer:'
        print indent + 'Hostname:',self.hostname
        print indent + 'Source directory:',os.path.abspath(self.srcdir)
        print indent + 'Compiling from a branch:',self.branch
        print indent + 'Build directory:',os.path.abspath(self.builddir)
        print indent + 'Action chosen:',self.action
        print indent + 'Verbose:',self.verbose
        print indent + 'Configuration options:'
        if self.rcfile=='':
            print indent*2 + "Source: Environment variable '%s'" % BIGDFT_CFG
	    print indent*2 + "Value: '%s'" % os.environ[BIGDFT_CFG]
        else:
            print indent*2 + "Source: Configuration file '%s'" % os.path.abspath(self.rcfile)
        while True:
            ok = raw_input('Do you want to continue (Y/n)? ')
            if ok == 'n' or ok=='N':
                exit(0)
            elif ok != 'y' and ok != 'Y' and repr(ok) != repr(''):
                print 'Please answer y or n'
            else:
                break

    def selected(self,l):
        return [val for val in l if val in self.modulelist]

    def shellaction(self,path,modules,action,hidden=False):
        import os
        for mod in self.selected(modules):
            directory=os.path.join(path,mod)
            here = os.getcwd()
            if os.path.isdir(directory):
                self.__dump('Treating directory '+directory)
                os.chdir(directory)
                if hidden:
                    self.get_output(action)
                else:
                    os.system(action)
                os.chdir(here)
                self.__dump('done.')
            else:
                print 'Cannot perform action "',action,'" on module "',mod,'" directory not present in the build'

    def get_output(self,cmd):
        import subprocess
        self.__dump('executing:',cmd)
        proc=subprocess.Popen(cmd,stdout=subprocess.PIPE,shell=True)
        (out, err) = proc.communicate()
        self.__dump("program output:", out)
        return out.rstrip('\n')

    def removefile(self,pattern,dirname,names):
        "Return the files given by the pattern"
        import os,fnmatch
        for name in names:
            if fnmatch.fnmatch(name,pattern):
                self.__dump('removing',os.path.join(dirname,name))
                os.remove(os.path.join(dirname,name))

    def autogen(self):
        "Perform the autogen action"
        self.shellaction(self.srcdir,self.modulelist,'autoreconf -fi')

    def check(self):
        "Perform the check action"
        self.shellaction('.',CHECKMODULES,'make check')

    def make(self):
        "Perform the simple make action"
        self.shellaction('.',MAKEMODULES,'make -j6 && make install')

    def dist(self):
        import os
        "Perform make dist action"
        disttime0=self.filename_time(os.path.join(self.builddir,'bigdft-suite.tar.gz'))
        if disttime0 is None: disttime0=0
        self.shellaction('.',self.modulelist,'make dist',hidden=not self.verbose)
        self.get_output(self.jhb+DIST)
        disttime1=self.filename_time(os.path.join(self.builddir,'bigdft-suite.tar.gz'))
        if disttime1 is not None and  disttime1 > disttime0:
            print 'SUCCESS: distribution file "bigdft-suite.tar.gz" generated correctly'
        else:
            print 'WARNING: the dist file seems not have been updated or generated correctly'

    def build(self):
        "Build the bigdft module with the options provided by the rcfile"
        import os
        #in the case of a nonbranch case, like a dist build, force checkout
        #should the make would not work
        if self.branch:
            co=''
        else:
            co='-C'
        if (self.verbose):
            os.system(self.jhb+BUILD+self.package+co)
        else:
            os.system(self.jhb+TINDERBOX+self.package+co)

    def clean(self):
        "Clean files in the build directory"
        import os
        for mod in self.selected(MAKEMODULES):
            self.get_output(self.jhb+UNINSTALL+mod)
            self.get_output(self.jhb+CLEANONE+mod)
            #here we should eliminate residual .mod files
            os.path.walk(mod,self.removefile,"*.mod")
            os.path.walk(mod,self.removefile,"*.MOD")
        #self.get_output(self.jhb+CLEAN)

    def dry_run(self):
        "Do dry build"
        self.get_output(self.jhb+DOT+self.package+DOTCMD)

    def rcfile_from_env(self):
        "Build the rcfile information from the chosen "+BIGDFT_CFG+" environment variable"
        import os
        if os.path.isfile(self.rcfile) and not os.path.isfile(RCFILE):
            from shutil import copyfile
            copyfile(self.rcfile,RCFILE)
            return
        if BIGDFT_CFG not in os.environ.keys() or os.path.isfile(RCFILE): return
        print 'The suite has been built without configuration file.'
        rclist=[]
        rclist.append("""#This is the configuration file for the BigDFT installer""")
        rclist.append("""#This is a python script which is executed by the build suite """)
        rclist.append(" ")
        rclist.append("""#Add the condition testing to run tests and includes PyYaml""")
        rclist.append("""conditions.add("testing")""")
        rclist.append("""#List the module the this rcfile will build""")
        rclist.append("modules = ['"+self.package+"',]")
        sep='"""'
        confline=sep+os.environ[BIGDFT_CFG]+sep
        rclist.append("#example of the potentialities of the python syntax in this file")
        rclist.append("def env_configuration():")
        rclist.append("    return "+confline)
        rclist.append("""#here follow the configuration instructions for the modules built""")
        rclist.append("module_autogenargs.update({")
        rclist.append("   ")
        for mod in self.modulelist:
            rclist.append("'"+mod+"': env_configuration(),")
            rclist.append("   ")
        rclist.append("})")
        #then write the file
        rcfile=open(RCFILE,'w')
        for item in rclist:
            rcfile.write("%s\n" % item)
            #rcfile.write("\n")
        rcfile.close()
        print "Your used configuration options have been saved in the file '%s'." % RCFILE
        print "Such file will be used for next builds, you might also save it in the 'rcfiles/'."
        print "Directory of the source for future use. The name might contain the hostname."

    def __del__(self):
        import os
        print 50*'-'
        print 'Thank you for using the Installer of BigDFT suite.'
        print 'The action considered was:',self.action
        if self.time0 != False:
            if self.action in ['build','dry_run']: self.rcfile_from_env()
            if (self.time0 is not None and self.bigdft_time() > self.time0) or (self.time0 is None and self.bigdft_time() is not None):
                print 'SUCCESS: The Installer seems to have built correctly bigdft bundle'
                print 'All the available executables and scripts can be found in the directory'
                print '"'+os.path.join(os.path.abspath(self.builddir),'install','bin')+'"'
            elif (self.action == 'build' or self.action == 'make'):
                print 'WARNING: The Installer seems NOT have created or updated bigdft executable'
                print '        (maybe everything was already compiled?)'
                print 'ACTION: check the compiling procedure.'
                if self.branch:
                    print 'HINT: It appears you are compiling from a branch source tree. Did you perform the action "autogen"?'
                if not self.verbose and self.action == 'build':
                    print '  HINT: Have a look at the file index.html of the build/ directory to find the reason'

#Now follows the available actions, argparse might be called
import argparse

#Redefine ArgumentParser to have the help message if no arguments
class Installer_Parser(argparse.ArgumentParser):
    def error(self, message):
        import sys
        sys.stderr.write('error: %s\n' % message)
        self.print_help()
        self.exit()

parser = Installer_Parser(description='BigDFT suite Installer',
                            epilog='''
If you want more help type "%(prog)s help"
------------------------------------------------
For more information, visit www.bigdft.org''',
                            formatter_class=argparse.RawDescriptionHelpFormatter)

parser.add_argument('action',nargs='?',default='help',
                    help='Action to be performed by the Installer.'
                    ' (default: %(default)s)',choices=['help']+[a for a in ACTIONS])
parser.add_argument('package',nargs='?',default='spred',
                    help='Package to be built by the installer. (default: %(default)s)',
                    choices=CHECKMODULES)
parser.add_argument('-f','--file',
                   help='Use an alternative configuration file instead of the default configuration '
                    + 'given by the environment variable %s' % BIGDFT_CFG)
parser.add_argument('-d','--verbose',action='store_true',
                   help='Verbose output')


<<<<<<< HEAD
#Define the possible actions
subparsers = parser.add_subparsers(title='The following actions are available',
                    dest='action',
                    help='Action to be performed by the Installer.')
a = ACTIONS.items()
a.sort() #Sort items alphabetically
for (k,v) in a:
    subparsers.add_parser(k,help=v)

=======
###Define the possible actions
##subparsers = parser.add_subparsers(title='The following actions are available',
##                    dest='action',
##                    help='Action to be performed by the Installer.')
##for (k,v) in ACTIONS.items():
##    subparsers.add_parser(k,help=v)
##
>>>>>>> ac312a33
args = parser.parse_args()

if args.action=='help':
    print "Quick overview of the BigDFT suite Installer program"
    print 50*'-'
    print "USAGE: Installer.py <action> <package>"
    print 50*'-'+'Available actions'
    for a in ACTIONS:
        print a,':'
        print '     ',ACTIONS[a]
    print 50*'-'
    print 'Available packages:',CHECKMODULES
    print 50*'-'
    print 10*"QIFI-"+' (Quick Instructions For the Impatient)'
    print 'Ideally, there are two different policies:'
    print 'Developer: From a development branch, start by "autogen", then "build"'
    print '     User: From a tarball, start by "build"'
    print 'Perform the "dry_run" command to have a graphical overview of the building procedure'
else:
    BigDFTInstaller(args.action,args.package,args.file,args.verbose)<|MERGE_RESOLUTION|>--- conflicted
+++ resolved
@@ -351,17 +351,6 @@
                    help='Verbose output')
 
 
-<<<<<<< HEAD
-#Define the possible actions
-subparsers = parser.add_subparsers(title='The following actions are available',
-                    dest='action',
-                    help='Action to be performed by the Installer.')
-a = ACTIONS.items()
-a.sort() #Sort items alphabetically
-for (k,v) in a:
-    subparsers.add_parser(k,help=v)
-
-=======
 ###Define the possible actions
 ##subparsers = parser.add_subparsers(title='The following actions are available',
 ##                    dest='action',
@@ -369,7 +358,6 @@
 ##for (k,v) in ACTIONS.items():
 ##    subparsers.add_parser(k,help=v)
 ##
->>>>>>> ac312a33
 args = parser.parse_args()
 
 if args.action=='help':
