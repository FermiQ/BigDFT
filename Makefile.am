--- conflicted
+++ resolved
@@ -64,22 +64,6 @@
 clean-local:
 	-rm -rf includes
 
-<<<<<<< HEAD
-lcov-analysis:
-	cp -p $(srcdir)/flib/src/{*-inc.f90,*-inc-ptr.f90} flib/src; \
-	cp -p $(srcdir)/flib/src/error_handling.f90 flib/src/ ; \
-	cp -p $(srcdir)/PSolver/src/Finite*.inc PSolver/tests/ ; \
-	cp -p $(srcdir)/PSolver/src/*.inc PSolver/src/ ; \
-	cp -p $(srcdir)/PSolver/src/{PSolver_Main,createKernel}.f90 PSolver/src/ ; \
-	cp -p $(srcdir)/wrappers/*-inc.f90 wrappers/ ; \
-	cp -p $(srcdir)/src/convolutions/{*-inc.f90,*.inc} src/convolutions/ ; \
-	cp -p $(srcdir)/src/modules/*-inc.f90 src/modules/ ; \
-	cp -p $(srcdir)/src/wavelib/*.inc src/ ; \
-	lcov --capture --directory . --output-file doc/lcov.info ; \
-	genhtml --legend doc/lcov.info --output-dir doc/lcov-html --ignore-errors source
-	@echo "Works with gcc and the options '-fprofile-arcs -ftest-coverage'"
-	@echo "Type <Browser> doc/lcov-html/index.html"
-=======
 #lcov-analysis:
 #	cp -p $(srcdir)/flib/src/{*-inc.f90,*-inc-ptr.f90} flib/src; \
 #	cp -p $(srcdir)/flib/src/error_handling.f90 flib/src/ ; \
@@ -94,5 +78,4 @@
 #	lcov --capture --directory . --output-file doc/lcov.info ; \
 #	genhtml --legend doc/lcov.info --output-dir doc/lcov-html --ignore-errors source
 #	@echo "Works with gcc and the options '-fprofile-arcs -ftest-coverage'"
-#	@echo "Type <Browser> doc/lcov-html/index.html"
->>>>>>> 2517a584
+#	@echo "Type <Browser> doc/lcov-html/index.html"