!> @file
!! Wrapper for the MPI call (this file is preprocessed.)
!! Use error handling
!! @author
!!    Copyright (C) 2012-2015 BigDFT group
!!    This file is distributed under the terms of the
!!    GNU General Public License, see ~/COPYING file
!!    or http://www.gnu.org/copyleft/gpl.txt .
!!    For the list of contributors, see ~/AUTHORS


#if defined HAVE_CONFIG_H
#include <config.inc>
#endif


!> Module defining the routines which wrap the MPI calls
module wrapper_MPI
  use time_profiling, only: TIMING_UNINITIALIZED
  use yaml_strings, only: operator(//)
  use f_precisions
  use f_refcnts
  use dictionaries, only: f_err_throw
  implicit none

  ! MPI handling
#ifdef HAVE_MPI2
  logical, parameter :: have_mpi2 = .true.  !< Flag to use in the code to switch between MPI1 and MPI2
#else
  integer :: MPI_IN_PLACE = 0               !< Fake MPI_IN_PLACE variable to allow compilation in sumrho.
  logical, parameter :: have_mpi2 = .false. !< Flag to use in the code to switch between MPI1 and MPI2
#endif

  include 'mpif.h'      !< MPI definitions and datatypes for density and wavefunctions

  logical :: mpi_thread_funneled_is_supported=.false. !< Control the OMP_NESTED based overlap, checked by bigdft_mpi_init below

  !timing categories for MPI wrapper
  integer, parameter :: smallsize=5 !< limit for a communication with small size
  character(len=*), parameter, public :: tgrp_mpi_name='Communications'
  !timing categories
  integer, public, save :: TCAT_ALLRED_SMALL = TIMING_UNINITIALIZED
  integer, public, save :: TCAT_ALLRED_LARGE = TIMING_UNINITIALIZED
  integer, public, save :: TCAT_ALLGATHERV   = TIMING_UNINITIALIZED
  integer, public, save :: TCAT_ALLGATHER    = TIMING_UNINITIALIZED
  integer, public, save :: TCAT_GATHER       = TIMING_UNINITIALIZED
  integer, public, save :: TCAT_SCATTER     =TIMING_UNINITIALIZED
  integer, public, save :: TCAT_FENCE     =TIMING_UNINITIALIZED
  
  !> Error codes
  integer, public, save :: ERR_MPI_WRAPPERS

  !> Interface for MPITYPE routine
  interface mpitype
     module procedure mpitype_i,mpitype_d,mpitype_r,mpitype_l,mpitype_c,mpitype_li
     module procedure mpitype_i1,mpitype_i2,mpitype_i3
     module procedure mpitype_r1,mpitype_r2,mpitype_r3,mpitype_r4
     module procedure mpitype_d1,mpitype_d2,mpitype_d3,mpitype_d4
     module procedure mpitype_c1
     module procedure mpitype_li1,mpitype_li2,mpitype_li3
  end interface mpitype

  interface mpimaxdiff
     module procedure mpimaxdiff_i0,mpimaxdiff_li0,mpimaxdiff_d0
     module procedure mpimaxdiff_i1,mpimaxdiff_li1,mpimaxdiff_d1
     module procedure mpimaxdiff_i2,mpimaxdiff_d2
  end interface mpimaxdiff

  !> Interface for MPI_ALLREDUCE routine, to be updated little by little
  interface mpiallred
     module procedure mpiallred_int,mpiallred_real, &
          & mpiallred_double,&!,mpiallred_double_1,mpiallred_double_2,&
          & mpiallred_log
     module procedure mpiallred_long
     module procedure mpiallred_r1,mpiallred_r2,mpiallred_r3,mpiallred_r4
     module procedure mpiallred_d1,mpiallred_d2,mpiallred_d3,mpiallred_d4
     module procedure mpiallred_i1,mpiallred_i2,mpiallred_i3
  end interface mpiallred

  interface mpigather
     module procedure mpigather_d0d2,mpigather_d1d1,mpigather_d1d2,mpigather_d2,mpigather_d2d1
     module procedure mpigather_i0i2,mpigather_i1,mpigather_i1i2,mpigather_i2
     module procedure mpigather_li0li2,mpigather_li1,mpigather_li1li2,mpigather_li2
     module procedure mpigather_c1i2
     module procedure mpigather_c1li2
  end interface mpigather

  interface mpibcast
     module procedure mpibcast_i0,mpibcast_li0,mpibcast_d0,mpibcast_c0
     module procedure mpibcast_c1,mpibcast_d1,mpibcast_d2,mpibcast_i1
  end interface mpibcast

  interface mpiscatter
      module procedure mpiscatter_i1i1 
  end interface mpiscatter

  interface mpiscatterv
     module procedure mpiscatterv_d0
     module procedure mpiscatterv_d2d3,mpiscatterv_d3d2
  end interface mpiscatterv

  interface mpi_get_to_allgatherv
     module procedure mpi_get_to_allgatherv_double
  end interface mpi_get_to_allgatherv

  interface mpiget
    module procedure mpiget_d0
  end interface mpiget

  interface mpisend
     module procedure mpisend_d0
  end interface mpisend

  interface mpirecv
     module procedure mpirecv_d0
  end interface mpirecv

  interface mpiput
     module procedure mpiput_d0
  end interface mpiput

  interface mpiaccumulate
     module procedure mpiaccumulate_d0
  end interface mpiaccumulate

  
  interface mpitypesize
    module procedure mpitypesize_d0, mpitypesize_d1, mpitypesize_i0, mpitypesize_l0
  end interface mpitypesize

  interface mpiwindow
    module procedure mpiwindow_d0, mpiwindow_i0, mpiwindow_l0
  end interface mpiwindow

  !> Interface for MPI_ALLGATHERV routine
  interface mpiallgather
     module procedure mpiallgatherv_d0,mpiallgatherv_d1,mpiallgatherv_d2d3
  end interface mpiallgather
  
  interface mpiiallred
      module procedure mpiiallred_double
  end interface mpiiallred

  interface mpialltoallv
      module procedure mpialltoallv_int, mpialltoallv_long, mpialltoallv_double
  end interface mpialltoallv

  interface mpiialltoallv
      module procedure mpiialltoallv_double
  end interface mpiialltoallv

!!$  interface mpiaccumulate
!!$      module procedure mpiaccumulate_double
!!$  end interface mpiaccumulate

  !> Global MPI communicator which contains all information related to the MPI process
  type, public :: mpi_environment
     !>reference counter of the communicator.
     !!used to understand whether the communicator has to be destroyed
     type(f_reference_counter) :: refcnt
     integer :: mpi_comm !< MPI communicator
     integer :: iproc    !< Process Id
                         !! @ingroup RESERVED
     integer :: nproc    !< Number of MPI processes (in the given communicator)
                         !! @ingroup RESERVED
     integer :: igroup   !< MPI Group Id
     integer :: ngroup   !< Number of MPI groups
  end type mpi_environment

  public :: mpi_environment_null
  public :: release_mpi_environment
  public :: mpi_environment_set
  public :: mpi_environment_set1 !to be removed

  !>fake type to enhance documentation
  type, private :: doc
     !>number of entries in buffer (integer). Useful for buffer passed by reference 
     integer :: count
     !> rank of mpitask executing the operation (default value is root=0)
     integer :: root
     !> communicator of the communication
     integer :: comm
  end type doc

  private :: operator(//),f_err_throw

contains
  
  pure subroutine nullify_mpi_environment(mpi)
    implicit none
    type(mpi_environment), intent(out) :: mpi
    call nullify_f_ref(mpi%refcnt)
    mpi%mpi_comm=MPI_COMM_NULL !better to put an invalid comm?
    mpi%igroup=-1
    mpi%ngroup=-1
    mpi%iproc=-1
    mpi%nproc=-1
  end subroutine nullify_mpi_environment

  pure function mpi_environment_null() result(mpi)
    implicit none
    type(mpi_environment) :: mpi
    call nullify_mpi_environment(mpi)
  end function mpi_environment_null

  subroutine release_mpi_environment(mpi_env)
    use yaml_strings!, only: yaml_toa,operator(//),f_string
!    use dictionaries, only: f_err_throw
    implicit none
    type(mpi_environment), intent(inout) :: mpi_env
    !local variables
    integer :: ierr,count

    !first check if we are in a nullified status. If so, do nothing
    if (mpi_env%mpi_comm /= MPI_COMM_NULL .and. f_associated(mpi_env%refcnt)) then
       call f_unref(mpi_env%refcnt,count=count)
       !if the communicator is still active, just destroy the structure
       if (count==0) then
          call f_ref_free(mpi_env%refcnt)
          !free the MPI communicator if it is not WORLD
          !also there is no need to 
          if (mpi_env%mpi_comm /= MPI_COMM_WORLD) then
             call MPI_COMM_FREE(mpi_env%mpi_comm,ierr)
             if (ierr /=0) then
                call f_err_throw('Problem in MPI_COMM_FREE, ierr='//ierr,&
                     err_name='BIGDFT_MPI_ERROR')
                return
             end if
          end if
       end if
    end if
    !in any case nullify the status of the mpi_env
    mpi_env=mpi_environment_null()
  end subroutine release_mpi_environment

  subroutine deepcopy_mpi_environment(dest,src)
    implicit none
    ! Calling arguments
    type(mpi_environment),intent(in) :: src
    type(mpi_environment),intent(out) :: dest
    ! Local variables
    integer :: ierr

    dest=mpi_environment_null()
 
    if (src%mpi_comm/=MPI_COMM_NULL) then
       call mpi_comm_dup(src%mpi_comm, dest%mpi_comm, ierr)
       if (ierr /=0) then
          call f_err_throw('Problem in MPI_COMM_DUP, ierr='//ierr,&
               err_name='BIGDFT_MPI_ERROR')
          return
       end if
       dest%nproc=mpisize(dest%mpi_comm)
       dest%iproc=mpirank(dest%mpi_comm)
       !call mpi_comm_size(dest%mpi_comm, dest%nproc, ierr)
       !LG: here there was a BIGGG mistake! (nproc instead of iproc)
       !call mpi_comm_rank(dest%mpi_comm, dest%nproc, ierr)
       dest%igroup = src%igroup
       dest%ngroup = src%ngroup
       !a new reference counter has to be activated, if the
       !source has been 
       dest%refcnt=f_ref_new('mpi_copied')
    end if

  end subroutine deepcopy_mpi_environment

  !>shallow copy of the mpi_environment.
  !! it has no effect if the src has a null communicator
  subroutine copy_mpi_environment(dest,src)
    implicit none
    ! Calling arguments
    type(mpi_environment),intent(in) :: src
    type(mpi_environment),intent(out) :: dest

    dest=mpi_environment_null()

    if (src%mpi_comm/=MPI_COMM_NULL) then
       !if meaningful copy the reference counter
       if (f_associated(src%refcnt)) &
            call f_ref_associate(src=src%refcnt,dest=dest%refcnt)
       dest%nproc=src%nproc
       dest%iproc=src%iproc
       dest%igroup = src%igroup
       dest%ngroup = src%ngroup
       dest%mpi_comm=src%mpi_comm
    end if

  end subroutine copy_mpi_environment

  !> Set the MPI environment (i.e. taskgroup or MPI communicator)
  subroutine mpi_environment_set(mpi_env,iproc,nproc,mpi_comm,groupsize)
    use dynamic_memory
    use yaml_output
    implicit none
    integer, intent(in) :: iproc                   !< Proc id
    integer, intent(in) :: nproc                   !< Total number of MPI processes
    integer, intent(in) :: mpi_comm                !< Global MPI_communicator
    integer, intent(in) :: groupsize               !< Number of MPI processes by (task)group
                                                   !! if 0 one taskgroup (MPI_COMM_WORLD)   
    type(mpi_environment), intent(out) :: mpi_env  !< MPI environment (out)
    !local variables
    integer :: j,base_grp
    integer, dimension(:), allocatable :: group_list

    call f_routine(id='mpi_environment_set')
    mpi_env=mpi_environment_null()
    mpi_env%mpi_comm=mpi_comm
    !these assignments would depend on the strategy adopted for 
    !taskgroup creations
    mpi_env%igroup=iproc/groupsize
    mpi_env%ngroup=nproc/groupsize
    mpi_env%iproc=mod(iproc,groupsize)
    mpi_env%nproc=groupsize
    if (groupsize /= nproc) then
       !define the strategy for the taskgroups
       group_list=f_malloc(groupsize,id='group_list')
       !iproc in the same group are close to each other
       do j=0,groupsize-1
          group_list(j+1)=mpi_env%igroup*groupsize+j
       enddo
       base_grp=mpigroup(mpi_comm)
       call mpi_env_create_group(iproc/groupsize,nproc/groupsize,mpi_comm,&
            base_grp,groupsize,group_list,mpi_env)
       call mpigroup_free(base_grp)
       !call create_group_comm(mpi_comm,groupsize,group_list,mpi_env%mpi_comm)
       if (iproc == 0) then
          call yaml_map('Total No. of Taskgroups created',nproc/mpi_env%nproc)
       end if
       call f_free(group_list)

    end if
    call f_release_routine()
  end subroutine mpi_environment_set


!!! PSolver n1-n2 plane mpi partitioning !!! 
  !> This is exactly like mpi_environment_set but it always creates groups
  !! the routine above should be modified accordingly
!!$  subroutine mpi_environment_set2(mpi_env,iproc,nproc,mpi_comm,groupsize)
!!$    use yaml_output
!!$    implicit none
!!$    integer, intent(in) :: iproc,nproc,mpi_comm,groupsize
!!$    type(mpi_environment), intent(out) :: mpi_env
!!$    !local variables
!!$    integer :: j
!!$    integer, dimension(:), allocatable :: group_list
!!$
!!$    call f_routine(id='mpi_environment_set2')
!!$    mpi_env=mpi_environment_null()
!!$
!!$    mpi_env%mpi_comm=mpi_comm
!!$
!!$    mpi_env%igroup=iproc/groupsize
!!$    mpi_env%ngroup=nproc/groupsize
!!$    mpi_env%iproc=mod(iproc,groupsize)
!!$    mpi_env%nproc=groupsize
!!$
!!$    !define the strategy for the taskgroups
!!$    group_list=f_malloc(groupsize,id='group_list')
!!$    !iproc in the same group are close to each other
!!$    do j=0,groupsize-1
!!$       group_list(j+1)=mpi_env%igroup*groupsize+j
!!$    enddo
!!$
!!$    call create_group_comm(mpi_comm,nproc,mpi_env%igroup,mpi_env%nproc,group_list,mpi_env%mpi_comm)
!!$!    if (iproc == 0) then
!!$!       call yaml_map('Total No. of Taskgroups created',nproc/mpi_env%nproc)
!!$!    end if
!!$    call f_free(group_list)
!!$    call f_release_routine()
!!$  end subroutine mpi_environment_set2


  !> This is a different procedure to assign the iproc according to the groups.
  subroutine mpi_environment_set1(mpi_env,iproc,mpi_comm,groupsize,ngroup)
    use yaml_output
    use dynamic_memory
    implicit none
    integer, intent(in) :: iproc,mpi_comm,groupsize,ngroup
    type(mpi_environment), intent(out) :: mpi_env
    !local variables
    integer :: j
    integer, dimension(:), allocatable :: group_list

    call f_routine(id='mpi_environment_set1')

    mpi_env=mpi_environment_null()

    mpi_env%igroup=-1

    mpi_env%ngroup=ngroup
    if (iproc < groupsize*ngroup) mpi_env%igroup=mod(iproc,ngroup)
    mpi_env%iproc=iproc/ngroup
    mpi_env%nproc=groupsize
    mpi_env%mpi_comm=mpi_comm

    !define the strategy for the taskgroups
    group_list=f_malloc(groupsize,id='group_list')
    !round-robin strategy
    if (mpi_env%igroup >0) then
       do j=0,groupsize-1
          group_list(j+1)=mpi_env%igroup+j*mpi_env%ngroup
       enddo
    else
       !these processes have MPI_COMM_NULL
       group_list=-1
       mpi_env%mpi_comm=MPI_COMM_NULL
    end if

    !call create_group_comm1(mpi_comm,nproc,mpi_env%igroup,ngroup,mpi_env%nproc,mpi_env%mpi_comm)
    call create_group_comm(mpi_comm,mpi_env%nproc,group_list,mpi_env%mpi_comm)
    !    if (iproc == 0) then
    !       call yaml_map('Total No. of Taskgroups created',ngroup)
    !    end if
    call f_free(group_list)
    mpi_env%refcnt=f_ref_new('MPI_env1')
    call f_release_routine()
  end subroutine mpi_environment_set1

  !> create a mpi_environment from a group list in a base group
  subroutine mpi_env_create_group(igrp,ngrp,base_comm,base_grp,group_size,group_list,&
       mpi_env)
    implicit none
    integer, intent(in) :: igrp,ngrp !<id and no of the groups
    integer, intent(in) :: group_size,base_comm,base_grp
    integer, dimension(group_size), intent(in) :: group_list
    type(mpi_environment), intent(out) :: mpi_env
    !local variables
    integer :: grp,ierr

    !create the groups with the list
    grp=mpigroupincl(base_grp,group_size,group_list)
    !create the communicator (the communicator can be also null)
    call MPI_COMM_CREATE(base_comm,grp,mpi_env%mpi_comm,ierr)
    if (ierr /= 0) call f_err_throw('Problem in comm_create, ierr:'//&
         ierr,err_name='BIGDFT_MPI_ERROR')
    !free temporary group
    call mpigroup_free(grp)
    !then fill iproc and nproc
    if (mpi_env%mpi_comm /= MPI_COMM_NULL) then
       mpi_env%iproc=mpirank(mpi_env%mpi_comm)
       mpi_env%nproc=mpisize(mpi_env%mpi_comm) !this should be group_size
       mpi_env%igroup=igrp
       mpi_env%ngroup=ngrp
       mpi_env%refcnt=f_ref_new('MPI_env_from_grp')        
    end if
  end subroutine mpi_env_create_group

  !> function that returns the handle of the group of different
  !! processes that will belong to a rma communication
  function mpigroupincl(base_grp,group_size,group_list) result(grp)
    implicit none
    integer, intent(in) :: base_grp,group_size
    !>ranks of the groups in the rma access pattern
    integer, dimension(group_size), intent(in) :: group_list
    integer :: grp
    !local variables
    integer :: ierr
    !create the groups with the list
    call MPI_GROUP_INCL(base_grp,group_size,group_list,grp,ierr)
    if (ierr /= 0) call f_err_throw('Problem in group inclusion, ierr:'//&
         ierr,err_name='BIGDFT_MPI_ERROR')
  end function mpigroupincl

  function mpigroup(comm)
    implicit none
    integer, intent(in), optional :: comm
    integer :: mpigroup
    !local variables
    integer :: ierr,mpi_comm

    if (present(comm)) then
       mpi_comm=comm
    else
       mpi_comm=MPI_COMM_WORLD
    end if
    call MPI_COMM_GROUP(mpi_comm,mpigroup,ierr)
    if (ierr /= 0) then
       mpigroup=mpigroup_null()
       call f_err_throw('Problem in group identification, ierr:'//&
            ierr,err_name='BIGDFT_MPI_ERROR')
    end if
  end function mpigroup

  pure function mpigroup_null() result(grp)
    implicit none
    integer :: grp
    grp=MPI_GROUP_NULL
  end function mpigroup_null

  pure function mpirank_null() result(iproc)
    implicit none
    integer :: iproc
    iproc=MPI_PROC_NULL
  end function mpirank_null

  pure function mpicomm_null() result(comm)
    implicit none
    integer :: comm
    comm=MPI_PROC_NULL
  end function mpicomm_null

  pure function mpirequest_null() result(request)
    implicit none
    integer :: request
    request=MPI_REQUEST_NULL
  end function mpirequest_null


  subroutine mpigroup_free(grp)
    implicit none
    integer, intent(inout) :: grp
    !local variables
    integer :: ierr
    ierr=0
    if (grp /= MPI_GROUP_NULL) call MPI_GROUP_FREE(grp,ierr)
    if (ierr /= 0) then
       call f_err_throw('Problem in group free, ierr:'//&
            ierr,err_name='BIGDFT_MPI_ERROR')
    end if
    grp=MPI_GROUP_NULL
  end subroutine mpigroup_free

  !> Create communicators associated to the groups of size group_size
  subroutine create_group_comm(base_comm,group_size,group_list,group_comm)
    implicit none
    integer, intent(in) :: base_comm,group_size
    integer, dimension(group_size), intent(in) :: group_list !< list of id of the group identified by group_id in units of base_comm
    integer, intent(out) :: group_comm
    !local variables
    integer :: grp,ierr,base_grp

    !take the base group
    call MPI_COMM_GROUP(base_comm,base_grp,ierr)
    if (ierr /= 0) then
       call check_ierr(ierr,'group creation')
       return
    end if
    !create the groups with the list
    call MPI_GROUP_INCL(base_grp,group_size,group_list,grp,ierr)
    if (ierr /= 0) then
       call check_ierr(ierr,'group inclusion')
       return
    end if
    !create the communicator (the communicator can be also null)
    call MPI_COMM_CREATE(base_comm,grp,group_comm,ierr)
    if (ierr /= 0) then
       call check_ierr(ierr,'communicator creator')
       return
    end if
    !free temporary group
    call MPI_GROUP_FREE(grp,ierr)
    if (ierr /= 0) then
       call check_ierr(ierr,'new_group free')
       return
    end if

    !free base group
    call MPI_GROUP_FREE(base_grp,ierr)
    if (ierr /= 0) then
       call check_ierr(ierr,'base_group free')
       return
    end if


  contains

    subroutine check_ierr(ierr,message)
      use yaml_strings, only: yaml_toa
      use dictionaries, only: f_err_throw
      implicit none
      integer, intent(in) :: ierr
      character(len=*), intent(in) :: message
      if (ierr /= 0) then
         call f_err_throw('Problem in '//trim(message)//&
              ', ierr:'//yaml_toa(ierr),err_name='BIGDFT_MPI_ERROR')
      end if
    end subroutine check_ierr

  end subroutine create_group_comm


!!! PSolver n1-n2 plane mpi partitioning !!! 
  !> This routine is like create_group_comm with a different group_list
  subroutine create_group_comm1(base_comm,group_id,ngroup,group_size,group_comm)
    use dynamic_memory
    use yaml_output
    implicit none
    integer, intent(in) :: base_comm,group_size,group_id,ngroup
    integer, intent(out) :: group_comm
    !local variables
    character(len=*), parameter :: subname='create_group_comm'
    integer :: grp,ierr,i,j,base_grp,temp_comm!,i_stat,i_all
    integer, dimension(:), allocatable :: group_list

    ! allocate(group_list(group_size+ndebug),stat=i_stat)
    group_list = f_malloc(group_size,id='group_list')

    !take the base group
    call MPI_COMM_GROUP(base_comm,base_grp,ierr)
    if (ierr /=0) then
       call yaml_warning('Problem in group creation, ierr='//ierr)
       call MPI_ABORT(base_comm,1,ierr)
    end if
    do i=0,ngroup-1
       !define the new groups and thread_id
       do j=0,group_size-1
          group_list(j+1)=i+j*ngroup
       enddo
       call MPI_GROUP_INCL(base_grp,group_size,group_list,grp,ierr)
       if (ierr /=0) then
          call yaml_warning('Problem in group inclusion, ierr='//ierr)
          call MPI_ABORT(base_comm,1,ierr)
       end if
       call MPI_COMM_CREATE(base_comm,grp,temp_comm,ierr)
       if (ierr /=0) then
          call yaml_warning('Problem in communicator creator, ierr='//ierr)
          call MPI_ABORT(base_comm,1,ierr)
       end if
       !print *,'i,group_id,temp_comm',i,group_id,temp_comm
       if (i.eq. group_id) group_comm=temp_comm
    enddo

    !i_all=-product(shape(group_list ))*kind(group_list )
    ! deallocate(group_list,stat=i_stat)
    call f_free(group_list)
  end subroutine create_group_comm1


  !> Create a communicator between proc of same rank between the taskgroups.
  subroutine create_rank_comm(group_comm, rank_comm)
    use dynamic_memory
    use yaml_output
    implicit none
    integer, intent(in) :: group_comm
    integer, intent(out) :: rank_comm
    !local variables
    character(len=*), parameter :: subname='create_group_master'
    integer :: iproc_group, nproc, nproc_group, ngroups
    integer :: ierr, i, j
    integer, dimension(:), allocatable :: lrank, ids

    call MPI_COMM_RANK(group_comm, iproc_group, ierr)
    call MPI_COMM_SIZE(MPI_COMM_WORLD, nproc, ierr)
    call MPI_COMM_SIZE(group_comm, nproc_group, ierr)
    ngroups = nproc / nproc_group

    ! Put in lrank the group rank of each process, indexed by global iproc.
    !   allocate(lrank(nproc+ndebug), stat = i_stat)
    lrank = f_malloc(nproc,id='lrank')
    call mpi_allgather(iproc_group, 1, MPI_INTEGER, lrank, 1, MPI_INTEGER, MPI_COMM_WORLD, ierr)

    ! Put in ids, the global iproc of each process that share the same group iproc.
    !   allocate(ids(ngroups+ndebug), stat = i_stat)
    ids = f_malloc(ngroups,id='ids')
    j = 1
    do i = 1, nproc
       if (lrank(i) == iproc_group) then
          ids(j) = i - 1
          j = j + 1
       end if
    end do
    !  i_all=-product(shape(lrank ))*kind(lrank )
    !   deallocate(lrank,stat=i_stat)
    call f_free(lrank)

!!$    call mpi_comm_rank(MPI_COMM_WORLD, iproc_group, ierr)
!!$    write(*,*) iproc_group, "->", ids

    ! Create a new comminucator for the list of ids.
    call create_group_comm(MPI_COMM_WORLD, ngroups, ids, rank_comm)
    !  i_all=-product(shape(ids ))*kind(ids )
    !   deallocate(ids,stat=i_stat)
    call f_free(ids)
  END SUBROUTINE create_rank_comm


  subroutine wmpi_init_thread(ierr)
    use dictionaries, only: f_err_throw
    implicit none
    integer, intent(out) :: ierr
#ifdef HAVE_MPI_INIT_THREAD
    integer :: provided
    call MPI_INIT_THREAD(MPI_THREAD_FUNNELED,provided,ierr)
    if (ierr /= MPI_SUCCESS) then
       write(*,*)'BigDFT_mpi_INIT: Error in MPI_INIT_THREAD',ierr
    else if (provided < MPI_THREAD_FUNNELED) then
       !write(*,*)'WARNING: MPI_THREAD_FUNNELED not supported!',provided,ierr
       !call MPI_INIT(ierr)
    else
       mpi_thread_funneled_is_supported=.true.
    endif
#else
    call MPI_INIT(ierr)      
    if (ierr /= MPI_SUCCESS) then
       call f_err_throw('An error in calling to MPI_INIT (THREAD) occured',&
            err_id=ERR_MPI_WRAPPERS)
    end if
#endif
  end subroutine wmpi_init_thread

  !>initialization of the mpi library
  subroutine mpiinit(inithread)
    use dictionaries, only: f_err_throw
    implicit none
    !>if present, set the initialization to the 
    !!mpi_init_thread case (mpi_thread_funneled is supported)
    !! default is false, traditional mpi_init
    logical, intent(in), optional :: inithread
    !local variables
    logical :: thd
    integer :: ierr
    external :: MPI_INIT

    thd=.false.
    if (present(inithread)) thd=inithread

    if (thd) then
       call wmpi_init_thread(ierr)
    else
       call MPI_INIT(ierr)
    end if
    if (ierr /=0) call f_err_throw('An error in calling to MPI_INIT (THREAD) occured',&
         err_id=ERR_MPI_WRAPPERS)

  end subroutine mpiinit

  pure function mpiworld()
    implicit none
    integer :: mpiworld
    mpiworld=MPI_COMM_WORLD
  end function mpiworld

  !> Finalization of the mpi
  subroutine mpifinalize()
    use dictionaries, only: f_err_throw
    implicit none
    !local variables
    integer :: ierr

    call MPI_FINALIZE(ierr)
    if (ierr /= MPI_SUCCESS) then
       call f_err_throw('An error in calling to MPI_FINALIZE occured',&
            err_id=ERR_MPI_WRAPPERS)
    end if
  end subroutine mpifinalize


  !> Initialize timings and also mpi errors
  subroutine mpi_initialize_timing_categories()
    use time_profiling, only: f_timing_category_group,f_timing_category
    use dictionaries, only: f_err_throw,f_err_define
    use yaml_strings, only: yaml_toa
    implicit none

    call f_timing_category_group(tgrp_mpi_name,&
         'Operations between MPI tasks')

    call f_timing_category('Allreduce, Small Size',tgrp_mpi_name,&
         'Allreduce operations for less than'//&
         trim(yaml_toa(smallsize))//' elements',&
         TCAT_ALLRED_SMALL)
    call f_timing_category('Allreduce, Large Size',tgrp_mpi_name,&
         'Allreduce operations for more than'//&
         trim(yaml_toa(smallsize))//' elements',&
         TCAT_ALLRED_LARGE)
    call f_timing_category('Allgatherv',tgrp_mpi_name,&
         'Variable allgather operations',&
         TCAT_ALLGATHERV)
    call f_timing_category('Allgather',tgrp_mpi_name,&
         'Allgather operations',&
         TCAT_ALLGATHER)
    call f_timing_category('Gather',tgrp_mpi_name,&
         'Gather operations, in general moderate size arrays',&
         TCAT_GATHER)
    call f_timing_category('Scatter',tgrp_mpi_name,&
         'Scatter operations, in general moderate size arrays',&
         TCAT_SCATTER)
    call f_timing_category('Fence',tgrp_mpi_name,&
         'Fence, waiting for a RMA operation to end',&
         TCAT_FENCE)

    call f_err_define(err_name='ERR_MPI_WRAPPERS',err_msg='Error of MPI library',&
         err_id=ERR_MPI_WRAPPERS,&
         err_action='Some MPI library returned an error code, inspect runtime behaviour')

  end subroutine mpi_initialize_timing_categories

  pure function mpitype_i(data) result(mt)
    implicit none
    integer(f_integer), intent(in) :: data
    integer :: mt
    mt=MPI_INTEGER
  end function mpitype_i
  pure function mpitype_i1(data) result(mt)
    implicit none
    integer(f_integer), dimension(:), intent(in) :: data
    integer :: mt
    mt=MPI_INTEGER
  end function mpitype_i1
  pure function mpitype_i2(data) result(mt)
    implicit none
    integer(f_integer), dimension(:,:), intent(in) :: data
    integer :: mt
    mt=MPI_INTEGER
  end function mpitype_i2
  pure function mpitype_i3(data) result(mt)
    implicit none
    integer(f_integer), dimension(:,:,:), intent(in) :: data
    integer :: mt
    mt=MPI_INTEGER
  end function mpitype_i3


  pure function mpitype_li(data) result(mt)
    implicit none
    integer(f_long), intent(in) :: data
    integer :: mt
    mt=MPI_INTEGER8
  end function mpitype_li
  pure function mpitype_li1(data) result(mt)
    implicit none
    integer(f_long), dimension(:), intent(in) :: data
    integer :: mt
    mt=MPI_INTEGER8
  end function mpitype_li1
  pure function mpitype_li2(data) result(mt)
    implicit none
    integer(f_long), dimension(:,:), intent(in) :: data
    integer :: mt
    mt=MPI_INTEGER8
  end function mpitype_li2
  pure function mpitype_li3(data) result(mt)
    implicit none
    integer(f_long), dimension(:,:,:), intent(in) :: data
    integer :: mt
    mt=MPI_INTEGER8
  end function mpitype_li3


  pure function mpitype_r(data) result(mt)
    implicit none
    real, intent(in) :: data
    integer :: mt
    mt=MPI_REAL
  end function mpitype_r
  pure function mpitype_d(data) result(mt)
    implicit none
    double precision, intent(in) :: data
    integer :: mt
    mt=MPI_DOUBLE_PRECISION
  end function mpitype_d
  pure function mpitype_d1(data) result(mt)
    implicit none
    double precision, dimension(:), intent(in) :: data
    integer :: mt
    mt=MPI_DOUBLE_PRECISION
  end function mpitype_d1
  pure function mpitype_d2(data) result(mt)
    implicit none
    double precision, dimension(:,:), intent(in) :: data
    integer :: mt
    mt=MPI_DOUBLE_PRECISION
  end function mpitype_d2
  pure function mpitype_d3(data) result(mt)
    implicit none
    double precision, dimension(:,:,:), intent(in) :: data
    integer :: mt
    mt=MPI_DOUBLE_PRECISION
  end function mpitype_d3
  pure function mpitype_d4(data) result(mt)
    implicit none
    double precision, dimension(:,:,:,:), intent(in) :: data
    integer :: mt
    mt=MPI_DOUBLE_PRECISION
  end function mpitype_d4

  pure function mpitype_r1(data) result(mt)
    implicit none
    real, dimension(:), intent(in) :: data
    integer :: mt
    mt=MPI_REAL
  end function mpitype_r1
  pure function mpitype_r2(data) result(mt)
    implicit none
    real, dimension(:,:), intent(in) :: data
    integer :: mt
    mt=MPI_REAL
  end function mpitype_r2
  pure function mpitype_r3(data) result(mt)
    implicit none
    real, dimension(:,:,:), intent(in) :: data
    integer :: mt
    mt=MPI_REAL
  end function mpitype_r3
  pure function mpitype_r4(data) result(mt)
    implicit none
    real, dimension(:,:,:,:), intent(in) :: data
    integer :: mt
    mt=MPI_REAL
  end function mpitype_r4

  pure function mpitype_l(data) result(mt)
    implicit none
    logical, intent(in) :: data
    integer :: mt
    mt=MPI_LOGICAL
  end function mpitype_l
  pure function mpitype_c(data) result(mt)
    implicit none
    character, intent(in) :: data
    integer :: mt
    mt=MPI_CHARACTER
  end function mpitype_c
  pure function mpitype_c1(data) result(mt)
    implicit none
    character, dimension(:), intent(in) :: data
    integer :: mt
    mt=MPI_CHARACTER
  end function mpitype_c1

  !> Function giving the mpi rank id for a given communicator
  function mpirank(comm)
    use dictionaries, only: f_err_throw
    implicit none
    integer, intent(in), optional :: comm
    integer :: mpirank
    !local variables
    integer :: iproc,ierr,mpi_comm

    if (mpiinitialized()) then
       if (present(comm)) then
          mpi_comm=comm
       else
          mpi_comm=MPI_COMM_WORLD
       end if

       call MPI_COMM_RANK(mpi_comm, iproc, ierr)
       if (ierr /=0) then
          iproc=-1
          mpirank=iproc
          call f_err_throw('An error in calling to MPI_COMM_RANK occurred',&
               err_id=ERR_MPI_WRAPPERS)
       end if
       mpirank=iproc
    else
       mpirank=0
    end if

  end function mpirank

  !> Returns the number of mpi_tasks associated to a given communicator
  function mpisize(comm)
    use dictionaries, only: f_err_throw
    implicit none
    integer, intent(in), optional :: comm
    integer :: mpisize
    !local variables
    integer :: nproc,ierr,mpi_comm

    if (mpiinitialized()) then
       if (present(comm)) then
          mpi_comm=comm
       else
          mpi_comm=MPI_COMM_WORLD
       end if

       !verify the size of the receive buffer
       call MPI_COMM_SIZE(mpi_comm,nproc,ierr)
       if (ierr /=0) then
          nproc=0
          mpisize=nproc
          call f_err_throw('An error in calling to MPI_COMM_SIZE occured',&
               err_id=ERR_MPI_WRAPPERS)
       end if
       mpisize=nproc
    else
       mpisize=1
    end if

  end function mpisize

  !> returns true if the mpi has been initialized
  function mpiinitialized()
    use dictionaries, only: f_err_throw
    implicit none
    logical :: mpiinitialized
    !local variables
    logical :: flag
    integer :: ierr

    mpiinitialized=.false.
    call mpi_initialized(flag, ierr)
    if (ierr /=0) then
       flag=.false.
       call f_err_throw('An error in calling to MPI_INITIALIZED occured',&
            err_id=ERR_MPI_WRAPPERS)
    end if
    mpiinitialized=flag

  end function mpiinitialized


  !> Performs the barrier of a given communicator, if present
  subroutine mpibarrier(comm)
    use dictionaries, only: f_err_throw
    implicit none
    integer, intent(in), optional :: comm !< the communicator
    !local variables
    integer :: mpi_comm,ierr

    if (present(comm)) then
       mpi_comm=comm
    else
       mpi_comm=MPI_COMM_WORLD
    end if
    !call the barrier
    call MPI_BARRIER(mpi_comm,ierr)
    if (ierr /=0) then
       call f_err_throw('An error in calling to MPI_BARRIER occured',&
            err_id=ERR_MPI_WRAPPERS)
    end if
  end subroutine mpibarrier

  !> Gather the results of a given array into the root proc
  subroutine mpigather_d1d1(sendbuf,recvbuf,root,comm)
    use dictionaries, only: f_err_throw,f_err_define
    
    implicit none
    double precision, dimension(:), intent(in) :: sendbuf
    double precision, dimension(:), intent(inout) :: recvbuf
    include 'gather-inc.f90'   
  end subroutine mpigather_d1d1

  subroutine mpigather_d1d2(sendbuf,recvbuf,root,comm)
    use dictionaries, only: f_err_throw,f_err_define
    
    implicit none
    double precision, dimension(:), intent(in) :: sendbuf
    double precision, dimension(:,:), intent(inout) :: recvbuf
    include 'gather-inc.f90'   
  end subroutine mpigather_d1d2

  subroutine mpigather_i1i2(sendbuf,recvbuf,root,comm)
    use dictionaries, only: f_err_throw,f_err_define
    
    implicit none
    integer(f_integer), dimension(:), intent(in) :: sendbuf
    integer(f_integer), dimension(:,:), intent(inout) :: recvbuf
    include 'gather-inc.f90'   
  end subroutine mpigather_i1i2

  subroutine mpigather_i2(sendbuf,recvbuf,root,comm)
    use dictionaries, only: f_err_throw,f_err_define
    
    implicit none
    integer(f_integer), dimension(:,:), intent(in) :: sendbuf
    integer(f_integer), dimension(:,:), intent(inout) :: recvbuf
    include 'gather-inc.f90'   
  end subroutine mpigather_i2

  subroutine mpigather_i1(sendbuf,recvbuf,root,comm)
    use dictionaries, only: f_err_throw,f_err_define
    
    implicit none
    integer(f_integer), dimension(:), intent(in) :: sendbuf
    integer(f_integer), dimension(:), intent(inout) :: recvbuf
    include 'gather-inc.f90'   
  end subroutine mpigather_i1

  subroutine mpigather_li1(sendbuf,recvbuf,root,comm)
    use dictionaries, only: f_err_throw,f_err_define
    
    implicit none
    integer(f_long), dimension(:), intent(in) :: sendbuf
    integer(f_long), dimension(:), intent(inout) :: recvbuf
    include 'gather-inc.f90'   
  end subroutine mpigather_li1

  subroutine mpigather_li1li2(sendbuf,recvbuf,root,comm)
    use dictionaries, only: f_err_throw,f_err_define
    
    implicit none
    integer(f_long), dimension(:), intent(in) :: sendbuf
    integer(f_long), dimension(:,:), intent(inout) :: recvbuf
    include 'gather-inc.f90'
  end subroutine mpigather_li1li2

  subroutine mpigather_li2(sendbuf,recvbuf,root,comm)
    use dictionaries, only: f_err_throw,f_err_define
    
    implicit none
    integer(f_long), dimension(:,:), intent(in) :: sendbuf
    integer(f_long), dimension(:,:), intent(inout) :: recvbuf
    include 'gather-inc.f90'
  end subroutine mpigather_li2


  subroutine mpigather_d2d1(sendbuf,recvbuf,root,comm)
    use dictionaries, only: f_err_throw,f_err_define
    
    implicit none
    double precision, dimension(:,:), intent(in) :: sendbuf
    double precision, dimension(:), intent(inout) :: recvbuf
    include 'gather-inc.f90'   
  end subroutine mpigather_d2d1

  subroutine mpigather_d2(sendbuf,recvbuf,root,comm)
    use dictionaries, only: f_err_throw,f_err_define
    
    implicit none
    double precision, dimension(:,:), intent(in) :: sendbuf
    double precision, dimension(:,:), intent(inout) :: recvbuf
    include 'gather-inc.f90'   
  end subroutine mpigather_d2

  !> Gather the results of a given array into the root proc, version 
  !! working with adresses
  subroutine mpigather_i0i2(sendbuf,sendcount,recvbuf,root,comm)
    use dictionaries, only: f_err_throw,f_err_define
    
    implicit none
    integer(f_integer), intent(inout) :: sendbuf
    integer, intent(in) :: sendcount
    integer(f_integer), dimension(:,:), intent(inout) :: recvbuf
    !---like gather-inc
    integer, intent(in), optional :: root !< 0 if absent
    integer, intent(in), optional :: comm !< MPI_COMM_WORLD if absent
    !local variables
    integer :: iroot,mpi_comm,ntot,ntotrecv,ntasks,ierr

    ntot=sendcount
    ntotrecv=size(recvbuf)

    include 'gather-inner-inc.f90'
    !-end gather-inc
  end subroutine mpigather_i0i2

  !> Gather the results of a given array into the root proc, version 
  !! working with adresses
  subroutine mpigather_c1i2(sendbuf_c,recvbuf,root,comm)
    use dynamic_memory
    use dictionaries, only: f_err_throw,f_err_define
    
    implicit none
    character, dimension(:), intent(inout) :: sendbuf_c
    integer(f_integer), dimension(:,:), intent(inout) :: recvbuf
    !---like gather-inc
    integer, intent(in), optional :: root !< 0 if absent
    integer, intent(in), optional :: comm !< MPI_COMM_WORLD if absent
    !local variables
    integer :: iroot,mpi_comm,ntot,ntotrecv,ntasks,ierr
    integer(f_integer), dimension(:), allocatable :: sendbuf
    ntot=size(sendbuf_c)
    ntotrecv=size(recvbuf)
    sendbuf=f_malloc(ntot,id='sendbuf')
    call f_memcpy(src=sendbuf_c,dest=sendbuf)
    include 'gather-inner-inc.f90'
    !-end gather-inc
  end subroutine mpigather_c1i2

  !> Gather the results of a given array into the root proc, version 
  !! working with adresses
  subroutine mpigather_c1li2(sendbuf_c,recvbuf,root,comm)
    use dynamic_memory
    use dictionaries, only: f_err_throw,f_err_define
    
    implicit none
    character, dimension(:), intent(inout) :: sendbuf_c
    integer(f_long), dimension(:,:), intent(inout) :: recvbuf
    !---like gather-inc
    integer, intent(in), optional :: root !< 0 if absent
    integer, intent(in), optional :: comm !< MPI_COMM_WORLD if absent
    !local variables
    integer :: iroot,mpi_comm,ntot,ntotrecv,ntasks,ierr
    integer(f_long), dimension(:), allocatable :: sendbuf
    ntot=size(sendbuf_c)
    ntotrecv=size(recvbuf)
    sendbuf=f_malloc(ntot,id='sendbuf')
    call f_memcpy(src=sendbuf_c,dest=sendbuf)
    include 'gather-inner-inc.f90'
    !-end gather-inc
  end subroutine mpigather_c1li2

  !> Gather the results of a given array into the root proc, version 
  !! working with adresses
  subroutine mpigather_li0li2(sendbuf,sendcount,recvbuf,root,comm)
    use dynamic_memory
    use dictionaries, only: f_err_throw,f_err_define
    
    implicit none
    integer(f_long), intent(inout) :: sendbuf
    integer, intent(in) :: sendcount
    integer(f_long), dimension(:,:), intent(inout) :: recvbuf
    !---like gather-inc
    integer, intent(in), optional :: root !< 0 if absent
    integer, intent(in), optional :: comm !< MPI_COMM_WORLD if absent
    !local variables
    integer :: iroot,mpi_comm,ntot,ntotrecv,ntasks,ierr

    ntot=sendcount
    ntotrecv=size(recvbuf)

    include 'gather-inner-inc.f90'
    !-end gather-inc
  end subroutine mpigather_li0li2


  subroutine mpigather_d0d2(sendbuf,sendcount,recvbuf,root,comm)
    use dynamic_memory
    use dictionaries, only: f_err_throw,f_err_define
    
    implicit none
    double precision, intent(inout) :: sendbuf
    integer, intent(in) :: sendcount
    double precision, dimension(:,:), intent(inout) :: recvbuf
    !---like gather-inc
    integer, intent(in), optional :: root !< 0 if absent
    integer, intent(in), optional :: comm !< MPI_COMM_WORLD if absent
    !local variables
    integer :: iroot,mpi_comm,ntot,ntotrecv,ntasks,ierr

    ntot=sendcount
    ntotrecv=size(recvbuf)

    include 'gather-inner-inc.f90'
    !-end gather-inc
  end subroutine mpigather_d0d2

  !>performs gathering of array portions into a receive buffer
  !! the arguments can be provided such as to meet either allgather
  !! or allgatherv APIs. The wrapper chooses the better routine to call
  !! as a function of the arguments
  subroutine mpiallgatherv_d0(sendbuf,sendcount,recvbuf,recvcount,&
       recvcounts,displs,comm)
    use yaml_strings, only: yaml_toa
    use dictionaries, only: f_err_throw
    use dynamic_memory
    implicit none
    double precision :: sendbuf
    double precision, intent(inout), optional :: recvbuf
    double precision, dimension(:), allocatable :: copybuf
    include 'allgather-inc.f90'
  end subroutine mpiallgatherv_d0
  subroutine mpiallgatherv_d1(sendbuf,sendcount,recvbuf,recvcount,&
       recvcounts,displs,comm)
    use yaml_strings, only: yaml_toa
    use dictionaries, only: f_err_throw
    use dynamic_memory
    implicit none
    double precision, dimension(:), intent(inout) :: sendbuf
    double precision, dimension(:), intent(inout), optional :: recvbuf
    double precision, dimension(:), allocatable :: copybuf
    include 'allgather-inc.f90'
  end subroutine mpiallgatherv_d1
  subroutine mpiallgatherv_d2d3(sendbuf,sendcount,recvbuf,recvcount,&
       recvcounts,displs,comm)
    use yaml_strings, only: yaml_toa
    use dictionaries, only: f_err_throw
    use dynamic_memory
    implicit none
    double precision, dimension(:,:), intent(inout) :: sendbuf
    double precision, dimension(:,:,:), intent(inout), optional :: recvbuf
    double precision, dimension(:), allocatable :: copybuf
    include 'allgather-inc.f90'
  end subroutine mpiallgatherv_d2d3

  subroutine mpiallgatherv_i2(sendbuf,sendcount,recvbuf,recvcount,&
       recvcounts,displs,comm)
    use yaml_strings, only: yaml_toa
    use dictionaries, only: f_err_throw
    use dynamic_memory
    implicit none
    integer, dimension(:,:), intent(inout) :: sendbuf
    integer, dimension(:,:), intent(inout), optional :: recvbuf
    integer, dimension(:), allocatable :: copybuf
    include 'allgather-inc.f90'
  end subroutine mpiallgatherv_i2




  subroutine mpialltoallv_int(sendbuf, sendcounts, sdispls, recvbuf, recvcounts, rdispls, comm)
    use dictionaries, only: f_err_throw
    use dynamic_memory
    implicit none
    integer(f_integer),intent(in) :: sendbuf
    integer(f_integer),intent(out) :: recvbuf
    include 'alltoallv-inc.f90'
  end subroutine mpialltoallv_int

  subroutine mpialltoallv_long(sendbuf, sendcounts, sdispls, recvbuf, recvcounts, rdispls, comm)
    use dictionaries, only: f_err_throw,f_err_define
    use dynamic_memory
    implicit none
    integer(f_long),intent(in) :: sendbuf
    integer(f_long),intent(out) :: recvbuf
    include 'alltoallv-inc.f90'
  end subroutine mpialltoallv_long

  subroutine mpialltoallv_double(sendbuf, sendcounts, sdispls, recvbuf, recvcounts, rdispls, comm)
    use dictionaries, only: f_err_throw,f_err_define
    use dynamic_memory
    implicit none
    double precision,intent(in) :: sendbuf
    double precision,intent(out) :: recvbuf
    include 'alltoallv-inc.f90'
  end subroutine mpialltoallv_double


  !> Interface for MPI_ALLREDUCE operations
  subroutine mpiallred_int(sendbuf,count,op,comm,recvbuf)
    use dictionaries, only: f_err_throw,f_err_define
    use dynamic_memory
    implicit none
    integer(f_integer), intent(inout) :: sendbuf
    integer(f_integer), intent(inout), optional :: recvbuf
    integer(f_integer), dimension(:), allocatable :: copybuf
    include 'allreduce-inc.f90'
  end subroutine mpiallred_int

  subroutine mpiallred_long(sendbuf,count,op,comm,recvbuf)
    use dictionaries, only: f_err_throw,f_err_define
    use dynamic_memory
    implicit none
    integer(f_long), intent(inout) :: sendbuf
    integer(f_long), intent(inout), optional :: recvbuf
    integer(f_long), dimension(:), allocatable :: copybuf
    include 'allreduce-inc.f90'
  end subroutine mpiallred_long

  !> Interface for MPI_ALLREDUCE operations
  subroutine mpiallred_real(sendbuf,count,op,comm,recvbuf)
    use dynamic_memory
    use dictionaries, only: f_err_throw,f_err_define
    implicit none
    real, intent(inout) :: sendbuf
    real, intent(inout), optional :: recvbuf
    real, dimension(:), allocatable :: copybuf
    include 'allreduce-inc.f90'
  end subroutine mpiallred_real

  subroutine mpiallred_double(sendbuf,count,op,recvbuf,comm)
    use dynamic_memory
    use dictionaries, only: f_err_throw,f_err_define
    implicit none
    double precision :: sendbuf
    double precision, intent(inout), optional :: recvbuf
    double precision, dimension(:), allocatable :: copybuf
    include 'allreduce-inc.f90'
  end subroutine mpiallred_double

  subroutine mpiallred_log(sendbuf,count,op,comm,recvbuf)
    use dynamic_memory
    use dictionaries, only: f_err_throw,f_err_define
    implicit none
    logical, intent(inout) :: sendbuf
    logical, intent(inout), optional :: recvbuf
    logical, dimension(:), allocatable :: copybuf
    include 'allreduce-inc.f90'
  end subroutine mpiallred_log

  subroutine mpiallred_i1(sendbuf,op,comm,recvbuf)
    use dynamic_memory
    use dictionaries, only: f_err_throw!,f_err_define
    use yaml_strings, only: yaml_toa
    implicit none
    integer, dimension(:), intent(inout) :: sendbuf
    integer, dimension(:), intent(inout), optional :: recvbuf
    integer, dimension(:), allocatable :: copybuf  
    include 'allreduce-arr-inc.f90'
  end subroutine mpiallred_i1

  subroutine mpiallred_i2(sendbuf,op,comm,recvbuf)
    use dynamic_memory
    use dictionaries, only: f_err_throw!,f_err_define
    use yaml_strings, only: yaml_toa
    implicit none
    integer, dimension(:,:), intent(inout) :: sendbuf
    integer, dimension(:,:), intent(inout), optional :: recvbuf
    integer, dimension(:,:), allocatable :: copybuf  
    include 'allreduce-arr-inc.f90'
  end subroutine mpiallred_i2

  subroutine mpiallred_i3(sendbuf,op,comm,recvbuf)
    use dynamic_memory
    use dictionaries, only: f_err_throw!,f_err_define
    use yaml_strings, only: yaml_toa
    implicit none
    integer, dimension(:,:,:), intent(inout) :: sendbuf
    integer, dimension(:,:,:), intent(inout), optional :: recvbuf
    integer, dimension(:,:,:), allocatable :: copybuf  
    include 'allreduce-arr-inc.f90'
  end subroutine mpiallred_i3


  subroutine mpiallred_r1(sendbuf,op,comm,recvbuf)
    use dynamic_memory
    use dictionaries, only: f_err_throw!,f_err_refine
    use yaml_strings, only: yaml_toa
    implicit none
    real, dimension(:), intent(inout) :: sendbuf
    real, dimension(:), intent(inout), optional :: recvbuf
    real, dimension(:), allocatable :: copybuf  
    include 'allreduce-arr-inc.f90'
  end subroutine mpiallred_r1

  subroutine mpiallred_r2(sendbuf,op,comm,recvbuf)
    use dynamic_memory
    use dictionaries, only: f_err_throw!,f_err_define
    use yaml_strings, only: yaml_toa
    implicit none
    real, dimension(:,:), intent(inout) :: sendbuf
    real, dimension(:,:), intent(inout), optional :: recvbuf
    real, dimension(:,:), allocatable :: copybuf  
    include 'allreduce-arr-inc.f90'
  end subroutine mpiallred_r2

  subroutine mpiallred_r3(sendbuf,op,comm,recvbuf)
    use dynamic_memory
    use dictionaries, only: f_err_throw!,f_err_define
    use yaml_strings, only: yaml_toa
    implicit none
    real, dimension(:,:,:), intent(inout) :: sendbuf
    real, dimension(:,:,:), intent(inout), optional :: recvbuf
    real, dimension(:,:,:), allocatable :: copybuf  
    include 'allreduce-arr-inc.f90'
  end subroutine mpiallred_r3

  subroutine mpiallred_r4(sendbuf,op,comm,recvbuf)
    use dynamic_memory
    use dictionaries, only: f_err_throw!,f_err_define
    use yaml_strings, only: yaml_toa
    implicit none
    real, dimension(:,:,:,:), intent(inout) :: sendbuf
    real, dimension(:,:,:,:), intent(inout), optional :: recvbuf
    real, dimension(:,:,:,:), allocatable :: copybuf  
    include 'allreduce-arr-inc.f90'
  end subroutine mpiallred_r4

  subroutine mpiallred_d1(sendbuf,op,comm,recvbuf)
    use dynamic_memory
    use dictionaries, only: f_err_throw!,f_err_define
    use yaml_strings, only: yaml_toa
    implicit none
    double precision, dimension(:), intent(inout) :: sendbuf
    double precision, dimension(:), intent(inout), optional :: recvbuf
    double precision, dimension(:), allocatable :: copybuf  
    include 'allreduce-arr-inc.f90'
  end subroutine mpiallred_d1

  subroutine mpiallred_d2(sendbuf,op,comm,recvbuf)
    use dynamic_memory
    use dictionaries, only: f_err_throw!,f_err_define
    use yaml_strings, only: yaml_toa
    implicit none
    double precision, dimension(:,:), intent(inout) :: sendbuf
    double precision, dimension(:,:), intent(inout), optional :: recvbuf
    double precision, dimension(:,:), allocatable :: copybuf  
    include 'allreduce-arr-inc.f90'
  end subroutine mpiallred_d2

  subroutine mpiallred_d3(sendbuf,op,comm,recvbuf)
    use dynamic_memory
    use dictionaries, only: f_err_throw!,f_err_define
    use yaml_strings, only: yaml_toa
    implicit none
    double precision, dimension(:,:,:), intent(inout) :: sendbuf
    double precision, dimension(:,:,:), intent(inout), optional :: recvbuf
    double precision, dimension(:,:,:), allocatable :: copybuf  
    include 'allreduce-arr-inc.f90'
  end subroutine mpiallred_d3

  subroutine mpiallred_d4(sendbuf,op,comm,recvbuf)
    use dynamic_memory
    use dictionaries, only: f_err_throw!,f_err_define
    use yaml_strings, only: yaml_toa
    implicit none
    double precision, dimension(:,:,:,:), intent(inout) :: sendbuf
    double precision, dimension(:,:,:,:), intent(inout), optional :: recvbuf
    double precision, dimension(:,:,:,:), allocatable :: copybuf  
    include 'allreduce-arr-inc.f90'
  end subroutine mpiallred_d4

  recursive subroutine mpibcast_i0(buffer,count,root,comm,check,maxdiff)
    use dynamic_memory
    use dictionaries, only: f_err_throw
    use yaml_output !for check=.true.
    use f_utils, only: f_zero
    implicit none
    integer(f_integer) ::  buffer
    integer(f_integer), intent(out), optional :: maxdiff
    integer(f_integer), dimension(:), allocatable :: array_diff      
    include 'bcast-decl-inc.f90'
    include 'bcast-inc.f90'
  end subroutine mpibcast_i0

  subroutine mpibcast_li0(buffer,count,root,comm,check,maxdiff)
    use dynamic_memory
    use dictionaries, only: f_err_throw
    use yaml_output !for check=.true.
    use f_utils, only: f_zero
    implicit none
    integer(f_long) ::  buffer
    integer(f_long), intent(out), optional :: maxdiff
    integer(f_long), dimension(:), allocatable :: array_diff      
    include 'bcast-decl-inc.f90'
    include 'bcast-inc.f90'
  end subroutine mpibcast_li0

  recursive subroutine mpibcast_d0(buffer,count,root,comm,check,maxdiff)
    use dynamic_memory
    use dictionaries, only: f_err_throw
    use yaml_output !for check=.true.
    use f_utils, only: f_zero
    implicit none
    double precision ::  buffer
    double precision, intent(out), optional :: maxdiff
    double precision, dimension(:), allocatable :: array_diff
    include 'bcast-decl-inc.f90'
    include 'bcast-inc.f90'
  end subroutine mpibcast_d0

  subroutine mpibcast_c0(buffer,root,comm,check,maxdiff)
    use dynamic_memory
    use dictionaries, only: f_err_throw
    use yaml_output !for check=.true.
    use f_utils, only: f_zero
    implicit none
    character(len=*) ::  buffer 
    integer(f_integer), intent(out), optional :: maxdiff
    integer(f_integer), dimension(:), allocatable :: array_diff !<the difference is performed with ascii value
    ! 'bcast-decl-arr-inc.f90'
    integer, intent(in), optional :: root  !< @copydoc doc::root
    integer, intent(in), optional :: comm  !< @copydoc doc::comm  
    logical, intent(in), optional :: check !< performs the check of the arguments
    !local variables
    logical chk
    integer :: n,iroot,mpi_comm,ierr
    integer, dimension(3) :: iarg_check
    external :: MPI_BCAST

    chk=.false.
    n=len(buffer)
    if (present(maxdiff)) then
       call f_zero(maxdiff)
       array_diff=f_malloc(n,id='array_diff')
       call f_memcpy(src=buffer,dest=array_diff)
    end if
    ! end bcast_decl
    include 'bcast-inc.f90'
  end subroutine mpibcast_c0

  subroutine mpibcast_c1(buffer,root,comm,check,maxdiff)
    use dynamic_memory
    use dictionaries, only: f_err_throw
    use yaml_output !for check=.true.
    use f_utils, only: f_zero
    implicit none
    character, dimension(:), intent(inout) ::  buffer 
    integer, intent(out), optional :: maxdiff
    integer, dimension(:), allocatable :: array_diff !<the difference is performed with ascii value
    include 'bcast-decl-arr-inc.f90'
    include 'bcast-inc.f90'
  end subroutine mpibcast_c1

  subroutine mpibcast_i1(buffer,root,comm,check,maxdiff)
    use dynamic_memory
    use dictionaries, only: f_err_throw
    use yaml_output !for check=.true.
    use f_utils, only: f_zero
    implicit none
    integer, dimension(:), intent(inout) ::  buffer
    integer, intent(out), optional :: maxdiff      
    integer, dimension(:), allocatable :: array_diff
    include 'bcast-decl-arr-inc.f90'
    include 'bcast-inc.f90'
  end subroutine mpibcast_i1

  subroutine mpibcast_d1(buffer,root,comm,check,maxdiff)
    use dynamic_memory
    use dictionaries, only: f_err_throw
    use yaml_output !for check=.true.
    use f_utils, only: f_zero
    implicit none
    double precision, dimension(:), intent(inout) ::  buffer      
    double precision, intent(out), optional :: maxdiff
    double precision, dimension(:), allocatable :: array_diff
    include 'bcast-decl-arr-inc.f90'
    include 'bcast-inc.f90'
  end subroutine mpibcast_d1

  subroutine mpibcast_d2(buffer,root,comm,check,maxdiff)
    use dynamic_memory
    use dictionaries, only: f_err_throw
    use yaml_output !for check=.true.
    use f_utils, only: f_zero
    implicit none
    double precision, dimension(:,:), intent(inout) ::  buffer
    double precision, intent(out), optional :: maxdiff
    double precision, dimension(:), allocatable :: array_diff
    include 'bcast-decl-arr-inc.f90'
    include 'bcast-inc.f90'
  end subroutine mpibcast_d2

  subroutine mpiscatter_i1i1(sendbuf, recvbuf, root, comm)
    use dictionaries, only: f_err_throw,f_err_define
    implicit none
    integer,dimension(:),intent(in) :: sendbuf
    integer,dimension(:),intent(inout) :: recvbuf
    include 'scatter-inc.f90'
  end subroutine mpiscatter_i1i1

  subroutine mpiscatterv_d0(sendbuf, sendcounts, displs, recvbuf, recvcount, root, comm)
    use dictionaries, only: f_err_throw
    implicit none
    real(f_double) :: sendbuf
    real(f_double), intent(inout) :: recvbuf
    include 'scatterv-decl-inc.f90'
    include 'scatterv-inc.f90'
  end subroutine mpiscatterv_d0

  subroutine mpiscatterv_d2d3(sendbuf, sendcounts, displs, recvbuf, root, comm)
    use dictionaries, only: f_err_throw
    implicit none
    real(f_double), dimension(:,:), intent(in) :: sendbuf
    real(f_double), dimension(:,:,:), intent(out) :: recvbuf
    include 'scatterv-decl-inc.f90'
    recvcount=size(sendbuf)
    include 'scatterv-inc.f90'
  end subroutine mpiscatterv_d2d3

  subroutine mpiscatterv_d3d2(sendbuf, sendcounts, displs, recvbuf, root, comm)
    use dictionaries, only: f_err_throw
    implicit none
    real(f_double), dimension(:,:,:), intent(in) :: sendbuf
    real(f_double), dimension(:,:), intent(out) :: recvbuf
    include 'scatterv-decl-inc.f90'
    recvcount=size(sendbuf)
    include 'scatterv-inc.f90'
  end subroutine mpiscatterv_d3d2

  
  !> Detect the maximum difference between arrays all over a given communicator
  function mpimaxdiff_i0(n,array,root,source,comm,bcast) result(maxdiff)
    use dynamic_memory
    implicit none
    integer, intent(in) :: n !<number of elements to be controlled
    integer(f_integer), intent(inout) :: array !< starting point of the array
    integer(f_integer), dimension(:,:), allocatable :: array_glob
    integer(f_integer) :: maxdiff 
    include 'maxdiff-decl-inc.f90'

    ndims = n
    maxdiff=0

    include 'maxdiff-inc.f90'
  end function mpimaxdiff_i0

  !> Detect the maximum difference between arrays all over a given communicator
  function mpimaxdiff_li0(n,array,root,source,comm,bcast) result(maxdiff)
    use dynamic_memory
    implicit none
    integer(f_long), intent(in) :: n !<number of elements to be controlled
    integer(f_long), intent(inout) :: array !< starting point of the array
    integer(f_long), dimension(:,:), allocatable :: array_glob
    integer(f_long) :: maxdiff 
    include 'maxdiff-decl-inc.f90'
    ndims = int(n,kind=4)
    maxdiff=int(0,f_long)
    include 'maxdiff-inc.f90'
  end function mpimaxdiff_li0

  function mpimaxdiff_c1(array,root,source,comm,bcast) result(maxdiff)
    use dynamic_memory
    implicit none
    !> array to be checked
    character, dimension(:), intent(inout) :: array 
    integer, dimension(:,:), allocatable :: array_glob
    integer :: maxdiff
    include 'maxdiff-decl-inc.f90'
    ndims = size(array)
    maxdiff=0
    include 'maxdiff-arr-inc.f90'
  end function mpimaxdiff_c1

  function mpimaxdiff_d0(n,array,root,source,comm,bcast) result(maxdiff)
    use dynamic_memory
    implicit none
    integer, intent(in) :: n !<number of elements to be controlled
    double precision, intent(inout) :: array !< starting point of the array
    double precision, dimension(:,:), allocatable :: array_glob
    double precision :: maxdiff
    include 'maxdiff-decl-inc.f90'

    ndims = n
    maxdiff=0.d0

    include 'maxdiff-inc.f90'
  end function mpimaxdiff_d0

  function mpimaxdiff_d1(array,root,source,comm,bcast) result(maxdiff)
    use dynamic_memory
    implicit none
    !> array to be checked
    double precision, dimension(:), intent(inout) :: array 
    double precision, dimension(:,:), allocatable :: array_glob
    double precision :: maxdiff
    include 'maxdiff-decl-inc.f90'

    ndims = size(array)

    maxdiff=0.d0

    include 'maxdiff-arr-inc.f90'
  end function mpimaxdiff_d1

  function mpimaxdiff_i1(array,root,source,comm,bcast) result(maxdiff)
    use dynamic_memory
    implicit none
    !> array to be checked
    integer(f_integer), dimension(:), intent(inout) :: array 
    integer(f_integer), dimension(:,:), allocatable :: array_glob
    integer(f_integer) :: maxdiff
    include 'maxdiff-decl-inc.f90'

    ndims = size(array)

    maxdiff=0

    include 'maxdiff-arr-inc.f90'
  end function mpimaxdiff_i1

  function mpimaxdiff_li1(array,root,source,comm,bcast) result(maxdiff)
    use dynamic_memory
    implicit none
    !> array to be checked
    integer(f_long), dimension(:), intent(inout) :: array 
    integer(f_long), dimension(:,:), allocatable :: array_glob
    integer(f_long) :: maxdiff
    include 'maxdiff-decl-inc.f90'

    ndims = size(array)

    maxdiff=0

    include 'maxdiff-arr-inc.f90'
  end function mpimaxdiff_li1

  function mpimaxdiff_i2(array,root,source,comm,bcast) result(maxdiff)

    use dynamic_memory
    implicit none
    !> array to be checked
    integer(f_integer), dimension(:,:), intent(inout) :: array 
    integer(f_integer), dimension(:,:), allocatable :: array_glob
    integer :: maxdiff
    include 'maxdiff-decl-inc.f90'

    ndims = size(array)

    maxdiff=0

    include 'maxdiff-arr-inc.f90'
  end function mpimaxdiff_i2


  function mpimaxdiff_d2(array,root,source,comm,bcast) result(maxdiff)
    use dynamic_memory
    implicit none
    !> array to be checked
    double precision, dimension(:,:), intent(inout) :: array 
    double precision, dimension(:,:), allocatable :: array_glob
    double precision :: maxdiff
    include 'maxdiff-decl-inc.f90'

    ndims = size(array)

    maxdiff=0.d0

    include 'maxdiff-arr-inc.f90'
  end function mpimaxdiff_d2

  !!function mpitypesize_d(foo) result(sizeof)
  !!  use dictionaries, only: f_err_throw,f_err_define
  !!  implicit none
  !!  double precision, intent(in) :: foo
  !!  integer :: sizeof, ierr

  !!  call mpi_type_size(mpi_double_precision, sizeof, ierr)
  !!  if (ierr/=0) then
  !!      call f_err_throw('Error in mpi_type_size',&
  !!           err_id=ERR_MPI_WRAPPERS)
  !!  end if
  !!end function mpitypesize_d

  function mpitypesize_d0(foo) result(sizeof)
    use dictionaries, only: f_err_throw,f_err_define
    implicit none
    double precision, intent(in) :: foo
    integer :: sizeof, ierr

    call mpi_type_size(mpi_double_precision, sizeof, ierr)
    if (ierr/=0) then
       call f_err_throw('Error in mpi_type_size',&
            err_id=ERR_MPI_WRAPPERS)
    end if
  end function mpitypesize_d0

  function mpitypesize_d1(foo) result(sizeof)
    implicit none
    double precision, dimension(:), intent(in) :: foo
    integer :: sizeof
    sizeof=mpitypesize(1.d0)
  end function mpitypesize_d1

  function mpitypesize_i0(foo) result(sizeof)
    use dictionaries, only: f_err_throw,f_err_define
    implicit none
    integer, intent(in) :: foo
    integer :: sizeof, ierr

    call mpi_type_size(mpi_integer, sizeof, ierr)
    if (ierr/=0) then
       call f_err_throw('Error in mpi_type_size',&
            err_id=ERR_MPI_WRAPPERS)
    end if
  end function mpitypesize_i0

  function mpitypesize_l0(foo) result(sizeof)
    use dictionaries, only: f_err_throw,f_err_define
    implicit none
    logical, intent(in) :: foo
    integer :: sizeof, ierr

    call mpi_type_size(mpi_logical, sizeof, ierr)
    if (ierr/=0) then
       call f_err_throw('Error in mpi_type_size',&
            err_id=ERR_MPI_WRAPPERS)
    end if
  end function mpitypesize_l0
  
  function mpiinfo(key,val) result(info)
    use dictionaries, only: f_err_throw,f_err_define
    implicit none
    character(len=*), intent(in) :: key
    character(len=*), intent(in) :: val
    integer :: info, ierr

    call mpi_info_create(info, ierr)
    if (ierr/=0) then
       call f_err_throw('Error in mpi_info_create',&
            err_id=ERR_MPI_WRAPPERS)
       return
    end if
    call mpi_info_set(info, "no_locks", "true", ierr)
    if (ierr/=0) then
       !!call f_err_throw('Error in mpi_info_set, key='//trim(key)//&
       !!     ', value=',trim(val),err_id=ERR_MPI_WRAPPERS)
       call f_err_throw('Error in mpi_info_set, key='//trim(key)//&
            ', value='//trim(val),err_id=ERR_MPI_WRAPPERS)
    end if

  end function mpiinfo

  subroutine mpiinfofree(info)
    use dictionaries, only: f_err_throw,f_err_define
    implicit none
    integer, intent(inout) :: info
    ! Local variables
    integer :: ierr
    call mpi_info_free(info, ierr)
    if (ierr/=0) then
       call f_err_throw('Error in mpi_info_free',&
            err_id=ERR_MPI_WRAPPERS)
    end if
  end subroutine mpiinfofree

  function mpiwindow_d0(size,base,comm) result(window)
    use dictionaries, only: f_err_throw,f_err_define
    implicit none
    integer,intent(in) :: size
    double precision,intent(in) :: base
    integer,intent(in) :: comm
    !local variables
    integer :: sizeof,info,ierr
    integer :: window

    sizeof=mpitypesize(base)
    info=mpiinfo("no_locks", "true")

    call mpi_win_create(base, int(size,kind=mpi_address_kind)*int(sizeof,kind=mpi_address_kind), &
         sizeof, info,comm, window, ierr)

    if (ierr/=0) then
       call f_err_throw('Error in mpi_win_create',&
            err_id=ERR_MPI_WRAPPERS)
    end if

    call mpiinfofree(info)

    call mpi_win_fence(MPI_MODE_NOPRECEDE, window, ierr)
    if (ierr/=0) then
       call f_err_throw('Error in mpi_win_fence',&
            err_id=ERR_MPI_WRAPPERS)
    end if


  end function mpiwindow_d0

  function mpiwindow_i0(size,base,comm) result(window)
    use dictionaries, only: f_err_throw,f_err_define
    implicit none
    integer,intent(in) :: size
    integer,intent(in) :: base
    integer,intent(in) :: comm
    !local variables
    integer :: sizeof,info,ierr
    integer :: window

    sizeof=mpitypesize(base)
    info=mpiinfo("no_locks", "true")

    call mpi_win_create(base, int(size,kind=mpi_address_kind)*int(sizeof,kind=mpi_address_kind), &
         sizeof, info,comm, window, ierr)

    if (ierr/=0) then
       call f_err_throw('Error in mpi_win_create',&
            err_id=ERR_MPI_WRAPPERS)
    end if

    call mpiinfofree(info)

    call mpi_win_fence(MPI_MODE_NOPRECEDE, window, ierr)
    if (ierr/=0) then
       call f_err_throw('Error in mpi_win_fence',&
            err_id=ERR_MPI_WRAPPERS)
    end if


  end function mpiwindow_i0

  function mpiwindow_l0(size,base,comm) result(window)
    use dictionaries, only: f_err_throw,f_err_define
    implicit none
    integer,intent(in) :: size
    logical,intent(in) :: base
    integer,intent(in) :: comm
    !local variables
    integer :: sizeof,info,ierr
    integer :: window

    sizeof=mpitypesize(base)
    info=mpiinfo("no_locks", "true")

    call mpi_win_create(base, int(size,kind=mpi_address_kind)*int(sizeof,kind=mpi_address_kind), &
         sizeof, info,comm, window, ierr)

    if (ierr/=0) then
       call f_err_throw('Error in mpi_win_create',&
            err_id=ERR_MPI_WRAPPERS)
    end if

    call mpiinfofree(info)

    call mpi_win_fence(MPI_MODE_NOPRECEDE, window, ierr)
    if (ierr/=0) then
       call f_err_throw('Error in mpi_win_fence',&
            err_id=ERR_MPI_WRAPPERS)
    end if


  end function mpiwindow_l0

  !> create a peer_to_peer group, to use RMA calls instead of send-receive
  function p2p_group(base_grp,p1,p2,p3) result(grp)
    use yaml_strings, only: yaml_toa
    implicit none
    integer, intent(in) :: base_grp
    integer, intent(in) :: p1,p2
    integer, intent(in), optional :: p3
    integer :: grp
    !local variables
    integer :: ierr,i,nlist
    integer, dimension(3) :: list,ipiv,list2

    if (present(p3)) then
       list(1)=p1
       list(2)=p2
       list(3)=p3
       call sort_positions(3,real(list,kind=8),ipiv)
       nlist=3
       do i=1,3
          if (i > 1) then
             if (list(ipiv(i))==list2(i-1)) then
                nlist=nlist-1
             else
                list2(i)=list(ipiv(i))
             end if
          else
             list2(i)=list(ipiv(i))
          end if
       end do
       grp=mpigroupincl(base_grp,nlist,list2)
    else
       list(1)=min(p1,p2)
       list(2)=max(p1,p2)
       grp=mpigroupincl(base_grp,2,list)
    end if
    if (grp==MPI_GROUP_NULL) then
       call f_err_throw('Error in the group creation for list='//trim(yaml_toa(list)),&
            err_id=ERR_MPI_WRAPPERS)
    end if

  end function p2p_group


  subroutine mpi_fence(window, assert)
    use dictionaries, only: f_err_throw,f_err_define
    ! Calling arguments
    integer,intent(inout) :: window !<window to be synchronized
    integer,intent(in),optional :: assert

    ! Local variables
    integer :: ierr, assert_, tcat

    if (present(assert)) then
       assert_ = assert
    else
       assert_ = 0
    end if
    tcat=TCAT_FENCE
    ! Synchronize the communication
    call f_timer_interrupt(tcat)
    call mpi_win_fence(assert_, window, ierr)
    call f_timer_resume()
    if (ierr/=0) then
       call f_err_throw('Error in mpi_win_fence',&
            err_id=ERR_MPI_WRAPPERS)  
    end if
  end subroutine mpi_fence

  subroutine mpiwinstart(grp,win,assert)
    implicit none
    integer, intent(in) :: grp
    integer, intent(in) :: win
    integer, intent(in), optional :: assert
    !local variables
    integer :: assert_,ierr
    assert_=0
    if (present(assert)) assert_=assert

    if (grp==mpigroup_null()) then
       call f_err_throw('Error in mpi_win_start, passed a null group',&
            err_id=ERR_MPI_WRAPPERS)
    end if

    
    call MPI_WIN_START(grp,assert_,win,ierr)
    if (ierr /=0) then
       call f_err_throw('Error in mpi_win_start',&
            err_id=ERR_MPI_WRAPPERS)  
    end if

  end subroutine mpiwinstart

  subroutine mpiwinpost(grp,win,assert)
    implicit none
    integer, intent(in) :: grp
    integer, intent(in) :: win
    integer, intent(in), optional :: assert
    !local variables
    integer :: assert_,ierr
    assert_=0
    if (present(assert)) assert_=assert
    
    if (grp==mpigroup_null()) then
       call f_err_throw('Error in mpi_win_post, passed a null group',&
            err_id=ERR_MPI_WRAPPERS)
    end if

    call MPI_WIN_POST(grp,assert_,win,ierr)
    if (ierr /=0) then
       call f_err_throw('Error in mpi_win_post',&
            err_id=ERR_MPI_WRAPPERS)  
    end if

  end subroutine mpiwinpost

  subroutine mpiwincomplete(win)
    implicit none
    integer, intent(in) :: win
    !local variables
    integer :: ierr

    call MPI_WIN_COMPLETE(win,ierr)
    if (ierr /=0) then
       call f_err_throw('Error in mpi_win_complete',&
            err_id=ERR_MPI_WRAPPERS)  
    end if
    
  end subroutine mpiwincomplete

  subroutine mpiwinwait(win)
    implicit none
    integer, intent(in) :: win
    !local variables
    integer :: ierr

    call MPI_WIN_WAIT(win,ierr)
    if (ierr /=0) then
       call f_err_throw('Error in mpi_win_wait',&
            err_id=ERR_MPI_WRAPPERS)  
    end if

  end subroutine mpiwinwait


  subroutine mpi_fenceandfree(window, assert)
    use dictionaries, only: f_err_throw,f_err_define
    ! Calling arguments
    integer,intent(inout) :: window !<window to be synchronized and freed
    integer,intent(in),optional :: assert

    ! Local variables
    integer :: ierr, assert_

    if (present(assert)) then
       assert_ = assert
    else
       assert_ = 0
    end if

    ! Synchronize the communication
    call mpi_win_fence(assert_, window, ierr)
    if (ierr/=0) then
       call f_err_throw('Error in mpi_win_fence',&
            err_id=ERR_MPI_WRAPPERS)  
    end if
    call mpi_win_free(window, ierr)
    if (ierr/=0) then
       call f_err_throw('Error in mpi_win_fence',&
            err_id=ERR_MPI_WRAPPERS)  
    end if
  end subroutine mpi_fenceandfree

  subroutine mpiget_d0(origin,count,target_rank,target_disp,window)
    use dictionaries, only: f_err_throw,f_err_define
    implicit none
    double precision,intent(inout) :: origin !<fake intent(in)
    integer,intent(in) :: count, target_rank,window
    integer(kind=mpi_address_kind),intent(in) :: target_disp

    ! Local variables
    integer :: ierr

    call mpi_get(origin,count,mpitype(origin),target_rank, &
         target_disp,count,mpitype(origin), window, ierr)
    if (ierr/=0) then
       call f_err_throw('Error in mpi_get',&
            err_id=ERR_MPI_WRAPPERS)
    end if
  end subroutine mpiget_d0

  subroutine mpiput_d0(origin,count,target_rank,target_disp,window)
    use dictionaries, only: f_err_throw,f_err_define
    implicit none
    double precision,intent(inout) :: origin !<fake intent(in)
    integer,intent(in) :: count, target_rank,window
    integer(kind=mpi_address_kind),intent(in) :: target_disp

    ! Local variables
    integer :: ierr

    call mpi_put(origin,count,mpitype(origin),target_rank, &
         target_disp,count,mpitype(origin), window, ierr)
    if (ierr/=0) then
       call f_err_throw('Error in mpi_put',&
            err_id=ERR_MPI_WRAPPERS)
    end if
  end subroutine mpiput_d0

  subroutine mpiaccumulate_d0(origin,count,target_rank,target_disp,op,window)
    use dictionaries, only: f_err_throw,f_err_define
    implicit none
    double precision,intent(inout) :: origin !<fake intent(in)
    integer,intent(in) :: count, target_rank,window,op
    integer(kind=mpi_address_kind),intent(in) :: target_disp

    ! Local variables
    integer :: ierr

    call mpi_accumulate(origin,count,mpitype(origin),target_rank, &
         target_disp,count,mpitype(origin), op, window, ierr)
    if (ierr/=0) then
       call f_err_throw('Error in mpi_accumulate',&
            err_id=ERR_MPI_WRAPPERS)
    end if
  end subroutine mpiaccumulate_d0


  subroutine mpi_get_to_allgatherv_double(sendbuf,sendcount,recvbuf,recvcounts,displs,comm,check_,window_)
    use dictionaries, only: f_err_throw,f_err_define
    use yaml_strings, only: yaml_toa
    implicit none
    double precision,intent(in) :: sendbuf
    double precision,intent(inout) :: recvbuf
    integer,dimension(:),intent(in) :: recvcounts, displs
    integer,intent(in) :: comm, sendcount
    logical,intent(in),optional :: check_
    integer,intent(out),pointer,optional :: window_
    !local variables
    integer :: nproc,nrecvbuf
    !external :: getall
    logical :: check
    integer,target:: window

    nproc=mpisize(comm)
    nrecvbuf=sum(recvcounts)

    if (present(check_)) then
       check = check_
    else
       check = .false.
    end if

    if (check) then
       !check coherence
       if (any([size(recvcounts),size(displs)] /= nproc)) then
          call f_err_throw("Error in get_to_gatherv, sizes not coherent with communicator"//&
               trim(yaml_toa([size(recvcounts),size(displs), nproc])),&
               err_id=ERR_MPI_WRAPPERS)
          return
       end if
    end if

    if (present(window_)) then
       window_ => window
    end if
    window = mpiwindow(sendcount,sendbuf,comm)


    call getall_d(nproc,recvcounts,displs,window,nrecvbuf,recvbuf)

    if (.not. present(window_)) then
       call mpi_fenceandfree(window)
    end if

  end subroutine mpi_get_to_allgatherv_double


<<<<<<< HEAD
!!$  subroutine mpiaccumulate_double(origin_addr, origin_count, target_rank, target_disp, target_count, op, wind)
!!$    use dictionaries, only: f_err_throw,f_err_define
!!$    use yaml_strings, only: yaml_toa
!!$    implicit none
!!$    double precision,intent(in) :: origin_addr
!!$    integer,intent(in) :: origin_count, target_rank, target_count, op
!!$    integer(kind=mpi_address_kind),intent(in) :: target_disp
!!$    integer,intent(inout) :: wind
!!$    !local variables
!!$    integer :: nproc,jproc,nrecvbuf,ierr
!!$    external :: getall
!!$    logical :: check
!!$    integer,target:: window
!!$
!!$
!!$    call mpi_accumulate(origin_addr, origin_count, mpitype(origin_addr), &
!!$         target_rank, target_disp, target_count, mpitype(origin_addr), op, wind, ierr)
!!$    if (ierr/=0) then
!!$       call f_err_throw('An error in calling to MPI_ACCUMULATE occured',&
!!$            err_id=ERR_MPI_WRAPPERS)
!!$       return
!!$    end if
!!$
!!$  end subroutine mpiaccumulate_double
!!$
=======
  subroutine mpiaccumulate_double(origin_addr, origin_count, target_rank, target_disp, target_count, op, wind)
    use dictionaries, only: f_err_throw,f_err_define
    use yaml_strings, only: yaml_toa
    implicit none
    double precision,intent(in) :: origin_addr
    integer,intent(in) :: origin_count, target_rank, target_count, op
    integer(kind=mpi_address_kind),intent(in) :: target_disp
    integer,intent(inout) :: wind
    !local variables
    integer :: ierr
    external :: getall

    call mpi_accumulate(origin_addr, origin_count, mpitype(origin_addr), &
         target_rank, target_disp, target_count, mpitype(origin_addr), op, wind, ierr)
    if (ierr/=0) then
       call f_err_throw('An error in calling to MPI_ACCUMULATE occured',&
            err_id=ERR_MPI_WRAPPERS)
       return
    end if

  end subroutine mpiaccumulate_double

>>>>>>> be3b50c0

  subroutine mpiiallred_double(sendbuf, recvbuf, ncount, op, comm, request)
    use dictionaries, only: f_err_throw,f_err_define
    implicit none
    ! Calling arguments
    integer,intent(in) :: ncount, op, comm
    double precision,intent(in) :: sendbuf
    double precision,intent(out) :: recvbuf
    integer,intent(out) :: request
    ! Local variables
    integer :: ierr

#ifdef HAVE_MPI3
    call mpi_iallreduce(sendbuf, recvbuf, ncount, mpitype(sendbuf), op, comm, request, ierr)
    if (ierr/=0) then
       call f_err_throw('An error in calling to MPI_IALLREDUCE occured',&
            err_id=ERR_MPI_WRAPPERS)
       return
    end if
#else
    call mpi_allreduce(sendbuf, recvbuf, ncount, mpitype(sendbuf), op, comm, ierr)
    if (ierr/=0) then
       call f_err_throw('An error in calling to MPI_ALLREDUCE occured',&
            err_id=ERR_MPI_WRAPPERS)
       return
    end if
    request = MPI_REQUEST_NULL
#endif

  end subroutine mpiiallred_double


  subroutine mpiialltoallv_double(sendbuf, sendcounts, senddspls, sendtype, &
       recvbuf, recvcounts, recvdspls, recvtype, comm, request)
    use dictionaries, only: f_err_throw,f_err_define
    implicit none
    ! Calling arguments
    integer,intent(in) :: sendcounts, senddspls, sendtype, recvcounts, recvdspls, recvtype, comm
    double precision,intent(in) :: sendbuf
    double precision,intent(out) :: recvbuf
    integer,intent(out) :: request
    ! Local variables
    integer :: ierr

#ifdef HAVE_MPI3
    call mpi_ialltoallv(sendbuf, sendcounts, senddspls, sendtype, &
         recvbuf, recvcounts, recvdspls, recvtype, comm, request, ierr)
    if (ierr/=0) then
       call f_err_throw('An error in calling to MPI_IALLTOALLV occured',&
            err_id=ERR_MPI_WRAPPERS)
       return
    end if
#else
    call mpi_alltoallv(sendbuf, sendcounts, senddspls, sendtype, &
         recvbuf, recvcounts, recvdspls, recvtype, comm, ierr)
    if (ierr/=0) then
       call f_err_throw('An error in calling to MPI_IALLTOALLV occured',&
            err_id=ERR_MPI_WRAPPERS)
       return
    end if
    request = MPI_REQUEST_NULL
#endif

  end subroutine mpiialltoallv_double

  subroutine mpisend_d0(buf,count,dest,tag,comm,request,simulate,verbose)
    use yaml_output
    implicit none
    real(f_double) :: buf !fake intent(in)
    integer, intent(in) :: count
    integer, intent(in) :: dest
    integer, intent(in), optional :: tag
    integer, intent(in), optional :: comm
    integer, intent(out), optional :: request !<toggle the isend operation
    logical, intent(in), optional :: simulate,verbose
    !local variables
    logical :: verb,sim
    integer :: mpi_comm,ierr,tag_
    
    mpi_comm=MPI_COMM_WORLD
    if (present(comm)) mpi_comm=comm
    if (present(tag)) then
       tag_=tag
    else
       tag_=mpirank(mpi_comm)
    end if

    verb=.false.
    if (present(verbose)) verb=verbose .and. dest /=mpirank_null()
    
    if (verb) then
       call yaml_mapping_open('MPI_(I)SEND')
       call yaml_map('Elements',count)
       call yaml_map('Source',mpirank(mpi_comm))
       call yaml_map('Dest',dest)
       call yaml_map('Tag',tag_)
       call yaml_mapping_close()
    end if

    sim=.false.
    if (present(simulate)) sim=simulate
    if (sim) return

    if (present(request)) then
       call MPI_ISEND(buf,count,mpitype(buf),dest,tag,mpi_comm,request,ierr)
    else
       call MPI_SEND(buf,count,mpitype(buf),dest,tag,mpi_comm,ierr)
    end if

    if (ierr/=0) call f_err_throw('An error in calling to MPI_(I)SEND occured',&
            err_id=ERR_MPI_WRAPPERS)

  end subroutine mpisend_d0

  subroutine mpirecv_d0(buf,count,source,tag,comm,status,request,simulate,verbose)
    use yaml_output
    implicit none
    real(f_double), intent(inout) :: buf !fake intent(out)
    integer, intent(in) :: count
    integer, intent(in), optional :: source
    integer, intent(in), optional :: tag
    integer, intent(in), optional :: comm
    integer, intent(out), optional :: request !<toggle the isend operation
    integer, dimension(MPI_STATUS_SIZE), intent(out), optional :: status !<for the blocking operation
    logical, intent(in), optional :: simulate,verbose
    !local variables
    logical :: verb,sim
    integer :: mpi_comm,ierr,mpistatus,mpi_source,mpi_tag

    mpi_comm=MPI_COMM_WORLD
    if (present(comm)) mpi_comm=comm
    mpi_source=MPI_ANY_SOURCE
    mpi_tag=MPI_ANY_TAG
    if (present(source)) then
       mpi_source=source
       mpi_tag=source
    end if
    if (present(tag)) mpi_tag=tag
    verb=.false.
    if (present(verbose)) verb=verbose .and. source /= mpirank_null()
    if (verb) call yaml_comment('Receiving'//count//'elements from'//source//'in'//mpirank(mpi_comm))

    if (verb) then
       call yaml_mapping_open('MPI_(I)RECV')
       call yaml_map('Elements',count)
       call yaml_map('Source',source)
       call yaml_map('Dest',mpirank(mpi_comm))
       call yaml_map('Tag',mpi_tag)
       call yaml_mapping_close()
    end if

    sim=.false.
    if (present(simulate)) sim=simulate
    if (sim) return

    if (present(request)) then
       call MPI_IRECV(buf,count,mpitype(buf),mpi_source,mpi_tag,mpi_comm,request,ierr)
    else
       if (present(status)) then
          call MPI_RECV(buf,count,mpitype(buf),mpi_source,mpi_tag,mpi_comm,status,ierr)
       else
          call MPI_RECV(buf,count,mpitype(buf),mpi_source,mpi_tag,mpi_comm,MPI_STATUS_IGNORE,ierr)
       end if
    end if

    if (ierr/=0) call f_err_throw('An error in calling to MPI_(I)RECV occured',&
         err_id=ERR_MPI_WRAPPERS)

  end subroutine mpirecv_d0

  

  subroutine mpiwaitall(ncount, array_of_requests,array_of_statuses)
    use dictionaries, only: f_err_throw,f_err_define
    implicit none
    ! Local variables
    integer, intent(in) :: ncount
    integer, dimension(ncount),intent(in) :: array_of_requests
    integer, dimension(MPI_STATUS_SIZE,ncount), intent(out), optional :: array_of_statuses
    ! Local variables
    integer :: ierr

    !no wait if no requests
    if (ncount==0) return

    if (present(array_of_statuses)) then
       call mpi_waitall(ncount, array_of_requests,array_of_statuses, ierr)
    else
       call mpi_waitall(ncount, array_of_requests, MPI_STATUSES_IGNORE, ierr)
    end if
    if (ierr/=0) then
       call f_err_throw('An error in calling to MPI_WAITALL occured',&
            err_id=ERR_MPI_WRAPPERS)
       return
    end if

  end subroutine mpiwaitall


  subroutine mpiwait(request)
    use dictionaries, only: f_err_throw,f_err_define
    implicit none
    ! Local variables
    integer,intent(in) :: request
    ! Local variables
    integer :: ierr

    if (request /= MPI_REQUEST_NULL) then
       call mpi_wait(request, MPI_STATUSES_IGNORE, ierr)
       if (ierr/=0) then
          call f_err_throw('An error in calling to MPI_WAIT occured',&
               err_id=ERR_MPI_WRAPPERS)
       end if
    end if
  end subroutine mpiwait

end module wrapper_MPI


!> Routine to gather the clocks of all the instances of flib time module
subroutine gather_timings(ndata,nproc,mpi_comm,src,dest)
  use wrapper_MPI
  implicit none
  integer, intent(in) :: ndata !< number of categories of the array
  integer, intent(in) :: nproc,mpi_comm !< number of MPI tasks and communicator
  real(kind=8), dimension(ndata), intent(in) :: src !< total timings of the instance
  real(kind=8), dimension(ndata,nproc), intent(inout) :: dest !< gathered timings 
  call mpigather(sendbuf=src,recvbuf=dest,root=0,comm=mpi_comm)

end subroutine gather_timings


!> used by get_to_allgatherv to pass the good addresses to the mpiget wrapper
subroutine getall_d(nproc,recvcounts,displs,window,nrecvbuffer,recvbuffer)
  use wrapper_MPI, only: mpiget, mpi_address_kind
  implicit none
  integer,intent(in) :: nproc,nrecvbuffer,window
  integer,dimension(0:nproc-1),intent(in) :: recvcounts,displs
  double precision,dimension(nrecvbuffer),intent(out) :: recvbuffer
  ! Local variables
  integer :: jproc, jcount, jst

  do jproc=0,nproc-1
     jcount=recvcounts(jproc)
     jst=displs(jproc)
     if (jcount>0) then
         call mpiget(recvbuffer(jst+1), jcount, jproc, int(0,kind=mpi_address_kind), window)
     end if
  end do

end subroutine getall_d

!> Activates the nesting for UNBLOCK_COMMS performance case
subroutine bigdft_open_nesting(num_threads)
  use wrapper_mpi
  implicit none
  integer, intent(in) :: num_threads
#ifdef HAVE_MPI_INIT_THREAD
  !$ call OMP_SET_NESTED(.true.) 
  !$ call OMP_SET_MAX_ACTIVE_LEVELS(2)
  !$ call OMP_SET_NUM_THREADS(num_threads)
#else
  integer :: idummy
  write(*,*)'BigDFT_open_nesting is not active!'
  !call MPI_ABORT(bigdft_mpi%mpi_comm,ierr)
  stop
  idummy=num_threads
#endif
end subroutine bigdft_open_nesting


!> Activates the nesting for UNBLOCK_COMMS performance case
subroutine bigdft_close_nesting(num_threads)
  use wrapper_mpi
  implicit none
  integer, intent(in) :: num_threads
#ifdef HAVE_MPI_INIT_THREAD
  !$ call OMP_SET_MAX_ACTIVE_LEVELS(1) !redundant
  !$ call OMP_SET_NESTED(.false.) 
  !$ call OMP_SET_NUM_THREADS(num_threads)
#else 
  integer :: idummy
  write(*,*)'BigDFT_close_nesting is not active!'
  stop
  !call MPI_ABORT(bigdft_mpi%mpi_comm,ierr)
  idummy=num_threads
#endif
end subroutine bigdft_close_nesting<|MERGE_RESOLUTION|>--- conflicted
+++ resolved
@@ -2249,7 +2249,6 @@
   end subroutine mpi_get_to_allgatherv_double
 
 
-<<<<<<< HEAD
 !!$  subroutine mpiaccumulate_double(origin_addr, origin_count, target_rank, target_disp, target_count, op, wind)
 !!$    use dictionaries, only: f_err_throw,f_err_define
 !!$    use yaml_strings, only: yaml_toa
@@ -2275,30 +2274,6 @@
 !!$
 !!$  end subroutine mpiaccumulate_double
 !!$
-=======
-  subroutine mpiaccumulate_double(origin_addr, origin_count, target_rank, target_disp, target_count, op, wind)
-    use dictionaries, only: f_err_throw,f_err_define
-    use yaml_strings, only: yaml_toa
-    implicit none
-    double precision,intent(in) :: origin_addr
-    integer,intent(in) :: origin_count, target_rank, target_count, op
-    integer(kind=mpi_address_kind),intent(in) :: target_disp
-    integer,intent(inout) :: wind
-    !local variables
-    integer :: ierr
-    external :: getall
-
-    call mpi_accumulate(origin_addr, origin_count, mpitype(origin_addr), &
-         target_rank, target_disp, target_count, mpitype(origin_addr), op, wind, ierr)
-    if (ierr/=0) then
-       call f_err_throw('An error in calling to MPI_ACCUMULATE occured',&
-            err_id=ERR_MPI_WRAPPERS)
-       return
-    end if
-
-  end subroutine mpiaccumulate_double
-
->>>>>>> be3b50c0
 
   subroutine mpiiallred_double(sendbuf, recvbuf, ncount, op, comm, request)
     use dictionaries, only: f_err_throw,f_err_define
