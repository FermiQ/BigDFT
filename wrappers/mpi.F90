--- conflicted
+++ resolved
@@ -99,7 +99,7 @@
        do j=0,groupsize-1
           group_list(j+1)=mpi_env%igroup*groupsize+j
        enddo
-       call create_group_comm(mpi_comm,nproc,mpi_env%igroup,mpi_env%nproc,group_list,mpi_env%mpi_comm)
+       call create_group_comm(mpi_comm,groupsize,group_list,mpi_env%mpi_comm)
        if (iproc == 0) then
           call yaml_map('Total No. of Taskgroups created',nproc/mpi_env%nproc)
        end if
@@ -181,7 +181,7 @@
     end if
 
     !call create_group_comm1(mpi_comm,nproc,mpi_env%igroup,ngroup,mpi_env%nproc,mpi_env%mpi_comm)
-    call create_group_comm(mpi_comm,nproc,mpi_env%igroup,mpi_env%nproc,group_list,mpi_env%mpi_comm)
+    call create_group_comm(mpi_comm,mpi_env%nproc,group_list,mpi_env%mpi_comm)
 !    if (iproc == 0) then
 !       call yaml_map('Total No. of Taskgroups created',ngroup)
 !    end if
@@ -190,12 +190,12 @@
   end subroutine mpi_environment_set1
 
   !> create communicators associated to the groups of size group_size
-  subroutine create_group_comm(base_comm,nproc_base,group_id,group_size,group_list,group_comm)
+  subroutine create_group_comm(base_comm,group_size,group_list,group_comm)
     use yaml_output
     use dictionaries
 
     implicit none
-    integer, intent(in) :: base_comm,group_size,nproc_base,group_id
+    integer, intent(in) :: base_comm,group_size
     integer, dimension(group_size), intent(in) :: group_list !< list of id of the group identified by group_id in units of base_comm
     integer, intent(out) :: group_comm
     !local variables
@@ -222,12 +222,6 @@
     if (f_err_raise(ierr/=0,'Problem in new_group free, ierr:'//yaml_toa(ierr),&
               err_name='BIGDFT_MPI_ERROR')) return
 
-<<<<<<< HEAD
-    i_all=-product(shape(group_list ))*kind(group_list )
-    deallocate(group_list,stat=i_stat)
-    call memocc(i_stat,i_all,'group_list',subname)
-  end subroutine create_group_comm
-=======
   end subroutine create_group_comm
 
 !!! PSolver n1-n2 plane mpi partitioning !!! 
@@ -273,13 +267,7 @@
   i_all=-product(shape(group_list ))*kind(group_list )
   deallocate(group_list,stat=i_stat)
   call memocc(i_stat,i_all,'group_list',subname)
-
-
 end subroutine create_group_comm1
-
-!!!!!!!!!!!!!!!!!!!!!!!!!!!!!!!!!!!!!!!!!!!!
-
->>>>>>> bd19c786
 
   !> Create a communicator between proc of same rank between the taskgroups.
   subroutine create_rank_comm(group_comm, rank_comm)
@@ -290,7 +278,7 @@
     !local variables
     character(len=*), parameter :: subname='create_group_master'
     integer :: iproc_group, nproc, nproc_group, ngroups
-    integer :: grp, new_grp, ierr, i_stat, i_all, i, j
+    integer :: ierr, i_stat, i_all, i, j
     integer, dimension(:), allocatable :: lrank, ids
 
     call mpi_comm_rank(group_comm, iproc_group, ierr)
@@ -321,15 +309,10 @@
 !!$    write(*,*) iproc_group, "->", ids
     
     ! Create a new comminucator for the list of ids.
-    call mpi_comm_group(MPI_COMM_WORLD, grp, ierr)
-    call mpi_group_incl(grp, ngroups, ids, new_grp, ierr)
-    call mpi_group_free(grp, ierr)
+    call create_group_comm(MPI_COMM_WORLD, ngroups, ids, rank_comm)
     i_all=-product(shape(ids ))*kind(ids )
     deallocate(ids,stat=i_stat)
     call memocc(i_stat,i_all,'ids',subname)
-
-    call mpi_comm_create(MPI_COMM_WORLD, new_grp, rank_comm, ierr)
-    call mpi_group_free(new_grp, ierr)    
   END SUBROUTINE create_rank_comm
 
 
