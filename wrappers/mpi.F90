--- conflicted
+++ resolved
@@ -16,14 +16,8 @@
 module wrapper_MPI
   ! TO BE REMOVED with f_malloc
   !use memory_profiling!, only: ndebug
-<<<<<<< HEAD
-  use dynamic_memory
-  use dictionaries, only: f_err_throw,f_err_define
-=======
->>>>>>> 3cba9234
+  ! TO BE REMOVED with f_malloc
   use time_profiling, only: TIMING_UNINITIALIZED
-   
-  ! TO BE REMOVED with f_malloc
 
   implicit none
 
@@ -443,10 +437,6 @@
          err_id=ERR_MPI_WRAPPERS,&
          err_action='Some MPI library returned an error code, inspect runtime behaviour')
 
-    call f_err_define(err_name='ERR_MPI_WRAPPERS',err_msg='Error of MPI library',&
-         err_id=ERR_MPI_WRAPPERS,&
-         err_action='Some MPI library returned an error code, inspect runtime behaviour')
-
   end subroutine mpi_initialize_timing_categories
 
   function mpitype_i(data) result(mt)
@@ -486,8 +476,6 @@
     mt=MPI_LOGICAL
   end function mpitype_l
 
-<<<<<<< HEAD
-=======
   !gather the results of a given array into the root proc
   subroutine mpigather_d1d1(sendbuf,recvbuf,root,comm)
     use dictionaries, only: f_err_throw,f_err_define
@@ -525,10 +513,10 @@
     include 'gather-inc.f90'   
   end subroutine mpigather_d2
 
->>>>>>> 3cba9234
 
   !interface for MPI_ALLGATHERV operations
   subroutine mpiallgatherv_double(buffer,counts,displs,me,mpi_comm,ierr)
+    use dynamic_memory
     implicit none
     integer, dimension(0:), intent(in) :: counts
     integer, dimension(:), intent(in) :: displs
@@ -563,11 +551,8 @@
 
   !interface for MPI_ALLREDUCE operations
   subroutine mpiallred_int(sendbuf,count,op,comm,recvbuf)
-<<<<<<< HEAD
-=======
-    use dictionaries, only: f_err_throw,f_err_define
-    use dynamic_memory
->>>>>>> 3cba9234
+    use dictionaries, only: f_err_throw,f_err_define
+    use dynamic_memory
     implicit none
     integer, intent(inout) :: sendbuf
     integer, intent(inout), optional :: recvbuf
@@ -577,11 +562,8 @@
 
   !interface for MPI_ALLREDUCE operations
   subroutine mpiallred_real(sendbuf,count,op,comm,recvbuf)
-<<<<<<< HEAD
-=======
-    use dynamic_memory
-    use dictionaries, only: f_err_throw,f_err_define
->>>>>>> 3cba9234
+    use dynamic_memory
+    use dictionaries, only: f_err_throw,f_err_define
     implicit none
     real, intent(inout) :: sendbuf
     real, intent(inout), optional :: recvbuf
@@ -590,11 +572,8 @@
   end subroutine mpiallred_real
 
   subroutine mpiallred_double(sendbuf,count,op,comm,recvbuf)
-<<<<<<< HEAD
-=======
-    use dynamic_memory
-    use dictionaries, only: f_err_throw,f_err_define
->>>>>>> 3cba9234
+    use dynamic_memory
+    use dictionaries, only: f_err_throw,f_err_define
     implicit none
     double precision, intent(inout) :: sendbuf
     double precision, intent(inout), optional :: recvbuf
@@ -603,11 +582,8 @@
   end subroutine mpiallred_double
 
   subroutine mpiallred_log(sendbuf,count,op,comm,recvbuf)
-<<<<<<< HEAD
-=======
-    use dynamic_memory
-    use dictionaries, only: f_err_throw,f_err_define
->>>>>>> 3cba9234
+    use dynamic_memory
+    use dictionaries, only: f_err_throw,f_err_define
     implicit none
     logical, intent(inout) :: sendbuf
     logical, intent(inout), optional :: recvbuf
@@ -616,11 +592,8 @@
   end subroutine mpiallred_log
 
   subroutine mpiallred_d1(sendbuf,op,comm,recvbuf)
-<<<<<<< HEAD
-=======
-    use dynamic_memory
-    use dictionaries, only: f_err_throw,f_err_define
->>>>>>> 3cba9234
+    use dynamic_memory
+    use dictionaries, only: f_err_throw,f_err_define
     use yaml_output, only: yaml_toa
     implicit none
     double precision, dimension(:), intent(inout) :: sendbuf
@@ -630,11 +603,8 @@
   end subroutine mpiallred_d1
 
   subroutine mpiallred_d2(sendbuf,op,comm,recvbuf)
-<<<<<<< HEAD
-=======
-    use dynamic_memory
-    use dictionaries, only: f_err_throw,f_err_define
->>>>>>> 3cba9234
+    use dynamic_memory
+    use dictionaries, only: f_err_throw,f_err_define
     use yaml_output, only: yaml_toa
     implicit none
     double precision, dimension(:,:), intent(inout) :: sendbuf
@@ -642,8 +612,6 @@
     double precision, dimension(:,:), allocatable :: copybuf  
     include 'allreduce-arr-inc.f90'
   end subroutine mpiallred_d2
-<<<<<<< HEAD
-=======
 
 end module wrapper_MPI
 
@@ -658,7 +626,6 @@
   call mpigather(sendbuf=src,recvbuf=dest,root=0,comm=mpi_comm)
 
 end subroutine gather_timings
->>>>>>> 3cba9234
 
 
 !> Activates the nesting for UNBLOCK_COMMS performance case
