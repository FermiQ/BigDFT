--- conflicted
+++ resolved
@@ -38,20 +38,12 @@
   integer, parameter :: smallsize=5 !< limit for a communication with small size
   character(len=*), parameter, public :: tgrp_mpi_name='Communications'
   !timing categories
-<<<<<<< HEAD
   integer, public, save :: TCAT_ALLRED_SMALL = TIMING_UNINITIALIZED
   integer, public, save :: TCAT_ALLRED_LARGE = TIMING_UNINITIALIZED
   integer, public, save :: TCAT_ALLGATHERV   = TIMING_UNINITIALIZED
   integer, public, save :: TCAT_ALLGATHER    = TIMING_UNINITIALIZED
   integer, public, save :: TCAT_GATHER       = TIMING_UNINITIALIZED
-=======
-  integer, public, save :: TCAT_ALLRED_SMALL=TIMING_UNINITIALIZED
-  integer, public, save :: TCAT_ALLRED_LARGE=TIMING_UNINITIALIZED
-  integer, public, save :: TCAT_ALLGATHERV  =TIMING_UNINITIALIZED
-  integer, public, save :: TCAT_ALLGATHER   =TIMING_UNINITIALIZED
-  integer, public, save :: TCAT_GATHER      =TIMING_UNINITIALIZED
   integer, public, save :: TCAT_SCATTER     =TIMING_UNINITIALIZED
->>>>>>> aadf1549
   
   !> Error codes
   integer, public, save :: ERR_MPI_WRAPPERS
