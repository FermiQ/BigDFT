!> @file
!! Wrapper for the MPI call (this file is preprocessed.)
!! @author
!!    Copyright (C) 2012-2013 BigDFT group
!!    This file is distributed under the terms of the
!!    GNU General Public License, see ~/COPYING file
!!    or http://www.gnu.org/copyleft/gpl.txt .
!!    For the list of contributors, see ~/AUTHORS


#if defined HAVE_CONFIG_H
#include <config.inc>
#endif


!> Module defining the routines which wrap the MPI calls
module wrapper_MPI
  ! TO BE REMOVED with f_malloc
  !use memory_profiling!, only: ndebug
  ! TO BE REMOVED with f_malloc
  use time_profiling, only: TIMING_UNINITIALIZED

  implicit none

  ! MPI handling
#ifdef HAVE_MPI2
  logical, parameter :: have_mpi2 = .true.  !< Flag to use in the code to switch between MPI1 and MPI2
#else
  integer :: MPI_IN_PLACE = 0               !< Fake MPI_IN_PLACE variable to allow compilation in sumrho.
  logical, parameter :: have_mpi2 = .false. !< Flag to use in the code to switch between MPI1 and MPI2
#endif

  include 'mpif.h'      !< MPI definitions and datatypes for density and wavefunctions

  logical :: mpi_thread_funneled_is_supported=.false. !< Control the OMP_NESTED based overlap, checked by bigdft_mpi_init below

  !timing categories for MPI wrapper
  integer, parameter :: smallsize=5 !< limit for a communication with small size
  character(len=*), parameter, public :: tgrp_mpi_name='Communications'
  !timing categories
  integer, public, save :: TCAT_ALLRED_SMALL=TIMING_UNINITIALIZED
  integer, public, save :: TCAT_ALLRED_LARGE=TIMING_UNINITIALIZED
  integer, public, save :: TCAT_ALLGATHERV  =TIMING_UNINITIALIZED
  integer, public, save :: TCAT_GATHER      =TIMING_UNINITIALIZED
  
  !error codes
  integer, public, save :: ERR_MPI_WRAPPERS

  !> Interface for MPITYPE routine
  interface mpitype
     module procedure mpitype_i,mpitype_d,mpitype_r,mpitype_l,mpitype_c,mpitype_li
     module procedure mpitype_i1,mpitype_i2
     module procedure mpitype_d1,mpitype_d2
     module procedure mpitype_c1
  end interface mpitype

  interface mpimaxdiff
     module procedure mpimaxdiff_i0,mpimaxdiff_d0
     module procedure mpimaxdiff_i1,mpimaxdiff_i2
     module procedure mpimaxdiff_d1,mpimaxdiff_d2
  end interface mpimaxdiff

  !> Interface for MPI_ALLREDUCE routine, to be updated little by little
  interface mpiallred
     module procedure mpiallred_int,mpiallred_real, &
          & mpiallred_double,&!,mpiallred_double_1,mpiallred_double_2,&
          & mpiallred_log
     module procedure mpiallred_d1,mpiallred_d2
  end interface mpiallred

  interface mpigather
     module procedure mpigather_d1d1,mpigather_d2d1,mpigather_d1d2,mpigather_d2
     module procedure mpigather_i0i2,mpigather_d0d2,mpigather_i1i2,mpigather_i2
  end interface mpigather

  interface mpibcast
     module procedure mpibcast_i0,mpibcast_li0,mpibcast_d0
     module procedure mpibcast_c1,mpibcast_d1,mpibcast_d2
  end interface mpibcast

  !> Interface for MPI_ALLGATHERV routine
  interface mpiallgatherv
     module procedure mpiallgatherv_double
  end interface mpiallgatherv

  !> Global MPI communicator which contains all information related to the MPI process
  type, public :: mpi_environment
     integer :: mpi_comm !< MPI communicator
     integer :: iproc    !< Process Id
                         !! @ingroup RESERVED
     integer :: nproc    !< Number of MPI processes (in the given communicator)
                         !! @ingroup RESERVED
     integer :: igroup   !< MPI Group Id
     integer :: ngroup   !< Number of MPI groups
  end type mpi_environment

  public :: mpi_environment_null
  public :: mpi_environment_free
  public :: mpi_environment_set
  public :: mpi_environment_set1 !to be removed

  !>fake type to enhance documentation
  type, private :: doc
     !>number of entries in buffer (integer). Useful for buffer passed by reference 
     integer :: count
     !> rank of mpitask executing the operation (default value is root=0)
     integer :: root
     !> communicator of the communication
     integer :: comm
  end type doc

contains

  pure function mpi_environment_null() result(mpi)
    implicit none
    type(mpi_environment) :: mpi
    mpi%mpi_comm=MPI_COMM_NULL !better to put an invalid comm?
    mpi%igroup=-1
    mpi%ngroup=-1
    mpi%iproc=-1
    mpi%nproc=-1
  end function mpi_environment_null

  subroutine mpi_environment_free(mpi_env)
    implicit none
    type(mpi_environment), intent(inout) :: mpi_env
    !local variables
    integer :: ierr

    if (mpi_env%mpi_comm /= MPI_COMM_WORLD .and. &
         mpi_env%mpi_comm /= MPI_COMM_NULL) &
         call MPI_COMM_FREE(mpi_env%mpi_comm,ierr)
    mpi_env=mpi_environment_null()
  end subroutine mpi_environment_free


  !> Set the MPI environment (i.e. taskgroup or MPI communicator)
  subroutine mpi_environment_set(mpi_env,iproc,nproc,mpi_comm,groupsize)
    use dynamic_memory
    use yaml_output
    implicit none
    integer, intent(in) :: iproc     !<  Proc id
    integer, intent(in) :: nproc     !<  Total number of MPI processes
    integer, intent(in) :: mpi_comm  !<  Global MPI_communicator
    integer, intent(in) :: groupsize !<  Number of MPI processes by (task)group
                                     !!  if 0 one taskgroup (MPI_COMM_WORLD)   
    type(mpi_environment), intent(out) :: mpi_env  !< MPI environment (out)
    !local variables
    integer :: j
    integer, dimension(:), allocatable :: group_list

    call f_routine(id='mpi_environment_set')
    mpi_env=mpi_environment_null()
!!$    mpi_env%igroup=0
!!$    mpi_env%ngroup=1
!!$    mpi_env%iproc=iproc
!!$    mpi_env%nproc=nproc
    mpi_env%mpi_comm=mpi_comm
    mpi_env%igroup=iproc/groupsize
    mpi_env%ngroup=nproc/groupsize
    mpi_env%iproc=mod(iproc,groupsize)
    mpi_env%nproc=groupsize
    if (groupsize /= nproc) then
       !define the strategy for the taskgroups
       group_list=f_malloc(groupsize,id='group_list')
       !iproc in the same group are close to each other
       do j=0,groupsize-1
          group_list(j+1)=mpi_env%igroup*groupsize+j
       enddo
       call create_group_comm(mpi_comm,groupsize,group_list,mpi_env%mpi_comm)
       if (iproc == 0) then
          call yaml_map('Total No. of Taskgroups created',nproc/mpi_env%nproc)
       end if
       call f_free(group_list)
    end if

    call f_release_routine()
  end subroutine mpi_environment_set


!!! PSolver n1-n2 plane mpi partitioning !!! 
  !> This is exactly like mpi_environment_set but it always creates groups
  !! the routine above should be modified accordingly
!!$  subroutine mpi_environment_set2(mpi_env,iproc,nproc,mpi_comm,groupsize)
!!$    use yaml_output
!!$    implicit none
!!$    integer, intent(in) :: iproc,nproc,mpi_comm,groupsize
!!$    type(mpi_environment), intent(out) :: mpi_env
!!$    !local variables
!!$    integer :: j
!!$    integer, dimension(:), allocatable :: group_list
!!$
!!$    call f_routine(id='mpi_environment_set2')
!!$    mpi_env=mpi_environment_null()
!!$
!!$    mpi_env%mpi_comm=mpi_comm
!!$
!!$    mpi_env%igroup=iproc/groupsize
!!$    mpi_env%ngroup=nproc/groupsize
!!$    mpi_env%iproc=mod(iproc,groupsize)
!!$    mpi_env%nproc=groupsize
!!$
!!$    !define the strategy for the taskgroups
!!$    group_list=f_malloc(groupsize,id='group_list')
!!$    !iproc in the same group are close to each other
!!$    do j=0,groupsize-1
!!$       group_list(j+1)=mpi_env%igroup*groupsize+j
!!$    enddo
!!$
!!$    call create_group_comm(mpi_comm,nproc,mpi_env%igroup,mpi_env%nproc,group_list,mpi_env%mpi_comm)
!!$!    if (iproc == 0) then
!!$!       call yaml_map('Total No. of Taskgroups created',nproc/mpi_env%nproc)
!!$!    end if
!!$    call f_free(group_list)
!!$    call f_release_routine()
!!$  end subroutine mpi_environment_set2


  !> This is a different procedure to assign the iproc according to the groups.
  subroutine mpi_environment_set1(mpi_env,iproc,nproc,mpi_comm,groupsize,ngroup)
    use yaml_output
    use dynamic_memory
    implicit none
    integer, intent(in) :: iproc,nproc,mpi_comm,groupsize,ngroup
    type(mpi_environment), intent(out) :: mpi_env
    !local variables
    integer :: j
    integer, dimension(:), allocatable :: group_list

    call f_routine(id='mpi_environment_set1')

    mpi_env=mpi_environment_null()

    mpi_env%igroup=-1

    mpi_env%ngroup=ngroup
    if (iproc < groupsize*ngroup) mpi_env%igroup=mod(iproc,ngroup)
    mpi_env%iproc=iproc/ngroup
    mpi_env%nproc=groupsize
    mpi_env%mpi_comm=mpi_comm

    !define the strategy for the taskgroups
    group_list=f_malloc(groupsize,id='group_list')
    !round-robin strategy
    if (mpi_env%igroup >0) then
       do j=0,groupsize-1
          group_list(j+1)=mpi_env%igroup+j*mpi_env%ngroup
       enddo
    else
       !these processes have MPI_COMM_NULL
       group_list=-1
       mpi_env%mpi_comm=MPI_COMM_NULL
    end if

    !call create_group_comm1(mpi_comm,nproc,mpi_env%igroup,ngroup,mpi_env%nproc,mpi_env%mpi_comm)
    call create_group_comm(mpi_comm,mpi_env%nproc,group_list,mpi_env%mpi_comm)
!    if (iproc == 0) then
!       call yaml_map('Total No. of Taskgroups created',ngroup)
!    end if
    call f_free(group_list)
    call f_release_routine()
  end subroutine mpi_environment_set1


  !> Create communicators associated to the groups of size group_size
  subroutine create_group_comm(base_comm,group_size,group_list,group_comm)
    implicit none
    integer, intent(in) :: base_comm,group_size
    integer, dimension(group_size), intent(in) :: group_list !< list of id of the group identified by group_id in units of base_comm
    integer, intent(out) :: group_comm
    !local variables
    integer :: grp,ierr,base_grp

    !take the base group
    call MPI_COMM_GROUP(base_comm,base_grp,ierr)
    if (ierr /= 0) then
       call check_ierr(ierr,'group creation')
       return
    end if
    !create the groups with the list
    call MPI_GROUP_INCL(base_grp,group_size,group_list,grp,ierr)
    if (ierr /= 0) then
       call check_ierr(ierr,'group inclusion')
       return
    end if
    !free base group
    call MPI_GROUP_FREE(base_grp,ierr)
    if (ierr /= 0) then
       call check_ierr(ierr,'base_group free')
       return
    end if
    !create the communicator (the communicator can be also null)
    call MPI_COMM_CREATE(base_comm,grp,group_comm,ierr)
    if (ierr /= 0) then
       call check_ierr(ierr,'communicator creator')
       return
    end if
    !free temporary group
    call MPI_GROUP_FREE(grp,ierr)
    if (ierr /= 0) then
       call check_ierr(ierr,'new_group free')
       return
    end if

    contains
      
      subroutine check_ierr(ierr,message)
        use yaml_output, only: yaml_toa
        use dictionaries, only: f_err_throw
        implicit none
        integer, intent(in) :: ierr
        character(len=*), intent(in) :: message
        if (ierr /= 0) then
           call f_err_throw('Problem in '//trim(message)//&
                ', ierr:'//yaml_toa(ierr),err_name='BIGDFT_MPI_ERROR')
        end if
      end subroutine check_ierr

  end subroutine create_group_comm


  !!! PSolver n1-n2 plane mpi partitioning !!! 
  !> This routine is like create_group_comm with a different group_list
  subroutine create_group_comm1(base_comm,nproc_base,group_id,ngroup,group_size,group_comm)
    use dynamic_memory
    use yaml_output
    implicit none
    integer, intent(in) :: base_comm,group_size,nproc_base,group_id,ngroup
    integer, intent(out) :: group_comm
    !local variables
    character(len=*), parameter :: subname='create_group_comm'
    integer :: grp,ierr,i,j,base_grp,temp_comm!,i_stat,i_all
    integer, dimension(:), allocatable :: group_list

  ! allocate(group_list(group_size+ndebug),stat=i_stat)
    group_list = f_malloc(group_size,id='group_list')

    !take the base group
    call MPI_COMM_GROUP(base_comm,base_grp,ierr)
    if (ierr /=0) then
       call yaml_warning('Problem in group creation, ierr:'//yaml_toa(ierr))
       call MPI_ABORT(base_comm,1,ierr)
    end if
    do i=0,ngroup-1
       !define the new groups and thread_id
       do j=0,group_size-1
          group_list(j+1)=i+j*ngroup
       enddo
       call MPI_GROUP_INCL(base_grp,group_size,group_list,grp,ierr)
       if (ierr /=0) then
          call yaml_warning('Problem in group inclusion, ierr:'//yaml_toa(ierr))
          call MPI_ABORT(base_comm,1,ierr)
       end if
       call MPI_COMM_CREATE(base_comm,grp,temp_comm,ierr)
       if (ierr /=0) then
          call yaml_warning('Problem in communicator creator, ierr:'//yaml_toa(ierr))
          call MPI_ABORT(base_comm,1,ierr)
       end if
       !print *,'i,group_id,temp_comm',i,group_id,temp_comm
       if (i.eq. group_id) group_comm=temp_comm
    enddo

  !i_all=-product(shape(group_list ))*kind(group_list )
  ! deallocate(group_list,stat=i_stat)
    call f_free(group_list)
  end subroutine create_group_comm1


  !> Create a communicator between proc of same rank between the taskgroups.
  subroutine create_rank_comm(group_comm, rank_comm)
    use dynamic_memory
    use yaml_output
    implicit none
    integer, intent(in) :: group_comm
    integer, intent(out) :: rank_comm
    !local variables
    character(len=*), parameter :: subname='create_group_master'
    integer :: iproc_group, nproc, nproc_group, ngroups
    integer :: ierr, i, j
    integer, dimension(:), allocatable :: lrank, ids

    call MPI_COMM_RANK(group_comm, iproc_group, ierr)
    call MPI_COMM_SIZE(MPI_COMM_WORLD, nproc, ierr)
    call MPI_COMM_SIZE(group_comm, nproc_group, ierr)
    ngroups = nproc / nproc_group

    ! Put in lrank the group rank of each process, indexed by global iproc.
!   allocate(lrank(nproc+ndebug), stat = i_stat)
    lrank = f_malloc(nproc,id='lrank')
    call mpi_allgather(iproc_group, 1, MPI_INTEGER, lrank, 1, MPI_INTEGER, MPI_COMM_WORLD, ierr)

    ! Put in ids, the global iproc of each process that share the same group iproc.
!   allocate(ids(ngroups+ndebug), stat = i_stat)
    ids = f_malloc(ngroups,id='ids')
    j = 1
    do i = 1, nproc
       if (lrank(i) == iproc_group) then
          ids(j) = i - 1
          j = j + 1
       end if
    end do
!  i_all=-product(shape(lrank ))*kind(lrank )
!   deallocate(lrank,stat=i_stat)
    call f_free(lrank)

!!$    call mpi_comm_rank(MPI_COMM_WORLD, iproc_group, ierr)
!!$    write(*,*) iproc_group, "->", ids
    
    ! Create a new comminucator for the list of ids.
    call create_group_comm(MPI_COMM_WORLD, ngroups, ids, rank_comm)
!  i_all=-product(shape(ids ))*kind(ids )
!   deallocate(ids,stat=i_stat)
    call f_free(ids)
  END SUBROUTINE create_rank_comm


  subroutine wmpi_init_thread(ierr)
    use dictionaries, only: f_err_throw
    implicit none
    integer, intent(out) :: ierr
#ifdef HAVE_MPI_INIT_THREAD
    integer :: provided
    call MPI_INIT_THREAD(MPI_THREAD_FUNNELED,provided,ierr)
    if (ierr /= MPI_SUCCESS) then
       write(*,*)'BigDFT_mpi_INIT: Error in MPI_INIT_THREAD',ierr
    else if (provided < MPI_THREAD_FUNNELED) then
       !write(*,*)'WARNING: MPI_THREAD_FUNNELED not supported!',provided,ierr
       !call MPI_INIT(ierr)
    else
       mpi_thread_funneled_is_supported=.true.
    endif
#else
    call MPI_INIT(ierr)      
    if (ierr /= MPI_SUCCESS) then
       call f_err_throw('An error in calling to MPI_INIT (THREAD) occured',&
            err_id=ERR_MPI_WRAPPERS)
    end if
#endif
  end subroutine wmpi_init_thread


  !> Finalization of the mpi
  subroutine mpifinalize()
    use dictionaries, only: f_err_throw
    implicit none
    !local variables
    integer :: ierr

    call MPI_FINALIZE(ierr)
    if (ierr /= MPI_SUCCESS) then
       call f_err_throw('An error in calling to MPI_INIT_THREAD occured',&
            err_id=ERR_MPI_WRAPPERS)
    end if
  end subroutine mpifinalize


  !> Initialize timings and also mpi errors
  subroutine mpi_initialize_timing_categories()
    use time_profiling, only: f_timing_category_group,f_timing_category
    use dictionaries, only: f_err_throw,f_err_define
    use yaml_output, only: yaml_toa
    implicit none

    call f_timing_category_group(tgrp_mpi_name,&
         'Operations between MPI tasks')

    call f_timing_category('Allreduce, Small Size',tgrp_mpi_name,&
         'Allreduce operations for less than'//&
         trim(yaml_toa(smallsize))//' elements',&
         TCAT_ALLRED_SMALL)
    call f_timing_category('Allreduce, Large Size',tgrp_mpi_name,&
         'Allreduce operations for more than'//&
         trim(yaml_toa(smallsize))//' elements',&
         TCAT_ALLRED_LARGE)
    call f_timing_category('Allgatherv',tgrp_mpi_name,&
         'Variable allgather operations',&
         TCAT_ALLGATHERV)
    call f_timing_category('Gather',tgrp_mpi_name,&
         'Gather operations, in general moderate size arrays',&
         TCAT_GATHER)

    call f_err_define(err_name='ERR_MPI_WRAPPERS',err_msg='Error of MPI library',&
         err_id=ERR_MPI_WRAPPERS,&
         err_action='Some MPI library returned an error code, inspect runtime behaviour')

  end subroutine mpi_initialize_timing_categories

  pure function mpitype_i(data) result(mt)
    implicit none
    integer, intent(in) :: data
    integer :: mt
    mt=MPI_INTEGER
  end function mpitype_i
  pure function mpitype_i1(data) result(mt)
    implicit none
    integer, dimension(:), intent(in) :: data
    integer :: mt
    mt=MPI_INTEGER
  end function mpitype_i1
  pure function mpitype_i2(data) result(mt)
    implicit none
    integer, dimension(:,:), intent(in) :: data
    integer :: mt
    mt=MPI_INTEGER
  end function mpitype_i2

  pure function mpitype_li(data) result(mt)
    implicit none
    integer(kind=8), intent(in) :: data
    integer :: mt
    mt=MPI_INTEGER8
  end function mpitype_li


  pure function mpitype_r(data) result(mt)
    implicit none
    real, intent(in) :: data
    integer :: mt
    mt=MPI_REAL
  end function mpitype_r
  pure function mpitype_d(data) result(mt)
    implicit none
    double precision, intent(in) :: data
    integer :: mt
    mt=MPI_DOUBLE_PRECISION
  end function mpitype_d
  pure function mpitype_d1(data) result(mt)
    implicit none
    double precision, dimension(:), intent(in) :: data
    integer :: mt
    mt=MPI_DOUBLE_PRECISION
  end function mpitype_d1
  pure function mpitype_d2(data) result(mt)
    implicit none
    double precision, dimension(:,:), intent(in) :: data
    integer :: mt
    mt=MPI_DOUBLE_PRECISION
  end function mpitype_d2
  pure function mpitype_l(data) result(mt)
    implicit none
    logical, intent(in) :: data
    integer :: mt
    mt=MPI_LOGICAL
  end function mpitype_l
  pure function mpitype_c(data) result(mt)
    implicit none
    character, intent(in) :: data
    integer :: mt
    mt=MPI_CHARACTER
  end function mpitype_c
  pure function mpitype_c1(data) result(mt)
    implicit none
    character, dimension(:), intent(in) :: data
    integer :: mt
    mt=MPI_CHARACTER
  end function mpitype_c1

  !> Function giving the mpi rank id for a given communicator
  function mpirank(comm)
    use dictionaries, only: f_err_throw
    implicit none
    integer, intent(in) :: comm
    integer :: mpirank
    !local variables
    integer :: iproc,ierr

    call MPI_COMM_RANK(comm, iproc, ierr)
    if (ierr /=0) then
       iproc=-1
       mpirank=iproc
       call f_err_throw('An error in calling to MPI_COMM_RANK occurred',&
            err_id=ERR_MPI_WRAPPERS)
    end if
    mpirank=iproc

  end function mpirank

  !> Returns the number of mpi_tasks associated to a given communicator
  function mpisize(comm)
    use dictionaries, only: f_err_throw
    implicit none
    integer, intent(in) :: comm
    integer :: mpisize
    !local variables
    integer :: nproc,ierr

    !verify the size of the receive buffer
    call MPI_COMM_SIZE(comm,nproc,ierr)
    if (ierr /=0) then
       nproc=0
       mpisize=nproc
       call f_err_throw('An error in calling to MPI_COMM_SIZE occured',&
            err_id=ERR_MPI_WRAPPERS)
    end if
    mpisize=nproc

  end function mpisize

  !> Performs the barrier of a given communicator, if present
  subroutine mpibarrier(comm)
    use dictionaries, only: f_err_throw
    implicit none
    integer, intent(in), optional :: comm !< the communicator
    !local variables
    integer :: mpi_comm,ierr
    
    if (present(comm)) then
       mpi_comm=comm
    else
       mpi_comm=MPI_COMM_WORLD
    end if
    !call the barrier
    call MPI_BARRIER(mpi_comm,ierr)
    if (ierr /=0) then
       call f_err_throw('An error in calling to MPI_BARRIER occured',&
            err_id=ERR_MPI_WRAPPERS)
    end if
  end subroutine mpibarrier

  !> Gather the results of a given array into the root proc
  subroutine mpigather_d1d1(sendbuf,recvbuf,root,comm)
    use dictionaries, only: f_err_throw,f_err_define
    use yaml_output, only: yaml_toa
    implicit none
    double precision, dimension(:), intent(in) :: sendbuf
    double precision, dimension(:), intent(inout) :: recvbuf
    include 'gather-inc.f90'   
  end subroutine mpigather_d1d1

  subroutine mpigather_d1d2(sendbuf,recvbuf,root,comm)
    use dictionaries, only: f_err_throw,f_err_define
    use yaml_output, only: yaml_toa
    implicit none
    double precision, dimension(:), intent(in) :: sendbuf
    double precision, dimension(:,:), intent(inout) :: recvbuf
    include 'gather-inc.f90'   
  end subroutine mpigather_d1d2

  subroutine mpigather_i1i2(sendbuf,recvbuf,root,comm)
    use dictionaries, only: f_err_throw,f_err_define
    use yaml_output, only: yaml_toa
    implicit none
    integer, dimension(:), intent(in) :: sendbuf
    integer, dimension(:,:), intent(inout) :: recvbuf
    include 'gather-inc.f90'   
  end subroutine mpigather_i1i2

  subroutine mpigather_i2(sendbuf,recvbuf,root,comm)
    use dictionaries, only: f_err_throw,f_err_define
    use yaml_output, only: yaml_toa
    implicit none
    integer, dimension(:,:), intent(in) :: sendbuf
    integer, dimension(:,:), intent(inout) :: recvbuf
    include 'gather-inc.f90'   
  end subroutine mpigather_i2


  subroutine mpigather_d2d1(sendbuf,recvbuf,root,comm)
    use dictionaries, only: f_err_throw,f_err_define
    use yaml_output, only: yaml_toa
    implicit none
    double precision, dimension(:,:), intent(in) :: sendbuf
    double precision, dimension(:), intent(inout) :: recvbuf
    include 'gather-inc.f90'   
  end subroutine mpigather_d2d1

  subroutine mpigather_d2(sendbuf,recvbuf,root,comm)
    use dictionaries, only: f_err_throw,f_err_define
    use yaml_output, only: yaml_toa
    implicit none
    double precision, dimension(:,:), intent(in) :: sendbuf
    double precision, dimension(:,:), intent(inout) :: recvbuf
    include 'gather-inc.f90'   
  end subroutine mpigather_d2

  !> Gather the results of a given array into the root proc, version 
  !! working with adresses
  subroutine mpigather_i0i2(sendbuf,sendcount,recvbuf,root,comm)
    use dictionaries, only: f_err_throw,f_err_define
    use yaml_output, only: yaml_toa
    implicit none
    integer, intent(inout) :: sendbuf
    integer, intent(in) :: sendcount
    integer, dimension(:,:), intent(inout) :: recvbuf
    !---like gather-inc
    integer, intent(in), optional :: root !< 0 if absent
    integer, intent(in), optional :: comm !< MPI_COMM_WORLD if absent
    !local variables
    integer :: iroot,mpi_comm,ntot,ntotrecv,ntasks,ierr

    ntot=sendcount
    ntotrecv=size(recvbuf)

    include 'gather-inner-inc.f90'
    !-end gather-inc
  end subroutine mpigather_i0i2

  subroutine mpigather_d0d2(sendbuf,sendcount,recvbuf,root,comm)
    use dictionaries, only: f_err_throw,f_err_define
    use yaml_output, only: yaml_toa
    implicit none
    double precision, intent(inout) :: sendbuf
    integer, intent(in) :: sendcount
    double precision, dimension(:,:), intent(inout) :: recvbuf
    !---like gather-inc
    integer, intent(in), optional :: root !< 0 if absent
    integer, intent(in), optional :: comm !< MPI_COMM_WORLD if absent
    !local variables
    integer :: iroot,mpi_comm,ntot,ntotrecv,ntasks,ierr

    ntot=sendcount
    ntotrecv=size(recvbuf)

    include 'gather-inner-inc.f90'
    !-end gather-inc
  end subroutine mpigather_d0d2
  


  !> Interface for MPI_ALLGATHERV operations
  subroutine mpiallgatherv_double(buffer,counts,displs,me,mpi_comm,ierr)
    use dynamic_memory
    implicit none
    integer, dimension(0:), intent(in) :: counts
    integer, dimension(:), intent(in) :: displs
    integer, intent(in) :: mpi_comm, me
    real(kind=8), intent(inout) :: buffer
    integer, intent(out) :: ierr
#ifdef HAVE_MPI2
    call f_timer_interrupt(TCAT_ALLGATHERV)
    !case with MPI_IN_PLACE
    call MPI_ALLGATHERV(MPI_IN_PLACE,counts(me),mpitype(buffer),&
         buffer,counts,displs,mpitype(buffer),mpi_comm,ierr)
    call f_timer_resume()
#else
    !local variables
    real(kind=8), dimension(:), allocatable :: copybuf

    !Here we have a performance penalty by copying all buffer, instead of
    !just the send part, but I don't see how to get buffer(displs(me))
    copybuf = f_malloc(sum(counts),id='copybuf')

    call dcopy(sum(counts),buffer,1,copybuf,1) 
    ierr=0 !put just for MPIfake compatibility
    call f_timer_interrupt(TCAT_ALLGATHERV)
    call MPI_ALLGATHERV(copybuf(1+displs(me+1)),counts(me),mpitype(buffer),&
         buffer,counts,displs,mpitype(buffer),mpi_comm,ierr)
    call f_timer_resume()
    call f_free(copybuf)
#endif

    if (ierr /=0) stop 'MPIALLGATHERV_DBL'
  end subroutine mpiallgatherv_double

  !> Interface for MPI_ALLREDUCE operations
  subroutine mpiallred_int(sendbuf,count,op,comm,recvbuf)
    use dictionaries, only: f_err_throw,f_err_define
    use dynamic_memory
    implicit none
    integer, intent(inout) :: sendbuf
    integer, intent(inout), optional :: recvbuf
    integer, dimension(:), allocatable :: copybuf
    include 'allreduce-inc.f90'
  end subroutine mpiallred_int

  !> Interface for MPI_ALLREDUCE operations
  subroutine mpiallred_real(sendbuf,count,op,comm,recvbuf)
    use dynamic_memory
    use dictionaries, only: f_err_throw,f_err_define
    implicit none
    real, intent(inout) :: sendbuf
    real, intent(inout), optional :: recvbuf
    real, dimension(:), allocatable :: copybuf
    include 'allreduce-inc.f90'
  end subroutine mpiallred_real

  subroutine mpiallred_double(sendbuf,count,op,comm,recvbuf)
    use dynamic_memory
    use dictionaries, only: f_err_throw,f_err_define
    implicit none
    double precision, intent(inout) :: sendbuf
    double precision, intent(inout), optional :: recvbuf
    double precision, dimension(:), allocatable :: copybuf
    include 'allreduce-inc.f90'
  end subroutine mpiallred_double

  subroutine mpiallred_log(sendbuf,count,op,comm,recvbuf)
    use dynamic_memory
    use dictionaries, only: f_err_throw,f_err_define
    implicit none
    logical, intent(inout) :: sendbuf
    logical, intent(inout), optional :: recvbuf
    logical, dimension(:), allocatable :: copybuf
    include 'allreduce-inc.f90'
  end subroutine mpiallred_log

  subroutine mpiallred_d1(sendbuf,op,comm,recvbuf)
    use dynamic_memory
    use dictionaries, only: f_err_throw!,f_err_define
    use yaml_output, only: yaml_toa
    implicit none
    double precision, dimension(:), intent(inout) :: sendbuf
    double precision, dimension(:), intent(inout), optional :: recvbuf
    double precision, dimension(:), allocatable :: copybuf  
    include 'allreduce-arr-inc.f90'
  end subroutine mpiallred_d1

  subroutine mpiallred_d2(sendbuf,op,comm,recvbuf)
    use dynamic_memory
    use dictionaries, only: f_err_throw!,f_err_define
    use yaml_output, only: yaml_toa
    implicit none
    double precision, dimension(:,:), intent(inout) :: sendbuf
    double precision, dimension(:,:), intent(inout), optional :: recvbuf
    double precision, dimension(:,:), allocatable :: copybuf  
    include 'allreduce-arr-inc.f90'
  end subroutine mpiallred_d2

  recursive subroutine mpibcast_i0(buffer,count,root,comm,check)
    use dictionaries, only: f_err_throw
    use yaml_output !for check=.true.
    implicit none
    integer, intent(inout) ::  buffer 
    include 'bcast-decl-inc.f90'
    include 'bcast-inc.f90'
  end subroutine mpibcast_i0

  subroutine mpibcast_li0(buffer,count,root,comm,check)
    use dictionaries, only: f_err_throw
    use yaml_output !for check=.true.
    implicit none
    integer(kind=8), intent(inout) ::  buffer      
    include 'bcast-decl-inc.f90'
    include 'bcast-inc.f90'
  end subroutine mpibcast_li0

  recursive subroutine mpibcast_d0(buffer,count,root,comm,check)
    use dictionaries, only: f_err_throw
    use yaml_output !for check=.true.
    implicit none
    double precision, intent(inout) ::  buffer 
    include 'bcast-decl-inc.f90'
    include 'bcast-inc.f90'
  end subroutine mpibcast_d0

  subroutine mpibcast_c1(buffer,root,comm,check)
    use dictionaries, only: f_err_throw
    use yaml_output !for check=.true.
    implicit none
    character, dimension(:), intent(inout) ::  buffer      
    include 'bcast-decl-arr-inc.f90'
    include 'bcast-inc.f90'
  end subroutine mpibcast_c1

  subroutine mpibcast_d1(buffer,root,comm,check)
    use dictionaries, only: f_err_throw
    use yaml_output !for check=.true.
    implicit none
    double precision, dimension(:), intent(inout) ::  buffer      
    include 'bcast-decl-arr-inc.f90'
    include 'bcast-inc.f90'
  end subroutine mpibcast_d1

  subroutine mpibcast_d2(buffer,root,comm,check)
    use dictionaries, only: f_err_throw
    use yaml_output !for check=.true.
    implicit none
    double precision, dimension(:,:), intent(inout) ::  buffer      
    include 'bcast-decl-arr-inc.f90'
    include 'bcast-inc.f90'
  end subroutine mpibcast_d2


<<<<<<< HEAD
  !> Detect the maximum difference between arrays all over a given communicator
  function mpimaxdiff_i0(n,array,root,comm) result(maxdiff)
=======
  !> detect the maximum difference between arrays all over a given communicator
  function mpimaxdiff_i0(n,array,root,comm,bcast) result(maxdiff)
>>>>>>> 603ab8c7
    use dynamic_memory
    implicit none
    integer, intent(in) :: n !<number of elements to be controlled
    integer, intent(inout) :: array !< starting point of the array
    integer, dimension(:,:), allocatable :: array_glob
    integer :: maxdiff 
    include 'maxdiff-decl-inc.f90'

    ndims = n
    maxdiff=0

    include 'maxdiff-inc.f90'
  end function mpimaxdiff_i0

  function mpimaxdiff_d0(n,array,root,comm,bcast) result(maxdiff)
    use dynamic_memory
    implicit none
    integer, intent(in) :: n !<number of elements to be controlled
    double precision, intent(inout) :: array !< starting point of the array
    double precision, dimension(:,:), allocatable :: array_glob
    double precision :: maxdiff
    include 'maxdiff-decl-inc.f90'

    ndims = n
    maxdiff=0.d0

    include 'maxdiff-inc.f90'
  end function mpimaxdiff_d0

  function mpimaxdiff_d1(array,root,comm,bcast) result(maxdiff)
    use dynamic_memory
    implicit none
    !> array to be checked
    double precision, dimension(:), intent(in) :: array 
    double precision, dimension(:,:), allocatable :: array_glob
    double precision :: maxdiff
    include 'maxdiff-decl-inc.f90'

    ndims = size(array)

    maxdiff=0.d0
    
    include 'maxdiff-arr-inc.f90'
  end function mpimaxdiff_d1

  function mpimaxdiff_i1(array,root,comm,bcast) result(maxdiff)
    use dynamic_memory
    implicit none
    !> array to be checked
    integer, dimension(:), intent(in) :: array 
    integer, dimension(:,:), allocatable :: array_glob
    integer :: maxdiff
    include 'maxdiff-decl-inc.f90'

    ndims = size(array)

    maxdiff=0
    
    include 'maxdiff-arr-inc.f90'
  end function mpimaxdiff_i1

  function mpimaxdiff_i2(array,root,comm,bcast) result(maxdiff)

    use dynamic_memory
    implicit none
    !> array to be checked
    integer, dimension(:,:), intent(in) :: array 
    integer, dimension(:,:), allocatable :: array_glob
    integer :: maxdiff
    include 'maxdiff-decl-inc.f90'

    ndims = size(array)

    maxdiff=0
    
    include 'maxdiff-arr-inc.f90'
  end function mpimaxdiff_i2


  function mpimaxdiff_d2(array,root,comm,bcast) result(maxdiff)
    use dynamic_memory
    implicit none
    !> array to be checked
    double precision, dimension(:,:), intent(in) :: array 
    double precision, dimension(:,:), allocatable :: array_glob
    double precision :: maxdiff
    include 'maxdiff-decl-inc.f90'

    ndims = size(array)

    maxdiff=0.d0
    
   include 'maxdiff-arr-inc.f90'
  end function mpimaxdiff_d2

  

end module wrapper_MPI


!> Routine to gather the clocks of all the instances of flib time module
subroutine gather_timings(ndata,nproc,mpi_comm,src,dest)
  use wrapper_MPI
  implicit none
  integer, intent(in) :: ndata !< number of categories of the array
  integer, intent(in) :: nproc,mpi_comm !< number of MPI tasks and communicator
  real(kind=8), dimension(ndata), intent(in) :: src !< total timings of the instance
  real(kind=8), dimension(ndata,nproc), intent(inout) :: dest !< gathered timings 
  call mpigather(sendbuf=src,recvbuf=dest,root=0,comm=mpi_comm)

end subroutine gather_timings


!> Activates the nesting for UNBLOCK_COMMS performance case
subroutine bigdft_open_nesting(num_threads)
  use wrapper_mpi
  implicit none
  integer, intent(in) :: num_threads
#ifdef HAVE_MPI_INIT_THREAD
  !$ call OMP_SET_NESTED(.true.) 
  !$ call OMP_SET_MAX_ACTIVE_LEVELS(2)
  !$ call OMP_SET_NUM_THREADS(num_threads)
#else
  integer :: idummy
  write(*,*)'BigDFT_open_nesting is not active!'
  !call MPI_ABORT(bigdft_mpi%mpi_comm,ierr)
  stop
  idummy=num_threads
#endif
end subroutine bigdft_open_nesting


!> Activates the nesting for UNBLOCK_COMMS performance case
subroutine bigdft_close_nesting(num_threads)
  use wrapper_mpi
  implicit none
  integer, intent(in) :: num_threads
#ifdef HAVE_MPI_INIT_THREAD
  !$ call OMP_SET_MAX_ACTIVE_LEVELS(1) !redundant
  !$ call OMP_SET_NESTED(.false.) 
  !$ call OMP_SET_NUM_THREADS(num_threads)
#else 
  integer :: idummy
  write(*,*)'BigDFT_close_nesting is not active!'
  stop
  !call MPI_ABORT(bigdft_mpi%mpi_comm,ierr)
  idummy=num_threads
#endif
end subroutine bigdft_close_nesting<|MERGE_RESOLUTION|>--- conflicted
+++ resolved
@@ -871,13 +871,8 @@
   end subroutine mpibcast_d2
 
 
-<<<<<<< HEAD
   !> Detect the maximum difference between arrays all over a given communicator
-  function mpimaxdiff_i0(n,array,root,comm) result(maxdiff)
-=======
-  !> detect the maximum difference between arrays all over a given communicator
   function mpimaxdiff_i0(n,array,root,comm,bcast) result(maxdiff)
->>>>>>> 603ab8c7
     use dynamic_memory
     implicit none
     integer, intent(in) :: n !<number of elements to be controlled
