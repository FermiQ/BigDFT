--- conflicted
+++ resolved
@@ -70,14 +70,9 @@
           & mpiallred_double,&!,mpiallred_double_1,mpiallred_double_2,&
           & mpiallred_log
      module procedure mpiallred_long
-<<<<<<< HEAD
-     module procedure mpiallred_d1,mpiallred_d2
-     module procedure mpiallred_i1,mpiallred_i2
-=======
      module procedure mpiallred_r1,mpiallred_r2,mpiallred_r3,mpiallred_r4
      module procedure mpiallred_d1,mpiallred_d2,mpiallred_d3,mpiallred_d4
      module procedure mpiallred_i1,mpiallred_i2,mpiallred_i3
->>>>>>> d901431d
   end interface mpiallred
 
   interface mpigather
@@ -1088,8 +1083,6 @@
     include 'allreduce-arr-inc.f90'
   end subroutine mpiallred_i2
 
-<<<<<<< HEAD
-=======
   subroutine mpiallred_i3(sendbuf,op,comm,recvbuf)
     use dynamic_memory
     use dictionaries, only: f_err_throw!,f_err_define
@@ -1145,7 +1138,6 @@
     real, dimension(:,:,:,:), allocatable :: copybuf  
     include 'allreduce-arr-inc.f90'
   end subroutine mpiallred_r4
->>>>>>> d901431d
 
   subroutine mpiallred_d1(sendbuf,op,comm,recvbuf)
     use dynamic_memory
