!> @file
!! Wrapper for the MPI call (this file is preprocessed.)
!! @author
!!    Copyright (C) 2012-2013 BigDFT group
!!    This file is distributed under the terms of the
!!    GNU General Public License, see ~/COPYING file
!!    or http://www.gnu.org/copyleft/gpl.txt .
!!    For the list of contributors, see ~/AUTHORS


#if defined HAVE_CONFIG_H
#include <config.inc>
#endif

!> Module defining the routines which wrap the MPI calls
module wrapper_MPI
  ! TO BE REMOVED with f_malloc
  !use memory_profiling!, only: ndebug
  use dynamic_memory
  use dictionaries, only: f_err_throw,f_err_define
  use time_profiling, only: TIMING_UNINITIALIZED
   
  ! TO BE REMOVED with f_malloc

  implicit none

  ! MPI handling
#ifdef HAVE_MPI2
  logical, parameter :: have_mpi2 = .true.  !< Flag to use in the code to switch between MPI1 and MPI2
#else
  integer :: MPI_IN_PLACE = 0               !< Fake MPI_IN_PLACE variable to allow compilation in sumrho.
  logical, parameter :: have_mpi2 = .false. !< Flag to use in the code to switch between MPI1 and MPI2
#endif

  include 'mpif.h'      !< MPI definitions and datatypes for density and wavefunctions

  logical :: mpi_thread_funneled_is_supported=.false. !< Control the OMP_NESTED based overlap, checked by bigdft_mpi_init below

  !timing categories for MPI wrapper
  integer, parameter :: smallsize=5 !< limit for a communication with small size
  character(len=*), parameter, public :: tgrp_mpi_name='Communications'
  !timing categories
  integer, public, save :: TCAT_ALLRED_SMALL=TIMING_UNINITIALIZED
  integer, public, save :: TCAT_ALLRED_LARGE=TIMING_UNINITIALIZED
  integer, public, save :: TCAT_ALLGATHERV  =TIMING_UNINITIALIZED
  
  !error codes
  integer, public, save :: ERR_MPI_WRAPPERS

  !> Interface for MPITYPE routine
  interface mpitype
     module procedure mpitype_i,mpitype_d,mpitype_r,mpitype_l
     module procedure mpitype_d1,mpitype_d2
  end interface mpitype

  !> Interface for MPI_ALLREDUCE routine, to be updated little by little
  interface mpiallred
     module procedure mpiallred_int,mpiallred_real, &
          & mpiallred_double,&!,mpiallred_double_1,mpiallred_double_2,&
          & mpiallred_log
     module procedure mpiallred_d1,mpiallred_d2
  end interface mpiallred

  !> Interface for MPI_ALLGATHERV routine
  interface mpiallgatherv
     module procedure mpiallgatherv_double
  end interface mpiallgatherv

  !> Global MPI communicator which contains all information related to the MPI process
  type, public :: mpi_environment
     integer :: mpi_comm !< MPI communicator
     integer :: iproc    !< Process Id
                         !! @ingroup RESERVED
     integer :: nproc    !< Number of MPI processes (in the given communicator)
                         !! @ingroup RESERVED
     integer :: igroup   !< MPI Group Id
     integer :: ngroup   !< Number of MPI groups
  end type mpi_environment

  public :: mpi_environment_null
  public :: mpi_environment_free
  public :: mpi_environment_set
  public :: mpi_environment_set1 !to be removed

  
contains

  pure function mpi_environment_null() result(mpi)
    implicit none
    type(mpi_environment) :: mpi
    mpi%mpi_comm=MPI_COMM_NULL !better to put an invalid comm?
    mpi%igroup=-1
    mpi%ngroup=-1
    mpi%iproc=-1
    mpi%nproc=-1
  end function mpi_environment_null

  subroutine mpi_environment_free(mpi_env)
    implicit none
    type(mpi_environment), intent(inout) :: mpi_env
    !local variables
    integer :: ierr

    if (mpi_env%mpi_comm /= MPI_COMM_WORLD .and. &
         mpi_env%mpi_comm /= MPI_COMM_NULL) &
         call MPI_COMM_FREE(mpi_env%mpi_comm,ierr)
    mpi_env=mpi_environment_null()
  end subroutine mpi_environment_free

  !> Set the MPI environment (i.e. taskgroup or MPI communicator)
  !! @param mpi_env   MPI environment (out)
  !! @param iproc     proc id
  !! @param nproc     total number of MPI processes
  !! @param mpi_comm  global MPI_communicator
  !! @param groupsize Number of MPI processes by (task)group
  !!                  if 0 one taskgroup (MPI_COMM_WORLD)
  subroutine mpi_environment_set(mpi_env,iproc,nproc,mpi_comm,groupsize)
    use yaml_output
    implicit none
    integer, intent(in) :: iproc,nproc,mpi_comm,groupsize
    type(mpi_environment), intent(out) :: mpi_env
    !local variables
    integer :: j
    integer, dimension(:), allocatable :: group_list

    call f_routine(id='mpi_environment_set')
    mpi_env=mpi_environment_null()
!!$    mpi_env%igroup=0
!!$    mpi_env%ngroup=1
!!$    mpi_env%iproc=iproc
!!$    mpi_env%nproc=nproc
    mpi_env%mpi_comm=mpi_comm
    mpi_env%igroup=iproc/groupsize
    mpi_env%ngroup=nproc/groupsize
    mpi_env%iproc=mod(iproc,groupsize)
    mpi_env%nproc=groupsize
    if (groupsize /= nproc) then
       !define the strategy for the taskgroups
       group_list=f_malloc(groupsize,id='group_list')
       !iproc in the same group are close to each other
       do j=0,groupsize-1
          group_list(j+1)=mpi_env%igroup*groupsize+j
       enddo
       call create_group_comm(mpi_comm,groupsize,group_list,mpi_env%mpi_comm)
       if (iproc == 0) then
          call yaml_map('Total No. of Taskgroups created',nproc/mpi_env%nproc)
       end if
       call f_free(group_list)
    end if

    call f_release_routine()
  end subroutine mpi_environment_set

!!! PSolver n1-n2 plane mpi partitioning !!! 
  !> This is exactly like mpi_environment_set but it always creates groups
  !! the routine above should be modified accordingly
!!$  subroutine mpi_environment_set2(mpi_env,iproc,nproc,mpi_comm,groupsize)
!!$    use yaml_output
!!$    implicit none
!!$    integer, intent(in) :: iproc,nproc,mpi_comm,groupsize
!!$    type(mpi_environment), intent(out) :: mpi_env
!!$    !local variables
!!$    integer :: j
!!$    integer, dimension(:), allocatable :: group_list
!!$
!!$    call f_routine(id='mpi_environment_set2')
!!$    mpi_env=mpi_environment_null()
!!$
!!$    mpi_env%mpi_comm=mpi_comm
!!$
!!$    mpi_env%igroup=iproc/groupsize
!!$    mpi_env%ngroup=nproc/groupsize
!!$    mpi_env%iproc=mod(iproc,groupsize)
!!$    mpi_env%nproc=groupsize
!!$
!!$    !define the strategy for the taskgroups
!!$    group_list=f_malloc(groupsize,id='group_list')
!!$    !iproc in the same group are close to each other
!!$    do j=0,groupsize-1
!!$       group_list(j+1)=mpi_env%igroup*groupsize+j
!!$    enddo
!!$
!!$    call create_group_comm(mpi_comm,nproc,mpi_env%igroup,mpi_env%nproc,group_list,mpi_env%mpi_comm)
!!$!    if (iproc == 0) then
!!$!       call yaml_map('Total No. of Taskgroups created',nproc/mpi_env%nproc)
!!$!    end if
!!$    call f_free(group_list)
!!$    call f_release_routine()
!!$  end subroutine mpi_environment_set2

  !this is a different procedure to assign the iproc according to the groups.
  subroutine mpi_environment_set1(mpi_env,iproc,nproc,mpi_comm,groupsize,ngroup)
    use yaml_output
    implicit none
    integer, intent(in) :: iproc,nproc,mpi_comm,groupsize,ngroup
    type(mpi_environment), intent(out) :: mpi_env
    !local variables
    integer :: j
    integer, dimension(:), allocatable :: group_list

    call f_routine(id='mpi_environment_set1')

    mpi_env=mpi_environment_null()

    mpi_env%igroup=-1

    mpi_env%ngroup=ngroup
    if (iproc < groupsize*ngroup) mpi_env%igroup=mod(iproc,ngroup)
    mpi_env%iproc=iproc/ngroup
    mpi_env%nproc=groupsize
    mpi_env%mpi_comm=mpi_comm

    !define the strategy for the taskgroups
    group_list=f_malloc(groupsize,id='group_list')
    !round-robin strategy
    if (mpi_env%igroup >0) then
       do j=0,groupsize-1
          group_list(j+1)=mpi_env%igroup+j*mpi_env%ngroup
       enddo
    else
       !these processes have MPI_COMM_NULL
       group_list=-1
       mpi_env%mpi_comm=MPI_COMM_NULL
    end if

    !call create_group_comm1(mpi_comm,nproc,mpi_env%igroup,ngroup,mpi_env%nproc,mpi_env%mpi_comm)
    call create_group_comm(mpi_comm,mpi_env%nproc,group_list,mpi_env%mpi_comm)
!    if (iproc == 0) then
!       call yaml_map('Total No. of Taskgroups created',ngroup)
!    end if
    call f_free(group_list)
    call f_release_routine()
  end subroutine mpi_environment_set1

  !> create communicators associated to the groups of size group_size
  subroutine create_group_comm(base_comm,group_size,group_list,group_comm)
    implicit none
    integer, intent(in) :: base_comm,group_size
    integer, dimension(group_size), intent(in) :: group_list !< list of id of the group identified by group_id in units of base_comm
    integer, intent(out) :: group_comm
    !local variables
    integer :: grp,ierr,base_grp

    !take the base group
    call MPI_COMM_GROUP(base_comm,base_grp,ierr)
    if (ierr /= 0) then
       call check_ierr(ierr,'group creation')
       return
    end if
    !create the groups with the list
    call MPI_GROUP_INCL(base_grp,group_size,group_list,grp,ierr)
    if (ierr /= 0) then
       call check_ierr(ierr,'group inclusion')
       return
    end if
    !free base group
    call MPI_GROUP_FREE(base_grp,ierr)
    if (ierr /= 0) then
       call check_ierr(ierr,'base_group free')
       return
    end if
    !create the communicator (the communicator can be also null)
    call MPI_COMM_CREATE(base_comm,grp,group_comm,ierr)
    if (ierr /= 0) then
       call check_ierr(ierr,'communicator creator')
       return
    end if
    !free temporary group
    call MPI_GROUP_FREE(grp,ierr)
    if (ierr /= 0) then
       call check_ierr(ierr,'new_group free')
       return
    end if

    contains
      
      subroutine check_ierr(ierr,message)
        use yaml_output, only: yaml_toa
        use dictionaries, only: f_err_throw
        implicit none
        integer, intent(in) :: ierr
        character(len=*), intent(in) :: message
        if (ierr /= 0) then
           call f_err_throw('Problem in '//trim(message)//&
                ', ierr:'//yaml_toa(ierr),err_name='BIGDFT_MPI_ERROR')
        end if
      end subroutine check_ierr

  end subroutine create_group_comm

!!! PSolver n1-n2 plane mpi partitioning !!! 
!this routine is like create_group_comm with a different group_list
subroutine create_group_comm1(base_comm,nproc_base,group_id,ngroup,group_size,group_comm)
  use yaml_output
  implicit none
  integer, intent(in) :: base_comm,group_size,nproc_base,group_id,ngroup
  integer, intent(out) :: group_comm
  !local variables
  character(len=*), parameter :: subname='create_group_comm'
  integer :: grp,ierr,i,j,base_grp,temp_comm!,i_stat,i_all
  integer, dimension(:), allocatable :: group_list

! allocate(group_list(group_size+ndebug),stat=i_stat)
  group_list = f_malloc(group_size,id='group_list')

  !take the base group
  call MPI_COMM_GROUP(base_comm,base_grp,ierr)
  if (ierr /=0) then
     call yaml_warning('Problem in group creation, ierr:'//yaml_toa(ierr))
     call MPI_ABORT(base_comm,1,ierr)
  end if
  do i=0,ngroup-1
     !define the new groups and thread_id
     do j=0,group_size-1
        group_list(j+1)=i+j*ngroup
     enddo
     call MPI_GROUP_INCL(base_grp,group_size,group_list,grp,ierr)
     if (ierr /=0) then
        call yaml_warning('Problem in group inclusion, ierr:'//yaml_toa(ierr))
        call MPI_ABORT(base_comm,1,ierr)
     end if
     call MPI_COMM_CREATE(base_comm,grp,temp_comm,ierr)
     if (ierr /=0) then
        call yaml_warning('Problem in communicator creator, ierr:'//yaml_toa(ierr))
        call MPI_ABORT(base_comm,1,ierr)
     end if
     !print *,'i,group_id,temp_comm',i,group_id,temp_comm
     if (i.eq. group_id) group_comm=temp_comm
  enddo

!i_all=-product(shape(group_list ))*kind(group_list )
! deallocate(group_list,stat=i_stat)
  call f_free(group_list)
end subroutine create_group_comm1

  !> Create a communicator between proc of same rank between the taskgroups.
  subroutine create_rank_comm(group_comm, rank_comm)
    use yaml_output
    implicit none
    integer, intent(in) :: group_comm
    integer, intent(out) :: rank_comm
    !local variables
    character(len=*), parameter :: subname='create_group_master'
    integer :: iproc_group, nproc, nproc_group, ngroups
    integer :: ierr, i, j
    integer, dimension(:), allocatable :: lrank, ids

    call mpi_comm_rank(group_comm, iproc_group, ierr)
    call mpi_comm_size(MPI_COMM_WORLD, nproc, ierr)
    call mpi_comm_size(group_comm, nproc_group, ierr)
    ngroups = nproc / nproc_group

    ! Put in lrank the group rank of each process, indexed by global iproc.
!   allocate(lrank(nproc+ndebug), stat = i_stat)
    lrank = f_malloc(nproc,id='lrank')
    call mpi_allgather(iproc_group, 1, MPI_INTEGER, lrank, 1, MPI_INTEGER, MPI_COMM_WORLD, ierr)

    ! Put in ids, the global iproc of each process that share the same group iproc.
!   allocate(ids(ngroups+ndebug), stat = i_stat)
    ids = f_malloc(ngroups,id='ids')
    j = 1
    do i = 1, nproc
       if (lrank(i) == iproc_group) then
          ids(j) = i - 1
          j = j + 1
       end if
    end do
!  i_all=-product(shape(lrank ))*kind(lrank )
!   deallocate(lrank,stat=i_stat)
    call f_free(lrank)

!!$    call mpi_comm_rank(MPI_COMM_WORLD, iproc_group, ierr)
!!$    write(*,*) iproc_group, "->", ids
    
    ! Create a new comminucator for the list of ids.
    call create_group_comm(MPI_COMM_WORLD, ngroups, ids, rank_comm)
!  i_all=-product(shape(ids ))*kind(ids )
!   deallocate(ids,stat=i_stat)
    call f_free(ids)
  END SUBROUTINE create_rank_comm

  subroutine wmpi_init_thread(ierr)
    implicit none
    integer, intent(out) :: ierr
#ifdef HAVE_MPI_INIT_THREAD
    integer :: provided
    call MPI_INIT_THREAD(MPI_THREAD_FUNNELED,provided,ierr)
    if (ierr /= MPI_SUCCESS) then
       write(*,*)'BigDFT_mpi_INIT: Error in MPI_INIT_THREAD',ierr
    else if (provided < MPI_THREAD_FUNNELED) then
       !write(*,*)'WARNING: MPI_THREAD_FUNNELED not supported!',provided,ierr
       !call MPI_INIT(ierr)
    else
       mpi_thread_funneled_is_supported=.true.
    endif
#else
    call MPI_INIT(ierr)      
    if (ierr /= MPI_SUCCESS) then
       write(*,*)'BigDFT_mpi_INIT: Error in MPI_INIT_THREAD',ierr
    end if
#endif
  end subroutine wmpi_init_thread

  !> initialize timings and also mpi errors
  subroutine mpi_initialize_timing_categories()
    use time_profiling, only: f_timing_category_group,f_timing_category
    use yaml_output, only: yaml_toa
    implicit none

    call f_timing_category_group(tgrp_mpi_name,&
         'Operations between MPI tasks')

    call f_timing_category('Allreduce, Small Size',tgrp_mpi_name,&
         'Allreduce operations for less than'//&
         trim(yaml_toa(smallsize))//' elements',&
         TCAT_ALLRED_SMALL)
    call f_timing_category('Allreduce, Large Size',tgrp_mpi_name,&
         'Allreduce operations for more than'//&
         trim(yaml_toa(smallsize))//' elements',&
         TCAT_ALLRED_LARGE)
    call f_timing_category('Allgatherv',tgrp_mpi_name,&
         'Variable allgather operations',&
         TCAT_ALLGATHERV)

    call f_err_define(err_name='ERR_MPI_WRAPPERS',err_msg='Error of MPI library',&
         err_id=ERR_MPI_WRAPPERS,&
         err_action='Some MPI library returned an error code, inspect runtime behaviour')

  end subroutine mpi_initialize_timing_categories

  function mpitype_i(data) result(mt)
    implicit none
    integer, intent(in) :: data
    integer :: mt
    mt=MPI_INTEGER
  end function mpitype_i
  function mpitype_r(data) result(mt)
    implicit none
    real, intent(in) :: data
    integer :: mt
    mt=MPI_REAL
  end function mpitype_r
  function mpitype_d(data) result(mt)
    implicit none
    double precision, intent(in) :: data
    integer :: mt
    mt=MPI_DOUBLE_PRECISION
  end function mpitype_d
  function mpitype_d1(data) result(mt)
    implicit none
    double precision, dimension(:), intent(in) :: data
    integer :: mt
    mt=MPI_DOUBLE_PRECISION
  end function mpitype_d1
  function mpitype_d2(data) result(mt)
    implicit none
    double precision, dimension(:,:), intent(in) :: data
    integer :: mt
    mt=MPI_DOUBLE_PRECISION
  end function mpitype_d2
  function mpitype_l(data) result(mt)
    implicit none
    logical, intent(in) :: data
    integer :: mt
    mt=MPI_LOGICAL
  end function mpitype_l


  !interface for MPI_ALLGATHERV operations
  subroutine mpiallgatherv_double(buffer,counts,displs,me,mpi_comm,ierr)
    implicit none
    integer, dimension(0:), intent(in) :: counts
    integer, dimension(:), intent(in) :: displs
    integer, intent(in) :: mpi_comm, me
    real(kind=8), intent(inout) :: buffer
    integer, intent(out) :: ierr
#ifdef HAVE_MPI2
    call f_timer_interrupt(TCAT_ALLGATHERV)
    !case with MPI_IN_PLACE
    call MPI_ALLGATHERV(MPI_IN_PLACE,counts(me),mpitype(buffer),&
         buffer,counts,displs,mpitype(buffer),mpi_comm,ierr)
    call f_timer_resume()
#else
    !local variables
    real(kind=8), dimension(:), allocatable :: copybuf

    !Here we have a performance penalty by copying all buffer, instead of
    !just the send part, but I don't see how to get buffer(displs(me))
    copybuf = f_malloc(sum(counts),id='copybuf')

    call dcopy(sum(counts),buffer,1,copybuf,1) 
    ierr=0 !put just for MPIfake compatibility
    call f_timer_interrupt(TCAT_ALLGATHERV)
    call MPI_ALLGATHERV(copybuf(1+displs(me+1)),counts(me),mpitype(buffer),&
         buffer,counts,displs,mpitype(buffer),mpi_comm,ierr)
    call f_timer_resume()
    call f_free(copybuf)
#endif

    if (ierr /=0) stop 'MPIALLGATHERV_DBL'
  end subroutine mpiallgatherv_double

  !interface for MPI_ALLREDUCE operations
  subroutine mpiallred_int(sendbuf,count,op,comm,recvbuf)
    implicit none
<<<<<<< HEAD
    integer, intent(in) :: ntot,mpi_op,mpi_comm
    integer, intent(inout) :: buffer
    integer, intent(out) :: ierr
    integer :: tcat
#ifdef HAVE_MPI2
    !case with MPI_IN_PLACE
    tcat=TCAT_ALLRED_LARGE
    if (ntot<=smallsize) tcat=TCAT_ALLRED_SMALL
    call f_timer_interrupt(tcat)
    call MPI_ALLREDUCE(MPI_IN_PLACE,buffer,ntot,&
         MPI_INTEGER,mpi_op,mpi_comm,ierr)
    call f_timer_resume()
#else
    !local variables
    !integer :: i_all,i_stat
=======
    integer, intent(inout) :: sendbuf
    integer, intent(inout), optional :: recvbuf
>>>>>>> 57068cde
    integer, dimension(:), allocatable :: copybuf
    include 'allreduce-inc.f90'
  end subroutine mpiallred_int

  !interface for MPI_ALLREDUCE operations
  subroutine mpiallred_real(sendbuf,count,op,comm,recvbuf)
    implicit none
<<<<<<< HEAD
    integer, intent(in) :: ntot,mpi_op,mpi_comm
    real(kind=4), intent(inout) :: buffer
    integer, intent(out) :: ierr
    integer :: tcat
#ifdef HAVE_MPI2
    tcat=TCAT_ALLRED_LARGE
    if (ntot<=smallsize) tcat=TCAT_ALLRED_SMALL
    call f_timer_interrupt(tcat)
    !case with MPI_IN_PLACE
    call MPI_ALLREDUCE(MPI_IN_PLACE,buffer,ntot,&
         MPI_REAL,mpi_op,mpi_comm,ierr)
    call f_timer_resume()
#else
    !local variables
    character(len=*), parameter :: subname='mpi_allred'
    !integer :: i_all,i_stat
    real(kind=4), dimension(:), allocatable :: copybuf

    !case without mpi_in_place
!   allocate(copybuf(ntot+ndebug),stat=i_stat)
    copybuf = f_malloc(ntot,id='copybuf')

    call scopy(ntot,buffer,1,copybuf,1) 
    ierr=0 !put just for MPIfake compatibility
    tcat=TCAT_ALLRED_LARGE
    if (ntot<=smallsize) tcat=TCAT_ALLRED_SMALL
    call f_timer_interrupt(tcat)
    call MPI_ALLREDUCE(copybuf,buffer,ntot,&
         MPI_REAL,mpi_op,mpi_comm,ierr)
    call f_timer_resume()
!  i_all=-product(shape(copybuf))*kind(copybuf)
!   deallocate(copybuf,stat=i_stat)
    call f_free(copybuf)
#endif
    if (ierr /=0) stop 'MPIALLRED_REAL'

=======
    real, intent(inout) :: sendbuf
    real, intent(inout), optional :: recvbuf
    real, dimension(:), allocatable :: copybuf
    include 'allreduce-inc.f90'
>>>>>>> 57068cde
  end subroutine mpiallred_real

  subroutine mpiallred_double(sendbuf,count,op,comm,recvbuf)
    implicit none
<<<<<<< HEAD
    integer, intent(in) :: ntot,mpi_op,mpi_comm
    real(kind=8), intent(inout) :: buffer
    integer, intent(out) :: ierr
    integer :: tcat
#ifdef HAVE_MPI2
    tcat=TCAT_ALLRED_LARGE
    if (ntot<=smallsize) tcat=TCAT_ALLRED_SMALL
    call f_timer_interrupt(tcat)
    !case with MPI_IN_PLACE
    call MPI_ALLREDUCE(MPI_IN_PLACE,buffer,ntot,&
         MPI_DOUBLE_PRECISION,mpi_op,mpi_comm,ierr)
    call f_timer_resume()
#else
    !local variables
    character(len=*), parameter :: subname='mpi_allred'
    !integer :: i_all,i_stat
    real(kind=8), dimension(:), allocatable :: copybuf

    !case without mpi_in_place
!   allocate(copybuf(ntot+ndebug),stat=i_stat)
    copybuf = f_malloc(ntot,id='copybuf')

    call dcopy(ntot,buffer,1,copybuf,1) 
    ierr=0 !put just for MPIfake compatibility
    tcat=TCAT_ALLRED_LARGE
    if (ntot<=smallsize) tcat=TCAT_ALLRED_SMALL
    call f_timer_interrupt(tcat)
    call MPI_ALLREDUCE(copybuf,buffer,ntot,&
         MPI_DOUBLE_PRECISION,mpi_op,mpi_comm,ierr)
    call f_timer_resume()

!  i_all=-product(shape(copybuf))*kind(copybuf)
!   deallocate(copybuf,stat=i_stat)
    call f_free(copybuf)
#endif
    if (ierr /=0) stop 'MPIALLRED_DBL'
=======
    double precision, intent(inout) :: sendbuf
    double precision, intent(inout), optional :: recvbuf
    double precision, dimension(:), allocatable :: copybuf
    include 'allreduce-inc.f90'
>>>>>>> 57068cde
  end subroutine mpiallred_double

  subroutine mpiallred_log(sendbuf,count,op,comm,recvbuf)
    implicit none
<<<<<<< HEAD
    integer, intent(in) :: ntot,mpi_op,mpi_comm
    real(kind=8), dimension(:), intent(inout) :: buffer
    integer, intent(out) :: ierr
    integer :: tcat
#ifdef HAVE_MPI2
    tcat=TCAT_ALLRED_LARGE
    if (ntot<=smallsize) tcat=TCAT_ALLRED_SMALL
    call f_timer_interrupt(tcat)
    !case with MPI_IN_PLACE
    call MPI_ALLREDUCE(MPI_IN_PLACE,buffer,ntot,&
         MPI_DOUBLE_PRECISION,mpi_op,mpi_comm,ierr)
    call f_timer_resume()
#else
    !local variables
    character(len=*), parameter :: subname='mpi_allred'
    !integer :: i_all,i_stat
    real(kind=8), dimension(:), allocatable :: copybuf

    !case without mpi_in_place
!   allocate(copybuf(ntot+ndebug),stat=i_stat)
    copybuf = f_malloc(ntot,id='copybuf')

    call dcopy(ntot,buffer,1,copybuf,1) 
    ierr=0 !put just for MPIfake compatibility
    tcat=TCAT_ALLRED_LARGE
    if (ntot<=smallsize) tcat=TCAT_ALLRED_SMALL
    call f_timer_interrupt(tcat)
    call MPI_ALLREDUCE(copybuf,buffer,ntot,&
         MPI_DOUBLE_PRECISION,mpi_op,mpi_comm,ierr)
    call f_timer_resume()

!  i_all=-product(shape(copybuf))*kind(copybuf)
!   deallocate(copybuf,stat=i_stat)
    call f_free(copybuf)
#endif
    if (ierr /=0) stop 'MPIALLRED_DBL'
  end subroutine mpiallred_double_1
=======
    logical, intent(inout) :: sendbuf
    logical, intent(inout), optional :: recvbuf
    logical, dimension(:), allocatable :: copybuf
    include 'allreduce-inc.f90'
  end subroutine mpiallred_log
>>>>>>> 57068cde

  subroutine mpiallred_d1(sendbuf,op,comm,recvbuf)
    use yaml_output, only: yaml_toa
    implicit none
<<<<<<< HEAD
    integer, intent(in) :: ntot,mpi_op,mpi_comm
    real(kind=8), dimension(:,:), intent(inout) :: buffer
    integer, intent(out) :: ierr
    integer :: tcat
#ifdef HAVE_MPI2
    tcat=TCAT_ALLRED_LARGE
    if (ntot<=smallsize) tcat=TCAT_ALLRED_SMALL
    call f_timer_interrupt(tcat)
    !case with MPI_IN_PLACE
    call MPI_ALLREDUCE(MPI_IN_PLACE,buffer,ntot,&
         MPI_DOUBLE_PRECISION,mpi_op,mpi_comm,ierr)
    call f_timer_resume()
#else
    !local variables
    character(len=*), parameter :: subname='mpi_allred'
    !integer :: i_all,i_stat
    real(kind=8), dimension(:), allocatable :: copybuf
=======
    double precision, dimension(:), intent(inout) :: sendbuf
    double precision, dimension(:), intent(inout), optional :: recvbuf
    double precision, dimension(:), allocatable :: copybuf  
    include 'allreduce-arr-inc.f90'
  end subroutine mpiallred_d1
>>>>>>> 57068cde

  subroutine mpiallred_d2(sendbuf,op,comm,recvbuf)
    use yaml_output, only: yaml_toa
    implicit none
<<<<<<< HEAD
    integer, intent(in) :: ntot,mpi_op,mpi_comm
    logical, intent(inout) :: buffer
    integer, intent(out) :: ierr
    integer :: tcat
#ifdef HAVE_MPI2
    tcat=TCAT_ALLRED_LARGE
    if (ntot<=smallsize) tcat=TCAT_ALLRED_SMALL
    call f_timer_interrupt(tcat)
    !case with MPI_IN_PLACE
    call MPI_ALLREDUCE(MPI_IN_PLACE,buffer,ntot,&
         MPI_LOGICAL,mpi_op,mpi_comm,ierr)
    call f_timer_resume()
#else
    !local variables
    character(len=*), parameter :: subname='mpi_allred'
    !integer :: i_all,i_stat
    logical, dimension(:), allocatable :: copybuf

    !case without mpi_in_place
!   allocate(copybuf(ntot+ndebug),stat=i_stat)
    copybuf = f_malloc(ntot,id='copybuf')

    !not appropriate for logical, to be seen if it works
    call scopy(ntot,buffer,1,copybuf,1) 
    ierr=0 !put just for MPIfake compatibility
    tcat=TCAT_ALLRED_LARGE
    if (ntot<=smallsize) tcat=TCAT_ALLRED_SMALL
    call f_timer_interrupt(tcat)
    call MPI_ALLREDUCE(copybuf,buffer,ntot,&
         MPI_LOGICAL,mpi_op,mpi_comm,ierr)
    call f_timer_resume()

!  i_all=-product(shape(copybuf))*kind(copybuf)
!   deallocate(copybuf,stat=i_stat)
    call f_free(copybuf)
#endif

    !inform and stop if an error occurs
    if (ierr /=0) stop 'MPIALLRED_LOG'

  end subroutine mpiallred_log
=======
    double precision, dimension(:,:), intent(inout) :: sendbuf
    double precision, dimension(:,:), intent(inout), optional :: recvbuf
    double precision, dimension(:,:), allocatable :: copybuf  
    include 'allreduce-arr-inc.f90'
  end subroutine mpiallred_d2
>>>>>>> 57068cde

end module wrapper_MPI

!> Activates the nesting for UNBLOCK_COMMS performance case
subroutine bigdft_open_nesting(num_threads)
  use wrapper_mpi
  implicit none
  integer, intent(in) :: num_threads
#ifdef HAVE_MPI_INIT_THREAD
  !$ call OMP_SET_NESTED(.true.) 
  !$ call OMP_SET_MAX_ACTIVE_LEVELS(2)
  !$ call OMP_SET_NUM_THREADS(num_threads)
#else
  integer :: idummy
  write(*,*)'BigDFT_open_nesting is not active!'
  !call MPI_ABORT(bigdft_mpi%mpi_comm,ierr)
  stop
  idummy=num_threads
#endif
end subroutine bigdft_open_nesting

!> Activates the nesting for UNBLOCK_COMMS performance case
subroutine bigdft_close_nesting(num_threads)
  use wrapper_mpi
  implicit none
  integer, intent(in) :: num_threads
#ifdef HAVE_MPI_INIT_THREAD
  !$ call OMP_SET_MAX_ACTIVE_LEVELS(1) !redundant
  !$ call OMP_SET_NESTED(.false.) 
  !$ call OMP_SET_NUM_THREADS(num_threads)
#else 
  integer :: idummy
  write(*,*)'BigDFT_close_nesting is not active!'
  stop
  !call MPI_ABORT(bigdft_mpi%mpi_comm,ierr)
  idummy=num_threads
#endif
end subroutine bigdft_close_nesting<|MERGE_RESOLUTION|>--- conflicted
+++ resolved
@@ -503,26 +503,8 @@
   !interface for MPI_ALLREDUCE operations
   subroutine mpiallred_int(sendbuf,count,op,comm,recvbuf)
     implicit none
-<<<<<<< HEAD
-    integer, intent(in) :: ntot,mpi_op,mpi_comm
-    integer, intent(inout) :: buffer
-    integer, intent(out) :: ierr
-    integer :: tcat
-#ifdef HAVE_MPI2
-    !case with MPI_IN_PLACE
-    tcat=TCAT_ALLRED_LARGE
-    if (ntot<=smallsize) tcat=TCAT_ALLRED_SMALL
-    call f_timer_interrupt(tcat)
-    call MPI_ALLREDUCE(MPI_IN_PLACE,buffer,ntot,&
-         MPI_INTEGER,mpi_op,mpi_comm,ierr)
-    call f_timer_resume()
-#else
-    !local variables
-    !integer :: i_all,i_stat
-=======
     integer, intent(inout) :: sendbuf
     integer, intent(inout), optional :: recvbuf
->>>>>>> 57068cde
     integer, dimension(:), allocatable :: copybuf
     include 'allreduce-inc.f90'
   end subroutine mpiallred_int
@@ -530,227 +512,45 @@
   !interface for MPI_ALLREDUCE operations
   subroutine mpiallred_real(sendbuf,count,op,comm,recvbuf)
     implicit none
-<<<<<<< HEAD
-    integer, intent(in) :: ntot,mpi_op,mpi_comm
-    real(kind=4), intent(inout) :: buffer
-    integer, intent(out) :: ierr
-    integer :: tcat
-#ifdef HAVE_MPI2
-    tcat=TCAT_ALLRED_LARGE
-    if (ntot<=smallsize) tcat=TCAT_ALLRED_SMALL
-    call f_timer_interrupt(tcat)
-    !case with MPI_IN_PLACE
-    call MPI_ALLREDUCE(MPI_IN_PLACE,buffer,ntot,&
-         MPI_REAL,mpi_op,mpi_comm,ierr)
-    call f_timer_resume()
-#else
-    !local variables
-    character(len=*), parameter :: subname='mpi_allred'
-    !integer :: i_all,i_stat
-    real(kind=4), dimension(:), allocatable :: copybuf
-
-    !case without mpi_in_place
-!   allocate(copybuf(ntot+ndebug),stat=i_stat)
-    copybuf = f_malloc(ntot,id='copybuf')
-
-    call scopy(ntot,buffer,1,copybuf,1) 
-    ierr=0 !put just for MPIfake compatibility
-    tcat=TCAT_ALLRED_LARGE
-    if (ntot<=smallsize) tcat=TCAT_ALLRED_SMALL
-    call f_timer_interrupt(tcat)
-    call MPI_ALLREDUCE(copybuf,buffer,ntot,&
-         MPI_REAL,mpi_op,mpi_comm,ierr)
-    call f_timer_resume()
-!  i_all=-product(shape(copybuf))*kind(copybuf)
-!   deallocate(copybuf,stat=i_stat)
-    call f_free(copybuf)
-#endif
-    if (ierr /=0) stop 'MPIALLRED_REAL'
-
-=======
     real, intent(inout) :: sendbuf
     real, intent(inout), optional :: recvbuf
     real, dimension(:), allocatable :: copybuf
     include 'allreduce-inc.f90'
->>>>>>> 57068cde
   end subroutine mpiallred_real
 
   subroutine mpiallred_double(sendbuf,count,op,comm,recvbuf)
     implicit none
-<<<<<<< HEAD
-    integer, intent(in) :: ntot,mpi_op,mpi_comm
-    real(kind=8), intent(inout) :: buffer
-    integer, intent(out) :: ierr
-    integer :: tcat
-#ifdef HAVE_MPI2
-    tcat=TCAT_ALLRED_LARGE
-    if (ntot<=smallsize) tcat=TCAT_ALLRED_SMALL
-    call f_timer_interrupt(tcat)
-    !case with MPI_IN_PLACE
-    call MPI_ALLREDUCE(MPI_IN_PLACE,buffer,ntot,&
-         MPI_DOUBLE_PRECISION,mpi_op,mpi_comm,ierr)
-    call f_timer_resume()
-#else
-    !local variables
-    character(len=*), parameter :: subname='mpi_allred'
-    !integer :: i_all,i_stat
-    real(kind=8), dimension(:), allocatable :: copybuf
-
-    !case without mpi_in_place
-!   allocate(copybuf(ntot+ndebug),stat=i_stat)
-    copybuf = f_malloc(ntot,id='copybuf')
-
-    call dcopy(ntot,buffer,1,copybuf,1) 
-    ierr=0 !put just for MPIfake compatibility
-    tcat=TCAT_ALLRED_LARGE
-    if (ntot<=smallsize) tcat=TCAT_ALLRED_SMALL
-    call f_timer_interrupt(tcat)
-    call MPI_ALLREDUCE(copybuf,buffer,ntot,&
-         MPI_DOUBLE_PRECISION,mpi_op,mpi_comm,ierr)
-    call f_timer_resume()
-
-!  i_all=-product(shape(copybuf))*kind(copybuf)
-!   deallocate(copybuf,stat=i_stat)
-    call f_free(copybuf)
-#endif
-    if (ierr /=0) stop 'MPIALLRED_DBL'
-=======
     double precision, intent(inout) :: sendbuf
     double precision, intent(inout), optional :: recvbuf
     double precision, dimension(:), allocatable :: copybuf
     include 'allreduce-inc.f90'
->>>>>>> 57068cde
   end subroutine mpiallred_double
 
   subroutine mpiallred_log(sendbuf,count,op,comm,recvbuf)
     implicit none
-<<<<<<< HEAD
-    integer, intent(in) :: ntot,mpi_op,mpi_comm
-    real(kind=8), dimension(:), intent(inout) :: buffer
-    integer, intent(out) :: ierr
-    integer :: tcat
-#ifdef HAVE_MPI2
-    tcat=TCAT_ALLRED_LARGE
-    if (ntot<=smallsize) tcat=TCAT_ALLRED_SMALL
-    call f_timer_interrupt(tcat)
-    !case with MPI_IN_PLACE
-    call MPI_ALLREDUCE(MPI_IN_PLACE,buffer,ntot,&
-         MPI_DOUBLE_PRECISION,mpi_op,mpi_comm,ierr)
-    call f_timer_resume()
-#else
-    !local variables
-    character(len=*), parameter :: subname='mpi_allred'
-    !integer :: i_all,i_stat
-    real(kind=8), dimension(:), allocatable :: copybuf
-
-    !case without mpi_in_place
-!   allocate(copybuf(ntot+ndebug),stat=i_stat)
-    copybuf = f_malloc(ntot,id='copybuf')
-
-    call dcopy(ntot,buffer,1,copybuf,1) 
-    ierr=0 !put just for MPIfake compatibility
-    tcat=TCAT_ALLRED_LARGE
-    if (ntot<=smallsize) tcat=TCAT_ALLRED_SMALL
-    call f_timer_interrupt(tcat)
-    call MPI_ALLREDUCE(copybuf,buffer,ntot,&
-         MPI_DOUBLE_PRECISION,mpi_op,mpi_comm,ierr)
-    call f_timer_resume()
-
-!  i_all=-product(shape(copybuf))*kind(copybuf)
-!   deallocate(copybuf,stat=i_stat)
-    call f_free(copybuf)
-#endif
-    if (ierr /=0) stop 'MPIALLRED_DBL'
-  end subroutine mpiallred_double_1
-=======
     logical, intent(inout) :: sendbuf
     logical, intent(inout), optional :: recvbuf
     logical, dimension(:), allocatable :: copybuf
     include 'allreduce-inc.f90'
   end subroutine mpiallred_log
->>>>>>> 57068cde
 
   subroutine mpiallred_d1(sendbuf,op,comm,recvbuf)
     use yaml_output, only: yaml_toa
     implicit none
-<<<<<<< HEAD
-    integer, intent(in) :: ntot,mpi_op,mpi_comm
-    real(kind=8), dimension(:,:), intent(inout) :: buffer
-    integer, intent(out) :: ierr
-    integer :: tcat
-#ifdef HAVE_MPI2
-    tcat=TCAT_ALLRED_LARGE
-    if (ntot<=smallsize) tcat=TCAT_ALLRED_SMALL
-    call f_timer_interrupt(tcat)
-    !case with MPI_IN_PLACE
-    call MPI_ALLREDUCE(MPI_IN_PLACE,buffer,ntot,&
-         MPI_DOUBLE_PRECISION,mpi_op,mpi_comm,ierr)
-    call f_timer_resume()
-#else
-    !local variables
-    character(len=*), parameter :: subname='mpi_allred'
-    !integer :: i_all,i_stat
-    real(kind=8), dimension(:), allocatable :: copybuf
-=======
     double precision, dimension(:), intent(inout) :: sendbuf
     double precision, dimension(:), intent(inout), optional :: recvbuf
     double precision, dimension(:), allocatable :: copybuf  
     include 'allreduce-arr-inc.f90'
   end subroutine mpiallred_d1
->>>>>>> 57068cde
 
   subroutine mpiallred_d2(sendbuf,op,comm,recvbuf)
     use yaml_output, only: yaml_toa
     implicit none
-<<<<<<< HEAD
-    integer, intent(in) :: ntot,mpi_op,mpi_comm
-    logical, intent(inout) :: buffer
-    integer, intent(out) :: ierr
-    integer :: tcat
-#ifdef HAVE_MPI2
-    tcat=TCAT_ALLRED_LARGE
-    if (ntot<=smallsize) tcat=TCAT_ALLRED_SMALL
-    call f_timer_interrupt(tcat)
-    !case with MPI_IN_PLACE
-    call MPI_ALLREDUCE(MPI_IN_PLACE,buffer,ntot,&
-         MPI_LOGICAL,mpi_op,mpi_comm,ierr)
-    call f_timer_resume()
-#else
-    !local variables
-    character(len=*), parameter :: subname='mpi_allred'
-    !integer :: i_all,i_stat
-    logical, dimension(:), allocatable :: copybuf
-
-    !case without mpi_in_place
-!   allocate(copybuf(ntot+ndebug),stat=i_stat)
-    copybuf = f_malloc(ntot,id='copybuf')
-
-    !not appropriate for logical, to be seen if it works
-    call scopy(ntot,buffer,1,copybuf,1) 
-    ierr=0 !put just for MPIfake compatibility
-    tcat=TCAT_ALLRED_LARGE
-    if (ntot<=smallsize) tcat=TCAT_ALLRED_SMALL
-    call f_timer_interrupt(tcat)
-    call MPI_ALLREDUCE(copybuf,buffer,ntot,&
-         MPI_LOGICAL,mpi_op,mpi_comm,ierr)
-    call f_timer_resume()
-
-!  i_all=-product(shape(copybuf))*kind(copybuf)
-!   deallocate(copybuf,stat=i_stat)
-    call f_free(copybuf)
-#endif
-
-    !inform and stop if an error occurs
-    if (ierr /=0) stop 'MPIALLRED_LOG'
-
-  end subroutine mpiallred_log
-=======
     double precision, dimension(:,:), intent(inout) :: sendbuf
     double precision, dimension(:,:), intent(inout), optional :: recvbuf
     double precision, dimension(:,:), allocatable :: copybuf  
     include 'allreduce-arr-inc.f90'
   end subroutine mpiallred_d2
->>>>>>> 57068cde
 
 end module wrapper_MPI
 
